#!/usr/bin/env python
# Copyright (C) 2003-2020  CAMP
# Please see the accompanying LICENSE file for further information.

import os
import re
import sys
from pathlib import Path
from subprocess import PIPE, run
from sysconfig import get_platform

<<<<<<< HEAD
from config import (check_dependencies, write_configuration,
                    build_interpreter, build_gpu)
=======
from setuptools import Extension, find_packages, setup
from setuptools.command.build_ext import build_ext
from setuptools.command.develop import develop as _develop
from setuptools.command.install import install as _install
>>>>>>> dde85b12

from config import build_interpreter, check_dependencies, write_configuration

assert sys.version_info >= (3, 7)

# Get the current version number:
txt = Path('gpaw/__init__.py').read_text()
version = re.search("__version__ = '(.*)'", txt)[1]
ase_version_required = re.search("__ase_version_required__ = '(.*)'", txt)[1]

description = 'GPAW: DFT and beyond within the projector-augmented wave method'
long_description = Path('README.rst').read_text()

for i, arg in enumerate(sys.argv):
    if arg.startswith('--customize='):
        custom = arg.split('=')[1]
        raise DeprecationWarning(
            f'Please set GPAW_CONFIG={custom} or place {custom} in ' +
            '~/.gpaw/siteconfig.py')

libraries = ['xc']
library_dirs = []
include_dirs = []
extra_link_args = []
extra_compile_args = ['-Wall', '-Wno-unknown-pragmas', '-std=c99']
runtime_library_dirs = []
extra_objects = []
define_macros = [('NPY_NO_DEPRECATED_API', '7'),
                 ('GPAW_NO_UNDERSCORE_CBLACS', '1'),
                 ('GPAW_NO_UNDERSCORE_CSCALAPACK', '1')]
undef_macros = ['NDEBUG']

mpi_libraries = []
mpi_library_dirs = []
mpi_include_dirs = []
mpi_runtime_library_dirs = []
mpi_define_macros = []

gpu_compiler = None
gpu_compile_args = []
gpu_include_dirs = []

parallel_python_interpreter = False
compiler = None
noblas = False
nolibxc = False
fftw = False
scalapack = False
libvdwxc = False
elpa = False
cuda = False
hip = False

if os.name != 'nt' and run(['which', 'mpicc'], stdout=PIPE).returncode == 0:
    mpicompiler = 'mpicc'
else:
    mpicompiler = None

mpilinker = mpicompiler

# Search and store current git hash if possible
try:
    from ase.utils import search_current_git_hash
    githash = search_current_git_hash('gpaw')
    if githash is not None:
        define_macros += [('GPAW_GITHASH', githash)]
    else:
        print('.git directory not found. GPAW git hash not written.')
except ImportError:
    print('ASE not found. GPAW git hash not written.')

# User provided customizations:
gpaw_config = os.environ.get('GPAW_CONFIG')
if gpaw_config and not Path(gpaw_config).is_file():
    raise FileNotFoundError(gpaw_config)
for siteconfig in [gpaw_config,
                   'siteconfig.py',
                   '~/.gpaw/siteconfig.py']:
    if siteconfig is not None:
        path = Path(siteconfig).expanduser()
        if path.is_file():
            print('Reading configuration from', path)
            exec(path.read_text())
            break
else:  # no break
    if not noblas:
        libraries.append('blas')

if not parallel_python_interpreter and mpicompiler:
    # Build MPI-interface into _gpaw.so:
    compiler = mpicompiler
    define_macros += [('PARALLEL', '1')]

platform_id = os.getenv('CPU_ARCH')
if platform_id:
    os.environ['_PYTHON_HOST_PLATFORM'] = get_platform() + '-' + platform_id

if cuda and hip:
    cuda = False
    raise UserWarning('Both HIP and CUDA enabled in configuration. '
                      'Compiling only for HIP.')
if cuda or hip:
    if gpu_compiler is None:
        if cuda:
            gpu_compiler = 'nvcc'
        else:
            gpu_compiler = 'hipcc'
    library_dirs.append('build/temp.%s' % plat + '-' + sys.version[0:3])
    if 'gpaw-gpu' not in libraries:
        libraries.append('gpaw-gpu')

if compiler is not None:
    # A hack to change the used compiler and linker, inspired by
    # https://shwina.github.io/custom-compiler-linker-extensions/
    
    # If CC is set, it will be ignored, which is probably unexpected.
    assert not os.environ.get('CC'), 'Please unset CC as it is ignored'

    # Note: The following class will be extended again below, but that is
    # OK as long as super() is used to chain the method calls.
    class build_ext(build_ext):
        def build_extensions(self):
            # Override the compiler executables.
            for attr in ('compiler_so', 'compiler_cxx', 'linker_so'):
                temp = getattr(self.compiler, attr)
                temp[0] = compiler
                self.compiler.set_executable(attr, temp)
            super().build_extensions()

for flag, name in [(noblas, 'GPAW_WITHOUT_BLAS'),
                   (nolibxc, 'GPAW_WITHOUT_LIBXC'),
                   (fftw, 'GPAW_WITH_FFTW'),
                   (scalapack, 'GPAW_WITH_SL'),
                   (libvdwxc, 'GPAW_WITH_LIBVDWXC'),
                   (elpa, 'GPAW_WITH_ELPA'),
                   (cuda, 'GPAW_CUDA'),
                   (hip, 'GPAW_HIP')]:
    if flag:
        define_macros.append((name, '1'))
if cuda or hip:
    define_macros.append(('GPAW_GPU', '1'))

sources = [Path('c/bmgs/bmgs.c')]
sources += Path('c').glob('*.c')
sources += Path('c/xc').glob('*.c')
if nolibxc:
    for name in ['libxc.c', 'm06l.c',
                 'tpss.c', 'revtpss.c', 'revtpss_c_pbe.c',
                 'xc_mgga.c']:
        sources.remove(Path(f'c/xc/{name}'))
    if 'xc' in libraries:
        libraries.remove('xc')

# Make build process deterministic (for "reproducible build")
sources = [str(source) for source in sources]
sources.sort()

check_dependencies(sources)

# Convert Path objects to str:
library_dirs = [str(dir) for dir in library_dirs]
include_dirs = [str(dir) for dir in include_dirs]

extensions = [Extension('_gpaw',
                        sources,
                        libraries=libraries,
                        library_dirs=library_dirs,
                        include_dirs=include_dirs,
                        define_macros=define_macros,
                        undef_macros=undef_macros,
                        extra_link_args=extra_link_args,
                        extra_compile_args=extra_compile_args,
                        runtime_library_dirs=runtime_library_dirs,
                        extra_objects=extra_objects)]

write_configuration(define_macros, include_dirs, libraries, library_dirs,
                    extra_link_args, extra_compile_args,
                    runtime_library_dirs, extra_objects, mpicompiler,
                    mpi_libraries, mpi_library_dirs, mpi_include_dirs,
                    mpi_runtime_library_dirs, mpi_define_macros)


class build_ext(build_ext):
    def run(self):
        import numpy as np
        self.include_dirs.append(np.get_include())

<<<<<<< HEAD
        if cuda or hip:
            gpu_include_dirs.append(np.get_include())
            error = build_gpu(gpu_compiler, gpu_compile_args,
                              gpu_include_dirs,
                              compiler, extra_compile_args, include_dirs,
                              define_macros, parallel_python_interpreter,
                              cuda, hip)
            assert error == 0

        _build_ext.run(self)
=======
        super().run()
        print("Temp and build", self.build_lib, self.build_temp)
>>>>>>> dde85b12

        if parallel_python_interpreter:
            include_dirs.append(np.get_include())
            # Also build gpaw-python:
            error = build_interpreter(
                define_macros, include_dirs, libraries,
                library_dirs, extra_link_args, extra_compile_args,
                runtime_library_dirs, extra_objects, self.build_temp,
                mpicompiler, mpilinker, mpi_libraries,
                mpi_library_dirs,
                mpi_include_dirs,
                mpi_runtime_library_dirs, mpi_define_macros)
            assert error == 0


def copy_gpaw_python(cmd, dir: str) -> None:
    major, minor = sys.version_info[:2]
    plat = get_platform() + f'-{major}.{minor}'
    source = f'build/bin.{plat}/gpaw-python'
    target = os.path.join(dir, 'gpaw-python')
    cmd.copy_file(source, target)


class install(_install):
    def run(self):
        super().run()
        copy_gpaw_python(self, self.install_scripts)


class develop(_develop):
    def run(self):
        super().run()
        copy_gpaw_python(self, self.script_dir)


cmdclass = {'build_ext': build_ext}
if parallel_python_interpreter:
    cmdclass['install'] = install
    cmdclass['develop'] = develop

files = ['gpaw-analyse-basis', 'gpaw-basis',
         'gpaw-plot-parallel-timings', 'gpaw-runscript',
         'gpaw-setup', 'gpaw-upfplot']
scripts = [str(Path('tools') / script) for script in files]


setup(name='gpaw',
      version=version,
      description=description,
      long_description=long_description,
      maintainer='GPAW-community',
      maintainer_email='gpaw-users@listserv.fysik.dtu.dk',
      url='https://wiki.fysik.dtu.dk/gpaw',
      license='GPLv3+',
      platforms=['unix'],
      packages=find_packages(),
      package_data={'gpaw': ['py.typed']},
      entry_points={
          'console_scripts': ['gpaw = gpaw.cli.main:main']},
      setup_requires=['numpy'],
      install_requires=[f'ase>={ase_version_required}',
                        'scipy>=1.2.0',
                        'pyyaml'],
      extras_require={'docs': ['sphinx-rtd-theme',
                               'graphviz'],
                      'devel': ['flake8',
                                'mypy',
                                'pytest-xdist',
                                'interrogate']},
      ext_modules=extensions,
      scripts=scripts,
      cmdclass=cmdclass,
      classifiers=[
          'Development Status :: 6 - Mature',
          'License :: OSI Approved :: '
          'GNU General Public License v3 or later (GPLv3+)',
          'Operating System :: OS Independent',
          'Programming Language :: Python :: 3',
          'Programming Language :: Python :: 3.7',
          'Programming Language :: Python :: 3.8',
          'Programming Language :: Python :: 3.9',
          'Programming Language :: Python :: 3.10',
          'Topic :: Scientific/Engineering :: Physics'])<|MERGE_RESOLUTION|>--- conflicted
+++ resolved
@@ -9,17 +9,13 @@
 from subprocess import PIPE, run
 from sysconfig import get_platform
 
-<<<<<<< HEAD
-from config import (check_dependencies, write_configuration,
-                    build_interpreter, build_gpu)
-=======
 from setuptools import Extension, find_packages, setup
 from setuptools.command.build_ext import build_ext
 from setuptools.command.develop import develop as _develop
 from setuptools.command.install import install as _install
->>>>>>> dde85b12
-
-from config import build_interpreter, check_dependencies, write_configuration
+
+from config import (build_gpu, build_interpreter, check_dependencies,
+                    write_configuration)
 
 assert sys.version_info >= (3, 7)
 
@@ -205,7 +201,6 @@
         import numpy as np
         self.include_dirs.append(np.get_include())
 
-<<<<<<< HEAD
         if cuda or hip:
             gpu_include_dirs.append(np.get_include())
             error = build_gpu(gpu_compiler, gpu_compile_args,
@@ -215,11 +210,8 @@
                               cuda, hip)
             assert error == 0
 
-        _build_ext.run(self)
-=======
         super().run()
         print("Temp and build", self.build_lib, self.build_temp)
->>>>>>> dde85b12
 
         if parallel_python_interpreter:
             include_dirs.append(np.get_include())
