#!/usr/bin/env python

# Copyright (C) 2003  CAMP
# Please see the accompanying LICENSE file for further information.

import os
import sys
import re
import distutils
import distutils.util
from distutils.core import setup, Extension
from distutils.sysconfig import get_config_var
from glob import glob
from os.path import join

from config import *

# Get the current version number:
try:
    execfile('gpaw/svnversion_io.py')  # write gpaw/svnversion.py and get svnversion
except ValueError:
    svnversion = ''
execfile('gpaw/version.py')        # get version_base
if svnversion:
    version = version_base + '.' + svnversion
else:
    version = version_base

long_description = """\
A grid-based real-space Projector Augmented Wave (PAW) method Density
Functional Theory (DFT) code featuring: Flexible boundary conditions,
k-points and gradient corrected exchange-correlation functionals."""

msg = [' ']

libraries = []
library_dirs = []
include_dirs = []
extra_link_args = []
extra_compile_args = []
runtime_library_dirs = []
extra_objects = []
define_macros = [('NPY_NO_DEPRECATED_API', 7)]
undef_macros = []

mpi_libraries = []
mpi_library_dirs = []
mpi_include_dirs = []
mpi_runtime_library_dirs = []
mpi_define_macros = []

platform_id = ''

packages = ['gpaw',
            'gpaw.analyse',
            'gpaw.atom',
            'gpaw.eigensolvers',
            'gpaw.io',
            'gpaw.lcao',
            'gpaw.lrtddft',
            'gpaw.mpi',
            'gpaw.pes',
            'gpaw.response',
            'gpaw.sphere',
            'gpaw.tasks',
            'gpaw.tddft',
            'gpaw.test',
            'gpaw.test.big',
            'gpaw.test.big.dcdft',
            'gpaw.test.big.g2_1',
            'gpaw.test.big.scf',
            'gpaw.test.big.setups',
            'gpaw.test.cmrtest',
            'gpaw.test.fileio',
            'gpaw.test.noncollinear',
            'gpaw.test.parallel',
            'gpaw.test.pw',
            'gpaw.test.vdw',
            'gpaw.testing',
            'gpaw.transport',
            'gpaw.utilities',
            'gpaw.wavefunctions',
            'gpaw.xc',
            'gpaw.xc.gllb']

include_ase = False
if '--include-ase' in sys.argv:
    include_ase = True
    sys.argv.remove('--include-ase')

import_numpy = True
if '--ignore-numpy' in sys.argv:
    import_numpy = False
    sys.argv.remove('--ignore-numpy')

remove_default_flags = False
if '--remove-default-flags' in sys.argv:
    remove_default_flags = True
    sys.argv.remove('--remove-default-flags')

customize = 'customize.py'
for i, arg in enumerate(sys.argv):
    if arg.startswith('--customize'):
        customize = sys.argv.pop(i).split('=')[1]
        break

check_packages(packages, msg, include_ase, import_numpy)

get_system_config(define_macros, undef_macros,
                  include_dirs, libraries, library_dirs,
                  extra_link_args, extra_compile_args,
                  runtime_library_dirs, extra_objects, msg,
                  import_numpy)

mpicompiler = get_parallel_config(mpi_libraries,
                                  mpi_library_dirs,
                                  mpi_include_dirs,
                                  mpi_runtime_library_dirs,
                                  mpi_define_macros)

mpilinker = mpicompiler
compiler = None

scalapack = False
hdf5 = False

# User provided customizations:
execfile(customize)

if platform_id != '':
    my_platform = distutils.util.get_platform() + '-' + platform_id
    def my_get_platform(): return my_platform
    distutils.util.get_platform = my_get_platform

if compiler is not None:
    msg += ['* Compiling gpaw with %s' % compiler]
    # A hack to change the used compiler and linker:
    vars = get_config_vars()
    if remove_default_flags:
        for key in ['BASECFLAGS', 'CFLAGS', 'OPT', 'PY_CFLAGS',
            'CCSHARED', 'CFLAGSFORSHARED', 'LINKFORSHARED',
            'LIBS', 'SHLIBS']:
            if key in vars:
                value = vars[key].split()
                # remove all gcc flags (causing problems with other compilers)
                for v in list(value):
                    value.remove(v)
                vars[key] = ' '.join(value)
    for key in ['CC', 'LDSHARED']:
        if key in vars:
            value = vars[key].split()
            # first argument is the compiler/linker.  Replace with mpicompiler:
            value[0] = compiler
            vars[key] = ' '.join(value)

custom_interpreter = False
# Check the command line so that custom interpreter is build only with
# 'build', 'build_ext', or 'install':
if mpicompiler is not None:
    for cmd in ['build', 'build_ext', 'install']:
        if cmd in sys.argv:
            custom_interpreter = True
            break

# apply ScaLapack settings
if scalapack:
    get_scalapack_config(define_macros)
    msg.append('* Compiling with ScaLapack')

# distutils clean does not remove the _gpaw.so library and gpaw-python
# binary so do it here:
plat = distutils.util.get_platform()
msg += ['* Architecture: '+plat]
plat = plat + '-' + sys.version[0:3]
gpawso = 'build/lib.%s/' % plat + '_gpaw.so'
gpawbin = 'build/bin.%s/' % plat + 'gpaw-python'
if 'clean' in sys.argv:
    if os.path.isfile(gpawso):
        print 'removing ', gpawso
        os.remove(gpawso)
    if os.path.isfile(gpawbin):
        print 'removing ', gpawbin
        os.remove(gpawbin)

sources = glob('c/*.c') + ['c/bmgs/bmgs.c']
<<<<<<< HEAD

# libxc sources
#sources = sources + glob('c/libxc/src/*.c')
#sources2remove = ['c/libxc/src/test.c',
#                  'c/libxc/src/xc_f.c',
#                  'c/libxc/src/work_gga_x.c',
#                  'c/libxc/src/work_lda.c',
#                  'c/hdf5.c',
#                  ]

=======
>>>>>>> de02a618
sources = sources + glob('c/xc/*.c')

check_dependencies(sources)

extension = Extension('_gpaw',
                      sources,
                      libraries=libraries,
                      library_dirs=library_dirs,
                      include_dirs=include_dirs,
                      define_macros=define_macros,
                      undef_macros=undef_macros,
                      extra_link_args=extra_link_args,
                      extra_compile_args=extra_compile_args,
                      runtime_library_dirs=runtime_library_dirs,
                      extra_objects=extra_objects)

extensions = [extension,]

if hdf5:
    hdf5_sources = ['c/hdf5.c']
    get_hdf5_config(define_macros)
    msg.append('* Compiling with HDF5')

    hdf5_extension = Extension('_hdf5',
                               hdf5_sources,
                               libraries=libraries,
                               library_dirs=library_dirs,
                               include_dirs=include_dirs,
                               define_macros=define_macros,
                               undef_macros=undef_macros,
                               extra_link_args=extra_link_args,
                               extra_compile_args=extra_compile_args,
                               runtime_library_dirs=runtime_library_dirs,
                               extra_objects=extra_objects)
    extensions.append(hdf5_extension)

scripts = [join('tools', script)
           for script in ('gpaw', 'gpaw-test', 'gpaw-setup', 'gpaw-basis',
                          'gpaw-mpisim', 'gpaw-mapfile-bgp',
                          'gpaw-mapfile-cray')]

write_configuration(define_macros, include_dirs, libraries, library_dirs,
                    extra_link_args, extra_compile_args,
                    runtime_library_dirs,extra_objects, mpicompiler,
                    mpi_libraries, mpi_library_dirs, mpi_include_dirs,
                    mpi_runtime_library_dirs, mpi_define_macros)

setup(name = 'gpaw',
      version=version,
      description='A grid-based real-space PAW method DFT code',
      author='J. J. Mortensen, et.al.',
      author_email='jensj@fysik.dtu.dk',
      url='http://www.fysik.dtu.dk',
      license='GPLv3+',
      platforms=['unix'],
      packages=packages,
      ext_modules=extensions,
      scripts=scripts,
      long_description=long_description,
      )


if custom_interpreter:
    scripts.append('build/bin.%s/' % plat + 'gpaw-python')
    error, par_msg = build_interpreter(
        define_macros, include_dirs, libraries,
        library_dirs, extra_link_args, extra_compile_args,
        runtime_library_dirs, extra_objects,
        mpicompiler, mpilinker, mpi_libraries,
        mpi_library_dirs,
        mpi_include_dirs,
        mpi_runtime_library_dirs, mpi_define_macros)
    msg += par_msg
    # install also gpaw-python
    if 'install' in sys.argv and error == 0:
        setup(name='gpaw',
              version=version,
              description='A grid-based real-space PAW method DFT code',
              author='J. J. Mortensen, et.al.',
              author_email='jensj@fysik.dtu.dk',
              url='http://www.fysik.dtu.dk',
              license='GPLv3+',
              platforms=['unix'],
              packages=packages,
              ext_modules=[extension],
              scripts=scripts,
              long_description=long_description,
              )

else:
    msg += ['* Only a serial version of gpaw was built!']

# Messages make sense only when building
if 'build' in sys.argv or 'build_ext' in sys.argv or 'install' in sys.argv:
    for line in msg:
        print line<|MERGE_RESOLUTION|>--- conflicted
+++ resolved
@@ -183,19 +183,6 @@
         os.remove(gpawbin)
 
 sources = glob('c/*.c') + ['c/bmgs/bmgs.c']
-<<<<<<< HEAD
-
-# libxc sources
-#sources = sources + glob('c/libxc/src/*.c')
-#sources2remove = ['c/libxc/src/test.c',
-#                  'c/libxc/src/xc_f.c',
-#                  'c/libxc/src/work_gga_x.c',
-#                  'c/libxc/src/work_lda.c',
-#                  'c/hdf5.c',
-#                  ]
-
-=======
->>>>>>> de02a618
 sources = sources + glob('c/xc/*.c')
 
 check_dependencies(sources)
