#!/usr/bin/env python

# Copyright (C) 2003  CAMP
# Please see the accompanying LICENSE file for further information.

import os
import sys
import distutils
import distutils.util
from distutils.core import setup, Extension
from glob import glob
from os.path import join

from config import (check_packages, get_system_config, get_parallel_config,
                    get_scalapack_config, get_hdf5_config, check_dependencies,
                    write_configuration, build_interpreter, get_config_vars)


# Get the current version number:
try:
    execfile('gpaw/svnversion_io.py')  # write gpaw/svnversion.py and get
                                       # svnversion
except ValueError:
    svnversion = ''
execfile('gpaw/version.py')        # get version_base
if svnversion:
    version = version_base + '.' + svnversion
else:
    version = version_base

long_description = """\
A grid-based real-space Projector Augmented Wave (PAW) method Density
Functional Theory (DFT) code featuring: Flexible boundary conditions,
k-points and gradient corrected exchange-correlation functionals."""

msg = [' ']

libraries = []
library_dirs = []
include_dirs = []
extra_link_args = []
extra_compile_args = []
runtime_library_dirs = []
extra_objects = []
define_macros = [('NPY_NO_DEPRECATED_API', 7)]
undef_macros = []

mpi_libraries = []
mpi_library_dirs = []
mpi_include_dirs = []
mpi_runtime_library_dirs = []
mpi_define_macros = []

platform_id = ''

packages = ['gpaw',
            'gpaw.analyse',
            'gpaw.atom',
            'gpaw.eigensolvers',
<<<<<<< HEAD
            'gpaw.fdtd',
            'gpaw.inducedfield',
=======
            'gpaw.elph',
>>>>>>> b8023736
            'gpaw.io',
            'gpaw.lcao',
            'gpaw.lrtddft',
            'gpaw.lrtddft2',
            'gpaw.mpi',
            'gpaw.pes',
            'gpaw.response',
            'gpaw.sphere',
            'gpaw.tddft',
            'gpaw.test',
            'gpaw.test.big',
            'gpaw.test.big.dcdft',
            'gpaw.test.big.g2_1',
            'gpaw.test.big.scf',
            'gpaw.test.big.setups',
            'gpaw.test.cmrtest',
            'gpaw.test.fileio',
            'gpaw.test.noncollinear',
            'gpaw.test.parallel',
            'gpaw.test.pseudopotential',
            'gpaw.test.pw',
            'gpaw.test.vdw',
            'gpaw.testing',
            'gpaw.transport',
            'gpaw.utilities',
            'gpaw.wavefunctions',
            'gpaw.xc',
            'gpaw.xc.gllb']

include_ase = False
if '--include-ase' in sys.argv:
    include_ase = True
    sys.argv.remove('--include-ase')

import_numpy = True
if '--ignore-numpy' in sys.argv:
    import_numpy = False
    sys.argv.remove('--ignore-numpy')

remove_default_flags = False
if '--remove-default-flags' in sys.argv:
    remove_default_flags = True
    sys.argv.remove('--remove-default-flags')

customize = 'customize.py'
for i, arg in enumerate(sys.argv):
    if arg.startswith('--customize'):
        customize = sys.argv.pop(i).split('=')[1]
        break

check_packages(packages, msg, include_ase, import_numpy)

get_system_config(define_macros, undef_macros,
                  include_dirs, libraries, library_dirs,
                  extra_link_args, extra_compile_args,
                  runtime_library_dirs, extra_objects, msg,
                  import_numpy)

mpicompiler = get_parallel_config(mpi_libraries,
                                  mpi_library_dirs,
                                  mpi_include_dirs,
                                  mpi_runtime_library_dirs,
                                  mpi_define_macros)

mpilinker = mpicompiler
compiler = None

scalapack = False
hdf5 = False

# User provided customizations:
execfile(customize)

if platform_id != '':
    my_platform = distutils.util.get_platform() + '-' + platform_id
    def my_get_platform():
        return my_platform
    distutils.util.get_platform = my_get_platform

if compiler is not None:
    msg += ['* Compiling gpaw with %s' % compiler]
    # A hack to change the used compiler and linker:
    vars = get_config_vars()
    if remove_default_flags:
        for key in ['BASECFLAGS', 'CFLAGS', 'OPT', 'PY_CFLAGS',
            'CCSHARED', 'CFLAGSFORSHARED', 'LINKFORSHARED',
            'LIBS', 'SHLIBS']:
            if key in vars:
                value = vars[key].split()
                # remove all gcc flags (causing problems with other compilers)
                for v in list(value):
                    value.remove(v)
                vars[key] = ' '.join(value)
    for key in ['CC', 'LDSHARED']:
        if key in vars:
            value = vars[key].split()
            # first argument is the compiler/linker.  Replace with mpicompiler:
            value[0] = compiler
            vars[key] = ' '.join(value)

custom_interpreter = False
# Check the command line so that custom interpreter is build only with
# 'build', 'build_ext', or 'install':
if mpicompiler is not None:
    for cmd in ['build', 'build_ext', 'install']:
        if cmd in sys.argv:
            custom_interpreter = True
            break

# apply ScaLapack settings
if scalapack:
    get_scalapack_config(define_macros)
    msg.append('* Compiling with ScaLapack')

# distutils clean does not remove the _gpaw.so library and gpaw-python
# binary so do it here:
plat = distutils.util.get_platform()
msg += ['* Architecture: ' + plat]
plat = plat + '-' + sys.version[0:3]
gpawso = 'build/lib.%s/' % plat + '_gpaw.so'
gpawbin = 'build/bin.%s/' % plat + 'gpaw-python'
if 'clean' in sys.argv:
    if os.path.isfile(gpawso):
        print 'removing ', gpawso
        os.remove(gpawso)
    if os.path.isfile(gpawbin):
        print 'removing ', gpawbin
        os.remove(gpawbin)

sources = glob('c/*.c') + ['c/bmgs/bmgs.c']
sources = sources + glob('c/xc/*.c')

check_dependencies(sources)

extension = Extension('_gpaw',
                      sources,
                      libraries=libraries,
                      library_dirs=library_dirs,
                      include_dirs=include_dirs,
                      define_macros=define_macros,
                      undef_macros=undef_macros,
                      extra_link_args=extra_link_args,
                      extra_compile_args=extra_compile_args,
                      runtime_library_dirs=runtime_library_dirs,
                      extra_objects=extra_objects)

extensions = [extension]

if hdf5:
    hdf5_sources = ['c/hdf5.c']
    get_hdf5_config(define_macros)
    msg.append('* Compiling with HDF5')

    hdf5_extension = Extension('_gpaw_hdf5',
                               hdf5_sources,
                               libraries=libraries,
                               library_dirs=library_dirs,
                               include_dirs=include_dirs,
                               define_macros=define_macros,
                               undef_macros=undef_macros,
                               extra_link_args=extra_link_args,
                               extra_compile_args=extra_compile_args,
                               runtime_library_dirs=runtime_library_dirs,
                               extra_objects=extra_objects)
    extensions.append(hdf5_extension)

scripts = [join('tools', script)
           for script in ('gpaw-run', 'gpaw-test', 'gpaw-setup', 'gpaw-basis',
                          'gpaw-mpisim', 'gpaw-mapfile-bgp',
                          'gpaw-mapfile-cray', 'gpaw-runscript',
                          'gpaw-install-setups')]

write_configuration(define_macros, include_dirs, libraries, library_dirs,
                    extra_link_args, extra_compile_args,
                    runtime_library_dirs, extra_objects, mpicompiler,
                    mpi_libraries, mpi_library_dirs, mpi_include_dirs,
                    mpi_runtime_library_dirs, mpi_define_macros)

setup(name='gpaw',
      version=version,
      description='A grid-based real-space PAW method DFT code',
      author='J. J. Mortensen, et.al.',
      author_email='jensj@fysik.dtu.dk',
      url='http://www.fysik.dtu.dk',
      license='GPLv3+',
      platforms=['unix'],
      packages=packages,
      ext_modules=extensions,
      scripts=scripts,
      long_description=long_description,
      )


if custom_interpreter:
    scripts.append('build/bin.%s/' % plat + 'gpaw-python')
    error, par_msg = build_interpreter(
        define_macros, include_dirs, libraries,
        library_dirs, extra_link_args, extra_compile_args,
        runtime_library_dirs, extra_objects,
        mpicompiler, mpilinker, mpi_libraries,
        mpi_library_dirs,
        mpi_include_dirs,
        mpi_runtime_library_dirs, mpi_define_macros)
    msg += par_msg
    # install also gpaw-python
    if 'install' in sys.argv and error == 0:
        setup(name='gpaw',
              version=version,
              description='A grid-based real-space PAW method DFT code',
              author='J. J. Mortensen, et.al.',
              author_email='jensj@fysik.dtu.dk',
              url='http://www.fysik.dtu.dk',
              license='GPLv3+',
              platforms=['unix'],
              packages=packages,
              ext_modules=[extension],
              scripts=scripts,
              long_description=long_description,
              )

else:
    msg += ['* Only a serial version of gpaw was built!']

# Messages make sense only when building
if 'build' in sys.argv or 'build_ext' in sys.argv or 'install' in sys.argv:
    for line in msg:
        print line<|MERGE_RESOLUTION|>--- conflicted
+++ resolved
@@ -57,12 +57,9 @@
             'gpaw.analyse',
             'gpaw.atom',
             'gpaw.eigensolvers',
-<<<<<<< HEAD
             'gpaw.fdtd',
             'gpaw.inducedfield',
-=======
             'gpaw.elph',
->>>>>>> b8023736
             'gpaw.io',
             'gpaw.lcao',
             'gpaw.lrtddft',
