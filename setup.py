#!/usr/bin/env python
# Copyright (C) 2003-2020  CAMP
# Please see the accompanying LICENSE file for further information.

import os
import re
import sys
import warnings
from pathlib import Path
from subprocess import run
from sysconfig import get_platform

from setuptools import Extension, find_packages, setup
from setuptools.command.build_ext import build_ext as _build_ext
from setuptools.command.develop import develop as _develop
from setuptools.command.install import install as _install

from config import (build_gpu, build_interpreter, check_dependencies,
                    write_configuration)

assert sys.version_info >= (3, 7)


def warn_deprecated(msg):
    msg = f'\n\n{msg}\n\n'
    warnings.warn(msg, DeprecationWarning)


def raise_error(msg):
    msg = f'\n\n{msg}\n\n'
    raise ValueError(msg)


# Get the current version number:
txt = Path('gpaw/__init__.py').read_text()
version = re.search("__version__ = '(.*)'", txt)[1]
ase_version_required = re.search("__ase_version_required__ = '(.*)'", txt)[1]

description = 'GPAW: DFT and beyond within the projector-augmented wave method'
long_description = Path('README.rst').read_text()

# Deprecation check
for i, arg in enumerate(sys.argv):
    if arg.startswith('--customize='):
        custom = arg.split('=')[1]
        raise DeprecationWarning(
            f'Please set GPAW_CONFIG={custom} or place {custom} in ' +
            '~/.gpaw/siteconfig.py')

libraries = ['xc']
library_dirs = []
include_dirs = []
extra_link_args = []
extra_compile_args = ['-Wall', '-Wno-unknown-pragmas', '-std=c99']
runtime_library_dirs = []
extra_objects = []
define_macros = [('NPY_NO_DEPRECATED_API', '7'),
<<<<<<< HEAD
                 ('GPAW_NO_UNDERSCORE_CBLACS', '1'),
                 ('GPAW_NO_UNDERSCORE_CSCALAPACK', '1')]
undef_macros = ['NDEBUG']

mpi_libraries = []
mpi_library_dirs = []
mpi_include_dirs = []
mpi_runtime_library_dirs = []
mpi_define_macros = []

gpu_target = None
gpu_compiler = None
gpu_compile_args = []
gpu_include_dirs = []

=======
                 ('GPAW_NO_UNDERSCORE_CBLACS', None),
                 ('GPAW_NO_UNDERSCORE_CSCALAPACK', None)]
if os.getenv('GPAW_GPU'):
    define_macros.append(('GPAW_GPU_AWARE_MPI', '1'))
undef_macros = ['NDEBUG']

>>>>>>> e222f007
parallel_python_interpreter = False
compiler = None
mpi = None
noblas = False
nolibxc = False
fftw = False
scalapack = False
libvdwxc = False
elpa = False
gpu = False

<<<<<<< HEAD
if os.name != 'nt' and run(['which', 'mpicc'], capture_output=True).returncode == 0:
    mpicompiler = 'mpicc'
else:
    mpicompiler = None

mpilinker = mpicompiler
=======
# Advanced:
# If these are defined, they replace
# all the default args from setuptools
compiler_args = None
linker_so_args = None
linker_exe_args = None
>>>>>>> e222f007

# Search and store current git hash if possible
try:
    from ase.utils import search_current_git_hash
    githash = search_current_git_hash('gpaw')
    if githash is not None:
        define_macros += [('GPAW_GITHASH', githash)]
    else:
        print('.git directory not found. GPAW git hash not written.')
except ImportError:
    print('ASE not found. GPAW git hash not written.')

# User provided customizations:
gpaw_config = os.environ.get('GPAW_CONFIG')
if gpaw_config and not Path(gpaw_config).is_file():
    raise FileNotFoundError(gpaw_config)
for siteconfig in [gpaw_config,
                   'siteconfig.py',
                   '~/.gpaw/siteconfig.py']:
    if siteconfig is not None:
        path = Path(siteconfig).expanduser()
        if path.is_file():
            print('Reading configuration from', path)
            exec(path.read_text())
            break
else:  # no break
    if not noblas:
        libraries.append('blas')

# Deprecation check
if 'mpicompiler' in locals():
    mpicompiler = locals()['mpicompiler']
    msg = 'Please remove deprecated declaration of mpicompiler.'
    if mpicompiler is None:
        mpi = False
        msg += (' Define instead in siteconfig one of the following lines:'
                '\n\nmpi = False\nmpi = True')
    else:
        mpi = True
        compiler = mpicompiler
        msg += (' Define instead in siteconfig:'
                f'\n\nmpi = True\ncompiler = {repr(compiler)}')
    warn_deprecated(msg)


# If `mpi` was not set in siteconfig,
# it is enabled by default if `mpicc` is found
if mpi is None:
    if compiler is None:
        if (os.name != 'nt'
                and run(['which', 'mpicc'],
                        capture_output=True).returncode == 0):
            mpi = True
            compiler = 'mpicc'
        else:
            mpi = False
    elif compiler == 'mpicc':
        warn_deprecated(
            'Define in siteconfig explicitly'
            '\n\nmpi = True')
        mpi = True
    else:
        mpi = False

if mpi:
    if compiler is None:
        raise_error('Define compiler for MPI in siteconfig:'
                    "\ncompiler = ...  # MPI compiler, e.g., 'mpicc'")

# Deprecation check
if 'mpilinker' in locals():
    mpilinker = locals()['mpilinker']
    msg = ('Please remove deprecated declaration of mpilinker:'
           f'\ncompiler={repr(compiler)} will be used for linking.')
    if mpilinker == compiler:
        warn_deprecated(msg)
    else:
        msg += ('\nPlease contact GPAW developers if you need '
                'different commands for linking and compiling.')
        raise_error(msg)

# Deprecation check
for key in ['libraries', 'library_dirs', 'include_dirs',
            'runtime_library_dirs', 'define_macros']:
    mpi_key = 'mpi_' + key
    if mpi_key in locals():
        warn_deprecated(
            f'Please remove deprecated declaration of {mpi_key}'
            f' and use only {key} instead.'
            f'\nAdding {mpi_key} to {key}.')
        locals()[key] += locals()[mpi_key]


if parallel_python_interpreter:
    parallel_python_exefile = None
    if not mpi:
        raise_error('MPI is needed for parallel_python_interpreter.'
                    ' Define in siteconfig:'
                    '\n\nparallel_python_interpreter = True'
                    '\nmpi = True'
                    "\ncompiler = ...  # MPI compiler, e.g., 'mpicc'"
                    )

if mpi:
    print('Building GPAW with MPI support.')

platform_id = os.getenv('CPU_ARCH')
if platform_id:
    os.environ['_PYTHON_HOST_PLATFORM'] = get_platform() + '-' + platform_id

<<<<<<< HEAD
if gpu:
    valid_gpu_targets = ['cuda', 'hip-amd', 'hip-cuda']
    if gpu_target not in valid_gpu_targets:
        raise ValueError('Invalid gpu_target in configuration: '
                         'gpu_target should be one of '
                         f'{str(valid_gpu_targets)}.')
    if gpu_compiler is None:
        if gpu_target.startswith('hip'):
            gpu_compiler = 'hipcc'
        elif gpu_target == 'cuda':
            gpu_compiler = 'nvcc'

    if gpu_target == 'cuda':
        gpu_compile_args += ['-x', 'cu']

    if '-fPIC' not in ' '.join(gpu_compile_args):
        if gpu_target in ['cuda', 'hip-cuda']:
            gpu_compile_args += ['-Xcompiler']
        gpu_compile_args += ['-fPIC']


if compiler is not None:
    # A hack to change the used compiler and linker, inspired by
    # https://shwina.github.io/custom-compiler-linker-extensions/

    # If CC is set, it will be ignored, which is probably unexpected.
    assert not os.environ.get('CC'), 'Please unset CC as it is ignored'

    # Note: The following class will be extended again below, but that is
    # OK as long as super() is used to chain the method calls.
    class build_ext(build_ext):
        def build_extensions(self):
            # Override the compiler executables.
            for attr in ('compiler_so', 'compiler_cxx', 'linker_so'):
                temp = getattr(self.compiler, attr)
                temp[0] = compiler
                self.compiler.set_executable(attr, temp)
            super().build_extensions()

=======
>>>>>>> e222f007
for flag, name in [(noblas, 'GPAW_WITHOUT_BLAS'),
                   (nolibxc, 'GPAW_WITHOUT_LIBXC'),
                   (mpi, 'PARALLEL'),
                   (fftw, 'GPAW_WITH_FFTW'),
                   (scalapack, 'GPAW_WITH_SL'),
                   (libvdwxc, 'GPAW_WITH_LIBVDWXC'),
<<<<<<< HEAD
                   (elpa, 'GPAW_WITH_ELPA'),
                   (gpu, 'GPAW_GPU'),
                   (gpu, 'GPAW_GPU_AWARE_MPI'),
                   (gpu and gpu_target == 'cuda',
                       'GPAW_CUDA'),
                   (gpu and gpu_target.startswith('hip'),
                       'GPAW_HIP'),
                   (gpu and gpu_target == 'hip-amd',
                       '__HIP_PLATFORM_AMD__'),
                   (gpu and gpu_target == 'hip-cuda',
                       '__HIP_PLATFORM_NVIDIA__'),
                   ]:
    if flag and name not in [n for (n, v) in define_macros]:
        define_macros.append((name, '1'))
=======
                   (elpa, 'GPAW_WITH_ELPA')]:
    if flag and name not in [n for (n, _) in define_macros]:
        define_macros.append((name, None))
>>>>>>> e222f007

sources = [Path('c/bmgs/bmgs.c')]
sources += Path('c').glob('*.c')
if gpu:
    sources += Path('c/gpu').glob('*.c')
sources += Path('c/xc').glob('*.c')
sources.remove(Path('c/main.c'))  # For gpaw-python executable only
if nolibxc:
    for name in ['libxc.c', 'm06l.c',
                 'tpss.c', 'revtpss.c', 'revtpss_c_pbe.c',
                 'xc_mgga.c']:
        sources.remove(Path(f'c/xc/{name}'))
    if 'xc' in libraries:
        libraries.remove('xc')

# Make build process deterministic (for "reproducible build")
sources = [str(source) for source in sources]
sources.sort()

check_dependencies(sources)

# Convert Path objects to str:
runtime_library_dirs = [str(dir) for dir in runtime_library_dirs]
library_dirs = [str(dir) for dir in library_dirs]
include_dirs = [str(dir) for dir in include_dirs]

extensions = [Extension('_gpaw',
                        sources,
                        libraries=libraries,
                        library_dirs=library_dirs,
                        include_dirs=include_dirs,
                        define_macros=define_macros,
                        undef_macros=undef_macros,
                        extra_link_args=extra_link_args,
                        extra_compile_args=extra_compile_args,
                        runtime_library_dirs=runtime_library_dirs,
                        extra_objects=extra_objects,
                        language='c')]


write_configuration(define_macros, include_dirs, libraries, library_dirs,
                    extra_link_args, extra_compile_args,
                    runtime_library_dirs, extra_objects, compiler)


class build_ext(_build_ext):
    def run(self):
        import numpy as np
        self.include_dirs.append(np.get_include())
<<<<<<< HEAD

        if self.link_objects is None:
            self.link_objects = []

        if gpu:
            objects = build_gpu(gpu_compiler, gpu_compile_args,
                                gpu_include_dirs + self.include_dirs,
                                define_macros, undef_macros,
                                self.build_temp)
            self.link_objects += objects

=======
>>>>>>> e222f007
        super().run()

    def build_extensions(self):
        # Override the compiler executables
        # A hack to change the used compiler and linker, inspired by
        # https://shwina.github.io/custom-compiler-linker-extensions/
        for (name, my_args) in [('compiler', compiler_args),
                                ('compiler_so', compiler_args),
                                ('linker_so', linker_so_args),
                                ('linker_exe', linker_exe_args)]:
            new_args = []
            old_args = getattr(self.compiler, name)
            # Set executable
            if compiler is not None:
                new_args += [compiler]
            else:
                new_args += [old_args[0]]
            # Set args
            if my_args is not None:
                new_args += my_args
            else:
                new_args += old_args[1:]
            self.compiler.set_executable(name, new_args)

        super().build_extensions()

        if parallel_python_interpreter:
            global parallel_python_exefile

            assert len(self.extensions) == 1, \
                'Fix gpaw-python build for multiple extensions'
            extension = self.extensions[0]

            # Path for the bin (analogous to build_lib)
            build_bin = Path(str(self.build_lib).replace('lib', 'bin'))

            # List of object files already built for the extension
            objects = []
            for src in sources:
                # Do not include _gpaw_so.o in the gpaw-python executable
                if src == 'c/_gpaw_so.c':
                    continue
                obj = Path(self.build_temp) / Path(src).with_suffix('.o')
                objects.append(str(obj))

            # Build gpaw-python
            parallel_python_exefile = build_interpreter(
                self.compiler, extension, objects,
                build_temp=self.build_temp,
                build_bin=build_bin,
                debug=self.debug)

        print("Build temp:", self.build_temp)
        print("Build lib: ", self.build_lib)
        if parallel_python_interpreter:
            print("Build bin: ", build_bin)


class install(_install):
    def run(self):
        super().run()
        if parallel_python_interpreter:
            self.copy_file(parallel_python_exefile, self.install_scripts)


class develop(_develop):
    def run(self):
        super().run()
        if parallel_python_interpreter:
            self.copy_file(parallel_python_exefile, self.script_dir)


cmdclass = {'build_ext': build_ext,
            'install': install,
            'develop': develop}

files = ['gpaw-analyse-basis', 'gpaw-basis',
         'gpaw-plot-parallel-timings', 'gpaw-runscript',
         'gpaw-setup', 'gpaw-upfplot']
scripts = [str(Path('tools') / script) for script in files]


setup(name='gpaw',
      version=version,
      description=description,
      long_description=long_description,
      maintainer='GPAW-community',
      maintainer_email='gpaw-users@listserv.fysik.dtu.dk',
      url='https://wiki.fysik.dtu.dk/gpaw',
      license='GPLv3+',
      platforms=['unix'],
      packages=find_packages(),
      package_data={'gpaw': ['py.typed']},
      entry_points={
          'console_scripts': ['gpaw = gpaw.cli.main:main']},
      setup_requires=['numpy'],
      install_requires=[f'ase>={ase_version_required}',
                        'scipy>=1.2.0',
                        'pyyaml'],
      extras_require={'docs': ['sphinx-rtd-theme',
                               'graphviz'],
                      'devel': ['flake8',
                                'mypy',
                                'pytest-xdist',
                                'interrogate']},
      ext_modules=extensions,
      scripts=scripts,
      cmdclass=cmdclass,
      classifiers=[
          'Development Status :: 6 - Mature',
          'License :: OSI Approved :: '
          'GNU General Public License v3 or later (GPLv3+)',
          'Operating System :: OS Independent',
          'Programming Language :: Python :: 3',
          'Programming Language :: Python :: 3.7',
          'Programming Language :: Python :: 3.8',
          'Programming Language :: Python :: 3.9',
          'Programming Language :: Python :: 3.10',
          'Topic :: Scientific/Engineering :: Physics'])<|MERGE_RESOLUTION|>--- conflicted
+++ resolved
@@ -55,30 +55,15 @@
 runtime_library_dirs = []
 extra_objects = []
 define_macros = [('NPY_NO_DEPRECATED_API', '7'),
-<<<<<<< HEAD
-                 ('GPAW_NO_UNDERSCORE_CBLACS', '1'),
-                 ('GPAW_NO_UNDERSCORE_CSCALAPACK', '1')]
+                 ('GPAW_NO_UNDERSCORE_CBLACS', None),
+                 ('GPAW_NO_UNDERSCORE_CSCALAPACK', None)]
 undef_macros = ['NDEBUG']
-
-mpi_libraries = []
-mpi_library_dirs = []
-mpi_include_dirs = []
-mpi_runtime_library_dirs = []
-mpi_define_macros = []
 
 gpu_target = None
 gpu_compiler = None
 gpu_compile_args = []
 gpu_include_dirs = []
 
-=======
-                 ('GPAW_NO_UNDERSCORE_CBLACS', None),
-                 ('GPAW_NO_UNDERSCORE_CSCALAPACK', None)]
-if os.getenv('GPAW_GPU'):
-    define_macros.append(('GPAW_GPU_AWARE_MPI', '1'))
-undef_macros = ['NDEBUG']
-
->>>>>>> e222f007
 parallel_python_interpreter = False
 compiler = None
 mpi = None
@@ -90,21 +75,12 @@
 elpa = False
 gpu = False
 
-<<<<<<< HEAD
-if os.name != 'nt' and run(['which', 'mpicc'], capture_output=True).returncode == 0:
-    mpicompiler = 'mpicc'
-else:
-    mpicompiler = None
-
-mpilinker = mpicompiler
-=======
 # Advanced:
 # If these are defined, they replace
 # all the default args from setuptools
 compiler_args = None
 linker_so_args = None
 linker_exe_args = None
->>>>>>> e222f007
 
 # Search and store current git hash if possible
 try:
@@ -215,7 +191,6 @@
 if platform_id:
     os.environ['_PYTHON_HOST_PLATFORM'] = get_platform() + '-' + platform_id
 
-<<<<<<< HEAD
 if gpu:
     valid_gpu_targets = ['cuda', 'hip-amd', 'hip-cuda']
     if gpu_target not in valid_gpu_targets:
@@ -237,33 +212,12 @@
         gpu_compile_args += ['-fPIC']
 
 
-if compiler is not None:
-    # A hack to change the used compiler and linker, inspired by
-    # https://shwina.github.io/custom-compiler-linker-extensions/
-
-    # If CC is set, it will be ignored, which is probably unexpected.
-    assert not os.environ.get('CC'), 'Please unset CC as it is ignored'
-
-    # Note: The following class will be extended again below, but that is
-    # OK as long as super() is used to chain the method calls.
-    class build_ext(build_ext):
-        def build_extensions(self):
-            # Override the compiler executables.
-            for attr in ('compiler_so', 'compiler_cxx', 'linker_so'):
-                temp = getattr(self.compiler, attr)
-                temp[0] = compiler
-                self.compiler.set_executable(attr, temp)
-            super().build_extensions()
-
-=======
->>>>>>> e222f007
 for flag, name in [(noblas, 'GPAW_WITHOUT_BLAS'),
                    (nolibxc, 'GPAW_WITHOUT_LIBXC'),
                    (mpi, 'PARALLEL'),
                    (fftw, 'GPAW_WITH_FFTW'),
                    (scalapack, 'GPAW_WITH_SL'),
                    (libvdwxc, 'GPAW_WITH_LIBVDWXC'),
-<<<<<<< HEAD
                    (elpa, 'GPAW_WITH_ELPA'),
                    (gpu, 'GPAW_GPU'),
                    (gpu, 'GPAW_GPU_AWARE_MPI'),
@@ -276,13 +230,8 @@
                    (gpu and gpu_target == 'hip-cuda',
                        '__HIP_PLATFORM_NVIDIA__'),
                    ]:
-    if flag and name not in [n for (n, v) in define_macros]:
-        define_macros.append((name, '1'))
-=======
-                   (elpa, 'GPAW_WITH_ELPA')]:
     if flag and name not in [n for (n, _) in define_macros]:
         define_macros.append((name, None))
->>>>>>> e222f007
 
 sources = [Path('c/bmgs/bmgs.c')]
 sources += Path('c').glob('*.c')
@@ -332,7 +281,6 @@
     def run(self):
         import numpy as np
         self.include_dirs.append(np.get_include())
-<<<<<<< HEAD
 
         if self.link_objects is None:
             self.link_objects = []
@@ -344,8 +292,6 @@
                                 self.build_temp)
             self.link_objects += objects
 
-=======
->>>>>>> e222f007
         super().run()
 
     def build_extensions(self):
