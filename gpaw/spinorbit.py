--- conflicted
+++ resolved
@@ -66,24 +66,12 @@
 
     f_g = fc_g + fh_g
     # xc force
-<<<<<<< HEAD
-    v_sg = np.zeros_like(n_sg)
-    xc.calculate_spherical(a.xc_correction.rgd, n_sg, v_sg)
-    fxc_g = np.mean([a.xc_correction.rgd.derivative(v_g) for v_g in v_sg],
-                    axis=0)
-
-    f_g = fc_g + fh_g + fxc_g
-=======
-    xc = XC(calc.get_xc_functional())
-    if xc.name not in ['GLLBSC']:
+    if xc.name != 'GLLBSC':
         v_sg = np.zeros_like(n_sg)
         xc.calculate_spherical(a.xc_correction.rgd, n_sg, v_sg)
-        fxc_sg = np.array([a.xc_correction.rgd.derivative(v_sg[s])
-                           for s in range(Ns)])
-        fxc_g = np.sum(fxc_sg, axis=0) / Ns
-
+        fxc_g = np.mean([a.xc_correction.rgd.derivative(v_g) for v_g in v_sg],
+                        axis=0)
         f_g += fxc_g
->>>>>>> a688576a
 
     return f_g / r_g
 
