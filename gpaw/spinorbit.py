import warnings
from typing import Union, List, TYPE_CHECKING, Dict, Any, Optional
from pathlib import Path

import numpy as np
from ase.units import Ha, alpha, Bohr

from gpaw.projections import Projections
from gpaw.kpoint import KPoint
from gpaw.setup import Setup
from gpaw.utilities.partition import AtomPartition

if TYPE_CHECKING:
    from gpaw import GPAW

_L_vlmm: List[List[np.ndarray]] = []  # see get_L_vlmm() below

# typehints:
ArrayND = Any
Array1D = ArrayND
Array2D = ArrayND
Array3D = ArrayND


class KPointCollection:
    def __init__(self, kd, kpts: List[KPoint]):
        self.kd = kd
        self.kpts = {kpt.k: kpt for kpt in kpts}

        # Initialize ranks:
        self.ranks = np.zeros(kd.nbzkpts, int)
        for kpt in kpts:
            self.ranks[kpt.k] = kd.comm.rank
        kd.comm.sum(self.ranks)

    def eigenvalues(self) -> Optional[Array2D]:
        return self._collect('eps_n', Ha)

    def spin_projections(self) -> Optional[Array3D]:
        return self._collect('spin_projection_vn')

    def _collect(self, attr: str, scale: float = 1.0) -> Optional[ArrayND]:
        if self.kpts[0].projections.atom_partition.comm.rank != 0:
            return
        if self.kpts[0].projections.bcomm.rank != 0:
            return

        comm = self.kd.comm
        if comm.rank == 0:
            kpt = next(iter(self.kpts.values()))
            shape = getattr(kpt, attr).shape
            x_kn = np.empty((self.kd.nbzkpts,) + shape)
            for k, rank in enumerate(self.ranks):
                if rank == comm.rank:
                    x_kn[k] = getattr(self.kpts[k], attr) * scale
                else:
                    comm.receive(x_kn[k], rank)
            return x_kn

        for k, rank in enumerate(self.ranks):
            if rank == self.kd.comm.rank:
                comm.send(getattr(self.kpts[k], attr) * scale, 0)


def soc_eigenstates(calc: Union['GPAW', str, Path],
                    n1: int = 0,
                    n2: int = 0,
                    eigenvalues: Array3D = None,
                    scale: float = 1.0,
                    theta: float = 0.0,
                    phi: float = 0.0,
                    return_wfs: bool = False,
                    occupations: Dict = None
                    ) -> KPointCollection:
    """Calculate SOC eigenstates.

    Parameters:
        calc: Calculator
            GPAW calculator or path to gpw-file.
        bands: list of ints
            List of band indices for which to calculate soc.
        eigenvalues: (ns, nk, nb)-shaped ndarray [units: eV]
            Use these eigenvalues instead of those from calc.get_eigenvalues().
        return_wfs: bool
            Flag for returning wave functions.
        occupations: dict
            Example: {'name': 'fermi-dirac', 'width': 0.01} (width in eV).
            This will calculate the Fermi-level also.
        scale: float
            Scale the spinorbit coupling by this amount.
        theta: float
            Angle in radians.
        phi: float
            Angle in radians.

    Returns a dict containing:

    ======================  =========================
    key                     value
    ======================  =========================
    eigenvalues             (nk,ne)-shaped ndarray
    spin_projections        (nk,3,ne)-shaped ndarray
    eigenstates (optional)  (nk,ne,ne)-shaped ndarray
    fermi_level (optional)  float
    ======================  =========================

    Units for eigenvalues and fermi_level are eV.
    """

    from gpaw import GPAW

    if not isinstance(calc, GPAW):
        calc = GPAW(calc, txt=None)

<<<<<<< HEAD
    if n2 == 0:
        n2 = calc.get_number_of_bands()
=======
    # xc force
    if xc.type != 'GLLB':
        v_sg = np.zeros_like(n_sg)
        xc.calculate_spherical(a.xc_correction.rgd, n_sg, v_sg)
        fxc_g = np.mean([a.xc_correction.rgd.derivative(v_g) for v_g in v_sg],
                        axis=0)
        f_g += fxc_g
>>>>>>> 0a51951a

    kd = calc.wfs.kd
    bd = calc.wfs.bd
    gd = calc.wfs.gd
    spos_ac = calc.spos_ac
    setups = calc.wfs.setups
    atom_partition = calc.density.atom_partition

    if eigenvalues is not None:
        assert eigenvalues.shape == (2, kd.nibzkpts, n2 - n1)

    # <phi_i|dV_adr / r * L_v|phi_j>
    dVL_avii = {a: soc(calc.wfs.setups[a],
                       calc.hamiltonian.xc,
                       D_sp) * scale
                for a, D_sp in calc.density.D_asp.items()}

    # Hamiltonian with SO in KS basis
    # The even indices in H_mm are spin up along \hat n defined by \theta, phi
    # Basis change matrix for constructing Pauli matrices in \theta,\phi basis:
    #     \sigma_i^n = C^\dag\sigma_i C
    C_ss = np.array([[np.cos(theta / 2) * np.exp(-1.0j * phi / 2),
                      -np.sin(theta / 2) * np.exp(-1.0j * phi / 2)],
                     [np.sin(theta / 2) * np.exp(1.0j * phi / 2),
                      np.cos(theta / 2) * np.exp(1.0j * phi / 2)]])

    sx_ss = np.array([[0, 1], [1, 0]], complex)
    sy_ss = np.array([[0, -1.0j], [1.0j, 0]], complex)
    sz_ss = np.array([[1, 0], [0, -1]], complex)
    s_vss = [C_ss.T.conj().dot(sx_ss).dot(C_ss),
             C_ss.T.conj().dot(sy_ss).dot(C_ss),
             C_ss.T.conj().dot(sz_ss).dot(C_ss)]

    mykpts = []
    for kpt_s in calc.wfs.kpt_qs:
        kpt1 = kpt_s[0]
        P1_nI = kpt1.projections.collect()
        eps1_n = bd.collect(kpt1.eps_n)

        if len(kpt_s) == 2:
            kpt2 = kpt_s[1]
            P2_nI = kpt2.projections.collect()
            eps2_n = bd.collect(kpt2.eps_n, broadcast=True)
        else:
            P2_nI = P1_nI
            eps2_n = eps1_n

        if bd.comm.rank != 0:
            continue

        ibz_index = kpt1.k

        if gd.comm.rank == 0:
            P1_nI = P1_nI[n1:n2]
            P2_nI = P2_nI[n1:n2]
        else:
            P1_nI = P2_nI = np.zeros((n2 - n1, 0), complex)

        if eigenvalues is None:
            eps1_n = eps1_n[n1:n2]
            eps2_n = eps2_n[n1:n2]
        else:
            eps1_n, eps2_n = eigenvalues[:, ibz_index]

        ibzkpt = KPoint(1.0, None, 0, 0)

        ibzkpt.eps_n = np.empty((n2 - n1) * 2)
        ibzkpt.eps_n[::2] = eps1_n
        ibzkpt.eps_n[1::2] = eps2_n

        ibzkpt.projections = Projections(
            nbands=2 * (n2 - n1),
            nproj_a=kpt1.projections.nproj_a,
            atom_partition=AtomPartition(gd.comm,
                                         np.zeros(len(spos_ac), int)),
            collinear=False)
        ibzkpt.projections.array[:] = 0.0
        ibzkpt.projections.array[::2, 0] = P1_nI
        ibzkpt.projections.array[1::2, 1] = P2_nI

        for bz_index in np.nonzero(kd.bz2ibz_k == ibz_index)[0]:
            kpt = ibzkpt.transform(kd, setups, spos_ac, bz_index)
            kpt.projections = kpt.projections.redist(atom_partition)
            add_soc(kpt, dVL_avii, s_vss, C_ss)
            kpt.q = bz_index
            mykpts.append(kpt)

    return KPointCollection(kd, mykpts)


def soc(a: Setup, xc, D_sp: Array2D) -> Array3D:
    """<phi_i|dV_adr / r * L_v|phi_j>"""
    v_g = get_radial_potential(a, xc, D_sp)
    Ng = len(v_g)
    phi_jg = a.data.phi_jg

    Lx_lmm, Ly_lmm, Lz_lmm = get_L_vlmm()

    dVL_vii = np.zeros((3, a.ni, a.ni), complex)
    N1 = 0
    for j1, l1 in enumerate(a.l_j):
        Nm = 2 * l1 + 1
        N2 = 0
        for j2, l2 in enumerate(a.l_j):
            if l1 == l2:
                f_g = phi_jg[j1][:Ng] * v_g * phi_jg[j2][:Ng]
                c = a.xc_correction.rgd.integrate(f_g) / (4 * np.pi)
                dVL_vii[0, N1:N1 + Nm, N2:N2 + Nm] = c * Lx_lmm[l1]
                dVL_vii[1, N1:N1 + Nm, N2:N2 + Nm] = c * Ly_lmm[l1]
                dVL_vii[2, N1:N1 + Nm, N2:N2 + Nm] = c * Lz_lmm[l1]
            else:
                pass
            N2 += 2 * l2 + 1
        N1 += Nm
    return dVL_vii * alpha**2 / 4.0


def get_radial_potential(a: Setup, xc, D_sp: Array2D) -> Array1D:
    """Calculates (dV/dr)/r for the effective potential.
    Below, f_g denotes dV/dr = minus the radial force"""

    rgd = a.xc_correction.rgd
    r_g = rgd.r_g.copy()
    r_g[0] = 1.0e-12
    dr_g = rgd.dr_g

    B_pq = a.xc_correction.B_pqL[:, :, 0]
    n_qg = a.xc_correction.n_qg
    D_sq = np.dot(D_sp, B_pq)
    n_sg = np.dot(D_sq, n_qg) / (4 * np.pi)**0.5
    Ns = len(D_sp)
    if Ns == 4:
        Ns = 1
    n_sg[:Ns] += a.xc_correction.nc_g / Ns

    # Coulomb force from nucleus
    fc_g = a.Z / r_g**2

    # Hartree force
    rho_g = 4 * np.pi * r_g**2 * dr_g * np.sum(n_sg, axis=0)
    fh_g = -np.array([np.sum(rho_g[:ig]) for ig in range(len(r_g))]) / r_g**2

    f_g = fc_g + fh_g

    # xc force
    if xc.name != 'GLLBSC':
        v_sg = np.zeros_like(n_sg)
        xc.calculate_spherical(a.xc_correction.rgd, n_sg, v_sg)
        fxc_g = np.mean([a.xc_correction.rgd.derivative(v_g) for v_g in v_sg],
                        axis=0)
        f_g += fxc_g

    return f_g / r_g


def add_soc(kpt: KPoint,
            dVL_avii: Dict[int, Array3D],
            s_vss: Array3D,
            C_ss: Array2D) -> None:
    """Evaluate H in a basis of S_z eigenstates."""
    H_mm = np.diag(kpt.eps_n.astype(complex))
    for a, dVL_vii in dVL_avii.items():
        ni = dVL_vii.shape[1]
        H_ssii = np.zeros((2, 2, ni, ni), complex)
        H_ssii[0, 0] = dVL_vii[2]
        H_ssii[0, 1] = dVL_vii[0] - 1.0j * dVL_vii[1]
        H_ssii[1, 0] = dVL_vii[0] + 1.0j * dVL_vii[1]
        H_ssii[1, 1] = -dVL_vii[2]

        # Tranform to theta, phi basis
        H_ssii = np.tensordot(C_ss, H_ssii, ([0, 1]))
        H_ssii = np.tensordot(C_ss.T.conj(), H_ssii, ([1, 1]))

        P_msi = kpt.projections[a]
        for s1 in range(2):
            for s2 in range(2):
                H_ii = H_ssii[s1, s2]
                P1_mi = P_msi[:, s1]
                P2_mi = P_msi[:, s2]
                H_mm += np.dot(np.dot(P1_mi.conj(), H_ii), P2_mi.T)

    kpt.eps_n, v_snm = np.linalg.eigh(H_mm)

    P_msI = kpt.projections.array
    m, s, I = P_msI.shape
    P_msI[:] = v_snm.T.dot(P_msI.reshape((m, s * I))).reshape((m, s, I))

    sx_m = []
    sy_m = []
    sz_m = []
    for v_sn in v_snm.T:
        v_sn = np.array([v_sn[::2], v_sn[1::2]])
        sx_m.append(np.trace(v_sn.T.conj().dot(s_vss[0]).dot(v_sn)))
        sy_m.append(np.trace(v_sn.T.conj().dot(s_vss[1]).dot(v_sn)))
        sz_m.append(np.trace(v_sn.T.conj().dot(s_vss[2]).dot(v_sn)))

    kpt.spin_projection_vn = np.array([sx_m, sy_m, sz_m]).real
    kpt.v_snm = v_snm


def get_spinorbit_eigenvalues(calc, bands=None, gw_kn=None,
                              return_spin=False,
                              return_wfs=False,
                              scale=1.0,
                              theta=0.0, phi=0.0):
    warnings.warn('Please use soc_eigenstates() instead.')

    results = soc_eigenstates(calc, bands, gw_kn, scale, theta, phi,
                              return_wfs)
    values = [results['eigenstates'].T]
    if return_spin:
        values.append(results['spin_projections'])
    if return_wfs:
        values.append(results['eigenstates'])
    return tuple(values) if len(values) > 1 else values[0]


def set_calculator(calc, e_km, v_knm=None, width=None):
    raise DeprecationWarning(
        "Please use ef = soc_eigenstates(..., occupations=...)['fermi_level'] "
        'instead.')


def get_anisotropy(calc, theta=0.0, phi=0.0, nbands=None, width=None):
    """Calculates the sum of occupied spinorbit eigenvalues. Returns the result
    relative to the sum of eigenvalues without spinorbit coupling"""
    Ns = calc.wfs.nspins
    noncollinear = not calc.density.collinear

    e_skn = np.array([[calc.get_eigenvalues(kpt=k, spin=s)
                       for k in range(len(calc.get_ibz_k_points()))]
                      for s in range(Ns)])
    e_kn = np.reshape(np.swapaxes(e_skn, 0, 1), (len(e_skn[0]),
                                                 Ns * len(e_skn[0, 0])))
    e_kn = np.sort(e_kn, 1)
    if nbands is None:
        nbands = len(e_skn[0, 0])
    f_skn = np.array([[calc.get_occupation_numbers(kpt=k, spin=s)
                       for k in range(len(calc.get_ibz_k_points()))]
                      for s in range(Ns)])
    f_kn = np.reshape(np.swapaxes(f_skn, 0, 1), (len(f_skn[0]),
                                                 Ns * len(f_skn[0, 0])))
    f_kn = np.sort(f_kn, 1)[:, ::-1]
    if noncollinear:
        f_kn *= 2

    E = np.sum(e_kn * f_kn)

    from gpaw.occupations import occupation_numbers
    e_km = soc_eigenstates(calc, theta=theta, phi=phi,
                           bands=range(nbands))['eigenvalues']
    if width is None:
        assert calc.wfs.occupations.name == 'fermi-dirac'
        width = calc.wfs.occupations.width * Ha
    if width == 0.0:
        width = 1.e-6
    weight_k = np.ones(len(e_km)) / (2 * len(e_km))
    ne = calc.wfs.setups.nvalence - calc.density.charge
    f_km = occupation_numbers({'name': 'fermi-dirac', 'width': width},
                              e_km[np.newaxis],
                              weight_k=weight_k,
                              nelectrons=ne)[0][0]
    E_so = np.sum(e_km * f_km)
    return E_so - E


def get_spinorbit_projections(calc, ik, v_nm):
    # For spinors the number of projectors and bands are doubled
    Na = len(calc.atoms)
    Nk = len(calc.get_ibz_k_points())
    Ns = calc.wfs.nspins

    v0_mn = v_nm[::2].T
    v1_mn = v_nm[1::2].T

    P_ani = {}
    for ia in range(Na):
        P0_ni = calc.wfs.kpt_u[ik].P_ani[ia]
        P1_ni = calc.wfs.kpt_u[(Ns - 1) * Nk + ik].P_ani[ia]

        P0_mi = np.dot(v0_mn, P0_ni)
        P1_mi = np.dot(v1_mn, P1_ni)
        P_mi = np.zeros((len(P0_mi), 2 * len(P0_mi[0])), complex)
        P_mi[:, ::2] = P0_mi
        P_mi[:, 1::2] = P1_mi
        P_ani[ia] = P_mi

    return P_ani


def get_spinorbit_wavefunctions(calc, ik, v_nm):
    assert len(calc.get_bz_k_points()) == len(calc.get_ibz_k_points())

    # For spinors the number of bands is doubled and a spin dimension is added
    Ns = calc.wfs.nspins
    Nn = calc.wfs.bd.nbands

    v0_mn = v_nm[::2].T
    v1_mn = v_nm[1::2].T

    u0_nG = np.array([calc.wfs.get_wave_function_array(n, ik, 0)
                      for n in range(Nn)])
    u1_nG = np.array([calc.wfs.get_wave_function_array(n, ik, (Ns - 1))
                      for n in range(Nn)])
    u0_mG = np.swapaxes(np.dot(v0_mn, np.swapaxes(u0_nG, 0, 2)), 1, 2)
    u1_mG = np.swapaxes(np.dot(v1_mn, np.swapaxes(u1_nG, 0, 2)), 1, 2)
    u_mG = np.zeros((len(u0_mG),
                     2,
                     len(u0_mG[0]),
                     len(u0_mG[0, 0]),
                     len(u0_mG[0, 0, 0])), complex)
    u_mG[:, 0] = u0_mG
    u_mG[:, 1] = u1_mG

    return u_mG


def get_magnetic_moments(calc, theta=0.0, phi=0.0, nbands=None, width=None):
    """Calculates the magnetic moments inside all PAW spheres"""

    raise RuntimeError(
        'This function has no tests.  It is very likely that it no longer '
        'works correctly after merging !677.')

    from gpaw.utilities import unpack

    if nbands is None:
        nbands = calc.get_number_of_bands()
    Nk = len(calc.get_ibz_k_points())

    C_ss = np.array([[np.cos(theta / 2) * np.exp(-1.0j * phi / 2),
                      -np.sin(theta / 2) * np.exp(-1.0j * phi / 2)],
                     [np.sin(theta / 2) * np.exp(1.0j * phi / 2),
                      np.cos(theta / 2) * np.exp(1.0j * phi / 2)]])
    sx_ss = np.array([[0, 1], [1, 0]], complex)
    sy_ss = np.array([[0, -1.0j], [1.0j, 0]], complex)
    sz_ss = np.array([[1, 0], [0, -1]], complex)
    sx_ss = C_ss.T.conj().dot(sx_ss).dot(C_ss)
    sy_ss = C_ss.T.conj().dot(sy_ss).dot(C_ss)
    sz_ss = C_ss.T.conj().dot(sz_ss).dot(C_ss)

    states = soc_eigenstates(calc,
                             theta=theta,
                             phi=phi,
                             return_wfs=True,
                             bands=range(nbands))
    e_km = states['eigenvalues']
    v_knm = states['eigenstates']

    from gpaw.occupations import occupation_numbers
    if width is None:
        assert calc.wfs.occupations.name == 'fermi-dirac'
        width = calc.wfs.occupations.width * Ha
    if width == 0.0:
        width = 1.e-6
    weight_k = calc.get_k_point_weights() / 2
    ne = calc.wfs.setups.nvalence - calc.density.charge
    f_km = occupation_numbers({'name': 'fermi-dirac', 'width': width},
                              e_km[np.newaxis],
                              weight_k=weight_k,
                              nelectrons=ne)[0][0]

    m_v = np.zeros(3, complex)
    for ik in range(Nk):
        ut0_nG = np.array([calc.wfs.get_wave_function_array(n, ik, 0)
                           for n in range(nbands)])
        ut1_nG = np.array([calc.wfs.get_wave_function_array(n, ik, 1)
                           for n in range(nbands)])
        mocc = np.where(f_km[ik] * Nk - 1.0e-6 < 0.0)[0][0]
        for m in range(mocc + 1):
            f = f_km[ik, m]
            ut0_G = np.dot(v_knm[ik][::2, m], np.swapaxes(ut0_nG, 0, 2))
            ut1_G = np.dot(v_knm[ik][1::2, m], np.swapaxes(ut1_nG, 0, 2))
            ut_sG = np.array([ut0_G, ut1_G])

            mx_G = np.zeros(np.shape(ut0_G), complex)
            my_G = np.zeros(np.shape(ut0_G), complex)
            mz_G = np.zeros(np.shape(ut0_G), complex)
            for s1 in range(2):
                for s2 in range(2):
                    mx_G += ut_sG[s1].conj() * sx_ss[s1, s2] * ut_sG[s2]
                    my_G += ut_sG[s1].conj() * sy_ss[s1, s2] * ut_sG[s2]
                    mz_G += ut_sG[s1].conj() * sz_ss[s1, s2] * ut_sG[s2]
            m_v += calc.wfs.gd.integrate(np.array([mx_G, my_G, mz_G])) * f

    m_av = []
    for a in range(len(calc.atoms)):
        N0_p = calc.density.setups[a].N0_p.copy()
        N0_ij = unpack(N0_p)
        Dx_ij = np.zeros_like(N0_ij, complex)
        Dy_ij = np.zeros_like(N0_ij, complex)
        Dz_ij = np.zeros_like(N0_ij, complex)
        Delta_p = calc.density.setups[a].Delta_pL[:, 0].copy()
        Delta_ij = unpack(Delta_p)
        for ik in range(Nk):
            P_ami = get_spinorbit_projections(calc, ik, v_knm[ik])
            P_smi = np.array([P_ami[a][:, ::2], P_ami[a][:, 1::2]])
            P_smi = np.dot(C_ss, np.swapaxes(P_smi, 0, 1))

            P0_mi = P_smi[0]
            P1_mi = P_smi[1]
            f_mm = np.diag(f_km[ik])

            Dx_ij += P0_mi.conj().T.dot(f_mm).dot(P1_mi)
            Dx_ij += P1_mi.conj().T.dot(f_mm).dot(P0_mi)
            Dy_ij -= 1.0j * P0_mi.conj().T.dot(f_mm).dot(P1_mi)
            Dy_ij += 1.0j * P1_mi.conj().T.dot(f_mm).dot(P0_mi)
            Dz_ij += P0_mi.conj().T.dot(f_mm).dot(P0_mi)
            Dz_ij -= P1_mi.conj().T.dot(f_mm).dot(P1_mi)

        mx = np.sum(N0_ij * Dx_ij).real
        my = np.sum(N0_ij * Dy_ij).real
        mz = np.sum(N0_ij * Dz_ij).real

        m_av.append([mx, my, mz])
        m_v[0] += np.sum(Delta_ij * Dx_ij) * (4 * np.pi)**0.5
        m_v[1] += np.sum(Delta_ij * Dy_ij) * (4 * np.pi)**0.5
        m_v[2] += np.sum(Delta_ij * Dz_ij) * (4 * np.pi)**0.5

    return m_v.real, m_av


def get_parity_eigenvalues(calc, ik=0, spin_orbit=False, bands=None, Nv=None,
                           inversion_center=[0, 0, 0], deg_tol=1.0e-6,
                           tol=1.0e-6):
    """Calculates parity eigenvalues at time-reversal invariant k-points.
    Only works in plane wave mode.
    """

    assert len(calc.get_bz_k_points()) == len(calc.get_ibz_k_points())

    kpt_c = calc.get_ibz_k_points()[ik]
    if Nv is None:
        Nv = int(calc.get_number_of_electrons() / 2)

    if bands is None:
        bands = range(calc.get_number_of_bands())

    # Find degenerate subspaces
    eig_n = calc.get_eigenvalues(kpt=ik)[bands]
    e_in = []
    used_n = []
    for n1, e1 in enumerate(eig_n):
        if n1 not in used_n:
            n_n = []
            for n2, e2 in enumerate(eig_n):
                if np.abs(e1 - e2) < deg_tol:
                    n_n.append(n2)
                    used_n.append(n2)
            e_in.append(n_n)

    print()
    print(' Inversion center at: %s' % inversion_center)
    print(' Calculating inversion eigenvalues at k = %s' % kpt_c)
    print()

    center_v = np.array(inversion_center) / Bohr
    G_Gv = calc.wfs.pd.get_reciprocal_vectors(q=ik, add_q=True)

    psit_nG = np.array([calc.wfs.kpt_u[ik].psit_nG[n]
                        for n in bands])
    if spin_orbit:
        v_knm = soc_eigenstates(calc,
                                return_wfs=True,
                                bands=bands)['eigenstates']
        psit0_mG = np.dot(v_knm[ik][::2].T, psit_nG)
        psit1_mG = np.dot(v_knm[ik][1::2].T, psit_nG)
    for n in range(len(bands)):
        psit_nG[n] /= (np.sum(np.abs(psit_nG[n])**2))**0.5
    if spin_orbit:
        for n in range(2 * len(bands)):
            A = np.sum(np.abs(psit0_mG[n])**2) + np.sum(np.abs(psit1_mG[n])**2)
            psit0_mG[n] /= A**0.5
            psit1_mG[n] /= A**0.5

    P_GG = np.ones((len(G_Gv), len(G_Gv)), float)
    for iG, G_v in enumerate(G_Gv):
        P_GG[iG] -= ((G_Gv[:] + G_v).round(6)).any(axis=1)
    assert (P_GG == P_GG.T).all()

    phase_G = np.exp(-2.0j * np.dot(G_Gv, center_v))

    p_n = []
    print('n   P_n')
    for n_n in e_in:
        if spin_orbit:
            # The dimension of parity matrix is doubled with spinorbit
            m_m = [2 * n_n[0] + i for i in range(2 * len(n_n))]
            Ppsit0_mG = np.dot(P_GG, psit0_mG[m_m].T).T
            Ppsit0_mG[:] *= phase_G
            Ppsit1_mG = np.dot(P_GG, psit1_mG[m_m].T).T
            Ppsit1_mG[:] *= phase_G
            P_nn = np.dot(psit0_mG[m_m].conj(), np.array(Ppsit0_mG).T)
            P_nn += np.dot(psit1_mG[m_m].conj(), np.array(Ppsit1_mG).T)
        else:
            Ppsit_nG = np.dot(P_GG, psit_nG[n_n].T).T
            Ppsit_nG[:] *= phase_G
            P_nn = np.dot(psit_nG[n_n].conj(), np.array(Ppsit_nG).T)
        P_eig = np.linalg.eigh(P_nn)[0]
        if np.allclose(np.abs(P_eig), 1, tol):
            P_n = np.sign(P_eig).astype(int).tolist()
            if spin_orbit:
                # Only include one of the degenerate pair of eigenvalues
                Pm = np.sign(P_eig).tolist().count(-1)
                Pp = np.sign(P_eig).tolist().count(1)
                P_n = Pm // 2 * [-1] + Pp // 2 * [1]
            print('%s: %s' % (str(n_n)[1:-1], str(P_n)[1:-1]))
            p_n += P_n
        else:
            print('  %s are not parity eigenstates' % n_n)
            print('     P_n: %s' % P_eig)
            print('     e_n: %s' % eig_n[n_n])
            p_n += [0 for n in n_n]

    return np.ravel(p_n)


def get_L_vlmm():
    if len(_L_vlmm) == 3:
        return _L_vlmm

    s = np.array([[0.0]])
    p = np.zeros((3, 3), complex)  # y, z, x
    p[0, 1] = -1.0j
    p[1, 0] = 1.0j
    d = np.zeros((5, 5), complex)  # xy, yz, z^2, xz, x^2-y^2
    d[0, 3] = -1.0j
    d[3, 0] = 1.0j
    d[1, 2] = -3**0.5 * 1.0j
    d[2, 1] = 3**0.5 * 1.0j
    d[1, 4] = -1.0j
    d[4, 1] = 1.0j
    _L_vlmm.append([s, p, d])

    p = np.zeros((3, 3), complex)  # y, z, x
    p[1, 2] = -1.0j
    p[2, 1] = 1.0j
    d = np.zeros((5, 5), complex)  # xy, yz, z^2, xz, x^2-y^2
    d[0, 1] = 1.0j
    d[1, 0] = -1.0j
    d[2, 3] = -3**0.5 * 1.0j
    d[3, 2] = 3**0.5 * 1.0j
    d[3, 4] = -1.0j
    d[4, 3] = 1.0j
    _L_vlmm.append([s, p, d])

    p = np.zeros((3, 3), complex)  # y, z, x
    p[0, 2] = 1.0j
    p[2, 0] = -1.0j
    d = np.zeros((5, 5), complex)  # xy, yz, z^2, xz, x^2-y^2
    d[0, 4] = 2.0j
    d[4, 0] = -2.0j
    d[1, 3] = 1.0j
    d[3, 1] = -1.0j
    _L_vlmm.append([s, p, d])

    return _L_vlmm<|MERGE_RESOLUTION|>--- conflicted
+++ resolved
@@ -112,18 +112,8 @@
     if not isinstance(calc, GPAW):
         calc = GPAW(calc, txt=None)
 
-<<<<<<< HEAD
     if n2 == 0:
         n2 = calc.get_number_of_bands()
-=======
-    # xc force
-    if xc.type != 'GLLB':
-        v_sg = np.zeros_like(n_sg)
-        xc.calculate_spherical(a.xc_correction.rgd, n_sg, v_sg)
-        fxc_g = np.mean([a.xc_correction.rgd.derivative(v_g) for v_g in v_sg],
-                        axis=0)
-        f_g += fxc_g
->>>>>>> 0a51951a
 
     kd = calc.wfs.kd
     bd = calc.wfs.bd
@@ -269,7 +259,7 @@
     f_g = fc_g + fh_g
 
     # xc force
-    if xc.name != 'GLLBSC':
+    if xc.type != 'GLLB':
         v_sg = np.zeros_like(n_sg)
         xc.calculate_spherical(a.xc_correction.rgd, n_sg, v_sg)
         fxc_g = np.mean([a.xc_correction.rgd.derivative(v_g) for v_g in v_sg],
