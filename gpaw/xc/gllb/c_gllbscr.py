# flake8: noqa
<<<<<<< HEAD
import numpy as np
from math import sqrt, pi, exp
from scipy.special import erfcx

from ase.units import Hartree
from gpaw.xc.pawcorrection import rnablaY_nLv
=======
from scipy.special import erf
from gpaw.xc.gllb.contribution import Contribution
from gpaw.xc import XC
from gpaw.xc.pawcorrection import rnablaY_nLv
from math import sqrt, pi, exp
>>>>>>> 6abdea60
from gpaw.sphere.lebedev import weight_n
from gpaw.xc import XC
from gpaw.xc.gllb.contribution import Contribution


K_G = 8 * sqrt(2) / (3 * pi**2)  # 0.382106112167171


class C_GLLBScr(Contribution):
    def __init__(self, nlfunc, weight, functional='GGA_X_B88', width=None,
                 eps=0.05, damp=1e-10, metallic=False):
        Contribution.__init__(self, nlfunc, weight)
        self.functional = functional
        self.old_coeffs = None
        self.iter = 0
        self.damp = damp
        self.metallic = metallic
        if width is not None:
            width = width / Hartree
        self.eps = eps / Hartree
        self.width = width

    def get_name(self):
        return 'SCREENING'

    def set_damp(self, damp):
        self.damp = damp

    def get_desc(self):
        desc = '({}'.format(self.functional)
        if self.metallic:
            desc += ', metallic'
        if self.width is not None:
            desc += ', width={:.4f} eV'.format(self.width * Hartree)
        desc += ')'
        return desc

    # Initialize GLLBScr functional
    def initialize_1d(self):
        self.ae = self.nlfunc.ae
        self.xc = XC(self.functional)
        self.v_g = np.zeros(self.ae.N)
        self.e_g = np.zeros(self.ae.N)

    # Calcualte the GLLB potential and energy 1d
    def add_xc_potential_and_energy_1d(self, v_g):
        self.v_g[:] = 0.0
        self.e_g[:] = 0.0
        self.xc.calculate_spherical(self.ae.rgd, self.ae.n.reshape((1, -1)),
                                    self.v_g.reshape((1, -1)), self.e_g)
        v_g += 2 * self.weight * self.e_g / (self.ae.n + self.damp)
        Exc = self.weight * np.sum(self.e_g * self.ae.rgd.dv_g)
        return Exc

    def initialize(self):
        self.xc = XC(self.functional)

        # Always 1 spin, no matter what calculation nspins is
        self.vt_sg = self.nlfunc.finegd.empty(1)
        self.e_g = self.nlfunc.finegd.empty()#.ravel()

    def get_coefficient_calculator(self):
        return self

    def f(self, f):
        if self.width is None:
            if f > self.eps:
                return sqrt(f)
            else:
                return 0.0
        else:
            width = self.width
            if f > 0:
                K = sqrt(f) + 0.5 * sqrt(pi * width) * erfcx(sqrt(f / width))
            else:
                K = 0.5 * sqrt(pi * width) * exp(f / width)
            return K

    def get_coefficients(self, e_j, f_j):
        homo_e = max( [ np.where(f>1e-3, e, -1000) for f,e in zip(f_j, e_j)] )
        return [ f * K_G * self.f(homo_e - e) for e,f in zip(e_j, f_j) ]

    def get_coefficients_1d(self, smooth=False, lumo_perturbation = False):
        homo_e = max( [ np.where(f>1e-3, e, -1000) for f,e in zip(self.ae.f_j, self.ae.e_j)])
        if not smooth:
            if lumo_perturbation:
                lumo_e = min( [ np.where(f<1e-3, e, 1000) for f,e in zip(self.ae.f_j, self.ae.e_j)])
                return np.array([ f * K_G * (self.f(lumo_e - e) - self.f(homo_e -e))
                                        for e,f in zip(self.ae.e_j, self.ae.f_j) ])
            else:
                return np.array([ f * K_G * (self.f(homo_e - e))
                                   for e,f in zip(self.ae.e_j, self.ae.f_j) ])
        else:
            return [ [ f * K_G * self.f(homo_e - e)
                    for e,f in zip(e_n, f_n) ]
                     for e_n, f_n in zip(self.ae.e_ln, self.ae.f_ln) ]


    def get_coefficients_by_kpt(self, kpt_u, lumo_perturbation=False, homolumo=None, nspins=1):
        #if not hasattr(kpt_u[0],'orbitals_ready'):
        #    kpt_u[0].orbitals_ready = True
        #    return None
        #if not hasattr(self.occupations, 'nvalence'):
        #    print "occupations not ready"
        #    return None
        #if self.occupations.nvalence is None:
        #    return None
        #if kpt_u[0].psit_nG is None or isinstance(kpt_u[0].psit_nG,
        #                                          TarFileReference):
        #    if kpt_u[0].C_nM is None:
        #        return None

        eref_s = []
        eref_lumo_s = []
        if self.metallic:
            # Use Fermi level as reference levels
            assert homolumo is None
            fermilevel = self.occupations.get_fermi_level()
            assert isinstance(fermilevel, float), 'GLLBSCM supports only a single Fermi level'
            for s in range(nspins):
                eref_s.append(fermilevel)
                eref_lumo_s.append(fermilevel)
        elif homolumo is None:
            # Find homo and lumo levels for each spin
            for s in range(nspins):
                homo, lumo = self.nlfunc.wfs.get_homo_lumo(s)
                # Check that homo and lumo are reasonable
                if homo > lumo:
                    raise RuntimeError("GLLBScr error: HOMO is higher than LUMO. "
                                       "Are you using `xc='GLLBSC'` for a metallic system? "
                                       "If yes, try using `xc='GLLBSCM'` instead.")
                eref_s.append(homo)
                eref_lumo_s.append(lumo)
        else:
            eref_s, eref_lumo_s = homolumo
            if not isinstance(eref_s, (list, tuple)):
                eref_s = [ eref_s ]
                eref_lumo_s = [ eref_lumo_s ]

        # The parameter ee might sometimes be set to small thereshold value to
        # achieve convergence on small systems with degenerate HOMO.
        # XXX This parameter ee is not to used anywhere
        # if len(kpt_u) > nspins:
        #     ee = 0.0
        # else:
        #     ee = 0.05 / Hartree

        if lumo_perturbation:
            return [np.array([f * K_G * (self.f(eref_lumo_s[kpt.s]-e)
                                         -self.f(eref_s[kpt.s]-e))
                              for e, f in zip(kpt.eps_n, kpt.f_n) ])
                    for kpt in kpt_u]
        else:
            coeff = [ np.array([ f * K_G * self.f(eref_s[kpt.s] - e)
                     for e, f in zip(kpt.eps_n, kpt.f_n) ])
                     for kpt in kpt_u ]
            return coeff


    def calculate_spinpaired(self, e_g, n_g, v_g):
        self.e_g[:] = 0.0
        self.vt_sg[:] = 0.0
        self.xc.calculate(self.nlfunc.finegd, n_g[None, ...], self.vt_sg,
                          self.e_g)
        self.e_g[:] = np.where(n_g<self.damp, 0, self.e_g)
        v_g += self.weight * 2 * self.e_g / (n_g + self.damp)
        e_g += self.weight * self.e_g

    def calculate_spinpolarized(self, e_g, n_sg, v_sg):
        # Calculate spinpolarized exchange screening as two spin-paired calculations n=2*n_s
        for n, v in [ (n_sg[0], v_sg[0]), (n_sg[1], v_sg[1]) ]:
            self.e_g[:] = 0.0
            self.vt_sg[:] = 0.0
            self.xc.calculate(self.nlfunc.finegd, 2*n[None, ...], self.vt_sg, self.e_g)
            self.e_g[:] = np.where(n<self.damp, 0, self.e_g)
            v += self.weight * 2 * self.e_g / (2 * n + self.damp)
            e_g += self.weight * self.e_g / 2

    def calculate_energy_and_derivatives(self, setup, D_sp, H_sp, a, addcoredensity=True):
        # Get the XC-correction instance
        c = setup.xc_correction
        nspins = self.nlfunc.nspins

        E = 0
        for D_p, dEdD_p in zip(D_sp, H_sp):
            D_Lq = np.dot(c.B_pqL.T, nspins*D_p)
            n_Lg = np.dot(D_Lq, c.n_qg)
            if addcoredensity:
                n_Lg[0] += c.nc_g * sqrt(4 * pi)
            nt_Lg = np.dot(D_Lq, c.nt_qg)
            if addcoredensity:
                nt_Lg[0] += c.nct_g * sqrt(4 * pi)
            dndr_Lg = np.zeros((c.Lmax, c.ng))
            dntdr_Lg = np.zeros((c.Lmax, c.ng))
            for L in range(c.Lmax):
                c.rgd.derivative(n_Lg[L], dndr_Lg[L])
                c.rgd.derivative(nt_Lg[L], dntdr_Lg[L])
            vt_g = np.zeros(c.ng)
            v_g = np.zeros(c.ng)
            e_g = np.zeros(c.ng)
            deda2_g = np.zeros(c.ng)
            for y, (w, Y_L) in enumerate(zip(weight_n, c.Y_nL)):
                # Cut gradient releated coefficient to match the setup's Lmax
                A_Li = rnablaY_nLv[y, :c.Lmax]

                # Expand pseudo density
                nt_g = np.dot(Y_L, nt_Lg)

                # Expand pseudo density gradient
                a1x_g = np.dot(A_Li[:, 0], nt_Lg)
                a1y_g = np.dot(A_Li[:, 1], nt_Lg)
                a1z_g = np.dot(A_Li[:, 2], nt_Lg)
                a2_g = a1x_g**2 + a1y_g**2 + a1z_g**2
                a2_g[1:] /= c.rgd.r_g[1:]**2
                a2_g[0] = a2_g[1]
                a1_g = np.dot(Y_L, dntdr_Lg)
                a2_g += a1_g**2

                vt_g[:] = 0.0
                e_g[:] = 0.0
                # Calculate pseudo GGA energy density (potential is discarded)
                self.xc.kernel.calculate(e_g, nt_g.reshape((1, -1)),
                                         vt_g.reshape((1, -1)),
                                     a2_g.reshape((1, -1)),
                                     deda2_g.reshape((1, -1)))

                # Calculate pseudo GLLB-potential from GGA-energy density
                vt_g[:] = 2 * e_g / (nt_g + self.damp)

                dEdD_p -= self.weight * w * np.dot(np.dot(c.B_pqL, Y_L),
                                      np.dot(c.nt_qg, vt_g * c.rgd.dv_g))

                E -= w * np.dot(e_g, c.rgd.dv_g) / nspins

                # Expand density
                n_g = np.dot(Y_L, n_Lg)

                # Expand density gradient
                a1x_g = np.dot(A_Li[:, 0], n_Lg)
                a1y_g = np.dot(A_Li[:, 1], n_Lg)
                a1z_g = np.dot(A_Li[:, 2], n_Lg)
                a2_g = a1x_g**2 + a1y_g**2 + a1z_g**2
                a2_g[1:] /= c.rgd.r_g[1:]**2
                a2_g[0] = a2_g[1]
                a1_g = np.dot(Y_L, dndr_Lg)
                a2_g += a1_g**2

                v_g[:] = 0.0
                e_g[:] = 0.0
                # Calculate GGA energy density (potential is discarded)
                self.xc.kernel.calculate(e_g, n_g.reshape((1, -1)),
                                         v_g.reshape((1, -1)),
                                         a2_g.reshape((1, -1)),
                                         deda2_g.reshape((1, -1)))

                # Calculate GLLB-potential from GGA-energy density
                v_g[:] = 2 * e_g / (n_g + self.damp)

                dEdD_p += self.weight * w * np.dot(np.dot(c.B_pqL, Y_L),
                                      np.dot(c.n_qg, v_g * c.rgd.dv_g))
                E += w * np.dot(e_g, c.rgd.dv_g) / nspins

        return E * self.weight

    def add_smooth_xc_potential_and_energy_1d(self, vt_g):
        self.v_g[:] = 0.0
        self.e_g[:] = 0.0
        self.xc.calculate_spherical(self.ae.rgd, self.ae.nt.reshape((1, -1)),
                                    self.v_g.reshape((1, -1)), self.e_g)
        vt_g += 2 * self.weight * self.e_g / (self.ae.nt + self.damp)
        return self.weight * np.sum(self.e_g * self.ae.rgd.dv_g)

    def initialize_from_atomic_orbitals(self, basis_functions):
        # GLLBScr needs only density which is already initialized
        pass

    def add_extra_setup_data(self, dict):
        # GLLBScr has not any special data
        pass

    def read(self, reader):
        # GLLBScr has no special data to be read
        pass

    def write(self, writer):
        # GLLBScr has no special data to be written
        pass<|MERGE_RESOLUTION|>--- conflicted
+++ resolved
@@ -1,18 +1,10 @@
 # flake8: noqa
-<<<<<<< HEAD
 import numpy as np
 from math import sqrt, pi, exp
 from scipy.special import erfcx
 
 from ase.units import Hartree
 from gpaw.xc.pawcorrection import rnablaY_nLv
-=======
-from scipy.special import erf
-from gpaw.xc.gllb.contribution import Contribution
-from gpaw.xc import XC
-from gpaw.xc.pawcorrection import rnablaY_nLv
-from math import sqrt, pi, exp
->>>>>>> 6abdea60
 from gpaw.sphere.lebedev import weight_n
 from gpaw.xc import XC
 from gpaw.xc.gllb.contribution import Contribution
