--- conflicted
+++ resolved
@@ -75,10 +75,6 @@
         
 
     def get_coefficients_by_kpt(self, kpt_u, lumo_perturbation=False, homolumo=None, nspins=1):
-<<<<<<< HEAD
-=======
-
->>>>>>> 1358d3b3
         if not hasattr(kpt_u[0],'orbitals_ready'):
             kpt_u[0].orbitals_ready = True
             return None
