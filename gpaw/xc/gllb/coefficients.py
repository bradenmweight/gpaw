--- conflicted
+++ resolved
@@ -27,19 +27,13 @@
     """
     def __init__(self,
                  eps: float = 0.05,
-<<<<<<< HEAD
                  width: float = None):
-        self.eps = eps / Ha
-=======
-                 width: float = None,
-                 metallic: bool = False):
-        self.eps: float | None = eps / Ha
-        self.metallic = metallic
->>>>>>> 0eb2e963
         if width is not None:
-            width = width / Ha
+            self.width = width / Ha
             self.eps = None  # Make sure that eps is not used with width
-        self.width = width
+        else:
+            self.width = None
+            self.eps = eps / Ha
 
     def initialize(self, wfs):
         self.wfs = wfs
