--- conflicted
+++ resolved
@@ -38,105 +38,11 @@
     def calculate_spinpolarized(self, e_g, n_sg, v_sg):
         self.e_g[:] = 0.0
         self.vt_sg[:] = 0.0
-<<<<<<< HEAD
-        self.xc.get_energy_and_potential(na_g, self.vt_sg[0], nb_g, self.vt_sg[1], e_g=self.e_g)
-        va_g += self.weight * self.vt_sg[0]
-        vb_g += self.weight * self.vt_sg[1]
-        e_g += (self.weight * self.e_g).ravel()
-
-    def calculate_energy_and_derivatives(self, setup, D_sp, H_sp, a, addcoredensity=True):
-        # Get the XC-correction instance
-        c = setup.xc_correction
-
-        assert self.nlfunc.nspins == 1
-        D_p = D_sp[0]
-        dEdD_p = H_sp[0][:]
-        D_Lq = dot3(c.B_pqL.T, D_p)
-        n_Lg = np.dot(D_Lq, c.n_qg)
-        if addcoredensity:
-            n_Lg[0] += c.nc_g * sqrt(4 * pi)
-        nt_Lg = np.dot(D_Lq, c.nt_qg)
-        if addcoredensity:
-            nt_Lg[0] += c.nct_g * sqrt(4 * pi)
-        dndr_Lg = np.zeros((c.Lmax, c.ng))
-        dntdr_Lg = np.zeros((c.Lmax, c.ng))
-        for L in range(c.Lmax):
-            c.rgd.derivative(n_Lg[L], dndr_Lg[L])
-            c.rgd.derivative(nt_Lg[L], dntdr_Lg[L])
-                                                            
-        E = 0
-        vt_g = np.zeros(c.ng)
-        v_g = np.zeros(c.ng)
-        e_g = np.zeros(c.ng)
-        y = 0
-        for w, Y_L in zip(weight_n, c.Y_nL):
-            A_Li = rnablaY_nLv[y, :c.Lmax]
-            a1x_g = np.dot(A_Li[:, 0], n_Lg)
-            a1y_g = np.dot(A_Li[:, 1], n_Lg)
-            a1z_g = np.dot(A_Li[:, 2], n_Lg)
-            a2_g = a1x_g**2 + a1y_g**2 + a1z_g**2
-            a2_g[1:] /= c.rgd.r_g[1:]**2
-            a2_g[0] = a2_g[1]
-            a1_g = np.dot(Y_L, dndr_Lg)
-            a2_g += a1_g**2
-            deda2_g = np.zeros(c.ng)  
-
-            v_g[:] = 0.0
-            e_g[:] = 0.0
-            n_g = np.dot(Y_L, n_Lg)
-            self.xc.kernel.calculate(e_g, n_g.reshape((1, -1)),
-                                     v_g.reshape((1, -1)),
-                                     a2_g.reshape((1, -1)),
-                                     deda2_g.reshape((1, -1)))
-            
-            E += w * np.dot(e_g, c.rgd.dv_g)
-            x_g = -2.0 * deda2_g * c.rgd.dv_g * a1_g
-            c.rgd.derivative2(x_g, x_g)
-            x_g += v_g * c.rgd.dv_g
-            dEdD_p += self.weight * w * np.dot(dot3(c.B_pqL, Y_L),
-                                  np.dot(c.n_qg, x_g))
-            x_g = 8.0 * pi * deda2_g * c.rgd.dr_g
-            dEdD_p += w * np.dot(dot3(c.B_pqL,
-                                       A_Li[:, 0]),
-                                  np.dot(c.n_qg, x_g * a1x_g))
-            dEdD_p += w * np.dot(dot3(c.B_pqL,
-                                       A_Li[:, 1]),
-                                  np.dot(c.n_qg, x_g * a1y_g))
-            dEdD_p += w * np.dot(dot3(c.B_pqL,
-                                       A_Li[:, 2]),
-                                  np.dot(c.n_qg, x_g * a1z_g))
-
-            n_g = np.dot(Y_L, nt_Lg)
-            a1x_g = np.dot(A_Li[:, 0], nt_Lg)
-            a1y_g = np.dot(A_Li[:, 1], nt_Lg)
-            a1z_g = np.dot(A_Li[:, 2], nt_Lg)
-            a2_g = a1x_g**2 + a1y_g**2 + a1z_g**2
-            a2_g[1:] /= c.rgd.r_g[1:]**2
-            a2_g[0] = a2_g[1]
-            a1_g = np.dot(Y_L, dntdr_Lg)
-            a2_g += a1_g**2
-            v_g = np.zeros(c.ng)
-            e_g = np.zeros(c.ng)
-            deda2_g = np.zeros(c.ng)
-
-            v_g[:] = 0.0
-            e_g[:] = 0.0
-            self.xc.kernel.calculate(e_g, n_g.reshape((1, -1)),
-                                     v_g.reshape((1, -1)),
-                                     a2_g.reshape((1, -1)),
-                                     deda2_g.reshape((1, -1)))
-
-            E -= w * np.dot(e_g, c.dv_g)
-            x_g = -2.0 * deda2_g * c.dv_g * a1_g
-            c.rgd.derivative2(x_g, x_g)
-            x_g += v_g * c.dv_g
-=======
         self.xc.calculate(self.nlfunc.finegd, n_sg, self.vt_sg, self.e_g)
         #self.xc.get_energy_and_potential(na_g, self.vt_sg[0], nb_g, self.vt_sg[1], e_g=self.e_g)
         v_sg[0] += self.weight * self.vt_sg[0]
         v_sg[1] += self.weight * self.vt_sg[1]
         e_g += self.weight * self.e_g
->>>>>>> ad184c09
 
     def calculate_energy_and_derivatives(self, setup, D_sp, H_sp, a, addcoredensity=True):
         E = self.xc.calculate_paw_correction(setup, D_sp, H_sp, True, a)
