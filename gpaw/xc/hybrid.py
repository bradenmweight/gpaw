--- conflicted
+++ resolved
@@ -166,16 +166,11 @@
         # XXX How do we construct a copy of the Poisson solver of the
         # Hamiltonian?  We don't know what class it is, etc., but gd
         # may differ.
-<<<<<<< HEAD
         # XXX One might consider using a charged centered compensation
         # charge for the PoissonSolver in the case of EXX as standard
         self.poissonsolver = PoissonSolver(
-            eps=1e-11, use_charge_center=use_charge_center)
+            'fd', eps=1e-11, use_charge_center=use_charge_center)
         # self.poissonsolver = hamiltonian.poisson
-=======
-        self.poissonsolver = PoissonSolver('fd', eps=1e-11)
-        #self.poissonsolver = hamiltonian.poisson
->>>>>>> 82c640ca
 
         if self.finegrid:
             self.finegd = self.gd.refine()
