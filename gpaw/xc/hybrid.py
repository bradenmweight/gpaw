# Copyright (C) 2003  CAMP
# Please see the accompanying LICENSE file for further information.

"""This module provides all the classes and functions associated with the
evaluation of exact exchange.
"""

from math import exp
import numpy as np
from ase.utils import basestring

from gpaw.atom.configurations import core_states
from gpaw.gaunt import gaunt
from gpaw.lfc import LFC
from gpaw.poisson import PoissonSolver
from gpaw.helmholtz import HelmholtzSolver
from gpaw.transformers import Transformer
from gpaw.utilities import hartree, pack, pack2, unpack, unpack2, packed_index
from gpaw.utilities.blas import gemm
from gpaw.utilities.tools import symmetrize
from gpaw.xc import XC
from gpaw.xc.functional import XCFunctional
from gpaw.xc.kernel import XCNull


class HybridXCBase(XCFunctional):
    orbital_dependent = True
    omega = None

    def __init__(self, name, hybrid=None, xc=None, omega=None):
        """Mix standard functionals with exact exchange.

        name: str
            Name of hybrid functional.
        hybrid: float
            Fraction of exact exchange.
        xc: str or XCFunctional object
            Standard DFT functional with scaled down exchange.
        """

        rsf_functionals = {    # Parameters can also be taken from libxc
            'CAMY_BLYP': {  # Akinaga, Ten-no CPL 462 (2008) 348-351
                'alpha': 0.2,
                'beta': 0.8,
                'omega': 0.44,
                'cam': True,
                'rsf': 'Yukawa',
                'xc': 'HYB_GGA_XC_CAMY_BLYP'
            },
            'CAMY_B3LYP': {  # Seth, Ziegler JCTC 8 (2012) 901-907
                'alpha': 0.19,
                'beta': 0.46,
                'omega': 0.34,
                'cam': True,
                'rsf': 'Yukawa',
                'xc': 'HYB_GGA_XC_CAMY_B3LYP'
            },
            'LCY_BLYP': {  # Seth, Ziegler JCTC 8 (2012) 901-907
                'alpha': 0.0,
                'beta': 1.0,
                'omega': 0.75,
                'cam': False,
                'rsf': 'Yukawa',
                'xc': 'HYB_GGA_XC_LCY_BLYP'
            },
            'LCY_PBE': {  # Seth, Ziegler JCTC 8 (2012) 901-907
                'alpha': 0.0,
                'beta': 1.0,
                'omega': 0.75,
                'cam': False,
                'rsf': 'Yukawa',
                'xc': 'HYB_GGA_XC_LCY_PBE'
            }
        }
        self.omega = None
        self.cam_alpha = None
        self.cam_beta = None
        self.is_cam = False
        self.rsf = None
        if name == 'EXX':
            hybrid = 1.0
            xc = XC(XCNull())
        elif name == 'PBE0':
            hybrid = 0.25
            xc = XC('HYB_GGA_XC_PBEH')
        elif name == 'B3LYP':
            hybrid = 0.2
            xc = XC('HYB_GGA_XC_B3LYP')
        elif name == 'HSE03':
            hybrid = 0.25
            omega = 0.106
            xc = XC('HYB_GGA_XC_HSE03')
        elif name == 'HSE06':
            hybrid = 0.25
            omega = 0.11
            xc = XC('HYB_GGA_XC_HSE06')
        elif name in rsf_functionals:
            rsf_functional = rsf_functionals[name]
            self.cam_alpha = rsf_functional['alpha']
            self.cam_beta = rsf_functional['beta']
            self.omega = rsf_functional['omega']
            self.is_cam = rsf_functional['cam']
            self.rsf = rsf_functional['rsf']
            xc = XC(rsf_functional['xc'])
            hybrid = self.cam_alpha + self.cam_beta

        if isinstance(xc, (basestring, dict)):
            xc = XC(xc)

        self.hybrid = float(hybrid)
        self.xc = xc
        if omega is not None:
<<<<<<< HEAD
            omega = float(omega)
=======
>>>>>>> 1991a2ef
            if self.omega is not None and self.omega != omega:
                self.xc.kernel.set_omega(omega)
                # Needed to tune omega for RSF
            self.omega = omega
        XCFunctional.__init__(self, name, xc.type)

    def todict(self):
        return {'name': self.name,
                'hybrid': self.hybrid,
                'xc': self.xc.todict(),
                'omega': self.omega}

    def get_setup_name(self):
        return 'PBE'


class HybridXC(HybridXCBase):
    def __init__(self, name, hybrid=None, xc=None,
                 finegrid=False, unocc=False, omega=None):
        """Mix standard functionals with exact exchange.

        finegrid: boolean
            Use fine grid for energy functional evaluations ?
        unocc: boolean
            Apply vxx also to unoccupied states ?
        omega: float
            RSF mixing parameter ?
        """
        self.finegrid = finegrid
        self.unocc = unocc
        HybridXCBase.__init__(self, name, hybrid=hybrid, xc=xc, omega=omega)

    def calculate_paw_correction(self, setup, D_sp, dEdD_sp=None,
                                 addcoredensity=True, a=None):
        return self.xc.calculate_paw_correction(setup, D_sp, dEdD_sp,
                                                addcoredensity, a)

    def initialize(self, density, hamiltonian, wfs, occupations):
        assert wfs.kd.gamma
        self.xc.initialize(density, hamiltonian, wfs, occupations)
        self.kpt_comm = wfs.kd.comm
        self.nspins = wfs.nspins
        self.setups = wfs.setups
        self.density = density
        self.kpt_u = wfs.kpt_u
        self.exx_s = np.zeros(self.nspins)
        self.ekin_s = np.zeros(self.nspins)
        self.nocc_s = np.empty(self.nspins, int)

        self.gd = density.gd
        self.redistributor = density.redistributor

        use_charge_center = hamiltonian.poisson.use_charge_center
        # XXX How do we construct a copy of the Poisson solver of the
        # Hamiltonian?  We don't know what class it is, etc., but gd
        # may differ.
        # XXX One might consider using a charged centered compensation
        # charge for the PoissonSolver in the case of EXX as standard
        self.poissonsolver = PoissonSolver(
<<<<<<< HEAD
            eps=1e-11, use_charge_center=use_charge_center)
=======
            'fd', eps=1e-11, use_charge_center=use_charge_center)
>>>>>>> 1991a2ef
        # self.poissonsolver = hamiltonian.poisson

        if self.finegrid:
            self.finegd = self.gd.refine()
            # XXX Taking restrictor from Hamiltonian will not work in PW mode,
            # will it?  I think this supports only real-space mode.
            # self.restrictor = hamiltonian.restrictor
            self.restrictor = Transformer(self.finegd, self.gd, 3)
            self.interpolator = Transformer(self.gd, self.finegd, 3)
        else:
            self.finegd = self.gd

        self.ghat = LFC(self.finegd,
                        [setup.ghat_l for setup in density.setups],
                        integral=np.sqrt(4 * np.pi), forces=True)
        self.poissonsolver.set_grid_descriptor(self.finegd)
        if self.rsf == 'Yukawa':
            omega2 = self.omega**2
            self.screened_poissonsolver = HelmholtzSolver(
                k2=-omega2, eps=1e-11, nn=3,
                use_charge_center=use_charge_center)
            self.screened_poissonsolver.set_grid_descriptor(self.finegd)

    def set_positions(self, spos_ac):
        self.ghat.set_positions(spos_ac)

    def calculate(self, gd, n_sg, v_sg=None, e_g=None):
        # Normal XC contribution:
        exc = self.xc.calculate(gd, n_sg, v_sg, e_g)
        # Note that the quantities passed are on the
        # density/Hamiltonian grids!
        # They may be distributed differently from own quantities.
        self.ekin = self.kpt_comm.sum(self.ekin_s.sum())
        return exc + self.kpt_comm.sum(self.exx_s.sum())

    def calculate_exx(self):
        for kpt in self.kpt_u:
            self.apply_orbital_dependent_hamiltonian(kpt, kpt.psit_nG)

    def apply_orbital_dependent_hamiltonian(self, kpt, psit_nG,
                                            Htpsit_nG=None, dH_asp=None):
        if kpt.f_n is None:
            return

        deg = 2 // self.nspins   # Spin degeneracy
        hybrid = self.hybrid
        P_ani = kpt.P_ani
        setups = self.setups
        is_cam = self.is_cam

        vt_g = self.finegd.empty()
        if self.gd is not self.finegd:
            vt_G = self.gd.empty()
        if self.rsf == 'Yukawa':
            y_vt_g = self.finegd.empty()
            # if self.gd is not self.finegd:
            #     y_vt_G = self.gd.empty()

        nocc = int(kpt.f_n.sum()) // (3 - self.nspins)
        if self.unocc:
            nbands = len(kpt.f_n)
        else:
            nbands = nocc
        self.nocc_s[kpt.s] = nocc

        if Htpsit_nG is not None:
            kpt.vt_nG = self.gd.empty(nbands)
            kpt.vxx_ani = {}
            kpt.vxx_anii = {}
            for a, P_ni in P_ani.items():
                I = P_ni.shape[1]
                kpt.vxx_ani[a] = np.zeros((nbands, I))
                kpt.vxx_anii[a] = np.zeros((nbands, I, I))

        exx = 0.0
        ekin = 0.0

        # XXXX nbands can be different numbers on different cpus!
        # That means some will execute the loop and others not.
        # And deadlocks with augment-grids.

        # Determine pseudo-exchange
        for n1 in range(nbands):
            psit1_G = psit_nG[n1]
            f1 = kpt.f_n[n1] / deg
            for n2 in range(n1, nbands):
                psit2_G = psit_nG[n2]
                f2 = kpt.f_n[n2] / deg
                if n1 != n2 and f1 == 0 and f1 == f2:
                    continue    # Don't work on double unocc. bands
                # Double count factor:
                dc = (1 + (n1 != n2)) * deg
                nt_G, rhot_g = self.calculate_pair_density(n1, n2, psit_nG,
                                                           P_ani)
                vt_g[:] = 0.0
                # XXXXX This will go wrong because we are solving the
                # Poisson equation on the distribution of gd, not finegd
                # Or maybe it's fixed now

                self.poissonsolver.solve(vt_g, -rhot_g,
                                         charge=-float(n1 == n2),
                                         eps=1e-12,
                                         zero_initial_phi=True)
                vt_g *= hybrid
                if self.rsf == 'Yukawa':
                    y_vt_g[:] = 0.0
                    self.screened_poissonsolver.solve(
                        y_vt_g, -rhot_g, charge=-float(n1 == n2),
                        eps=1e-12, zero_initial_phi=True)
                    if is_cam:  # Cam like correction
                        y_vt_g *= self.cam_beta
                    else:
                        y_vt_g *= hybrid
                    vt_g -= y_vt_g
                if self.gd is self.finegd:
                    vt_G = vt_g
                else:
                    self.restrictor.apply(vt_g, vt_G)

                # Integrate the potential on fine and coarse grids
                int_fine = self.finegd.integrate(vt_g * rhot_g)
                int_coarse = self.gd.integrate(vt_G * nt_G)
                if self.gd.comm.rank == 0:  # only add to energy on master CPU
                    exx += 0.5 * dc * f1 * f2 * int_fine
                    ekin -= dc * f1 * f2 * int_coarse
                if Htpsit_nG is not None:
                    Htpsit_nG[n1] += f2 * vt_G * psit2_G
                    if n1 == n2:
                        kpt.vt_nG[n1] = f1 * vt_G
                    else:
                        Htpsit_nG[n2] += f1 * vt_G * psit1_G

                    # Update the vxx_uni and vxx_unii vectors of the nuclei,
                    # used to determine the atomic hamiltonian, and the
                    # residuals
                    v_aL = self.ghat.dict()
                    self.ghat.integrate(vt_g, v_aL)
                    for a, v_L in v_aL.items():
                        v_ii = unpack(np.dot(setups[a].Delta_pL, v_L))
                        v_ni = kpt.vxx_ani[a]
                        v_nii = kpt.vxx_anii[a]
                        P_ni = P_ani[a]
                        v_ni[n1] += f2 * np.dot(v_ii, P_ni[n2])
                        if n1 != n2:
                            v_ni[n2] += f1 * np.dot(v_ii, P_ni[n1])
                        else:
                            # XXX Check this:
                            v_nii[n1] = f1 * v_ii

        def calculate_vv(ni, D_ii, M_pp, weight, addme=False):
            """Calculate the local corrections depending on Mpp."""
            dexx = 0
            dekin = 0
            if not addme:
                addsign = -2.0
            else:
                addsign = 2.0
            for i1 in range(ni):
                for i2 in range(ni):
                    A = 0.0
                    for i3 in range(ni):
                        p13 = packed_index(i1, i3, ni)
                        for i4 in range(ni):
                            p24 = packed_index(i2, i4, ni)
                            A += M_pp[p13, p24] * D_ii[i3, i4]
                    p12 = packed_index(i1, i2, ni)
                    if Htpsit_nG is not None:
                        dH_p[p12] += addsign * weight / \
                            deg * A / ((i1 != i2) + 1)
                    dekin += 2 * weight / deg * D_ii[i1, i2] * A
                    dexx -= weight / deg * D_ii[i1, i2] * A
            return (dexx, dekin)

        # Apply the atomic corrections to the energy and the Hamiltonian
        # matrix
        for a, P_ni in P_ani.items():
            setup = setups[a]

            if Htpsit_nG is not None:
                # Add non-trivial corrections the Hamiltonian matrix
                h_nn = symmetrize(np.inner(P_ni[:nbands],
                                           kpt.vxx_ani[a][:nbands]))
                ekin -= np.dot(kpt.f_n[:nbands], h_nn.diagonal())

                dH_p = dH_asp[a][kpt.s]

            # Get atomic density and Hamiltonian matrices
            D_p = self.density.D_asp[a][kpt.s]
            D_ii = unpack2(D_p)
            ni = len(D_ii)

            # Add atomic corrections to the valence-valence exchange energy
            # --
            # >  D   C     D
            # --  ii  iiii  ii
            (dexx, dekin) = calculate_vv(ni, D_ii, setup.M_pp, hybrid)
            ekin += dekin
            exx += dexx
            if self.rsf is not None:
                Mg_pp = setup.calculate_yukawa_interaction(self.omega)
                if is_cam:
                    (dexx, dekin) = calculate_vv(
                        ni, D_ii, Mg_pp, self.cam_beta, addme=True)
                else:
                    (dexx, dekin) = calculate_vv(
                        ni, D_ii, Mg_pp, hybrid, addme=True)
                ekin -= dekin
                exx -= dexx
            # Add valence-core exchange energy
            # --
            # >  X   D
            # --  ii  ii
            if setup.X_p is not None:
                exx -= hybrid * np.dot(D_p, setup.X_p)
                if Htpsit_nG is not None:
                    dH_p -= hybrid * setup.X_p
                    ekin += hybrid * np.dot(D_p, setup.X_p)

                if self.rsf == 'Yukawa' and setup.X_pg is not None:
                    if is_cam:
                        thybrid = self.cam_beta  # 0th order
                    else:
                        thybrid = hybrid
                    exx += thybrid * np.dot(D_p, setup.X_pg)
                    if Htpsit_nG is not None:
                        dH_p += thybrid * setup.X_pg
                        ekin -= thybrid * np.dot(D_p, setup.X_pg)
                elif self.rsf == 'Yukawa' and setup.X_pg is None:
                    thybrid = exp(-3.62e-2 * self.omega)  # educated guess
                    if is_cam:
                        thybrid *= self.cam_beta
                    else:
                        thybrid *= hybrid
                    exx += thybrid * np.dot(D_p, setup.X_p)
                    if Htpsit_nG is not None:
                        dH_p += thybrid * setup.X_p
                        ekin -= thybrid * np.dot(D_p, setup.X_p)
                # Add core-core exchange energy
                if kpt.s == 0:
                    if self.rsf is None or is_cam:
                        if is_cam:
                            exx += self.cam_alpha * setup.ExxC
                        else:
                            exx += hybrid * setup.ExxC

        self.exx_s[kpt.s] = self.gd.comm.sum(exx)
        self.ekin_s[kpt.s] = self.gd.comm.sum(ekin)

    def correct_hamiltonian_matrix(self, kpt, H_nn):
        if not hasattr(kpt, 'vxx_ani'):
            return

        # if self.gd.comm.rank > 0:
        #    H_nn[:] = 0.0

        nocc = self.nocc_s[kpt.s]
        nbands = len(kpt.vt_nG)
        for a, P_ni in kpt.P_ani.items():
            H_nn[:nbands, :nbands] += symmetrize(np.inner(P_ni[:nbands],
                                                          kpt.vxx_ani[a]))
        # self.gd.comm.sum(H_nn)

        if not self.unocc:
            H_nn[:nocc, nocc:] = 0.0
            H_nn[nocc:, :nocc] = 0.0

    def calculate_pair_density(self, n1, n2, psit_nG, P_ani):
        Q_aL = {}
        for a, P_ni in P_ani.items():
            P1_i = P_ni[n1]
            P2_i = P_ni[n2]
            D_ii = np.outer(P1_i, P2_i.conj()).real
            D_p = pack(D_ii)
            Q_aL[a] = np.dot(D_p, self.setups[a].Delta_pL)

        nt_G = psit_nG[n1] * psit_nG[n2]

        if self.finegd is self.gd:
            nt_g = nt_G
        else:
            nt_g = self.finegd.empty()
            self.interpolator.apply(nt_G, nt_g)

        rhot_g = nt_g.copy()
        self.ghat.add(rhot_g, Q_aL)

        return nt_G, rhot_g

    def add_correction(self, kpt, psit_xG, Htpsit_xG, P_axi, c_axi, n_x,
                       calculate_change=False):
        if kpt.f_n is None:
            return

        if self.unocc:
            nocc = len(kpt.vt_nG)
        else:
            nocc = self.nocc_s[kpt.s]

        if calculate_change:
            for x, n in enumerate(n_x):
                if n < nocc:
                    Htpsit_xG[x] += kpt.vt_nG[n] * psit_xG[x]
                    for a, P_xi in P_axi.items():
                        c_axi[a][x] += np.dot(kpt.vxx_anii[a][n], P_xi[x])
        else:
            for a, c_xi in c_axi.items():
                c_xi[:nocc] += kpt.vxx_ani[a][:nocc]

    def rotate(self, kpt, U_nn):
        if kpt.f_n is None:
            return

        U_nn = U_nn.T.copy()
        nocc = self.nocc_s[kpt.s]
        if len(kpt.vt_nG) == nocc:
            U_nn = U_nn[:nocc, :nocc]
        gemm(1.0, kpt.vt_nG.copy(), U_nn, 0.0, kpt.vt_nG)
        for v_ni in kpt.vxx_ani.values():
            gemm(1.0, v_ni.copy(), U_nn, 0.0, v_ni)
        for v_nii in kpt.vxx_anii.values():
            gemm(1.0, v_nii.copy(), U_nn, 0.0, v_nii)


def atomic_exact_exchange(atom, type='all'):
    """Returns the exact exchange energy of the atom defined by the
       instantiated AllElectron object 'atom'
    """
    G_LLL = gaunt(lmax=max(atom.l_j))  # Make gaunt coeff. list
    Nj = len(atom.n_j)  # The total number of orbitals

    # determine relevant states for chosen type of exchange contribution
    if type == 'all':
        nstates = mstates = range(Nj)
    else:
        Njcore = core_states(atom.symbol)  # The number of core orbitals
        if type == 'val-val':
            nstates = mstates = range(Njcore, Nj)
        elif type == 'core-core':
            nstates = mstates = range(Njcore)
        elif type == 'val-core':
            nstates = range(Njcore, Nj)
            mstates = range(Njcore)
        else:
            raise RuntimeError('Unknown type of exchange: ', type)

    # Arrays for storing the potential (times radius)
    vr = np.zeros(atom.N)
    vrl = np.zeros(atom.N)

    # do actual calculation of exchange contribution
    Exx = 0.0
    for j1 in nstates:
        # angular momentum of first state
        l1 = atom.l_j[j1]

        for j2 in mstates:
            # angular momentum of second state
            l2 = atom.l_j[j2]

            # joint occupation number
            f12 = 0.5 * (atom.f_j[j1] / (2. * l1 + 1) *
                         atom.f_j[j2] / (2. * l2 + 1))

            # electron density times radius times length element
            nrdr = atom.u_j[j1] * atom.u_j[j2] * atom.dr
            nrdr[1:] /= atom.r[1:]

            # potential times radius
            vr[:] = 0.0

            # L summation
            for l in range(l1 + l2 + 1):
                # get potential for current l-value
                hartree(l, nrdr, atom.r, vrl)

                # take all m1 m2 and m values of Gaunt matrix of the form
                # G(L1,L2,L) where L = {l,m}
                G2 = G_LLL[l1**2:(l1 + 1)**2,
                           l2**2:(l2 + 1)**2,
                           l**2:(l + 1)**2]**2

                # add to total potential
                vr += vrl * np.sum(G2)

            # add to total exchange the contribution from current two states
            Exx += -.5 * f12 * np.dot(vr, nrdr)

    # double energy if mixed contribution
    if type == 'val-core':
        Exx *= 2.

    # return exchange energy
    return Exx


def constructX(gen, gamma=0):
    """Construct the X_p^a matrix for the given atom.

    The X_p^a matrix describes the valence-core interactions of the
    partial waves.
    """
    # initialize attributes
    uv_j = gen.vu_j    # soft valence states * r:
    lv_j = gen.vl_j    # their repective l quantum numbers
    Nvi = 0
    for l in lv_j:
        Nvi += 2 * l + 1   # total number of valence states (including m)

    # number of core and valence orbitals (j only, i.e. not m-number)
    Njcore = gen.njcore
    Njval = len(lv_j)

    # core states * r:
    uc_j = gen.u_j[:Njcore]
    r, dr, N = gen.r, gen.dr, gen.N
    r2 = r**2

    # potential times radius
    vr = np.zeros(N)

    # initialize X_ii matrix
    X_ii = np.zeros((Nvi, Nvi))

    # make gaunt coeff. list
    lmax = max(gen.l_j[:Njcore] + gen.vl_j)
    G_LLL = gaunt(lmax=lmax)

    # sum over core states
    for jc in range(Njcore):
        lc = gen.l_j[jc]

        # sum over first valence state index
        i1 = 0
        for jv1 in range(Njval):
            lv1 = lv_j[jv1]

            # electron density 1 times radius times length element
            n1c = uv_j[jv1] * uc_j[jc] * dr
            n1c[1:] /= r[1:]

            # sum over second valence state index
            i2 = 0
            for jv2 in range(Njval):
                lv2 = lv_j[jv2]

                # electron density 2
                n2c = uv_j[jv2] * uc_j[jc]
                n2c[1:] /= r2[1:]

                # sum expansion in angular momenta
                for l in range(min(lv1, lv2) + lc + 1):
                    # Int density * potential * r^2 * dr:
                    if gamma == 0:
                        vr = gen.rgd.poisson(n2c, l)
                    else:
                        vr = gen.rgd.yukawa(n2c, l, gamma)
                    nv = np.dot(n1c, vr)

                    # expansion coefficients
                    A_mm = X_ii[i1:i1 + 2 * lv1 + 1, i2:i2 + 2 * lv2 + 1]
                    for mc in range(2 * lc + 1):
                        for m in range(2 * l + 1):
                            G1c = G_LLL[lv1**2:(lv1 + 1)**2,
                                        lc**2 + mc, l**2 + m]
                            G2c = G_LLL[lv2**2:(lv2 + 1)**2,
                                        lc**2 + mc, l**2 + m]
                            A_mm += nv * np.outer(G1c, G2c)
                i2 += 2 * lv2 + 1
            i1 += 2 * lv1 + 1

    # pack X_ii matrix
    X_p = pack2(X_ii)
    return X_p


def H_coulomb_val_core(paw, u=0):
    """Short description here.

    ::

                     core   *    *
             //       --   i(r) k(r') k(r) j (r')
       H   = || drdr' >   ----------------------
        ij   //       --          |r - r'|
                      k
    """
    H_nn = np.zeros((paw.wfs.bd.nbands, paw.wfs.bd.nbands),
                    dtype=paw.wfs.dtype)
    for a, P_ni in paw.wfs.kpt_u[u].P_ani.items():
        X_ii = unpack(paw.wfs.setups[a].X_p)
        H_nn += np.dot(P_ni.conj(), np.dot(X_ii, P_ni.T))
    paw.wfs.gd.comm.sum(H_nn)
    from ase.units import Hartree
    return H_nn * Hartree<|MERGE_RESOLUTION|>--- conflicted
+++ resolved
@@ -110,10 +110,7 @@
         self.hybrid = float(hybrid)
         self.xc = xc
         if omega is not None:
-<<<<<<< HEAD
             omega = float(omega)
-=======
->>>>>>> 1991a2ef
             if self.omega is not None and self.omega != omega:
                 self.xc.kernel.set_omega(omega)
                 # Needed to tune omega for RSF
@@ -173,11 +170,7 @@
         # XXX One might consider using a charged centered compensation
         # charge for the PoissonSolver in the case of EXX as standard
         self.poissonsolver = PoissonSolver(
-<<<<<<< HEAD
-            eps=1e-11, use_charge_center=use_charge_center)
-=======
             'fd', eps=1e-11, use_charge_center=use_charge_center)
->>>>>>> 1991a2ef
         # self.poissonsolver = hamiltonian.poisson
 
         if self.finegrid:
