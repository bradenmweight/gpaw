--- conflicted
+++ resolved
@@ -9,11 +9,6 @@
 from gpaw.xc.mgga import MGGA
 from gpaw.xc.noncollinear import NonCollinearLDAKernel
 
-
-def xc_string_to_dict(string):
-    """Convert XC specification string to dictionary.
-
-<<<<<<< HEAD
 from threading import Thread
 
 class XCThread(Thread):
@@ -22,15 +17,16 @@
         self.xc = xc
 
     def run(self):
-        self.Exc = self.xc.calculate(*self._Thread__args, only_local=True)
+        self.xc.calculate_impl(*self._args)
 
     def join(self):
         Thread.join(self)
-        return self.Exc
-=======
+
+def xc_string_to_dict(string):
+    """Convert XC specification string to dictionary.
+
     'name:key1=value1:...' -> {'name': <name>, key1: value1, ...}."""
     tokens = string.split(':')
->>>>>>> b6e9cdbe
 
     d = {'name': tokens[0]}
     for token in tokens[1:]:
