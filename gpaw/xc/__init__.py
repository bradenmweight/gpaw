--- conflicted
+++ resolved
@@ -23,11 +23,7 @@
     return d
 
 
-<<<<<<< HEAD
-def XC(kernel, parameters=None, atoms=None):
-=======
-def XC(kernel, parameters=None, collinear=True):
->>>>>>> 9e5f0fc4
+def XC(kernel, parameters=None, atoms=None, collinear=True):
     """Create XCFunctional object.
 
     kernel: XCKernel object, dict or str
