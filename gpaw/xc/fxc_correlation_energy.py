import sys
from time import ctime, time
import numpy as np
from ase.parallel import paropen
from ase.units import Hartree, Bohr
from gpaw import GPAW
from gpaw.xc import XC
from gpaw.xc.libxc import LibXC
from gpaw.response.df import DF
from gpaw.utilities import devnull
from gpaw.utilities.blas import gemmdot, axpy
from gpaw.kpt_descriptor import KPointDescriptor
from gpaw.mpi import rank, size, world
from gpaw.blacs import BlacsGrid, BlacsDescriptor, Redistributor
from gpaw.response.parallel import parallel_partition, set_communicator
from gpaw.fd_operators import Gradient, Laplace
from gpaw.sphere.lebedev import weight_n, R_nv
<<<<<<< HEAD
=======
from gpaw.io.tar import Writer, Reader
from gpaw import debug
from scipy.special import sici
>>>>>>> de02a618
from scipy.special.orthogonal import p_roots

class FXCCorrelation:

    def __init__(self,
                 calc,
                 txt=None,
                 qsym=True,
                 xc=None,
<<<<<<< HEAD
                 block=False,
                 perturbative=None,
                 lambda_points=None,
=======
                 num=0,
                 write=False,
                 method='standard',
                 lambda_points=8,
>>>>>>> de02a618
                 density_cut=None,
                 paw_correction=1,
                 unit_cell=[0,0,0]):
        
        self.calc = calc

        if txt is None:
            if rank == 0:
                self.txt = sys.stdout
            else:
                sys.stdout = devnull
                self.txt = devnull
        else:
            assert type(txt) is str
            from ase.parallel import paropen
            self.txt = paropen(txt, 'w')

        self.qsym = qsym
        self.num = num
        self.nspins = calc.wfs.nspins
        self.bz_k_points = calc.wfs.bzk_kc
        self.atoms = calc.get_atoms()
        self.setups = calc.wfs.setups
        self.bz_q_points = calc.wfs.kd.get_bz_q_points()
        if qsym == False:
            self.ibz_q_points = self.bz_q_points
            self.q_weights = (np.ones(len(self.bz_q_points))
                              / len(self.bz_q_points))
        else:
            op_scc = calc.wfs.kd.symmetry.op_scc
            self.ibz_q_points = calc.wfs.kd.get_ibz_q_points(self.bz_q_points,
                                                             op_scc)[0]
            self.q_weights = calc.wfs.kd.q_weights
        
        if xc == None:
            self.xc = 'RPA'
        else:
            self.xc = xc
        
        if perturbative is not None and lambda_points is not None:
            raise 'Choose either perturbative calcalution or lambda points' 
        self.perturbative = perturbative
        self.lambda_points = lambda_points
<<<<<<< HEAD
=======
        self.method = method
>>>>>>> de02a618
        self.density_cut = density_cut
        if self.density_cut is None:
            self.density_cut = 1.e-6
        assert paw_correction in range(4)
        self.paw_correction = paw_correction
        self.unit_cell = unit_cell
        self.print_initialization()
        self.initialized = 0

   
    def get_fxc_correlation_energy(self,
<<<<<<< HEAD
                                   kcommsize=1,
                                   dfcommsize=world.size,
=======
                                   kcommsize=None,
                                   serial_w=False,
>>>>>>> de02a618
                                   directions=None,
                                   skip_gamma=False,
                                   ecut=10,
                                   smooth_cut=None,
                                   nbands=None,
                                   gauss_legendre=None,
                                   frequency_cut=None,
                                   frequency_scale=None,
                                   w=None,
                                   restart=None):
            
        self.initialize_calculation(w,
                                    ecut,
                                    smooth_cut,
                                    nbands,
                                    kcommsize,
                                    gauss_legendre,
                                    frequency_cut,
                                    frequency_scale)
        
        if directions is None:
            directions = [[0, 1/3.], [1, 1/3.], [2, 1/3.]]
        if skip_gamma:
            directions = []
            
        kernel = Kernel(self.calc,
                        self.xc,
                        self.method,
                        self.ibz_q_points,
                        self.w,
                        self.ecut,
                        self.txt,
                        paw_correction=self.paw_correction,
                        unit_cells=self.unit_cells,
                        density_cut=self.density_cut)
        kernel.calculate_fhxc(directions=[d[0] for d in directions])

        del kernel
        
        E_q = []
        if restart is not None:
            assert type(restart) is str
            try:
                f = paropen(restart, 'r')
                lines = f.readlines()
                for line in lines:
                    E_q.append(eval(line))
                f.close()
                print >> self.txt, 'Correlation energy obtained ' \
                      +'from %s q-points obtained from restart file: ' \
                      % len(E_q), restart
                print >> self.txt
            except:
                IOError
    
<<<<<<< HEAD
            for index, q in enumerate(self.ibz_q_points[len(E_q):]):
                if abs(np.dot(q, q))**0.5 < 1.e-5:
                    E_q0 = 0.
                    if skip_gamma:
                        print >> self.txt, \
                              'Not calculating q at the Gamma point'
                        print >> self.txt
                    else:
                        if directions is None:
                            directions = [[0, 1/3.], [1, 1/3.], [2, 1/3.]]
                        for d in directions:                                   
                            E_q0 += self.E_q(q,
                                             index=index,
                                             direction=d[0]) * d[1]
                    E_q.append(E_q0)
                else:
                    E_q.append(self.E_q(q, index=index))
                    
                if restart is not None:
                    f = paropen(restart, 'a')
                    print >> f, E_q[-1]
                    f.close()
    
            E = np.dot(np.array(self.q_weights), np.array(E_q).real)

        else: # parallelzation over q points
            print >> self.txt, 'parallelization over q point ! '
            # creates q list
            qlist = []
            qweight = []
            id = 0
            for iq, q in enumerate(self.ibz_q_points):
                if abs(np.dot(q, q))**0.5 < 1.e-5:
                    if skip_gamma:
                        continue
                    else:
                        if directions is None:
                            directions = [[0, 1/3.], [1, 1/3.], [2, 1/3.]]
                        for d in directions:
                            qlist.append((id, q, d[0], d[1]))
                            qweight.append(self.q_weights[iq])
                            id += 1
                        continue
                qlist.append((id, q, 0, 1))
                qweight.append(self.q_weights[iq])
                id += 1
            nq = len(qlist)
    
            # distribute q list
            self.dfcomm, qcomm = set_communicator(world,
                                                  world.rank,
                                                  world.size,
                                                  kcommsize=dfcommsize)[:2]
            nq, nq_local, q_start, q_end = parallel_partition(nq,
                                                              qcomm.rank,
                                                              qcomm.size,
                                                              reshape=False)
    
            E_q = np.zeros(nq)
            for iq in range(q_start, q_end):
                E_q[iq] = self.E_q(qlist[iq][1],
                                   index=iq,
                                   direction=qlist[iq][2]) * qlist[iq][3]
            qcomm.sum(E_q)
    
            print >> self.txt, '(q, direction, weight), E_q, qweight'
            for iq in range(nq):
                print >> self.txt, qlist[iq][1:4], E_q[iq], qweight[iq]
=======
        for index, q in enumerate(self.ibz_q_points[len(E_q):]):
            if abs(np.dot(q, q))**0.5 < 1.e-5:
                E_q0 = 0.
                if skip_gamma:
                    print >> self.txt, \
                          'Not calculating q at the Gamma point'
                    print >> self.txt
                else:
                    for d in directions:
                        if serial_w:
                            E_q0 += self.E_q_serial_w(q,
                                                      index=index,
                                                      direction=d[0]) * d[1]
                        else:
                            E_q0 += self.E_q(q,
                                             index=index,
                                             direction=d[0]) * d[1]
                E_q.append(E_q0)
            else:
                if serial_w:
                    E_q.append(self.E_q_serial_w(q, index=index))
                else:
                    E_q.append(self.E_q(q, index=index))
                    
            if restart is not None:
                f = paropen(restart, 'a')
                print >> f, E_q[-1]
                f.close()
>>>>>>> de02a618
    
        E = np.dot(np.array(self.q_weights), np.array(E_q).real)

        print >> self.txt, '%s correlation energy:' % self.xc
        print >> self.txt, 'E_c = %s eV' % E
        print >> self.txt
        print >> self.txt, 'Calculation completed at:  ', ctime()
        print >> self.txt
        print >> self.txt, \
              '------------------------------------------------------'
        print >> self.txt

        return E


    def get_E_q(self,
<<<<<<< HEAD
                kcommsize=1,
=======
                kcommsize=None,
                serial_w=None,
>>>>>>> de02a618
                index=None,
                q=[0., 0., 0.],
                direction=0,
                integrated=True,
                ecut=10,
                smooth_cut=None,
                nbands=None,
                gauss_legendre=None,
                frequency_cut=None,
                frequency_scale=None,
                w=None):

        self.initialize_calculation(w, ecut, smooth_cut,
                                    nbands, kcommsize,
                                    gauss_legendre, frequency_cut,
                                    frequency_scale)
<<<<<<< HEAD
        self.dfcomm = world
        E_q = self.E_q(q,
                       direction=direction,
                       integrated=integrated)
=======
        if serial_w:
            E_q = self.E_q_serial_w(q,
                                    direction=direction,
                                    integrated=integrated)
        else:
            E_q = self.E_q(q,
                           direction=direction,
                           integrated=integrated)
>>>>>>> de02a618
        
        print >> self.txt, 'Calculation completed at:  ', ctime()
        print >> self.txt
        print >> self.txt, \
              '------------------------------------------------------'
        return E_q


    def E_q(self,
            q,
            index=None,
            direction=0,
            integrated=True):

        if abs(np.dot(q, q))**0.5 < 1.e-5:
            q = [0.,0.,0.]
            q[direction] = 1.e-5
            optical_limit = True
        else:
            optical_limit = False

<<<<<<< HEAD
        dummy = DF(calc=self.calc,
                   eta=0.0,
                   w=self.w * 1j,
                   q=q,
                   ecut=self.ecut,
                   G_plus_q=True,
                   optical_limit=optical_limit,
                   hilbert_trans=False)
        dummy.txt = devnull
        dummy.initialize(simple_version=True)
        npw = dummy.npw
        del dummy
        ns = self.nspins
        
=======
        ns = self.nspins

        if self.xc[0] == 'r':
            name = self.xc + '_' + self.method
            if optical_limit:# and self.method == 'solid':
                r = Reader('fhxc_%s_%s_0%s.gpw' % (name, self.ecut, direction))
            else:
                r = Reader('fhxc_%s_%s_%s.gpw' % (name, self.ecut, index))
        else:
            name = self.xc
            if optical_limit:
                r = Reader('fhxc_%s_%s_0%s.gpw' % (name, self.ecut, direction))
            else:
                r = Reader('fhxc_%s_%s_%s.gpw' % (name, self.ecut, index))
                
        npw = r.dimension('sG') / ns

        if index is not None:
            print >> self.txt, '#', index
        if optical_limit:
            print >> self.txt, 'q = [0 0 0] -', 'Polarization: ', direction
        else: 
            print >> self.txt, 'q = [%1.6f %1.6f %1.6f] -' \
                % (q[0],q[1],q[2]), '%s planewaves' % npw
        print >> self.txt, 'Calculating KS response function'

>>>>>>> de02a618
        if self.nbands is None:
            nbands = npw
        else:
            nbands = self.nbands

        if self.txt is sys.stdout:
            txt = 'response.txt'
        else:
            txt='response_' + self.txt.name
        df = DF(calc=self.calc,
                xc=None,
                nbands=nbands,
                eta=0.0,
                q=q,
                txt=txt,
                w=self.w * 1j,
                ecut=self.ecut,
                smooth_cut=self.smooth_cut,
                G_plus_q=True,
                density_cut=self.density_cut,
                kcommsize=self.kcommsize,
                comm=world,
                optical_limit=optical_limit,
                hilbert_trans=False)
        
        df.initialize()
        Nw_local = df.Nw_local

        Kc_G = np.zeros(npw, dtype=complex)
        for iG in range(npw):
            qG = np.dot(q + df.Gvec_Gc[iG], df.bcell_cv)
            Kc_G[iG] = 4 * np.pi / np.dot(qG, qG)

        chi0 = np.zeros((Nw_local, ns*npw, ns*npw), dtype=complex)

        df.calculate(seperate_spin=0)
        chi0[:, :npw, :npw] = df.chi0_wGG[:] 
        if ns == 2:
            df.ecut *= Hartree
            df.xc = 'RPA'
            df.initialize()
            df.calculate(seperate_spin=1)
            chi0[:, npw:, npw:] = df.chi0_wGG[:]
        del df.chi0_wGG
<<<<<<< HEAD

        if self.xc[:4] == 'ALDA':
            Kxc_sGG = self.calculate_Kxc(df.gd,
                                         self.calc.density.nt_sG,
                                         npw,
                                         df.Gvec_Gc,
                                         df.nG,
                                         df.vol,
                                         df.bcell_cv,
                                         self.atoms.positions/Bohr,
                                         self.calc.wfs.setups,
                                         self.calc.density.D_asp)
        elif self.xc == 'rALDA':
            Kxc_sGG, Kcr_sGG = self.calculate_ralda(df.gd,
                                                    self.calc.density.nt_sG,
                                                    npw,
                                                    df.Gvec_Gc,
                                                    df.nG,
                                                    df.vol,
                                                    df.acell_cv,
                                                    df.bcell_cv,
                                                    self.atoms.positions/Bohr,
                                                    self.calc.wfs.setups,
                                                    self.calc.density.D_asp,
                                                    q)
        elif self.xc == 'RPA':
            Kxc_sGG = np.zeros((npw, npw))
        else:
            raise 'Kernel not recognized'
                
        Kc_GG = np.zeros((npw, npw), dtype=complex)
        for iG in range(npw):
            qG = np.dot(df.q_c + df.Gvec_Gc[iG], df.bcell_cv)
            Kc_GG[iG,iG] = 4 * np.pi / np.dot(qG, qG)

        fxc_sGsG = np.zeros((npw*ns, npw*ns), dtype=complex)
        for s in range(ns):
            fxc_sGsG[s*npw:(s+1)*npw, s*npw:(s+1)*npw] = Kxc_sGG[s]

        if self.xc == 'rALDA':
            Kcr_sGsG = np.zeros((npw*ns, npw*ns), dtype=complex)
            for s in range(ns):
                Kcr_sGsG[s*npw:(s+1)*npw, s*npw:(s+1)*npw] = Kcr_sGG[s]
            if ns == 2:
                Kcr_sGsG[:npw, npw:2*npw] = Kcr_sGG[2]
                Kcr_sGsG[npw:2*npw, :npw] = Kcr_sGG[2]
            fhxc_sGsG = Kcr_sGsG + fxc_sGsG
        else:
            fhxc_sGsG = np.tile(Kc_GG, (ns, ns)) + fxc_sGsG
        del Kxc_sGG, Kcr_sGG, fxc_sGsG, Kcr_sGsG
        
=======
                
>>>>>>> de02a618
        local_E_q_w = np.zeros(Nw_local, dtype=complex)
        E_q_w = np.empty(len(self.w), complex)

<<<<<<< HEAD
        # Coupling constant integration
        if self.lambda_points is not None:
            print >> self.txt, 'Calculating interacting response function'
            ls, l_ws = p_roots(self.lambda_points)
            ls = (ls + 1.0) * 0.5
            l_ws *= 0.5            
            for i in range(Nw_local):
                chi0_fhxc = np.dot(chi0[i], fhxc_sGsG)
                for l, l_w in zip(ls, l_ws):
                    #print self.w[i], l, np.linalg.cond(np.eye(npw*ns, npw*ns)
                    #                                   - l * chi0_fhxc).real
                    try:
                        chi_l = np.linalg.solve(np.eye(npw*ns, npw*ns)
                                                - l*chi0_fhxc, chi0[i]).real
                    except:
                        local_E_q_w[i] = np.nan
                        break
                    for s1 in range(ns):
                        for s2 in range(ns):
                            X_ss = chi_l[s1*npw:(s1+1)*npw, s2*npw:(s2+1)*npw]
                            local_E_q_w[i] -= np.trace(np.dot(X_ss, Kc_GG))*l_w
                local_E_q_w[i] += np.dot(np.diag(chi0[i]),
                                         np.diag(np.tile(Kc_GG, (ns, ns))))
            df.wcomm.all_gather(local_E_q_w, E_q_w)
            
        # Perturbative evaluation
        elif self.perturbative is not None:
            for i in range(Nw_local):
                chi0_v = np.dot(chi0[i], np.tile(Kc_GG, (ns, ns)))
                chi0_fhxc = np.dot(chi0[i], fhxc_sGsG)
                eigenvalues, P = np.linalg.eig(chi0_fhxc)
                if (abs(eigenvalues.real) > 1.).any():
                    local_negative_w[i] = 1
                series = np.array([1/(j+2.) * eigenvalues**(j+1)
                                   for j in range(self.perturbative)])
                A = np.dot(np.linalg.inv(P), np.dot(chi0_v, P))
                local_E_q_w[i] = -np.dot(np.diag(A), np.sum(series, 0))
            df.wcomm.all_gather(local_negative_w, negative_w)
            df.wcomm.all_gather(local_E_q_w, E_q_w)
            for i, wi in enumerate(negative_w):
                if wi:
                    print >> self.txt, \
                          'DYSON EQUATION NOT CONVERGENT AT w=%3.2f eV ' \
                          '- Result may be unreliable' % df.w_w[i].imag
        # Analytic evaluation
        else:
            for i in range(Nw_local):
                chi0_v = np.dot(chi0[i], np.tile(Kc_GG, (ns, ns)))
                chi0_fhxc = np.dot(chi0[i], fhxc_sGsG)
                eigenvalues, P = np.linalg.eig(np.eye(ns*npw, ns*npw)
                                               - chi0_fhxc)
                if (eigenvalues.real < 0).any():
                    local_negative_w[i] = 1
                if (abs(np.ones(npw*ns) - eigenvalues) < 1.e-10).any():
                    local_singular_w[i] = 1
                A = np.linalg.solve(chi0_fhxc, P)
                B = np.dot(chi0_v, A)
                C = np.dot(np.linalg.inv(P), B)
                local_E_q_w[i] = np.dot(np.diag(C), np.log(eigenvalues)) \
                                 + np.trace(chi0_v)
            df.wcomm.all_gather(local_negative_w, negative_w)
            df.wcomm.all_gather(local_singular_w, singular_w)
            df.wcomm.all_gather(local_E_q_w, E_q_w)
            for i, wi in enumerate(negative_w):
                if wi:
                    print >> self.txt, \
                          'NEGATIVE EIGENVALUES AT w=%3.2f eV ' \
                          '- Use density cutoff in f_xc' % df.w_w[i].imag
            for i, wi in enumerate(singular_w):
                if wi:
                    print >> self.txt, \
                          'SINGULAR MATRIX AT w=%3.2f eV ' \
                          '- Result may be unreliable' \
                          % df.w_w[i].imag
        del df
=======
        print >> self.txt, 'Calculating interacting response function'
        ls, l_ws = p_roots(self.lambda_points)
        ls = (ls + 1.0) * 0.5
        l_ws *= 0.5            
        for i in range(Nw_local):
            chi0_fhxc = np.dot(chi0[i], r.get('fhxc_sGsG'))
            for l, l_w in zip(ls, l_ws):
                chi_l = np.linalg.solve(np.eye(npw*ns, npw*ns)
                                        - l*chi0_fhxc, chi0[i]).real
                for s1 in range(ns):
                    for s2 in range(ns):
                        X_ss = chi_l[s1*npw:(s1+1)*npw, s2*npw:(s2+1)*npw]
                        local_E_q_w[i] -= np.dot(np.diag(X_ss), Kc_G)*l_w
            local_E_q_w[i] += np.dot(np.diag(chi0[i]), np.tile(Kc_G, ns))
        df.wcomm.all_gather(local_E_q_w, E_q_w)

        del df, chi0, chi0_fhxc, chi_l, X_ss, Kc_G
>>>>>>> de02a618
        
        if self.gauss_legendre is not None:
            E_q = np.sum(E_q_w * self.gauss_weights * self.transform) \
                  / (4 * np.pi)
        else:   
            dws = self.w[1:] - self.w[:-1]
            E_q = np.dot((E_q_w[:-1] + E_q_w[1:])/2., dws) / (2 * np.pi)

        print >> self.txt, 'E_c(q) = %s eV' % E_q.real
        print >> self.txt

        if integrated:
            return E_q.real
        else:
            return E_q_w.real               


<<<<<<< HEAD
    def calculate_Kxc(self,
                      gd,
                      nt_sG,
                      npw,
                      Gvec_Gc,
                      nG,
                      vol,
                      bcell_cv,
                      R_av,
                      setups,
                      D_asp):
        
        #assert self.paw_correction in [0,1,2] # 0: No paw, 1: All paw, 2: average paw

        if self.paw_correction == 0:
            print >> self.txt, 'Calculating %s kernel - No paw correction' % self.xc
        elif self.paw_correction == 1:
            print >> self.txt, 'Calculating %s kernel - Full paw correction' % self.xc
        else:
            print >> self.txt, 'Calculating %s kernel - Average paw correction' % self.xc

        ns = self.nspins
        
        # The soft part
        if self.xc == 'ALDA_X':
            A_x = -(3/4.) * (3/np.pi)**(1/3.)
            fxc_sg = ns * (4 / 9.) * A_x * (ns*nt_sG)**(-2/3.)
        
        elif self.xc == 'ALDA':
            assert ns == 1
            fxc_sg = np.zeros_like(nt_sG)
            xc = XC(self.xc[1:])
            xc.calculate_fxc(gd, nt_sG, fxc_sg)
=======
    def initialize_calculation(self, w, ecut, smooth_cut,
                               nbands, kcommsize, serial_w,
                               gauss_legendre, frequency_cut, frequency_scale):
        if kcommsize is None:
            if len(self.calc.wfs.bzk_kc) == 1:
                kcommsize = 1
            else:
                kcommsize = world.size
            
        if w is not None:
            assert (gauss_legendre is None and
                    frequency_cut is None and
                    frequency_scale is None)
        else:
            if gauss_legendre is None:
                gauss_legendre = 16
            self.gauss_points, self.gauss_weights = p_roots(gauss_legendre)
            if frequency_scale is None:
                frequency_scale = 2.0
            if frequency_cut is None:
                frequency_cut = 800.
            ys = 0.5 - 0.5 * self.gauss_points
            ys = ys[::-1]
            w = (-np.log(1-ys))**frequency_scale
            w *= frequency_cut/w[-1]
            alpha = (-np.log(1-ys[-1]))**frequency_scale/frequency_cut
            transform = (-np.log(1-ys))**(frequency_scale-1) \
                        / (1-ys)*frequency_scale/alpha
            self.transform = transform
            
        dummy = DF(calc=self.calc,
                   xc='RPA',
                   eta=0.0,
                   w=w * 1j,
                   q=[0.,0.,0.0001],
                   ecut=ecut,
                   optical_limit=True,
                   hilbert_trans=False,
                   kcommsize=kcommsize)
        dummy.txt = devnull
        dummy.initialize(simple_version=True)
        if serial_w:
            dummy.Nw_local = 1
            dummy.wScomm.size = 1
            
        self.ecut = ecut
        self.smooth_cut = smooth_cut
        self.w = w
        self.gauss_legendre = gauss_legendre
        self.frequency_cut = frequency_cut
        self.frequency_scale = frequency_scale
        self.kcommsize = kcommsize
        self.nbands = nbands

        if debug:
            print >> self.txt            
            print >> self.txt, 'DEBUG MODE'
            print >> self.txt
    
        print >> self.txt, 'Numerical coupling constant integration' \
              + ' with % s Gauss-Legendre points' % self.lambda_points
        print >> self.txt
        print >> self.txt, 'Planewave cutoff              : %s eV' % ecut
        if self.smooth_cut is not None:
            print >> self.txt, 'Smooth cutoff from            : %s x cutoff' \
                  % self.smooth_cut
        print >> self.txt, 'Number of Planewaves at Gamma : %s' % dummy.npw
        if self.nbands is None:
            print >> self.txt, 'Response function bands       :' \
                  + ' Equal to number of Planewaves'
        elif type(self.nbands) is float:
            print >> self.txt, 'Response function bands       : %s' \
                  % int(dummy.npw * self.nbands)
        else:
            print >> self.txt, 'Response function bands       : %s' \
                  % self.nbands
        if self.density_cut is not None:
            print >> self.txt
            print >> self.txt, 'Min value of pseudo density   : %1.2e Bohr^-3'\
                  % np.min(self.calc.density.nt_sG)
            print >> self.txt, 'Max value of pseudo density   : %1.2e Bohr^-3'\
                  % np.max(self.calc.density.nt_sG)
            print >> self.txt, 'Density cutoff in fxc at      : %1.2e Bohr^-3'\
                  % self.density_cut
        print >> self.txt, 'Frequencies'
        if self.gauss_legendre is not None:
            print >> self.txt, '    Gauss-Legendre integration '\
                  + 'with %s frequency points' % len(self.w)
            print >> self.txt, '    Frequency cutoff is '\
                  + '%s eV and scale (B) is %s' % (self.w[-1],
                                                  self.frequency_scale)
        else:
            print >> self.txt, '    %s specified frequency points' \
                  % len(self.w)
            print >> self.txt, '    Frequency cutoff is %s eV' \
                  % self.w[-1]
        print >> self.txt
        print >> self.txt, 'Parallelization scheme'
        print >> self.txt, '     Total CPUs        : %d' % dummy.comm.size
        if dummy.nkpt == 1:
            print >> self.txt, '     Band parsize      : %d' % dummy.kcomm.size
        else:
            print >> self.txt, '     Kpoint parsize    : %d' % dummy.kcomm.size
        print >> self.txt, '     Frequency parsize : %d' % dummy.wScomm.size
        print >> self.txt, 'Memory usage estimate'
        print >> self.txt, '     chi0_wGG(q)         : %6.3f MB / frequency point' \
              % (self.nspins**2 * dummy.npw**2 * 16. / 1024**2)
        print >> self.txt, '     Kernel_GG(q)        : %6.3f MB / CPU' \
              % ((2*self.nspins + 3%self.nspins) * dummy.npw**2 * 16. / 1024**2)
        if self.method == 'standard':
            n0 = dummy.gd.N_c[0] * dummy.gd.N_c[1] * dummy.gd.N_c[2]
            print >> self.txt, '     Kernel_rG(q) (Int.) : %6.3f MB / CPU' \
                      % ((2*self.nspins + 3%self.nspins)
                         * dummy.npw * float(n0)/world.size * 16. / 1024**2)
            
        print >> self.txt
        del dummy


    def print_initialization(self):
        
        print >> self.txt, \
              '------------------------------------------------------'
        print >> self.txt, 'Non-self-consistent %s correlation energy' \
              % self.xc
        if self.xc is not 'RPA':
            if self.xc[0] == 'r':
                if self.method == 'solid':
                    print >> self.txt, 'Periodic average density'
                else:
                    print >> self.txt, 'Non-periodic two-point density'
            if self.paw_correction == 0:
                print >> self.txt, 'Using pseudo-density with ALDA PAW corrections'
            elif self.paw_correction == 1:
                print >> self.txt, 'Using all-electron density' 
            elif self.paw_correction == 2:
                print >> self.txt, 'Using pseudo-density with average ALDA PAW corrections'
            elif self.paw_correction == 3:
                print >> self.txt, 'Using pseudo-density'
        print >> self.txt, \
              '------------------------------------------------------'
        print >> self.txt, 'Started at:  ', ctime()
        print >> self.txt
        print >> self.txt, 'Atoms                          :   %s' \
              % self.atoms.get_chemical_formula(mode="hill")
        print >> self.txt, 'Ground state XC functional     :   %s' \
              % self.calc.hamiltonian.xc.name
        print >> self.txt, 'Valence electrons              :   %s' \
              % self.setups.nvalence
        print >> self.txt, 'Number of Bands                :   %s' \
              % self.calc.wfs.bd.nbands
        print >> self.txt, 'Number of Converged Bands      :   %s' \
              % self.calc.input_parameters['convergence']['bands']
        print >> self.txt, 'Number of Spins                :   %s' \
              % self.nspins
        print >> self.txt, 'Number of k-points             :   %s' \
              % len(self.calc.wfs.bzk_kc)
        print >> self.txt, 'Number of q-points             :   %s' \
              % len(self.bz_q_points)
        print >> self.txt, 'Number of Irreducible k-points :   %s' \
              % len(self.calc.wfs.ibzk_kc)
        if self.qsym:
            print >> self.txt, 'Number of Irreducible q-points :   %s' \
                  % len(self.ibz_q_points)
        else:
            print >> self.txt, 'No reduction of q-points' 
        print >> self.txt
        for q, weight in zip(self.ibz_q_points, self.q_weights):
            print >> self.txt, 'q: [%1.4f %1.4f %1.4f] - weight: %1.3f' \
                  % (q[0],q[1],q[2], weight)
        print >> self.txt
        print >> self.txt, \
              '------------------------------------------------------'
        print >> self.txt, \
              '------------------------------------------------------'
        print >> self.txt


    def get_C6_coefficient(self,
                           ecut=100.,
                           smoothcut=None,
                           nbands=None,
                           kcommsize=None,
                           extrapolate=False,
                           gauss_legendre=None,
                           frequency_cut=None,
                           frequency_scale=None,
                           direction=2):

        self.initialize_calculation(None,
                                    ecut,
                                    None,
                                    nbands,
                                    kcommsize,
                                    extrapolate,
                                    gauss_legendre,
                                    frequency_cut,
                                    frequency_scale)

        d = direction
        d_pro = []
        for i in range(3):
            if i != d:
                d_pro.append(i)
        
        dummy = DF(calc=self.calc,
                   eta=0.0,
                   w=self.w * 1j,
                   ecut=self.ecut,
                   hilbert_trans=False)
        dummy.txt = devnull
        dummy.initialize(simple_version=True)
        npw = dummy.npw
        del dummy

        q = [0.,0.,0.]
        q[d] = 1.e-5

        fhxc_sGsG, Kc_G = self.get_fxc(q, True, 0, d)

        if self.nbands is None:
            nbands = npw
        else:
            nbands = self.nbands
>>>>>>> de02a618

        else:
<<<<<<< HEAD
            raise '%s kernel not recognized' % self.xc
        
        if self.density_cut is not None:
            fxc_sg[np.where(ns*nt_sG < self.density_cut)] = 0.0        

        # FFT fxc(r)
        nG0 = nG[0] * nG[1] * nG[2]
        tmp_sg = [np.fft.fftn(fxc_sg[s]) * vol / nG0 for s in range(ns)]

        r_vg = gd.get_grid_point_coordinates()
        Kxc_sGG = np.zeros((len(fxc_sg), npw, npw), dtype=complex)
        for s in range(ns):
            for iG in range(npw):
                for jG in range(npw):
                    dG_c = Gvec_Gc[iG] - Gvec_Gc[jG]
                    if (nG / 2 - np.abs(dG_c) > 0).all():
                        index = dG_c % nG
                        Kxc_sGG[s, iG, jG] = tmp_sg[s][index[0], index[1], index[2]]
                    else: # not in the fft index
                        dG_v = np.dot(dG_c, bcell_cv)
                        dGr_g = gemmdot(dG_v, r_vg, beta=0.0) 
                        Kxc_sGG[s, iG, jG] = gd.integrate(np.exp(-1j*dGr_g)*fxc_sg[s])

        if self.paw_correction == 0:
            return Kxc_sGG / vol

        # The PAW part
        KxcPAW_sGG = np.zeros_like(Kxc_sGG)
        dG_GGv = np.zeros((npw, npw, 3))
        for iG in range(npw):
            for jG in range(npw):
                dG_c = Gvec_Gc[iG] - Gvec_Gc[jG]
                dG_GGv[iG, jG] =  np.dot(dG_c, bcell_cv)

        for a, setup in enumerate(setups):
            if rank == a % size:
                rgd = setup.xc_correction.rgd
                n_qg = setup.xc_correction.n_qg
                nt_qg = setup.xc_correction.nt_qg
                nc_g = setup.xc_correction.nc_g
                nct_g = setup.xc_correction.nct_g
                Y_nL = setup.xc_correction.Y_nL
                dv_g = rgd.dv_g

                D_sp = D_asp[a]
                B_pqL = setup.xc_correction.B_pqL
                D_sLq = np.inner(D_sp, B_pqL.T)

                f_sg = rgd.empty(ns)
                ft_sg = rgd.empty(ns)

                n_sLg = np.dot(D_sLq, n_qg)
                nt_sLg = np.dot(D_sLq, nt_qg)

                # Add core density
                n_sLg[:, 0] += (4 * np.pi)**0.5 / ns * nc_g
                nt_sLg[:, 0] += (4 * np.pi)**0.5 / ns * nct_g
                
                coefatoms_GG = np.exp(-1j * np.inner(dG_GGv, R_av[a]))
                w = weight_n    

                if self.paw_correction == 2:
                    Y_nL = [Y_nL[0]]
                    w = [1.]

                for n, Y_L in enumerate(Y_nL):
                    f_sg[:] = 0.0
                    n_sg = np.dot(Y_L, n_sLg)
                    if self.xc == 'ALDA_X':
                        f_sg = ns * (4 / 9.) * A_x * (ns*n_sg)**(-2/3.)
                    else:
                        xc.calculate_fxc(rgd, n_sg, f_sg)
                    if self.density_cut is not None:
                        f_sg[np.where(ns*n_sg < self.density_cut)] = 0.0        

                    ft_sg[:] = 0.0
                    nt_sg = np.dot(Y_L, nt_sLg)
                    if self.xc == 'ALDA_X':
                        ft_sg = ns * (4 / 9.) * A_x * (ns*nt_sg)**(-2/3.)
                    else:
                        xc.calculate_fxc(rgd, nt_sg, ft_sg)
                    if self.density_cut is not None:
                        ft_sg[np.where(ns*nt_sg < self.density_cut)] = 0.0        
 
                    for i in range(len(rgd.r_g)):
                        coef_GG = np.exp(-1j * np.inner(dG_GGv, R_nv[n]) * rgd.r_g[i])
                        for s in range(len(f_sg)):
                            KxcPAW_sGG[s] += w[n] * np.dot(coef_GG,
                                                           (f_sg[s,i]-ft_sg[s,i]) * dv_g[i]) \
                                                           * coefatoms_GG

        world.sum(KxcPAW_sGG)
        Kxc_sGG += KxcPAW_sGG

        return Kxc_sGG / vol
=======
            txt='response_'+self.txt.name
        df = DF(calc=self.calc,
                xc=None,
                nbands=nbands,
                eta=0.0,
                q=q,
                txt=txt,
                w=self.w * 1j,
                ecut=self.ecut,
                comm=world,
                optical_limit=True,
                G_plus_q=True,
                kcommsize=self.kcommsize,
                hilbert_trans=False)
        
        print >> self.txt, 'Calculating RPA response function'
        print >> self.txt, 'Polarization: %s' % d

        df.initialize()
        ns = self.nspins
        Nw_local = df.Nw_local
        chi0 = np.zeros((Nw_local, ns*npw, ns*npw), dtype=complex)

        df.calculate(seperate_spin=0)
        chi0[:, :npw, :npw] = df.chi0_wGG[:] 
        if ns == 2:
            df.ecut *= Hartree
            df.xc = 'RPA'
            df.initialize()
            df.calculate(seperate_spin=1)
            chi0[:, npw:2*npw, npw:2*npw] = df.chi0_wGG[:]
        del df.chi0_wGG

        local_a0_w = np.zeros(Nw_local, dtype=complex)
        a0_w = np.empty(len(self.w), complex)
        local_a_w = np.zeros(Nw_local, dtype=complex)
        a_w = np.empty(len(self.w), complex)

        Gvec_Gv = np.dot(df.Gvec_Gc + np.array(q), df.bcell_cv)
        gd = self.calc.density.gd
        n_d = gd.get_size_of_global_array()[d]
        d_d = gd.get_grid_spacings()[d]
        r_d = np.array([i*d_d for i in range(n_d)])

        print >> self.txt, 'Calculating real space integrals'

        int_G = np.zeros(npw, complex)
        for iG in range(npw):
            if df.Gvec_Gc[iG, d_pro[0]] == 0 and df.Gvec_Gc[iG, d_pro[1]] == 0:
                int_G[iG] = np.sum(r_d * np.exp(1j*Gvec_Gv[iG, d] * r_d))*d_d
        int2_GG = np.outer(int_G, int_G.conj())

        print >> self.txt, 'Calculating dynamic polarizability'

        for i in range(Nw_local):
            chi0_fhxc = np.dot(chi0[i], fhxc_sGsG)
            chi = np.linalg.solve(np.eye(npw*ns, npw*ns)
                                  - chi0_fhxc, chi0[i]).real
            for s1 in range(ns):
                X0 = chi0[i, s1*npw:(s1+1)*npw, s1*npw:(s1+1)*npw]
                local_a0_w[i] += np.trace(np.dot(X0, int2_GG))
                for s2 in range(ns):
                    X_ss = chi[s1*npw:(s1+1)*npw, s2*npw:(s2+1)*npw]
                    local_a_w[i] += np.trace(np.dot(X_ss, int2_GG))
        df.wcomm.all_gather(local_a0_w, a0_w)
        df.wcomm.all_gather(local_a_w, a_w)

        A = df.vol / gd.cell_cv[d,d]
        a0_w *= A**2 / df.vol
        a_w *= A**2 / df.vol

        del df, chi0, chi0_fhxc, chi, X_ss, Kc_G, fhxc_sGsG
        
        C06 = np.sum(a0_w**2 * self.gauss_weights
                     * self.transform) * 3 / (2*np.pi)
        C6 = np.sum(a_w**2 * self.gauss_weights
                    * self.transform) * 3 / (2*np.pi)

        print >> self.txt, 'C06 = %s Ha*Bohr**6' % (C06.real / Hartree)
        print >> self.txt, 'C6 = %s Ha*Bohr**6' % (C6.real / Hartree)
        print >> self.txt

        return C6.real / Hartree, C06.real / Hartree


class Kernel:
    
    def __init__(self, calc, xc, method, q_points, w, ecut, txt,
                 paw_correction=1, unit_cells=None, density_cut=None):

        self.calc = calc
        self.xc = xc
        self.method = method
        self.q_points = q_points
        self.ecut = ecut
        self.txt = txt
        self.paw_correction = paw_correction
        self.unit_cells = unit_cells
        self.density_cut = density_cut
        self.Gvec_qGc = {}
        self.npw_q = []

        self.A_x = -(3/4.) * (3/np.pi)**(1/3.)

        if calc.wfs.nspins == 1:
            self.n_g = calc.get_all_electron_density(gridrefinement=1)
        else:
            self.n_g = (calc.get_all_electron_density(gridrefinement=1, spin=0)
                     + calc.get_all_electron_density(gridrefinement=1, spin=1))
        self.n_g *= Bohr**3
        
        if xc == 'rAPBE':
            if calc.wfs.nspins == 1:
                nf_g = calc.get_all_electron_density(gridrefinement=2)
            else:
                nf_g = (calc.get_all_electron_density(gridrefinement=2, spin=0)
                     + calc.get_all_electron_density(gridrefinement=2, spin=1))
            nf_g *= Bohr**3
            gdf = calc.density.gd.refine()
            grad_v = [Gradient(gdf, v, n=1).apply for v in range(3)]
            #laplace = Laplace(gdf, n=1).apply
            gradnf_vg = gdf.empty(3)
            for v in range(3):
                grad_v[v](nf_g, gradnf_vg[v])
            self.gradn_vg = gradnf_vg[:,::2,::2,::2]
            
        for iq, q in enumerate(q_points):
            dummy = DF(calc=self.calc,
                       q=q,
                       hilbert_trans=False,
                       w=1j*w,
                       ecut=ecut,
                       G_plus_q=True)
            dummy.txt = devnull
            dummy.initialize(simple_version=True)
            self.Gvec_qGc[iq] = dummy.Gvec_Gc
            self.npw_q.append(len(dummy.Gvec_Gc))            
        self.gd = dummy.gd
        self.nG = dummy.nG
        self.vol = dummy.vol
        self.bcell_cv = dummy.bcell_cv
        self.acell_cv = dummy.acell_cv
        del dummy       

    def calculate_fhxc(self, directions=[0,1,2]):

        print >> self.txt, 'Calculating %s kernel' % self.xc

        if self.xc == 'RPA':
            self.calculate_rpa_kernel(directions)
            
        else:
            if self.xc[0] == 'r':
                if self.method == 'solid':
                    self.calculate_rkernel_solid(directions)
                elif self.method == 'standard':
                    self.calculate_rkernel(directions)
                else:
                    raise 'Method % s not known' % self.method
            else:
                self.calculate_local_kernel()


    def calculate_rpa_kernel(self, directions=[0,1,2]):

        Gvec_qGc = self.Gvec_qGc
        npw_q = self.npw_q
        bcell_cv = self.bcell_cv

        ns = self.calc.wfs.nspins
        
        for iq, q in enumerate(self.q_points):
            if abs(np.dot(q, q))**0.5 < 1.e-5:
                iq0 = iq
                continue
            Gvec_Gc = Gvec_qGc[iq]
            npw = npw_q[iq]
            qG_Gv = np.dot(q + Gvec_Gc, bcell_cv)

            Kc_GG = np.zeros((npw, npw), dtype=float)
            for iG in range(npw):
                Kc_GG[iG,iG] = 4 * np.pi / np.dot(qG_Gv[iG], qG_Gv[iG])

            fhxc_sGsG = np.tile(Kc_GG, (ns, ns))
            
            if rank == 0:
                w = Writer('fhxc_RPA_%s_%s.gpw' % (self.ecut, iq))
                w.dimension('sG', ns*npw)
                w.add('fhxc_sGsG', ('sG', 'sG'), dtype=complex)
                w.fill(fhxc_sGsG)
                w.close()
            world.barrier()

        # Gamma term
        Gvec_Gc = Gvec_qGc[iq0]
        npw = npw_q[iq0]
        for d in directions:
            q = np.array([0., 0., 0.])
            q[d] = 1.e-5
            qG_Gv = np.dot(q + Gvec_Gc, bcell_cv)
            Kc_GG = np.zeros((npw, npw), dtype=float)
            for iG in range(npw):
                Kc_GG[iG,iG] = 4 * np.pi / np.dot(qG_Gv[iG], qG_Gv[iG])
            
            fhxc_sGsG = np.tile(Kc_GG, (ns, ns))
>>>>>>> de02a618

            if rank == 0:
                w = Writer('fhxc_RPA_%s_0%s.gpw' % (self.ecut, d))
                w.dimension('sG', ns*npw)
                w.add('fhxc_sGsG', ('sG', 'sG'), dtype=complex)
                w.fill(fhxc_sGsG)
                w.close()
            world.barrier()
        
        print >> self.txt    


    def calculate_rkernel(self, directions=[0,1,2]):

        Gvec_qGc = self.Gvec_qGc
        npw_q = self.npw_q
        gd = self.gd
        nG = self.nG
        vol = self.vol
        bcell_cv = self.bcell_cv
        acell_cv = self.acell_cv
        
<<<<<<< HEAD
        if self.paw_correction == 0:
            print >> self.txt, 'Calculating %s kernel - ' % self.xc \
                  + 'No paw correction'
        elif self.paw_correction == 1:
            print >> self.txt, 'Calculating %s kernel - ' % self.xc \
                  + 'Paw correction at ALDA level' 
        else:
            print >> self.txt, 'Calculating %s kernel - ' % self.xc \
                  + 'Average paw correction'
            
        A_x = -(3/4.) * (3/np.pi)**(1/3.)

        # The soft part        
        fx_sg = ns * (4 / 9.) * A_x * (ns*nt_sG)**(-2/3.)

        flocal_sg = 4 * ns * nt_sG * fx_sg
        Vlocal_sg = 4 * (3 * ns * nt_sG/ np.pi)**(1./3.)
        if ns == 2:
            Vlocaloff_g = 4 * (3 * (nt_sG[0] + nt_sG[1])/ np.pi)**(1./3.)

=======
        ns = self.calc.wfs.nspins
        n_g = self.n_g

        fx_g = ns * self.get_fxc_g(n_g)
        qc_g = (-4 * np.pi * ns / fx_g)**0.5
        flocal_g = qc_g**3 * fx_g / (6 * np.pi**2)
        #flocal_g = 4 * n_g * fx_g # LDA
        Vlocal_g = 4 * (3 * n_g / np.pi)**(1./3.)
        
>>>>>>> de02a618
        nG0 = nG[0] * nG[1] * nG[2]
        r_vg = gd.get_grid_point_coordinates()
        r_vgx = r_vg[0].flatten()
        r_vgy = r_vg[1].flatten()
        r_vgz = r_vg[2].flatten()
<<<<<<< HEAD
        
        q_v = np.dot(q, bcell_cv) 
        ls, l_ws = p_roots(12)
=======
>>>>>>> de02a618

        # Unit cells
        R = []
        R_weight = []
        N_R = self.unit_cell
        N_k = self.calc.wfs.kd.N_c
        assert (np.array(N_R) < np.array(N_k)).all()
        N_k0 = float(N_k[0]*N_k[1]*N_k[2])
        for i in range(-N_R[0], N_R[0]+1):
            for j in range(-N_R[1], N_R[1]+1):
                for h in range(-N_R[2], N_R[2]+1):
                    R.append(i*acell_cv[0] + j*acell_cv[1] + h*acell_cv[2])
<<<<<<< HEAD
                    R_weight.append((N_k[0]-abs(i))*
                                    (N_k[1]-abs(j))*
                                    (N_k[2]-abs(h)) / N_k0)
                    
=======
                    R_weight.append((N_R[0]-abs(i))*
                                    (N_R[1]-abs(j))*
                                    (N_R[2]-abs(h)) / float(N_R0))
        if N_R0 > 1:
            dv = self.calc.density.gd.dv
            gc = (3.*dv/4./np.pi)**(1./3.)
            Vlocal_g -= 2*np.pi * gc**2 /dv
            print >> self.txt, '    Lattice point sampling: ' \
                  + '(%s x %s x %s)^2 ' % (N_R[0], N_R[1], N_R[2]) \
                  + ' Reduced to %s lattice points' % len(R)
        
>>>>>>> de02a618
        l_g_size = -(-nG0 // world.size)
        l_g_range = range(world.rank * l_g_size,
                          min((world.rank+1) * l_g_size, nG0))

        fhxc_qsGr = {}
        for iq in range(len(npw_q)):
            fhxc_qsGr[iq] = np.zeros((ns, npw_q[iq], len(l_g_range)),
                                     dtype=complex)

        inv_error = np.seterr()['invalid']
        np.seterr(invalid='ignore')
<<<<<<< HEAD

        for s in range(ns):
            if ns == 2:
                print >> self.txt, '    Spin:', s
            # Loop of Lattice points
            for i, R_i in enumerate(R):
                if len(R) > 1: 
                    print >> self.txt, '    Lattice point and weight: ' \
                          + '%s' % i, R_i*Bohr, R_weight[i]
                # Loop over r'.
                # f_rr, V_rr and V_off are functions of r (dim. as r_vg[0])
                for g in l_g_range:
                    r_x = r_vgx[g] + R_i[0]
                    r_y = r_vgy[g] + R_i[1]
                    r_z = r_vgz[g] + R_i[2]

                    # |r-r'-R_i|
                    rr = ((r_vg[0]-r_x)**2 +
                          (r_vg[1]-r_y)**2 +
                          (r_vg[2]-r_z)**2)**0.5

                    # Renormalized f_xc term
                    n_av = ns*(nt_sG[s] + nt_sG[s].flatten()[g]) / 2.
                    k_f = (3 * np.pi**2 * n_av)**(1./3.)
                    x = 2 * k_f * rr
                    fx_g = ns * (4 / 9.) * A_x * n_av**(-2/3.)
                    f_rr = fx_g * (np.sin(x) - x*np.cos(x)) \
                           / (2 * np.pi**2 * rr**3)

                    # Renormalized Hartree Term
                    y = np.array([(l + 1.)*x / 2. for l in ls])
                    y_w = np.array([l_w * x / 2. for l_w in l_ws])
                    V_rr = np.sum(np.sin(y)/y * y_w, 0) * 2 / np.pi / rr

                    # Off diagonal Hartree term
                    if s == 1:
                        n_spin = (nt_sG[0] + nt_sG[1] +
                                  nt_sG[0].flatten()[g] +
                                  nt_sG[1].flatten()[g]) / 2.
                        k_f = (3 * np.pi**2 * n_spin)**(1/3.)
                        x = 2 * k_f * rr
                        y = np.array([(l + 1.)*x / 2. for l in ls])
                        y_w = np.array([l_w * x / 2. for l_w in l_ws])
                        V_off = np.sum(np.sin(y)/y * y_w, 0) * 2 / np.pi / rr

                    # Terms with r = r'
                    if (np.abs(R_i) < 0.001).all():
                        tmp_flat = f_rr.flatten()
                        tmp_flat[g] = flocal_sg[s].flatten()[g]
                        f_rr = tmp_flat.reshape((nG[0], nG[1], nG[2]))
                        tmp_flat = V_rr.flatten()
                        tmp_flat[g] = Vlocal_sg[s].flatten()[g]
                        V_rr = tmp_flat.reshape((nG[0], nG[1], nG[2]))
                        if s == 1:
                            tmp_flat = V_off.flatten()
                            tmp_flat[g] = Vlocaloff_g.flatten()[g]
                            V_off = tmp_flat.reshape((nG[0], nG[1], nG[2]))
                        del tmp_flat
                        
                    f_rr[np.where(n_av < self.density_cut)] = 0.0        
                    V_rr[np.where(n_av < self.density_cut)] = 0.0
                    if s == 1:
                        V_off[np.where(n_av < self.density_cut)] = 0.0

                    f_rr *= R_weight[i]        
                    V_rr *= R_weight[i]
                    if s == 1:
                        V_off *= R_weight[i]

                    # r-r'-R_i
                    r_r = np.array([r_vg[0]-r_x, r_vg[1]-r_y, r_vg[2]-r_z])
=======
        np.seterr(divide='ignore')

        t0 = time()
        # Loop over Lattice points
        for i, R_i in enumerate(R):
            # Loop over r'.
            # f_rr, V_rr and V_off are functions of r (dim. as r_vg[0])
            if i == 1:
                print  >> self.txt, '      Finished 1 cell in %s seconds - estimated %s seconds left' % (int(time() - t0), int(len(R)*(time()-t0)))
            if len(R) > 5:
                if (i+1) % (len(R)/5+1) == 0:
                    print  >> self.txt, '      Finished %s cells in %s seconds - estimated %s seconds left' % (i, int(time() - t0), int((len(R)-i)*(time() - t0)/i))
            for g in l_g_range:
                r_x = r_vgx[g] + R_i[0]
                r_y = r_vgy[g] + R_i[1]
                r_z = r_vgz[g] + R_i[2]

                # |r-r'-R_i|
                rr = ((r_vg[0]-r_x)**2 +
                      (r_vg[1]-r_y)**2 +
                      (r_vg[2]-r_z)**2)**0.5

                n_av = (n_g + n_g.flatten()[g]) / 2.
                fx_g = ns * self.get_fxc_g(n_av, index=g)
                qc_g = (-4 * np.pi * ns / fx_g)**0.5
                x = qc_g * rr
                #kf_g = (3 * np.pi**2 * n_av)**(1./3.)
                #x = 2 * kf_g * rr  # LDA
                f_rr = fx_g * (np.sin(x) - x*np.cos(x)) \
                              / (2 * np.pi**2 * rr**3)
                if N_R0 > 1:
                    V_rr = (sici(x)[0] * 2 / np.pi - 1) / rr
                else:
                    V_rr = (sici(x)[0] * 2 / np.pi) / rr
>>>>>>> de02a618
                    
                # Terms with r = r'
                if (np.abs(R_i) < 0.001).all():
                    tmp_flat = f_rr.flatten()
                    tmp_flat[g] = flocal_g.flatten()[g]
                    f_rr = tmp_flat.reshape((nG[0], nG[1], nG[2]))
                    tmp_flat = V_rr.flatten()
                    tmp_flat[g] = Vlocal_g.flatten()[g]
                    V_rr = tmp_flat.reshape((nG[0], nG[1], nG[2]))
                    del tmp_flat

                f_rr[np.where(n_av < self.density_cut)] = 0.0
                V_rr[np.where(n_av < self.density_cut)] = 0.0

                f_rr *= R_weight[i]        
                V_rr *= R_weight[i]

                # r-r'-R_i
                r_r = np.array([r_vg[0]-r_x, r_vg[1]-r_y, r_vg[2]-r_z])

                # Fourier transform of r
                for iq, q in enumerate(self.q_points):
                    q_v = np.dot(q, bcell_cv) 
                    e_q = np.exp(-1j * gemmdot(q_v, r_r, beta=0.0))
                    tmp_fhxc = np.fft.fftn((f_rr+V_rr)*e_q) * vol / nG0
                    if ns == 2:
                        tmp_V_off = np.fft.fftn(V_rr*e_q) * vol / nG0
                    for iG in range(npw_q[iq]):
                        assert (nG / 2 - np.abs(Gvec_qGc[iq][iG]) > 0).all()
                        f_i = Gvec_qGc[iq][iG] % nG
                        fhxc_qsGr[iq][0, iG, g-l_g_range[0]] += \
                                      tmp_fhxc[f_i[0], f_i[1], f_i[2]]
                        if ns == 2:
                            fhxc_qsGr[iq][1, iG, g-l_g_range[0]] += \
                                          tmp_V_off[f_i[0], f_i[1], f_i[2]]
        world.barrier()
        
        for iq, q in enumerate(self.q_points):
            npw = npw_q[iq]
            Gvec_Gc = Gvec_qGc[iq]
            fhxc_sGsG = np.zeros((ns*npw, ns*npw), complex)
            l_pw_size = -(-npw // world.size)
            l_pw_range = range(world.rank * l_pw_size,
                               min((world.rank+1) * l_pw_size, npw))

            if world.size > 1 : 
                bg1 = BlacsGrid(world, 1, world.size)
                bg2 = BlacsGrid(world, world.size, 1)
                bd1 = bg1.new_descriptor(npw, nG0, npw, - (-nG0 / world.size))
                bd2 = bg2.new_descriptor(npw, nG0, -(-npw / world.size), nG0)

                fhxc_Glr = np.zeros((len(l_pw_range), nG0), dtype=complex)
                if ns == 2:
                    Koff_Glr = np.zeros((len(l_pw_range), nG0), dtype=complex)

                r = Redistributor(bg1.comm, bd1, bd2) 
                r.redistribute(fhxc_qsGr[iq][0], fhxc_Glr, npw, nG0)
                if ns == 2:
                    r.redistribute(fhxc_qsGr[iq][1], Koff_Glr, npw, nG0)
            else:
<<<<<<< HEAD
                Kxc_Glr = Kxc_sGr[s]
                Kcr_Glr = Kcr_sGr[s]
                if s == 1:
                    Koff_Glr = Kcr_sGr[2]
            
=======
                fhxc_Glr = fhxc_qsGr[iq][0]
                if ns == 2:
                    Koff_Glr = fhxc_qsGr[iq][1]

>>>>>>> de02a618
            # Fourier transform of r'
            for iG in range(len(l_pw_range)):
                tmp_fhxc = np.fft.fftn(fhxc_Glr[iG].reshape(nG)) * vol/nG0
                if ns == 2:
                    tmp_Koff = np.fft.fftn(Koff_Glr[iG].reshape(nG)) * vol/nG0
                for jG in range(npw):
                    assert (nG / 2 - np.abs(Gvec_Gc[jG]) > 0).all()
                    f_i = -Gvec_Gc[jG] % nG
<<<<<<< HEAD
                    Kxc_sGG[s, l_pw_range[0] + iG, jG] = \
                               tmp_Kxc[f_i[0], f_i[1], f_i[2]]
                    Kcr_sGG[s, l_pw_range[0] + iG, jG] = \
                               tmp_Kcr[f_i[0], f_i[1], f_i[2]]
                    if s == 1:
                        Kcr_sGG[2, l_pw_range[0] + iG, jG] += \
                                   tmp_Koff[f_i[0], f_i[1], f_i[2]]

        np.seterr(divide=inv_error)

        del Kxc_sGr, Kcr_sGr, Kxc_Glr, Kcr_Glr
        world.sum(Kxc_sGG)
        world.sum(Kcr_sGG)

        if self.paw_correction == 0:
            return Kxc_sGG / vol, Kcr_sGG / vol
        
        # The PAW part
        KxcPAW_sGG = np.zeros_like(Kxc_sGG)
=======
                    fhxc_sGsG[l_pw_range[0] + iG, jG] = \
                                    tmp_fhxc[f_i[0], f_i[1], f_i[2]]
                    if ns == 2:
                        fhxc_sGsG[npw + l_pw_range[0] + iG, jG] += \
                                      tmp_Koff[f_i[0], f_i[1], f_i[2]]

            if ns == 2:
                fhxc_sGsG[:npw, npw:] = fhxc_sGsG[npw:, :npw]
                fhxc_sGsG[npw:, npw:] = fhxc_sGsG[:npw, :npw]

            world.sum(fhxc_sGsG)

            if rank == 0:
                if abs(np.dot(q, q))**0.5 < 1.e-5:
                    for d in directions:
                        q0 = np.array([0., 0., 0.])
                        q0[d] = 1.e-5

                        w = Writer('fhxc_%s_%s_%s_0%s.gpw' % (self.xc,
                                                              self.method,
                                                              self.ecut,
                                                              d))
                        w.dimension('sG', ns*npw)
                        w.add('fhxc_sGsG', ('sG', 'sG'), dtype=complex)
                        if N_R0 > 1:
                            Gq_Gv = np.dot(Gvec_Gc + q0, bcell_cv)
                            Gq_G = (Gq_Gv[:,0]**2 + Gq_Gv[:,1]**2 + Gq_Gv[:,2]**2)**0.5
                            vq_G = 4 * np.pi / Gq_G**2
                            w.fill(fhxc_sGsG / vol 
                                   + np.tile(np.eye(npw) * vq_G, (ns, ns)))
                        else:
                            w.fill(fhxc_sGsG / vol)
                        w.close()
                else:
                    w = Writer('fhxc_%s_%s_%s_%s.gpw' % (self.xc,
                                                          self.method,
                                                          self.ecut,
                                                          iq))
                    w.dimension('sG', ns*npw)
                    w.add('fhxc_sGsG', ('sG', 'sG'), dtype=complex)
                    if N_R0 > 1:
                        Gq_Gv = np.dot(Gvec_Gc + q, bcell_cv)
                        Gq_G = (Gq_Gv[:,0]**2 + Gq_Gv[:,1]**2 + Gq_Gv[:,2]**2)**0.5
                        vq_G = 4 * np.pi / Gq_G**2
                        w.fill(fhxc_sGsG / vol 
                               + np.tile(np.eye(npw) * vq_G, (ns, ns)))
                    else:
                        w.fill(fhxc_sGsG / vol)
                    w.close()
            world.barrier()

        print >> self.txt

        
    def calculate_rkernel_solid(self, directions=[0,1,2]):

        Gvec_qGc = self.Gvec_qGc
        npw_q = self.npw_q
        gd = self.gd
        nG = self.nG
        vol = self.vol
        bcell_cv = self.bcell_cv

        ns = self.calc.wfs.nspins

        n_g = self.n_g

        fx_g = ns * self.get_fxc_g(n_g)
        fx_g[np.where(n_g < self.density_cut)] = 0.0        
        qc_g = (-4 * np.pi * ns / fx_g)**0.5
        #kf_g = (3 * np.pi**2 * n_g)**(1./3.)

        r_vg = gd.get_grid_point_coordinates()

        for iq, q in enumerate(self.q_points):
            if abs(np.dot(q, q))**0.5 < 1.e-5:
                iq0 = iq
                continue
            npw = npw_q[iq]
            Gvec_Gc = Gvec_qGc[iq]
            fhxc_sGsG = np.zeros((ns*npw, ns*npw), dtype=complex)
            l_pw_size = -(-npw // world.size)
            l_pw_range = range(world.rank * l_pw_size,
                               min((world.rank+1) * l_pw_size, npw))

            for iG in l_pw_range:
                for jG in range(npw):
                    dGq_c = (Gvec_Gc[iG] + Gvec_Gc[jG])/ 2. + q
                    if (np.abs(dGq_c) < 1.e-12).all():
                        dGq_c = np.array([0.0, 0.0, 0.0001])
                    dGq_v = np.dot(dGq_c, bcell_cv)
                    fx = fx_g.copy()
                    #fx[np.where(2*kf_g < np.dot(dGq_v, dGq_v)**0.5)] = 0.0
                    fx[np.where(qc_g < np.dot(dGq_v, dGq_v)**0.5)] = 0.0
                    v_c = 4 * np.pi * np.ones(np.shape(fx_g), float)
                    v_c /= np.dot(dGq_v, dGq_v)
                    #v_c[np.where(2*kf_g < np.dot(dGq_v, dGq_v)**0.5)] = 0.0
                    v_c[np.where(qc_g < np.dot(dGq_v, dGq_v)**0.5)] = 0.0

                    dG_c = Gvec_Gc[iG] - Gvec_Gc[jG]
                    dG_v = np.dot(dG_c, bcell_cv)
                    dGr_g = gemmdot(dG_v, r_vg, beta=0.0)

                    fhxc_sGsG[iG, jG] = gd.integrate(np.exp(-1j*dGr_g) \
                                                     * (fx + v_c))
                    if ns == 2:
                        fhxc_sGsG[npw + iG, jG] = \
                                      gd.integrate(np.exp(-1j*dGr_g) * v_c)
            if ns == 2:
                fhxc_sGsG[:npw, npw:] = fhxc_sGsG[npw:, :npw]
                fhxc_sGsG[npw:, npw:] = fhxc_sGsG[:npw, :npw]

            world.sum(fhxc_sGsG)

            if rank == 0:
                w = Writer('fhxc_%s_%s_%s_%s.gpw' % (self.xc,
                                                     self.method,
                                                     self.ecut,
                                                     iq))
                w.dimension('sG', ns*npw)
                w.add('fhxc_sGsG', ('sG', 'sG'), dtype=complex)
                w.fill(fhxc_sGsG / vol)
                w.close()
            world.barrier()

        # Gamma term
        Gvec_Gc = Gvec_qGc[iq0]
        npw = npw_q[iq0]
        l_pw_size = -(-npw // world.size)
        l_pw_range = range(world.rank * l_pw_size,
                           min((world.rank+1) * l_pw_size, npw))
        for d in directions:
            q = np.array([0., 0., 0.])
            q[d] = 1.e-5
            qG_Gv = np.dot(q + Gvec_Gc, bcell_cv)
            fhxc_sGsG = np.zeros((ns*npw, ns*npw), dtype=complex)

            for iG in l_pw_range:
                for jG in range(npw):
                    dGq_c = (Gvec_Gc[iG] + Gvec_Gc[jG])/ 2. + q
                    if (np.abs(dGq_c) < 1.e-12).all():
                        dGq_c = np.array([0.0, 0.0, 0.0001])
                    dGq_v = np.dot(dGq_c, bcell_cv)
                    fx = fx_g.copy()
                    #fx[np.where(2*kf_g < np.dot(dGq_v, dGq_v)**0.5)] = 0.0
                    fx[np.where(qc_g < np.dot(dGq_v, dGq_v)**0.5)] = 0.0
                    v_c = 4 * np.pi * np.ones(np.shape(fx_g), float)
                    v_c /= np.dot(dGq_v, dGq_v)
                    #v_c[np.where(2*kf_g < np.dot(dGq_v, dGq_v)**0.5)] = 0.0
                    v_c[np.where(qc_g < np.dot(dGq_v, dGq_v)**0.5)] = 0.0

                    dG_c = Gvec_Gc[iG] - Gvec_Gc[jG]
                    dG_v = np.dot(dG_c, bcell_cv)
                    dGr_g = gemmdot(dG_v, r_vg, beta=0.0)

                    fhxc_sGsG[iG, jG] = gd.integrate(np.exp(-1j*dGr_g) * (fx + v_c))
                    if ns == 2:
                        fhxc_sGsG[npw + iG, jG] = gd.integrate(np.exp(-1j*dGr_g) * v_c)
            if ns == 2:
                fhxc_sGsG[:npw, npw:] = fhxc_sGsG[npw:, :npw]
                fhxc_sGsG[npw:, npw:] = fhxc_sGsG[:npw, :npw]

            world.sum(fhxc_sGsG)

            if rank == 0:
                w = Writer('fhxc_%s_%s_%s_0%s.gpw' % (self.xc,
                                                      self.method,
                                                      self.ecut,
                                                      d))
                w.dimension('sG', ns*npw)
                w.add('fhxc_sGsG', ('sG', 'sG'), dtype=complex)
                w.fill(fhxc_sGsG / vol)
                w.close()
            world.barrier()

        print >> self.txt    

    def calculate_local_kernel(self):
        
        ns = self.calc.wfs.nspins
        gd = self.gd

        n_g = self.n_g

        A_x = -(3/4.) * (3/np.pi)**(1/3.)
        fxc_sg = ns * (4 / 9.) * A_x * (ns*n_g)**(-2/3.)
        fxc_sg[np.where(nt_sG < self.density_cut)] = 0.0        

        r_vg = gd.get_grid_point_coordinates()

        for iq in range(len(self.q_points)):
            npw = self.npw_q[iq]
            Gvec_Gc = self.Gvec_qGc[iq]
            l_pw_size = -(-npw // world.size)
            l_pw_range = range(world.rank * l_pw_size,
                               min((world.rank+1) * l_pw_size, npw))
            fhxc_sGsG = np.zeros((ns*npw, ns*npw), dtype=complex)
            for s in range(ns):
                for iG in l_pw_range:
                    for jG in range(npw):
                        fxc = fxc_sg[s].copy()
                        dG_c = Gvec_Gc[iG] - Gvec_Gc[jG]
                        dG_v = np.dot(dG_c, self.bcell_cv)
                        dGr_g = gemmdot(dG_v, r_vg, beta=0.0)
                        fhxc_sGsG[s*npw+iG, s*npw+jG] = \
                                            gd.integrate(np.exp(-1j*dGr_g)*fxc)

            world.sum(fhxc_sGsG)

            Kc_GG = np.zeros((npw, npw), dtype=complex)
            for iG in range(npw):
                qG_Gv = np.dot(Gvec_Gc[iG] + self.q_points[iq], self.bcell_cv)
                Kc_GG[iG, iG] = 4 * np.pi / np.dot(qG_Gv, qG_Gv)
            fhxc_sGsG += np.tile(Kc_GG, (ns, ns)) * self.vol
            
            if self.paw_correction in [0, 2]:
                print >> self.txt, '    Calculating PAW correction'
                f_paw_sGG = self.add_paw_correction(npw,
                                                    Gvec_Gc,
                                                    bcell_cv,
                                                    self.calc.wfs.setups,
                                                    self.calc.density.D_asp,
                                                    self.atoms.positions/Bohr)
                for s in range(ns):
                    fhxc_sGsG[s*npw:(s+1)*npw, s*npw:(s+1)*npw] += f_paw_sGG[s]

            if rank == 0:
                w = Writer('fhxc_%s_%s_%s.gpw' % (self.xc,
                                                  self.ecut,
                                                  iq))
                w.dimension('sG', ns*npw)
                w.add('fhxc_sGsG', ('sG', 'sG'), dtype=complex)
                w.fill(fhxc_sGsG / self.vol)
                w.close()
            world.barrier()

        print >> self.txt                


    def add_paw_correction(self, npw, Gvec_Gc, bcell_cv, setups, D_asp, R_av):
        ns = self.nspins
        A_x = -(3/4.) * (3/np.pi)**(1/3.)
        KxcPAW_sGG = np.zeros((ns, npw, npw), complex)
>>>>>>> de02a618
        dG_GGv = np.zeros((npw, npw, 3))
        for iG in range(npw):
            for jG in range(npw):
                dG_c = Gvec_Gc[iG] - Gvec_Gc[jG]
                dG_GGv[iG, jG] =  np.dot(dG_c, bcell_cv)

        for a, setup in enumerate(setups):
            rgd = setup.xc_correction.rgd
            ng = len(rgd.r_g)
            myng = -(-ng // world.size)
            n_qg = setup.xc_correction.n_qg
            nt_qg = setup.xc_correction.nt_qg
            nc_g = setup.xc_correction.nc_g
            nct_g = setup.xc_correction.nct_g
            Y_nL = setup.xc_correction.Y_nL
            dv_g = rgd.dv_g

            D_sp = D_asp[a]
            B_pqL = setup.xc_correction.B_pqL
            D_sLq = np.inner(D_sp, B_pqL.T)

            f_sg = rgd.empty(ns)
            ft_sg = rgd.empty(ns)

            n_sLg = np.dot(D_sLq, n_qg)
            nt_sLg = np.dot(D_sLq, nt_qg)

            # Add core density
            n_sLg[:, 0] += (4 * np.pi)**0.5 / ns * nc_g
            nt_sLg[:, 0] += (4 * np.pi)**0.5 / ns * nct_g

            coefatoms_GG = np.exp(-1j * np.inner(dG_GGv, R_av[a]))
            w = weight_n    

            if self.paw_correction == 2:
                Y_nL = [Y_nL[0]]
                w = [1.]

            for n, Y_L in enumerate(Y_nL):
                f_sg[:] = 0.0
                n_sg = np.dot(Y_L, n_sLg)
                f_sg = ns * (4 / 9.) * A_x * (ns*n_sg)**(-2/3.)
                if self.density_cut is not None:
                    f_sg[np.where(ns*n_sg < self.density_cut)] = 0.0        

                ft_sg[:] = 0.0
                nt_sg = np.dot(Y_L, nt_sLg)
                ft_sg = ns * (4 / 9.) * A_x * (ns*nt_sg)**(-2/3.)
                if self.density_cut is not None:
                    ft_sg[np.where(ns*nt_sg < self.density_cut)] = 0.0        

                for i in range(world.rank * myng, min((world.rank + 1) * myng, ng)):
                    coef_GG = np.exp(-1j * np.inner(dG_GGv, R_nv[n]) * rgd.r_g[i])
                    for s in range(len(f_sg)):
                        KxcPAW_sGG[s] += w[n] * np.dot(coef_GG,
                                                       (f_sg[s,i]-ft_sg[s,i]) * dv_g[i]) \
                                                       * coefatoms_GG

        world.sum(KxcPAW_sGG)
        Kxc_sGG += KxcPAW_sGG
        return Kxc_sGG / vol, Kcr_sGG / vol
                

<<<<<<< HEAD
    def initialize_calculation(self, w, ecut, smooth_cut,
                               nbands, kcommsize,
                               gauss_legendre, frequency_cut, frequency_scale):
        if w is not None:
            assert (gauss_legendre is None and
                    frequency_cut is None and
                    frequency_scale is None)
        else:
            if gauss_legendre is None:
                gauss_legendre = 16
            self.gauss_points, self.gauss_weights = p_roots(gauss_legendre)
            if frequency_scale is None:
                frequency_scale = 2.0
            if frequency_cut is None:
                frequency_cut = 800.
            ys = 0.5 - 0.5 * self.gauss_points
            ys = ys[::-1]
            w = (-np.log(1-ys))**frequency_scale
            w *= frequency_cut/w[-1]
            alpha = (-np.log(1-ys[-1]))**frequency_scale/frequency_cut
            transform = (-np.log(1-ys))**(frequency_scale-1) \
                        / (1-ys)*frequency_scale/alpha
            self.transform = transform
            
        dummy = DF(calc=self.calc,
                   xc='RPA',
                   eta=0.0,
                   w=w * 1j,
                   q=[0.,0.,0.0001],
                   ecut=ecut,
                   optical_limit=True,
                   hilbert_trans=False,
                   kcommsize=kcommsize)
        dummy.txt = devnull
        dummy.initialize(simple_version=True)

        self.ecut = ecut
        self.smooth_cut = smooth_cut
        self.w = w
        self.gauss_legendre = gauss_legendre
        self.frequency_cut = frequency_cut
        self.frequency_scale = frequency_scale
        self.kcommsize = kcommsize
        self.nbands = nbands

        if self.perturbative is None and self.lambda_points is None:
            print >> self.txt, 'Analytical coupling constant integration'
        if self.perturbative is not None:
            print >> self.txt, 'Perturbative evaluation of Dyson equation' \
                  + ' to order %s in f_hxc' % self.perturbative
        if self.lambda_points is not None:
            print >> self.txt, 'Numerical coupling constant integration' \
                  + ' with % s Gauss-Legendre points' % self.lambda_points
        print >> self.txt
        print >> self.txt, 'Planewave cutoff              : %s eV' % ecut
        if self.smooth_cut is not None:
            print >> self.txt, 'Smooth cutoff from            : %s x cutoff' \
                  % self.smooth_cut
        print >> self.txt, 'Number of Planewaves at Gamma : %s' % dummy.npw
        if self.nbands is None:
            print >> self.txt, 'Response function bands       :' \
                  + ' Equal to number of Planewaves'
        elif type(self.nbands) is float:
            print >> self.txt, 'Response function bands       : %s' \
                  % int(dummy.npw * self.nbands)
        else:
            print >> self.txt, 'Response function bands       : %s' \
                  % self.nbands
        if self.density_cut is not None:
            print >> self.txt
            print >> self.txt, 'Min value of pseudo density   : %1.2e Bohr^-3' \
                  % np.min(self.calc.density.nt_sG)
            print >> self.txt, 'Max value of pseudo density   : %1.2e Bohr^-3' \
                  % np.max(self.calc.density.nt_sG)
            print >> self.txt, 'Density cutoff in fxc at      : %1.2e Bohr^-3' \
                  % self.density_cut
        print >> self.txt, 'Frequencies'
        if self.gauss_legendre is not None:
            print >> self.txt, '    Gauss-Legendre integration '\
                  + 'with %s frequency points' % len(self.w)
            print >> self.txt, '    Frequency cutoff is '\
                  + '%s eV and scale (B) is %s' % (self.w[-1],
                                                  self.frequency_scale)
=======
    def get_fxc_g(self, n_g, index=None):

        if self.xc[2:] == 'LDA':
            return self.get_lda_g(n_g)
>>>>>>> de02a618
        else:
            return self.get_pbe_g(n_g, index=index)
    

    def get_lda_g(self, n_g):

        return (4. / 9.) * self.A_x * n_g**(-2./3.)


    def get_pbe_g(self, n_g, index=None):

        if index is None:
            gradn_vg = self.gradn_vg
        else:
<<<<<<< HEAD
            print >> self.txt, '     Kpoint parsize    : %d' % dummy.kcomm.size
        print >> self.txt, '     Frequency parsize : %d' % dummy.wScomm.size
        print >> self.txt, 'Memory usage estimate'
        print >> self.txt, '     chi0_wGG(Q)       : %f M / cpu' \
              % (dummy.Nw_local * dummy.npw**2 * 16. / 1024**2)
        print >> self.txt
        del dummy
=======
            gradn_vg = self.calc.density.gd.empty(3)
            for v in range(3):
                gradn_vg[v] = (self.gradn_vg[v] +
                               self.gradn_vg[v].flatten()[index]) / 2

        kf_g = (3. * np.pi**2 * n_g)**(1./3.)
        s2_g = np.zeros_like(n_g)
        for v in range(3):
            axpy(1.0, gradn_vg[v]**2, s2_g)
        s2_g /= 4 * kf_g**2 * n_g**2

        e_g = self.A_x * n_g**(4./3.)
        v_g = (4. / 3.) * e_g / n_g
        f_g = (1. / 3.) * v_g / n_g

        kappa = 0.804
        mu = 0.2195149727645171

        denom_g = (1 + mu * s2_g / kappa)
        F_g = 1. + kappa - kappa / denom_g
        Fn_g = -mu / denom_g**2 * 8 * s2_g / (3 * n_g)
        Fnn_g = -11 * Fn_g / (3 * n_g) - 2 * Fn_g**2 / kappa
            
        fxc_g = f_g * F_g
        fxc_g += 2 * v_g * Fn_g
        fxc_g += e_g * Fnn_g

        #Fgrad_vg = np.zeros_like(gradn_vg)
        #Fngrad_vg = np.zeros_like(gradn_vg)
        #for v in range(3):
        #    axpy(1.0, mu / den_g**2 * gradn_vg[v] / (2 * kf_g**2 * n_g**2), Fgrad_vg[v])
        #    axpy(-8.0, Fgrad_vg[v] / (3 * n_g), Fngrad_vg[v])
        #    axpy(-2.0, Fgrad_vg[v] * Fn_g / kappa, Fngrad_vg[v])


        #tmp = np.zeros_like(fxc_g)
        #tmp1 = np.zeros_like(fxc_g)

        #for v in range(3):
            #self.grad_v[v](Fgrad_vg[v], tmp)
            #axpy(-2.0, tmp * v_g, fxc_g)
            #for u in range(3):
                #self.grad_v[u](Fgrad_vg[u] * tmp, tmp1)
                #axpy(-4.0/kappa, tmp1 * e_g, fxc_g)
            #self.grad_v[v](Fngrad_vg[v], tmp)
            #axpy(-2.0, tmp * e_g, fxc_g)
        #self.laplace(mu / den_g**2 / (2 * kf_g**2 * n_g**2), tmp)    
        #axpy(1.0, tmp * e_g, fxc_g)
        
        return fxc_g
>>>>>>> de02a618


    def get_fxc_libxc_g(self, n_g):
        
<<<<<<< HEAD
        print >> self.txt, \
              '------------------------------------------------------'
        print >> self.txt, 'Non-self-consistent %s correlation energy' \
              % self.xc
        print >> self.txt, \
              '------------------------------------------------------'
        print >> self.txt, 'Started at:  ', ctime()
        print >> self.txt
#        print >> self.txt, 'Atoms                          :   %s' \
#              % self.atoms.get_chemical_formula(mode="hill")
        print >> self.txt, 'Ground state XC functional     :   %s' \
              % self.calc.hamiltonian.xc.name
        print >> self.txt, 'Valence electrons              :   %s' \
              % self.setups.nvalence
        print >> self.txt, 'Number of Bands                :   %s' \
              % self.calc.wfs.bd.nbands
        print >> self.txt, 'Number of Converged Bands      :   %s' \
              % self.calc.input_parameters['convergence']['bands']
        print >> self.txt, 'Number of Spins                :   %s' \
              % self.nspins
        print >> self.txt, 'Number of k-points             :   %s' \
              % len(self.calc.wfs.bzk_kc)
        print >> self.txt, 'Number of q-points             :   %s' \
              % len(self.bz_q_points)
        print >> self.txt, 'Number of Irreducible k-points :   %s' \
              % len(self.calc.wfs.ibzk_kc)
        if self.qsym:
            print >> self.txt, 'Number of Irreducible q-points :   %s' \
                  % len(self.ibz_q_points)
=======
        gd = self.calc.density.gd.refine()

        xc = XC('GGA_X_' + self.xc[2:])
        #xc = XC('LDA_X')
        #sigma = np.zeros_like(n_g).flat[:]
        xc.set_grid_descriptor(gd)
        sigma_xg, gradn_svg = xc.calculate_sigma(np.array([n_g]))

        dedsigma_xg = np.zeros_like(sigma_xg)
        e_g = np.zeros_like(n_g)
        v_sg = np.array([np.zeros_like(n_g)])
        
        xc.calculate_gga(e_g, np.array([n_g]), v_sg, sigma_xg, dedsigma_xg)

        sigma = sigma_xg[0].flat[:]
        gradn_vg = gradn_svg[0]
        dedsigma_g = dedsigma_xg[0]
        
        libxc = LibXC('GGA_X_' + self.xc[2:])
        #libxc = LibXC('LDA_X')
        libxc.initialize(1)
        libxc_fxc = libxc.xc.calculate_fxc_spinpaired
        
        fxc_g = np.zeros_like(n_g).flat[:]
        d2edndsigma_g = np.zeros_like(n_g).flat[:]
        d2ed2sigma_g = np.zeros_like(n_g).flat[:]

        libxc_fxc(n_g.flat[:], fxc_g, sigma, d2edndsigma_g, d2ed2sigma_g)
        fxc_g = fxc_g.reshape(np.shape(n_g))
        d2edndsigma_g = d2edndsigma_g.reshape(np.shape(n_g))
        d2ed2sigma_g = d2ed2sigma_g.reshape(np.shape(n_g))

        tmp = np.zeros_like(fxc_g)
        tmp1 = np.zeros_like(fxc_g)
        
        #for v in range(3):
            #self.grad_v[v](d2edndsigma_g * gradn_vg[v], tmp)
            #axpy(-4.0, tmp, fxc_g)
            
        #for u in range(3):
            #for v in range(3):
                #self.grad_v[v](d2ed2sigma_g * gradn_vg[u] * gradn_vg[v], tmp)
                #self.grad_v[u](tmp, tmp1)
                #axpy(4.0, tmp1, fxc_g)

        #self.laplace(dedsigma_g, tmp)
        #axpy(2.0, tmp, fxc_g)
            
        return fxc_g[::2,::2,::2]


    def get_numerical_fxc_sg(self, n_sg):

        gd = self.calc.density.gd.refine()

        delta = 1.e-4
        if self.xc[2:] == 'LDA':
            xc = XC('LDA_X')
            v1xc_sg = np.zeros_like(n_sg)
            v2xc_sg = np.zeros_like(n_sg)
            xc.calculate(gd, (1+delta)*n_sg, v1xc_sg)
            xc.calculate(gd, (1-delta)*n_sg, v2xc_sg)
            fxc_sg = (v1xc_sg - v2xc_sg) / (2 * delta * n_sg)
>>>>>>> de02a618
        else:
            fxc_sg = np.zeros_like(n_sg)
            xc = XC('GGA_X_' + self.xc[2:])
            vxc_sg = np.zeros_like(n_sg)
            xc.calculate(gd, n_sg, vxc_sg)
            for s in range(len(n_sg)):
                for x in range(len(n_sg[0])):
                    for y in range(len(n_sg[0,0])):
                        for z in range(len(n_sg[0,0,0])):
                            v1xc_sg = np.zeros_like(n_sg)
                            n1_sg = n_sg.copy()
                            n1_sg[s,x,y,z] *= (1 + delta)
                            xc.calculate(gd, n1_sg, v1xc_sg)
                            fxc_sg[s,x,y,z] = \
                (v1xc_sg[s,x,y,z] - vxc_sg[s,x,y,z]) / (delta * n_sg[s,x,y,z])
                            
        return fxc_sg[:,::2,::2,::2]<|MERGE_RESOLUTION|>--- conflicted
+++ resolved
@@ -10,17 +10,14 @@
 from gpaw.utilities import devnull
 from gpaw.utilities.blas import gemmdot, axpy
 from gpaw.kpt_descriptor import KPointDescriptor
-from gpaw.mpi import rank, size, world
+from gpaw.mpi import rank, size, world, serial_comm
 from gpaw.blacs import BlacsGrid, BlacsDescriptor, Redistributor
 from gpaw.response.parallel import parallel_partition, set_communicator
 from gpaw.fd_operators import Gradient, Laplace
 from gpaw.sphere.lebedev import weight_n, R_nv
-<<<<<<< HEAD
-=======
 from gpaw.io.tar import Writer, Reader
 from gpaw import debug
 from scipy.special import sici
->>>>>>> de02a618
 from scipy.special.orthogonal import p_roots
 
 class FXCCorrelation:
@@ -30,19 +27,13 @@
                  txt=None,
                  qsym=True,
                  xc=None,
-<<<<<<< HEAD
-                 block=False,
-                 perturbative=None,
-                 lambda_points=None,
-=======
                  num=0,
                  write=False,
                  method='standard',
                  lambda_points=8,
->>>>>>> de02a618
                  density_cut=None,
                  paw_correction=1,
-                 unit_cell=[0,0,0]):
+                 unit_cells=None):
         
         self.calc = calc
 
@@ -63,7 +54,7 @@
         self.bz_k_points = calc.wfs.bzk_kc
         self.atoms = calc.get_atoms()
         self.setups = calc.wfs.setups
-        self.bz_q_points = calc.wfs.kd.get_bz_q_points()
+        self.bz_q_points = calc.wfs.kd.get_bz_q_points(first=True)
         if qsym == False:
             self.ibz_q_points = self.bz_q_points
             self.q_weights = (np.ones(len(self.bz_q_points))
@@ -78,33 +69,22 @@
             self.xc = 'RPA'
         else:
             self.xc = xc
-        
-        if perturbative is not None and lambda_points is not None:
-            raise 'Choose either perturbative calcalution or lambda points' 
-        self.perturbative = perturbative
+
         self.lambda_points = lambda_points
-<<<<<<< HEAD
-=======
         self.method = method
->>>>>>> de02a618
         self.density_cut = density_cut
         if self.density_cut is None:
             self.density_cut = 1.e-6
         assert paw_correction in range(4)
         self.paw_correction = paw_correction
-        self.unit_cell = unit_cell
+        self.unit_cells = unit_cells
         self.print_initialization()
         self.initialized = 0
 
    
     def get_fxc_correlation_energy(self,
-<<<<<<< HEAD
-                                   kcommsize=1,
-                                   dfcommsize=world.size,
-=======
                                    kcommsize=None,
                                    serial_w=False,
->>>>>>> de02a618
                                    directions=None,
                                    skip_gamma=False,
                                    ecut=10,
@@ -121,6 +101,7 @@
                                     smooth_cut,
                                     nbands,
                                     kcommsize,
+                                    serial_w,
                                     gauss_legendre,
                                     frequency_cut,
                                     frequency_scale)
@@ -160,76 +141,6 @@
             except:
                 IOError
     
-<<<<<<< HEAD
-            for index, q in enumerate(self.ibz_q_points[len(E_q):]):
-                if abs(np.dot(q, q))**0.5 < 1.e-5:
-                    E_q0 = 0.
-                    if skip_gamma:
-                        print >> self.txt, \
-                              'Not calculating q at the Gamma point'
-                        print >> self.txt
-                    else:
-                        if directions is None:
-                            directions = [[0, 1/3.], [1, 1/3.], [2, 1/3.]]
-                        for d in directions:                                   
-                            E_q0 += self.E_q(q,
-                                             index=index,
-                                             direction=d[0]) * d[1]
-                    E_q.append(E_q0)
-                else:
-                    E_q.append(self.E_q(q, index=index))
-                    
-                if restart is not None:
-                    f = paropen(restart, 'a')
-                    print >> f, E_q[-1]
-                    f.close()
-    
-            E = np.dot(np.array(self.q_weights), np.array(E_q).real)
-
-        else: # parallelzation over q points
-            print >> self.txt, 'parallelization over q point ! '
-            # creates q list
-            qlist = []
-            qweight = []
-            id = 0
-            for iq, q in enumerate(self.ibz_q_points):
-                if abs(np.dot(q, q))**0.5 < 1.e-5:
-                    if skip_gamma:
-                        continue
-                    else:
-                        if directions is None:
-                            directions = [[0, 1/3.], [1, 1/3.], [2, 1/3.]]
-                        for d in directions:
-                            qlist.append((id, q, d[0], d[1]))
-                            qweight.append(self.q_weights[iq])
-                            id += 1
-                        continue
-                qlist.append((id, q, 0, 1))
-                qweight.append(self.q_weights[iq])
-                id += 1
-            nq = len(qlist)
-    
-            # distribute q list
-            self.dfcomm, qcomm = set_communicator(world,
-                                                  world.rank,
-                                                  world.size,
-                                                  kcommsize=dfcommsize)[:2]
-            nq, nq_local, q_start, q_end = parallel_partition(nq,
-                                                              qcomm.rank,
-                                                              qcomm.size,
-                                                              reshape=False)
-    
-            E_q = np.zeros(nq)
-            for iq in range(q_start, q_end):
-                E_q[iq] = self.E_q(qlist[iq][1],
-                                   index=iq,
-                                   direction=qlist[iq][2]) * qlist[iq][3]
-            qcomm.sum(E_q)
-    
-            print >> self.txt, '(q, direction, weight), E_q, qweight'
-            for iq in range(nq):
-                print >> self.txt, qlist[iq][1:4], E_q[iq], qweight[iq]
-=======
         for index, q in enumerate(self.ibz_q_points[len(E_q):]):
             if abs(np.dot(q, q))**0.5 < 1.e-5:
                 E_q0 = 0.
@@ -258,7 +169,6 @@
                 f = paropen(restart, 'a')
                 print >> f, E_q[-1]
                 f.close()
->>>>>>> de02a618
     
         E = np.dot(np.array(self.q_weights), np.array(E_q).real)
 
@@ -275,12 +185,8 @@
 
 
     def get_E_q(self,
-<<<<<<< HEAD
-                kcommsize=1,
-=======
                 kcommsize=None,
                 serial_w=None,
->>>>>>> de02a618
                 index=None,
                 q=[0., 0., 0.],
                 direction=0,
@@ -294,15 +200,9 @@
                 w=None):
 
         self.initialize_calculation(w, ecut, smooth_cut,
-                                    nbands, kcommsize,
+                                    nbands, kcommsize, serial_w,
                                     gauss_legendre, frequency_cut,
                                     frequency_scale)
-<<<<<<< HEAD
-        self.dfcomm = world
-        E_q = self.E_q(q,
-                       direction=direction,
-                       integrated=integrated)
-=======
         if serial_w:
             E_q = self.E_q_serial_w(q,
                                     direction=direction,
@@ -311,7 +211,6 @@
             E_q = self.E_q(q,
                            direction=direction,
                            integrated=integrated)
->>>>>>> de02a618
         
         print >> self.txt, 'Calculation completed at:  ', ctime()
         print >> self.txt
@@ -333,22 +232,6 @@
         else:
             optical_limit = False
 
-<<<<<<< HEAD
-        dummy = DF(calc=self.calc,
-                   eta=0.0,
-                   w=self.w * 1j,
-                   q=q,
-                   ecut=self.ecut,
-                   G_plus_q=True,
-                   optical_limit=optical_limit,
-                   hilbert_trans=False)
-        dummy.txt = devnull
-        dummy.initialize(simple_version=True)
-        npw = dummy.npw
-        del dummy
-        ns = self.nspins
-        
-=======
         ns = self.nspins
 
         if self.xc[0] == 'r':
@@ -375,7 +258,6 @@
                 % (q[0],q[1],q[2]), '%s planewaves' % npw
         print >> self.txt, 'Calculating KS response function'
 
->>>>>>> de02a618
         if self.nbands is None:
             nbands = npw
         else:
@@ -420,141 +302,10 @@
             df.calculate(seperate_spin=1)
             chi0[:, npw:, npw:] = df.chi0_wGG[:]
         del df.chi0_wGG
-<<<<<<< HEAD
-
-        if self.xc[:4] == 'ALDA':
-            Kxc_sGG = self.calculate_Kxc(df.gd,
-                                         self.calc.density.nt_sG,
-                                         npw,
-                                         df.Gvec_Gc,
-                                         df.nG,
-                                         df.vol,
-                                         df.bcell_cv,
-                                         self.atoms.positions/Bohr,
-                                         self.calc.wfs.setups,
-                                         self.calc.density.D_asp)
-        elif self.xc == 'rALDA':
-            Kxc_sGG, Kcr_sGG = self.calculate_ralda(df.gd,
-                                                    self.calc.density.nt_sG,
-                                                    npw,
-                                                    df.Gvec_Gc,
-                                                    df.nG,
-                                                    df.vol,
-                                                    df.acell_cv,
-                                                    df.bcell_cv,
-                                                    self.atoms.positions/Bohr,
-                                                    self.calc.wfs.setups,
-                                                    self.calc.density.D_asp,
-                                                    q)
-        elif self.xc == 'RPA':
-            Kxc_sGG = np.zeros((npw, npw))
-        else:
-            raise 'Kernel not recognized'
                 
-        Kc_GG = np.zeros((npw, npw), dtype=complex)
-        for iG in range(npw):
-            qG = np.dot(df.q_c + df.Gvec_Gc[iG], df.bcell_cv)
-            Kc_GG[iG,iG] = 4 * np.pi / np.dot(qG, qG)
-
-        fxc_sGsG = np.zeros((npw*ns, npw*ns), dtype=complex)
-        for s in range(ns):
-            fxc_sGsG[s*npw:(s+1)*npw, s*npw:(s+1)*npw] = Kxc_sGG[s]
-
-        if self.xc == 'rALDA':
-            Kcr_sGsG = np.zeros((npw*ns, npw*ns), dtype=complex)
-            for s in range(ns):
-                Kcr_sGsG[s*npw:(s+1)*npw, s*npw:(s+1)*npw] = Kcr_sGG[s]
-            if ns == 2:
-                Kcr_sGsG[:npw, npw:2*npw] = Kcr_sGG[2]
-                Kcr_sGsG[npw:2*npw, :npw] = Kcr_sGG[2]
-            fhxc_sGsG = Kcr_sGsG + fxc_sGsG
-        else:
-            fhxc_sGsG = np.tile(Kc_GG, (ns, ns)) + fxc_sGsG
-        del Kxc_sGG, Kcr_sGG, fxc_sGsG, Kcr_sGsG
-        
-=======
-                
->>>>>>> de02a618
         local_E_q_w = np.zeros(Nw_local, dtype=complex)
         E_q_w = np.empty(len(self.w), complex)
 
-<<<<<<< HEAD
-        # Coupling constant integration
-        if self.lambda_points is not None:
-            print >> self.txt, 'Calculating interacting response function'
-            ls, l_ws = p_roots(self.lambda_points)
-            ls = (ls + 1.0) * 0.5
-            l_ws *= 0.5            
-            for i in range(Nw_local):
-                chi0_fhxc = np.dot(chi0[i], fhxc_sGsG)
-                for l, l_w in zip(ls, l_ws):
-                    #print self.w[i], l, np.linalg.cond(np.eye(npw*ns, npw*ns)
-                    #                                   - l * chi0_fhxc).real
-                    try:
-                        chi_l = np.linalg.solve(np.eye(npw*ns, npw*ns)
-                                                - l*chi0_fhxc, chi0[i]).real
-                    except:
-                        local_E_q_w[i] = np.nan
-                        break
-                    for s1 in range(ns):
-                        for s2 in range(ns):
-                            X_ss = chi_l[s1*npw:(s1+1)*npw, s2*npw:(s2+1)*npw]
-                            local_E_q_w[i] -= np.trace(np.dot(X_ss, Kc_GG))*l_w
-                local_E_q_w[i] += np.dot(np.diag(chi0[i]),
-                                         np.diag(np.tile(Kc_GG, (ns, ns))))
-            df.wcomm.all_gather(local_E_q_w, E_q_w)
-            
-        # Perturbative evaluation
-        elif self.perturbative is not None:
-            for i in range(Nw_local):
-                chi0_v = np.dot(chi0[i], np.tile(Kc_GG, (ns, ns)))
-                chi0_fhxc = np.dot(chi0[i], fhxc_sGsG)
-                eigenvalues, P = np.linalg.eig(chi0_fhxc)
-                if (abs(eigenvalues.real) > 1.).any():
-                    local_negative_w[i] = 1
-                series = np.array([1/(j+2.) * eigenvalues**(j+1)
-                                   for j in range(self.perturbative)])
-                A = np.dot(np.linalg.inv(P), np.dot(chi0_v, P))
-                local_E_q_w[i] = -np.dot(np.diag(A), np.sum(series, 0))
-            df.wcomm.all_gather(local_negative_w, negative_w)
-            df.wcomm.all_gather(local_E_q_w, E_q_w)
-            for i, wi in enumerate(negative_w):
-                if wi:
-                    print >> self.txt, \
-                          'DYSON EQUATION NOT CONVERGENT AT w=%3.2f eV ' \
-                          '- Result may be unreliable' % df.w_w[i].imag
-        # Analytic evaluation
-        else:
-            for i in range(Nw_local):
-                chi0_v = np.dot(chi0[i], np.tile(Kc_GG, (ns, ns)))
-                chi0_fhxc = np.dot(chi0[i], fhxc_sGsG)
-                eigenvalues, P = np.linalg.eig(np.eye(ns*npw, ns*npw)
-                                               - chi0_fhxc)
-                if (eigenvalues.real < 0).any():
-                    local_negative_w[i] = 1
-                if (abs(np.ones(npw*ns) - eigenvalues) < 1.e-10).any():
-                    local_singular_w[i] = 1
-                A = np.linalg.solve(chi0_fhxc, P)
-                B = np.dot(chi0_v, A)
-                C = np.dot(np.linalg.inv(P), B)
-                local_E_q_w[i] = np.dot(np.diag(C), np.log(eigenvalues)) \
-                                 + np.trace(chi0_v)
-            df.wcomm.all_gather(local_negative_w, negative_w)
-            df.wcomm.all_gather(local_singular_w, singular_w)
-            df.wcomm.all_gather(local_E_q_w, E_q_w)
-            for i, wi in enumerate(negative_w):
-                if wi:
-                    print >> self.txt, \
-                          'NEGATIVE EIGENVALUES AT w=%3.2f eV ' \
-                          '- Use density cutoff in f_xc' % df.w_w[i].imag
-            for i, wi in enumerate(singular_w):
-                if wi:
-                    print >> self.txt, \
-                          'SINGULAR MATRIX AT w=%3.2f eV ' \
-                          '- Result may be unreliable' \
-                          % df.w_w[i].imag
-        del df
-=======
         print >> self.txt, 'Calculating interacting response function'
         ls, l_ws = p_roots(self.lambda_points)
         ls = (ls + 1.0) * 0.5
@@ -572,7 +323,6 @@
         df.wcomm.all_gather(local_E_q_w, E_q_w)
 
         del df, chi0, chi0_fhxc, chi_l, X_ss, Kc_G
->>>>>>> de02a618
         
         if self.gauss_legendre is not None:
             E_q = np.sum(E_q_w * self.gauss_weights * self.transform) \
@@ -590,41 +340,6 @@
             return E_q_w.real               
 
 
-<<<<<<< HEAD
-    def calculate_Kxc(self,
-                      gd,
-                      nt_sG,
-                      npw,
-                      Gvec_Gc,
-                      nG,
-                      vol,
-                      bcell_cv,
-                      R_av,
-                      setups,
-                      D_asp):
-        
-        #assert self.paw_correction in [0,1,2] # 0: No paw, 1: All paw, 2: average paw
-
-        if self.paw_correction == 0:
-            print >> self.txt, 'Calculating %s kernel - No paw correction' % self.xc
-        elif self.paw_correction == 1:
-            print >> self.txt, 'Calculating %s kernel - Full paw correction' % self.xc
-        else:
-            print >> self.txt, 'Calculating %s kernel - Average paw correction' % self.xc
-
-        ns = self.nspins
-        
-        # The soft part
-        if self.xc == 'ALDA_X':
-            A_x = -(3/4.) * (3/np.pi)**(1/3.)
-            fxc_sg = ns * (4 / 9.) * A_x * (ns*nt_sG)**(-2/3.)
-        
-        elif self.xc == 'ALDA':
-            assert ns == 1
-            fxc_sg = np.zeros_like(nt_sG)
-            xc = XC(self.xc[1:])
-            xc.calculate_fxc(gd, nt_sG, fxc_sg)
-=======
     def initialize_calculation(self, w, ecut, smooth_cut,
                                nbands, kcommsize, serial_w,
                                gauss_legendre, frequency_cut, frequency_scale):
@@ -849,106 +564,10 @@
             nbands = npw
         else:
             nbands = self.nbands
->>>>>>> de02a618
-
-        else:
-<<<<<<< HEAD
-            raise '%s kernel not recognized' % self.xc
-        
-        if self.density_cut is not None:
-            fxc_sg[np.where(ns*nt_sG < self.density_cut)] = 0.0        
-
-        # FFT fxc(r)
-        nG0 = nG[0] * nG[1] * nG[2]
-        tmp_sg = [np.fft.fftn(fxc_sg[s]) * vol / nG0 for s in range(ns)]
-
-        r_vg = gd.get_grid_point_coordinates()
-        Kxc_sGG = np.zeros((len(fxc_sg), npw, npw), dtype=complex)
-        for s in range(ns):
-            for iG in range(npw):
-                for jG in range(npw):
-                    dG_c = Gvec_Gc[iG] - Gvec_Gc[jG]
-                    if (nG / 2 - np.abs(dG_c) > 0).all():
-                        index = dG_c % nG
-                        Kxc_sGG[s, iG, jG] = tmp_sg[s][index[0], index[1], index[2]]
-                    else: # not in the fft index
-                        dG_v = np.dot(dG_c, bcell_cv)
-                        dGr_g = gemmdot(dG_v, r_vg, beta=0.0) 
-                        Kxc_sGG[s, iG, jG] = gd.integrate(np.exp(-1j*dGr_g)*fxc_sg[s])
-
-        if self.paw_correction == 0:
-            return Kxc_sGG / vol
-
-        # The PAW part
-        KxcPAW_sGG = np.zeros_like(Kxc_sGG)
-        dG_GGv = np.zeros((npw, npw, 3))
-        for iG in range(npw):
-            for jG in range(npw):
-                dG_c = Gvec_Gc[iG] - Gvec_Gc[jG]
-                dG_GGv[iG, jG] =  np.dot(dG_c, bcell_cv)
-
-        for a, setup in enumerate(setups):
-            if rank == a % size:
-                rgd = setup.xc_correction.rgd
-                n_qg = setup.xc_correction.n_qg
-                nt_qg = setup.xc_correction.nt_qg
-                nc_g = setup.xc_correction.nc_g
-                nct_g = setup.xc_correction.nct_g
-                Y_nL = setup.xc_correction.Y_nL
-                dv_g = rgd.dv_g
-
-                D_sp = D_asp[a]
-                B_pqL = setup.xc_correction.B_pqL
-                D_sLq = np.inner(D_sp, B_pqL.T)
-
-                f_sg = rgd.empty(ns)
-                ft_sg = rgd.empty(ns)
-
-                n_sLg = np.dot(D_sLq, n_qg)
-                nt_sLg = np.dot(D_sLq, nt_qg)
-
-                # Add core density
-                n_sLg[:, 0] += (4 * np.pi)**0.5 / ns * nc_g
-                nt_sLg[:, 0] += (4 * np.pi)**0.5 / ns * nct_g
-                
-                coefatoms_GG = np.exp(-1j * np.inner(dG_GGv, R_av[a]))
-                w = weight_n    
-
-                if self.paw_correction == 2:
-                    Y_nL = [Y_nL[0]]
-                    w = [1.]
-
-                for n, Y_L in enumerate(Y_nL):
-                    f_sg[:] = 0.0
-                    n_sg = np.dot(Y_L, n_sLg)
-                    if self.xc == 'ALDA_X':
-                        f_sg = ns * (4 / 9.) * A_x * (ns*n_sg)**(-2/3.)
-                    else:
-                        xc.calculate_fxc(rgd, n_sg, f_sg)
-                    if self.density_cut is not None:
-                        f_sg[np.where(ns*n_sg < self.density_cut)] = 0.0        
-
-                    ft_sg[:] = 0.0
-                    nt_sg = np.dot(Y_L, nt_sLg)
-                    if self.xc == 'ALDA_X':
-                        ft_sg = ns * (4 / 9.) * A_x * (ns*nt_sg)**(-2/3.)
-                    else:
-                        xc.calculate_fxc(rgd, nt_sg, ft_sg)
-                    if self.density_cut is not None:
-                        ft_sg[np.where(ns*nt_sg < self.density_cut)] = 0.0        
- 
-                    for i in range(len(rgd.r_g)):
-                        coef_GG = np.exp(-1j * np.inner(dG_GGv, R_nv[n]) * rgd.r_g[i])
-                        for s in range(len(f_sg)):
-                            KxcPAW_sGG[s] += w[n] * np.dot(coef_GG,
-                                                           (f_sg[s,i]-ft_sg[s,i]) * dv_g[i]) \
-                                                           * coefatoms_GG
-
-        world.sum(KxcPAW_sGG)
-        Kxc_sGG += KxcPAW_sGG
-
-        return Kxc_sGG / vol
-=======
+
+        if self.txt is sys.stdout:
+            txt = 'response.txt'
+        else:
             txt='response_'+self.txt.name
         df = DF(calc=self.calc,
                 xc=None,
@@ -1154,7 +773,6 @@
                 Kc_GG[iG,iG] = 4 * np.pi / np.dot(qG_Gv[iG], qG_Gv[iG])
             
             fhxc_sGsG = np.tile(Kc_GG, (ns, ns))
->>>>>>> de02a618
 
             if rank == 0:
                 w = Writer('fhxc_RPA_%s_0%s.gpw' % (self.ecut, d))
@@ -1177,28 +795,6 @@
         bcell_cv = self.bcell_cv
         acell_cv = self.acell_cv
         
-<<<<<<< HEAD
-        if self.paw_correction == 0:
-            print >> self.txt, 'Calculating %s kernel - ' % self.xc \
-                  + 'No paw correction'
-        elif self.paw_correction == 1:
-            print >> self.txt, 'Calculating %s kernel - ' % self.xc \
-                  + 'Paw correction at ALDA level' 
-        else:
-            print >> self.txt, 'Calculating %s kernel - ' % self.xc \
-                  + 'Average paw correction'
-            
-        A_x = -(3/4.) * (3/np.pi)**(1/3.)
-
-        # The soft part        
-        fx_sg = ns * (4 / 9.) * A_x * (ns*nt_sG)**(-2/3.)
-
-        flocal_sg = 4 * ns * nt_sG * fx_sg
-        Vlocal_sg = 4 * (3 * ns * nt_sG/ np.pi)**(1./3.)
-        if ns == 2:
-            Vlocaloff_g = 4 * (3 * (nt_sG[0] + nt_sG[1])/ np.pi)**(1./3.)
-
-=======
         ns = self.calc.wfs.nspins
         n_g = self.n_g
 
@@ -1208,36 +804,24 @@
         #flocal_g = 4 * n_g * fx_g # LDA
         Vlocal_g = 4 * (3 * n_g / np.pi)**(1./3.)
         
->>>>>>> de02a618
         nG0 = nG[0] * nG[1] * nG[2]
         r_vg = gd.get_grid_point_coordinates()
         r_vgx = r_vg[0].flatten()
         r_vgy = r_vg[1].flatten()
         r_vgz = r_vg[2].flatten()
-<<<<<<< HEAD
-        
-        q_v = np.dot(q, bcell_cv) 
-        ls, l_ws = p_roots(12)
-=======
->>>>>>> de02a618
 
         # Unit cells
         R = []
         R_weight = []
-        N_R = self.unit_cell
-        N_k = self.calc.wfs.kd.N_c
-        assert (np.array(N_R) < np.array(N_k)).all()
-        N_k0 = float(N_k[0]*N_k[1]*N_k[2])
-        for i in range(-N_R[0], N_R[0]+1):
-            for j in range(-N_R[1], N_R[1]+1):
-                for h in range(-N_R[2], N_R[2]+1):
+        if self.unit_cells is None:
+            N_R = self.calc.wfs.kd.N_c
+        else:
+            N_R = self.unit_cells
+        N_R0 = N_R[0]*N_R[1]*N_R[2]
+        for i in range(-N_R[0]+1, N_R[0]):
+            for j in range(-N_R[1]+1, N_R[1]):
+                for h in range(-N_R[2]+1, N_R[2]):
                     R.append(i*acell_cv[0] + j*acell_cv[1] + h*acell_cv[2])
-<<<<<<< HEAD
-                    R_weight.append((N_k[0]-abs(i))*
-                                    (N_k[1]-abs(j))*
-                                    (N_k[2]-abs(h)) / N_k0)
-                    
-=======
                     R_weight.append((N_R[0]-abs(i))*
                                     (N_R[1]-abs(j))*
                                     (N_R[2]-abs(h)) / float(N_R0))
@@ -1249,7 +833,6 @@
                   + '(%s x %s x %s)^2 ' % (N_R[0], N_R[1], N_R[2]) \
                   + ' Reduced to %s lattice points' % len(R)
         
->>>>>>> de02a618
         l_g_size = -(-nG0 // world.size)
         l_g_range = range(world.rank * l_g_size,
                           min((world.rank+1) * l_g_size, nG0))
@@ -1261,79 +844,6 @@
 
         inv_error = np.seterr()['invalid']
         np.seterr(invalid='ignore')
-<<<<<<< HEAD
-
-        for s in range(ns):
-            if ns == 2:
-                print >> self.txt, '    Spin:', s
-            # Loop of Lattice points
-            for i, R_i in enumerate(R):
-                if len(R) > 1: 
-                    print >> self.txt, '    Lattice point and weight: ' \
-                          + '%s' % i, R_i*Bohr, R_weight[i]
-                # Loop over r'.
-                # f_rr, V_rr and V_off are functions of r (dim. as r_vg[0])
-                for g in l_g_range:
-                    r_x = r_vgx[g] + R_i[0]
-                    r_y = r_vgy[g] + R_i[1]
-                    r_z = r_vgz[g] + R_i[2]
-
-                    # |r-r'-R_i|
-                    rr = ((r_vg[0]-r_x)**2 +
-                          (r_vg[1]-r_y)**2 +
-                          (r_vg[2]-r_z)**2)**0.5
-
-                    # Renormalized f_xc term
-                    n_av = ns*(nt_sG[s] + nt_sG[s].flatten()[g]) / 2.
-                    k_f = (3 * np.pi**2 * n_av)**(1./3.)
-                    x = 2 * k_f * rr
-                    fx_g = ns * (4 / 9.) * A_x * n_av**(-2/3.)
-                    f_rr = fx_g * (np.sin(x) - x*np.cos(x)) \
-                           / (2 * np.pi**2 * rr**3)
-
-                    # Renormalized Hartree Term
-                    y = np.array([(l + 1.)*x / 2. for l in ls])
-                    y_w = np.array([l_w * x / 2. for l_w in l_ws])
-                    V_rr = np.sum(np.sin(y)/y * y_w, 0) * 2 / np.pi / rr
-
-                    # Off diagonal Hartree term
-                    if s == 1:
-                        n_spin = (nt_sG[0] + nt_sG[1] +
-                                  nt_sG[0].flatten()[g] +
-                                  nt_sG[1].flatten()[g]) / 2.
-                        k_f = (3 * np.pi**2 * n_spin)**(1/3.)
-                        x = 2 * k_f * rr
-                        y = np.array([(l + 1.)*x / 2. for l in ls])
-                        y_w = np.array([l_w * x / 2. for l_w in l_ws])
-                        V_off = np.sum(np.sin(y)/y * y_w, 0) * 2 / np.pi / rr
-
-                    # Terms with r = r'
-                    if (np.abs(R_i) < 0.001).all():
-                        tmp_flat = f_rr.flatten()
-                        tmp_flat[g] = flocal_sg[s].flatten()[g]
-                        f_rr = tmp_flat.reshape((nG[0], nG[1], nG[2]))
-                        tmp_flat = V_rr.flatten()
-                        tmp_flat[g] = Vlocal_sg[s].flatten()[g]
-                        V_rr = tmp_flat.reshape((nG[0], nG[1], nG[2]))
-                        if s == 1:
-                            tmp_flat = V_off.flatten()
-                            tmp_flat[g] = Vlocaloff_g.flatten()[g]
-                            V_off = tmp_flat.reshape((nG[0], nG[1], nG[2]))
-                        del tmp_flat
-                        
-                    f_rr[np.where(n_av < self.density_cut)] = 0.0        
-                    V_rr[np.where(n_av < self.density_cut)] = 0.0
-                    if s == 1:
-                        V_off[np.where(n_av < self.density_cut)] = 0.0
-
-                    f_rr *= R_weight[i]        
-                    V_rr *= R_weight[i]
-                    if s == 1:
-                        V_off *= R_weight[i]
-
-                    # r-r'-R_i
-                    r_r = np.array([r_vg[0]-r_x, r_vg[1]-r_y, r_vg[2]-r_z])
-=======
         np.seterr(divide='ignore')
 
         t0 = time()
@@ -1368,7 +878,6 @@
                     V_rr = (sici(x)[0] * 2 / np.pi - 1) / rr
                 else:
                     V_rr = (sici(x)[0] * 2 / np.pi) / rr
->>>>>>> de02a618
                     
                 # Terms with r = r'
                 if (np.abs(R_i) < 0.001).all():
@@ -1429,18 +938,10 @@
                 if ns == 2:
                     r.redistribute(fhxc_qsGr[iq][1], Koff_Glr, npw, nG0)
             else:
-<<<<<<< HEAD
-                Kxc_Glr = Kxc_sGr[s]
-                Kcr_Glr = Kcr_sGr[s]
-                if s == 1:
-                    Koff_Glr = Kcr_sGr[2]
-            
-=======
                 fhxc_Glr = fhxc_qsGr[iq][0]
                 if ns == 2:
                     Koff_Glr = fhxc_qsGr[iq][1]
 
->>>>>>> de02a618
             # Fourier transform of r'
             for iG in range(len(l_pw_range)):
                 tmp_fhxc = np.fft.fftn(fhxc_Glr[iG].reshape(nG)) * vol/nG0
@@ -1449,27 +950,6 @@
                 for jG in range(npw):
                     assert (nG / 2 - np.abs(Gvec_Gc[jG]) > 0).all()
                     f_i = -Gvec_Gc[jG] % nG
-<<<<<<< HEAD
-                    Kxc_sGG[s, l_pw_range[0] + iG, jG] = \
-                               tmp_Kxc[f_i[0], f_i[1], f_i[2]]
-                    Kcr_sGG[s, l_pw_range[0] + iG, jG] = \
-                               tmp_Kcr[f_i[0], f_i[1], f_i[2]]
-                    if s == 1:
-                        Kcr_sGG[2, l_pw_range[0] + iG, jG] += \
-                                   tmp_Koff[f_i[0], f_i[1], f_i[2]]
-
-        np.seterr(divide=inv_error)
-
-        del Kxc_sGr, Kcr_sGr, Kxc_Glr, Kcr_Glr
-        world.sum(Kxc_sGG)
-        world.sum(Kcr_sGG)
-
-        if self.paw_correction == 0:
-            return Kxc_sGG / vol, Kcr_sGG / vol
-        
-        # The PAW part
-        KxcPAW_sGG = np.zeros_like(Kxc_sGG)
-=======
                     fhxc_sGsG[l_pw_range[0] + iG, jG] = \
                                     tmp_fhxc[f_i[0], f_i[1], f_i[2]]
                     if ns == 2:
@@ -1713,7 +1193,6 @@
         ns = self.nspins
         A_x = -(3/4.) * (3/np.pi)**(1/3.)
         KxcPAW_sGG = np.zeros((ns, npw, npw), complex)
->>>>>>> de02a618
         dG_GGv = np.zeros((npw, npw, 3))
         for iG in range(npw):
             for jG in range(npw):
@@ -1751,7 +1230,7 @@
             if self.paw_correction == 2:
                 Y_nL = [Y_nL[0]]
                 w = [1.]
-
+                
             for n, Y_L in enumerate(Y_nL):
                 f_sg[:] = 0.0
                 n_sg = np.dot(Y_L, n_sLg)
@@ -1765,108 +1244,24 @@
                 if self.density_cut is not None:
                     ft_sg[np.where(ns*nt_sg < self.density_cut)] = 0.0        
 
-                for i in range(world.rank * myng, min((world.rank + 1) * myng, ng)):
-                    coef_GG = np.exp(-1j * np.inner(dG_GGv, R_nv[n]) * rgd.r_g[i])
+                for i in range(world.rank * myng,
+                               min((world.rank + 1) * myng, ng)):
+                    coef_GG = np.exp(-1j * np.inner(dG_GGv, R_nv[n])
+                                     * rgd.r_g[i])
                     for s in range(len(f_sg)):
                         KxcPAW_sGG[s] += w[n] * np.dot(coef_GG,
-                                                       (f_sg[s,i]-ft_sg[s,i]) * dv_g[i]) \
+                                            (f_sg[s,i]-ft_sg[s,i]) * dv_g[i]) \
                                                        * coefatoms_GG
 
         world.sum(KxcPAW_sGG)
-        Kxc_sGG += KxcPAW_sGG
-        return Kxc_sGG / vol, Kcr_sGG / vol
+
+        return KxcPAW_sGG
                 
 
-<<<<<<< HEAD
-    def initialize_calculation(self, w, ecut, smooth_cut,
-                               nbands, kcommsize,
-                               gauss_legendre, frequency_cut, frequency_scale):
-        if w is not None:
-            assert (gauss_legendre is None and
-                    frequency_cut is None and
-                    frequency_scale is None)
-        else:
-            if gauss_legendre is None:
-                gauss_legendre = 16
-            self.gauss_points, self.gauss_weights = p_roots(gauss_legendre)
-            if frequency_scale is None:
-                frequency_scale = 2.0
-            if frequency_cut is None:
-                frequency_cut = 800.
-            ys = 0.5 - 0.5 * self.gauss_points
-            ys = ys[::-1]
-            w = (-np.log(1-ys))**frequency_scale
-            w *= frequency_cut/w[-1]
-            alpha = (-np.log(1-ys[-1]))**frequency_scale/frequency_cut
-            transform = (-np.log(1-ys))**(frequency_scale-1) \
-                        / (1-ys)*frequency_scale/alpha
-            self.transform = transform
-            
-        dummy = DF(calc=self.calc,
-                   xc='RPA',
-                   eta=0.0,
-                   w=w * 1j,
-                   q=[0.,0.,0.0001],
-                   ecut=ecut,
-                   optical_limit=True,
-                   hilbert_trans=False,
-                   kcommsize=kcommsize)
-        dummy.txt = devnull
-        dummy.initialize(simple_version=True)
-
-        self.ecut = ecut
-        self.smooth_cut = smooth_cut
-        self.w = w
-        self.gauss_legendre = gauss_legendre
-        self.frequency_cut = frequency_cut
-        self.frequency_scale = frequency_scale
-        self.kcommsize = kcommsize
-        self.nbands = nbands
-
-        if self.perturbative is None and self.lambda_points is None:
-            print >> self.txt, 'Analytical coupling constant integration'
-        if self.perturbative is not None:
-            print >> self.txt, 'Perturbative evaluation of Dyson equation' \
-                  + ' to order %s in f_hxc' % self.perturbative
-        if self.lambda_points is not None:
-            print >> self.txt, 'Numerical coupling constant integration' \
-                  + ' with % s Gauss-Legendre points' % self.lambda_points
-        print >> self.txt
-        print >> self.txt, 'Planewave cutoff              : %s eV' % ecut
-        if self.smooth_cut is not None:
-            print >> self.txt, 'Smooth cutoff from            : %s x cutoff' \
-                  % self.smooth_cut
-        print >> self.txt, 'Number of Planewaves at Gamma : %s' % dummy.npw
-        if self.nbands is None:
-            print >> self.txt, 'Response function bands       :' \
-                  + ' Equal to number of Planewaves'
-        elif type(self.nbands) is float:
-            print >> self.txt, 'Response function bands       : %s' \
-                  % int(dummy.npw * self.nbands)
-        else:
-            print >> self.txt, 'Response function bands       : %s' \
-                  % self.nbands
-        if self.density_cut is not None:
-            print >> self.txt
-            print >> self.txt, 'Min value of pseudo density   : %1.2e Bohr^-3' \
-                  % np.min(self.calc.density.nt_sG)
-            print >> self.txt, 'Max value of pseudo density   : %1.2e Bohr^-3' \
-                  % np.max(self.calc.density.nt_sG)
-            print >> self.txt, 'Density cutoff in fxc at      : %1.2e Bohr^-3' \
-                  % self.density_cut
-        print >> self.txt, 'Frequencies'
-        if self.gauss_legendre is not None:
-            print >> self.txt, '    Gauss-Legendre integration '\
-                  + 'with %s frequency points' % len(self.w)
-            print >> self.txt, '    Frequency cutoff is '\
-                  + '%s eV and scale (B) is %s' % (self.w[-1],
-                                                  self.frequency_scale)
-=======
     def get_fxc_g(self, n_g, index=None):
 
         if self.xc[2:] == 'LDA':
             return self.get_lda_g(n_g)
->>>>>>> de02a618
         else:
             return self.get_pbe_g(n_g, index=index)
     
@@ -1881,15 +1276,6 @@
         if index is None:
             gradn_vg = self.gradn_vg
         else:
-<<<<<<< HEAD
-            print >> self.txt, '     Kpoint parsize    : %d' % dummy.kcomm.size
-        print >> self.txt, '     Frequency parsize : %d' % dummy.wScomm.size
-        print >> self.txt, 'Memory usage estimate'
-        print >> self.txt, '     chi0_wGG(Q)       : %f M / cpu' \
-              % (dummy.Nw_local * dummy.npw**2 * 16. / 1024**2)
-        print >> self.txt
-        del dummy
-=======
             gradn_vg = self.calc.density.gd.empty(3)
             for v in range(3):
                 gradn_vg[v] = (self.gradn_vg[v] +
@@ -1940,42 +1326,10 @@
         #axpy(1.0, tmp * e_g, fxc_g)
         
         return fxc_g
->>>>>>> de02a618
 
 
     def get_fxc_libxc_g(self, n_g):
         
-<<<<<<< HEAD
-        print >> self.txt, \
-              '------------------------------------------------------'
-        print >> self.txt, 'Non-self-consistent %s correlation energy' \
-              % self.xc
-        print >> self.txt, \
-              '------------------------------------------------------'
-        print >> self.txt, 'Started at:  ', ctime()
-        print >> self.txt
-#        print >> self.txt, 'Atoms                          :   %s' \
-#              % self.atoms.get_chemical_formula(mode="hill")
-        print >> self.txt, 'Ground state XC functional     :   %s' \
-              % self.calc.hamiltonian.xc.name
-        print >> self.txt, 'Valence electrons              :   %s' \
-              % self.setups.nvalence
-        print >> self.txt, 'Number of Bands                :   %s' \
-              % self.calc.wfs.bd.nbands
-        print >> self.txt, 'Number of Converged Bands      :   %s' \
-              % self.calc.input_parameters['convergence']['bands']
-        print >> self.txt, 'Number of Spins                :   %s' \
-              % self.nspins
-        print >> self.txt, 'Number of k-points             :   %s' \
-              % len(self.calc.wfs.bzk_kc)
-        print >> self.txt, 'Number of q-points             :   %s' \
-              % len(self.bz_q_points)
-        print >> self.txt, 'Number of Irreducible k-points :   %s' \
-              % len(self.calc.wfs.ibzk_kc)
-        if self.qsym:
-            print >> self.txt, 'Number of Irreducible q-points :   %s' \
-                  % len(self.ibz_q_points)
-=======
         gd = self.calc.density.gd.refine()
 
         xc = XC('GGA_X_' + self.xc[2:])
@@ -2039,7 +1393,6 @@
             xc.calculate(gd, (1+delta)*n_sg, v1xc_sg)
             xc.calculate(gd, (1-delta)*n_sg, v2xc_sg)
             fxc_sg = (v1xc_sg - v2xc_sg) / (2 * delta * n_sg)
->>>>>>> de02a618
         else:
             fxc_sg = np.zeros_like(n_sg)
             xc = XC('GGA_X_' + self.xc[2:])
