--- conflicted
+++ resolved
@@ -15,11 +15,8 @@
 from gpaw.response.parallel import parallel_partition, set_communicator
 from gpaw.fd_operators import Gradient, Laplace
 from gpaw.sphere.lebedev import weight_n, R_nv
-<<<<<<< HEAD
-=======
 from gpaw.io.tar import Writer, Reader
 from gpaw import debug
->>>>>>> ad184c09
 from scipy.special import sici
 from scipy.special.orthogonal import p_roots
 
@@ -31,11 +28,8 @@
                  tag='',
                  qsym=True,
                  xc=None,
-<<<<<<< HEAD
-=======
                  num=0,
                  write=False,
->>>>>>> ad184c09
                  method='standard',
                  lambda_points=8,
                  density_cut=None,
@@ -79,11 +73,7 @@
             self.xc = xc
 
         self.lambda_points = lambda_points
-<<<<<<< HEAD
-        self.method = method             
-=======
         self.method = method
->>>>>>> ad184c09
         self.density_cut = density_cut
         if self.density_cut is None:
             self.density_cut = 1.e-6
@@ -95,13 +85,7 @@
 
    
     def get_fxc_correlation_energy(self,
-<<<<<<< HEAD
-                                   kcommsize=1,
-                                   serial_w=False,
-                                   dfcommsize=world.size,
-=======
                                    kcommsize=None,
->>>>>>> ad184c09
                                    directions=None,
                                    skip_gamma=False,
                                    ecut=10,
@@ -116,7 +100,6 @@
                                     ecut,
                                     nbands,
                                     kcommsize,
-                                    serial_w,
                                     gauss_legendre,
                                     frequency_cut,
                                     frequency_scale)
@@ -165,88 +148,6 @@
                     print >> self.txt, \
                           'Not calculating q at the Gamma point'
                     print >> self.txt
-<<<<<<< HEAD
-                except:
-                    IOError
-    
-            for index, q in enumerate(self.ibz_q_points[len(E_q):]):
-                if abs(np.dot(q, q))**0.5 < 1.e-5:
-                    E_q0 = 0.
-                    if skip_gamma:
-                        print >> self.txt, \
-                              'Not calculating q at the Gamma point'
-                        print >> self.txt
-                    else:
-                        if directions is None:
-                            directions = [[0, 1/3.], [1, 1/3.], [2, 1/3.]]
-                        for d in directions:
-                            if serial_w:
-                                E_q0 += self.E_q_serial_w(q,
-                                                          index=index,
-                                                          direction=d[0]) * d[1]
-                            else:
-                                E_q0 += self.E_q(q,
-                                                 index=index,
-                                                 direction=d[0]) * d[1]
-                    E_q.append(E_q0)
-                else:
-                    if serial_w:
-                        E_q.append(self.E_q_serial_w(q, index=index))
-                    else:
-                        E_q.append(self.E_q(q, index=index))
-                    
-                if restart is not None:
-                    f = paropen(restart, 'a')
-                    print >> f, E_q[-1]
-                    f.close()
-    
-            E = np.dot(np.array(self.q_weights), np.array(E_q).real)
-
-        else: # parallelzation over q points
-            print >> self.txt, 'parallelization over q point ! '
-            assert serial_w is False
-            # creates q list
-            qlist = []
-            qweight = []
-            id = 0
-            for iq, q in enumerate(self.ibz_q_points):
-                if abs(np.dot(q, q))**0.5 < 1.e-5:
-                    if skip_gamma:
-                        continue
-                    else:
-                        if directions is None:
-                            directions = [[0, 1/3.], [1, 1/3.], [2, 1/3.]]
-                        for d in directions:
-                            qlist.append((id, q, d[0], d[1]))
-                            qweight.append(self.q_weights[iq])
-                            id += 1
-                        continue
-                qlist.append((id, q, 0, 1))
-                qweight.append(self.q_weights[iq])
-                id += 1
-            nq = len(qlist)
-    
-            # distribute q list
-            self.dfcomm, qcomm = set_communicator(world,
-                                                  world.rank,
-                                                  world.size,
-                                                  kcommsize=dfcommsize)[:2]
-            nq, nq_local, q_start, q_end = parallel_partition(nq,
-                                                              qcomm.rank,
-                                                              qcomm.size,
-                                                              reshape=False)
-    
-            E_q = np.zeros(nq)
-            for iq in range(q_start, q_end):
-                E_q[iq] = self.E_q(qlist[iq][1],
-                                   index=iq,
-                                   direction=qlist[iq][2]) * qlist[iq][3]
-            qcomm.sum(E_q)
-    
-            print >> self.txt, '(q, direction, weight), E_q, qweight'
-            for iq in range(nq):
-                print >> self.txt, qlist[iq][1:4], E_q[iq], qweight[iq]
-=======
                 else:
                     for d in directions:
                         E_q0 += self.E_q(q,
@@ -260,7 +161,6 @@
                 f = paropen(restart, 'a')
                 print >> f, E_q[-1]
                 f.close()
->>>>>>> ad184c09
     
         E = np.dot(np.array(self.q_weights), np.array(E_q).real)
 
@@ -277,12 +177,7 @@
 
 
     def get_E_q(self,
-<<<<<<< HEAD
-                kcommsize=1,
-                serial_w=None,
-=======
                 kcommsize=None,
->>>>>>> ad184c09
                 index=None,
                 q=[0., 0., 0.],
                 direction=0,
@@ -294,21 +189,6 @@
                 frequency_scale=None,
                 w=None):
 
-<<<<<<< HEAD
-        self.initialize_calculation(w, ecut, smooth_cut,
-                                    nbands, kcommsize, serial_w,
-                                    gauss_legendre, frequency_cut,
-                                    frequency_scale)
-        self.dfcomm = world
-        if serial_w:
-            E_q = self.E_q_serial_w(q,
-                                    direction=direction,
-                                    integrated=integrated)
-        else:
-            E_q = self.E_q(q,
-                           direction=direction,
-                           integrated=integrated)
-=======
         self.initialize_calculation(w,
                                     ecut,
                                     nbands,
@@ -319,7 +199,6 @@
         E_q = self.E_q(q,
                        direction=direction,
                        integrated=integrated)
->>>>>>> ad184c09
         
         print >> self.txt, 'Calculation completed at:  ', ctime()
         print >> self.txt
@@ -327,6 +206,7 @@
               '------------------------------------------------------'
         return E_q
 
+
     def E_q(self,
             q,
             index=None,
@@ -340,95 +220,6 @@
         else:
             optical_limit = False
 
-<<<<<<< HEAD
-        dummy = DF(calc=self.calc,
-                   eta=0.0,
-                   w=self.w * 1j,
-                   q=q,
-                   ecut=self.ecut,
-                   G_plus_q=True,
-                   optical_limit=optical_limit,
-                   hilbert_trans=False)
-        dummy.txt = devnull
-        dummy.initialize(simple_version=True)
-        gd = dummy.gd
-        npw = dummy.npw
-        Gvec_Gc = dummy.Gvec_Gc
-        nG = dummy.nG
-        vol = dummy.vol
-        bcell_cv = dummy.bcell_cv
-        acell_cv = dummy.acell_cv
-        del dummy
-
-        if self.xc[:4] == 'ALDA':
-            Kxc_sGG = self.calculate_Kxc(gd,
-                                         self.calc.density.nt_sG,
-                                         npw,
-                                         Gvec_Gc,
-                                         nG,
-                                         vol,
-                                         bcell_cv,
-                                         self.atoms.positions/Bohr,
-                                         self.calc.wfs.setups,
-                                         self.calc.density.D_asp)
-        elif self.xc == 'rALDA':
-            if self.method == 'solid':
-                Kxc_sGG, Kcr_sGG = self.calculate_ralda_solid(gd,
-                                                              self.calc.density.nt_sG,
-                                                              npw,
-                                                              Gvec_Gc,
-                                                              nG,
-                                                              vol,
-                                                              acell_cv,
-                                                              bcell_cv,
-                                                              self.atoms.positions/Bohr,
-                                                              self.calc.wfs.setups,
-                                                              self.calc.density.D_asp,
-                                                              q)
-            elif self.method == 'standard':
-                Kxc_sGG, Kcr_sGG = self.calculate_ralda(gd,
-                                                        self.calc.density.nt_sG,
-                                                        npw,
-                                                        Gvec_Gc,
-                                                        nG,
-                                                        vol,
-                                                        acell_cv,
-                                                        bcell_cv,
-                                                        self.atoms.positions/Bohr,
-                                                        self.calc.wfs.setups,
-                                                        self.calc.density.D_asp,
-                                                        q)
-            else:
-                raise 'Unknown method - Choose standard or solid'
-        elif self.xc == 'RPA':
-            Kxc_sGG = np.zeros((npw, npw))
-        else:
-            raise 'Kernel not recognized'
-                
-        Kc_GG = np.zeros((npw, npw), dtype=complex)
-        for iG in range(npw):
-            qG = np.dot(q + Gvec_Gc[iG], bcell_cv)
-            Kc_GG[iG,iG] = 4 * np.pi / np.dot(qG, qG)
-
-        ns = self.nspins
-        fxc_sGsG = np.zeros((npw*ns, npw*ns), dtype=complex)
-        for s in range(ns):
-            fxc_sGsG[s*npw:(s+1)*npw, s*npw:(s+1)*npw] = Kxc_sGG[s]
-
-        if self.xc == 'rALDA':
-            Kcr_sGsG = np.zeros((npw*ns, npw*ns), dtype=complex)
-            for s in range(ns):
-                Kcr_sGsG[s*npw:(s+1)*npw, s*npw:(s+1)*npw] = Kcr_sGG[s]
-            if ns == 2:
-                Kcr_sGsG[:npw, npw:2*npw] = Kcr_sGG[2]
-                Kcr_sGsG[npw:2*npw, :npw] = Kcr_sGG[2]
-            fhxc_sGsG = Kcr_sGsG + fxc_sGsG #+ np.tile(Kc_GG, (ns, ns))
-            del Kcr_sGG, Kcr_sGsG
-        else:
-            fhxc_sGsG = np.tile(Kc_GG, (ns, ns)) + fxc_sGsG
-        del Kxc_sGG, fxc_sGsG
-        
-=======
         ns = self.nspins
 
         if self.xc[0] == 'r':
@@ -455,7 +246,6 @@
                 % (q[0],q[1],q[2]), '%s planewaves' % npw
         print >> self.txt, 'Calculating KS response function'
 
->>>>>>> ad184c09
         if self.nbands is None:
             nbands = npw
         else:
@@ -500,51 +290,27 @@
             df.calculate(seperate_spin=1)
             chi0[:, npw:, npw:] = df.chi0_wGG[:]
         del df.chi0_wGG
-<<<<<<< HEAD
-
-        
-        local_E_q_w = np.zeros(Nw_local, dtype=complex)
-        E_q_w = np.empty(len(self.w), complex)
-        local_singular_w = np.zeros(Nw_local, int)
-        singular_w = np.empty(len(self.w), int)
-        local_negative_w = np.zeros(Nw_local, int)
-        negative_w = np.empty(len(self.w), int)
-=======
                 
         local_E_q_w = np.zeros(Nw_local, dtype=complex)
         E_q_w = np.empty(len(self.w), complex)
->>>>>>> ad184c09
 
         print >> self.txt, 'Calculating interacting response function'
         ls, l_ws = p_roots(self.lambda_points)
         ls = (ls + 1.0) * 0.5
         l_ws *= 0.5            
         for i in range(Nw_local):
-<<<<<<< HEAD
-            chi0_fhxc = np.dot(chi0[i], fhxc_sGsG)
-=======
             chi0_fhxc = np.dot(chi0[i], r.get('fhxc_sGsG'))
->>>>>>> ad184c09
             for l, l_w in zip(ls, l_ws):
                 chi_l = np.linalg.solve(np.eye(npw*ns, npw*ns)
                                         - l*chi0_fhxc, chi0[i]).real
                 for s1 in range(ns):
                     for s2 in range(ns):
                         X_ss = chi_l[s1*npw:(s1+1)*npw, s2*npw:(s2+1)*npw]
-<<<<<<< HEAD
-                        local_E_q_w[i] -= np.trace(np.dot(X_ss, Kc_GG))*l_w
-            local_E_q_w[i] += np.dot(np.diag(chi0[i]),
-                                     np.diag(np.tile(Kc_GG, (ns, ns))))
-        df.wcomm.all_gather(local_E_q_w, E_q_w)
-
-        del df, chi0, chi0_fhxc, chi_l, X_ss, Kc_GG, fhxc_sGsG
-=======
                         local_E_q_w[i] -= np.dot(np.diag(X_ss), Kc_G)*l_w
             local_E_q_w[i] += np.dot(np.diag(chi0[i]), np.tile(Kc_G, ns))
         df.wcomm.all_gather(local_E_q_w, E_q_w)
 
         del df, chi0, chi0_fhxc, chi_l, X_ss, Kc_G
->>>>>>> ad184c09
         
         if self.gauss_legendre is not None:
             E_q = np.sum(E_q_w * self.gauss_weights * self.transform) \
@@ -562,47 +328,6 @@
             return E_q_w.real               
 
 
-<<<<<<< HEAD
-    def E_q_serial_w(self,
-                     q,
-                     index=None,
-                     direction=0,
-                     integrated=True):
-
-        if abs(np.dot(q, q))**0.5 < 1.e-5:
-            q = [0.,0.,0.]
-            q[direction] = 1.e-5
-            optical_limit = True
-        else:
-            optical_limit = False
-
-        dummy = DF(calc=self.calc,
-                   eta=0.0,
-                   w=self.w * 1j,
-                   q=q,
-                   ecut=self.ecut,
-                   G_plus_q=True,
-                   optical_limit=optical_limit,
-                   hilbert_trans=False)
-        dummy.txt = devnull
-        dummy.initialize(simple_version=True)
-        gd = dummy.gd
-        npw = dummy.npw
-        Gvec_Gc = dummy.Gvec_Gc
-        nG = dummy.nG
-        vol = dummy.vol
-        bcell_cv = dummy.bcell_cv
-        acell_cv = dummy.acell_cv
-        del dummy
-        
-        if self.nbands is None:
-            nbands = npw
-        elif type(self.nbands) is float:
-            nbands = int(npw * self.nbands)
-        else:
-            nbands = self.nbands
-
-=======
     def initialize_calculation(self,
                                w,
                                ecut,
@@ -836,157 +561,10 @@
         else:
             nbands = self.nbands
 
->>>>>>> ad184c09
         if self.txt is sys.stdout:
             txt = 'response.txt'
         else:
             txt='response_' + self.txt.name
-<<<<<<< HEAD
-
-        if self.xc[:4] == 'ALDA':
-            Kxc_sGG = self.calculate_Kxc(gd,
-                                         self.calc.density.nt_sG,
-                                         npw,
-                                         Gvec_Gc,
-                                         nG,
-                                         vol,
-                                         bcell_cv,
-                                         self.atoms.positions/Bohr,
-                                         self.calc.wfs.setups,
-                                         self.calc.density.D_asp)
-            if rank != 0:
-                del Kxc_sGG            
-        elif self.xc == 'rALDA':
-            if self.method == 'solid':
-                Kxc_sGG, Kcr_sGG = self.calculate_ralda_solid(gd,
-                                                              self.calc.density.nt_sG,
-                                                              npw,
-                                                              Gvec_Gc,
-                                                              nG,
-                                                              vol,
-                                                              acell_cv,
-                                                              bcell_cv,
-                                                              self.atoms.positions/Bohr,
-                                                              self.calc.wfs.setups,
-                                                              self.calc.density.D_asp,
-                                                              q)
-            elif self.method == 'standard':
-                Kxc_sGG, Kcr_sGG = self.calculate_ralda(gd,
-                                                        self.calc.density.nt_sG,
-                                                        npw,
-                                                        Gvec_Gc,
-                                                        nG,
-                                                        vol,
-                                                        acell_cv,
-                                                        bcell_cv,
-                                                        self.atoms.positions/Bohr,
-                                                        self.calc.wfs.setups,
-                                                        self.calc.density.D_asp,
-                                                        q)
-            else:
-                raise 'Unknown method - Choose standard or solid'                
-            if rank != 0:
-                del Kxc_sGG, Kcr_sGG
-        elif self.xc == 'RPA':
-            Kxc_sGG = np.zeros((npw, npw))
-        else:
-            raise 'Kernel not recognized'
-  
-        if index is None:
-            print >> self.txt, 'Calculating KS response function at:'
-        else:
-            print >> self.txt, '#', index, \
-                  '- Calculating KS response function at:'
-        if optical_limit:
-            print >> self.txt, 'q = [0 0 0] -', 'Polarization: ', direction
-        else:
-            print >> self.txt, 'q = [%1.6f %1.6f %1.6f] -' \
-                  % (q[0],q[1],q[2]), '%s planewaves' % npw
-
-        E_q_w = np.zeros(len(self.w), dtype=complex)
-        if rank == 0:            
-            Kc_GG = np.zeros((npw, npw), dtype=complex)
-            for iG in range(npw):
-                qG = np.dot(q + Gvec_Gc[iG], bcell_cv)
-                Kc_GG[iG,iG] = 4 * np.pi / np.dot(qG, qG)
-
-            ns = self.nspins
-            fxc_sGsG = np.zeros((npw*ns, npw*ns), dtype=complex)
-            for s in range(ns):
-                fxc_sGsG[s*npw:(s+1)*npw, s*npw:(s+1)*npw] = Kxc_sGG[s]
-
-            if self.xc == 'rALDA':
-                Kcr_sGsG = np.zeros((npw*ns, npw*ns), dtype=complex)
-                for s in range(ns):
-                    Kcr_sGsG[s*npw:(s+1)*npw, s*npw:(s+1)*npw] = Kcr_sGG[s]
-                if ns == 2:
-                    Kcr_sGsG[:npw, npw:2*npw] = Kcr_sGG[2]
-                    Kcr_sGsG[npw:2*npw, :npw] = Kcr_sGG[2]
-                fhxc_sGsG = Kcr_sGsG + fxc_sGsG
-                del Kcr_sGG, Kcr_sGsG
-            else:
-                fhxc_sGsG = np.tile(Kc_GG, (ns, ns)) + fxc_sGsG
-            del Kxc_sGG, fxc_sGsG
-            
-            for w_i in range(len(self.w)):
-                print >> self.txt, '    #w = %s ' % w_i
-                df = DF(calc=self.calc,
-                        xc=None,
-                        nbands=nbands,
-                        eta=0.0,
-                        q=q,
-                        txt=txt,
-                        w=np.array([self.w[w_i]]) * 1j,
-                        ecut=self.ecut,
-                        smooth_cut=self.smooth_cut,
-                        G_plus_q=True,
-                        density_cut=self.density_cut,
-                        comm=serial_comm,
-                        optical_limit=optical_limit,
-                        hilbert_trans=False)
-                df.initialize()
-
-                chi0 = np.zeros((npw*ns, npw*ns), dtype=complex)
-                df.calculate(seperate_spin=0)
-                chi0[:npw, :npw] = df.chi0_wGG[0] 
-                if ns == 2:
-                    df.ecut *= Hartree
-                    df.xc = 'RPA'
-                    df.initialize()
-                    df.calculate(seperate_spin=1)
-                    chi0[npw:2*npw, npw:2*npw] = df.chi0_wGG[0]
-                del df
-
-                print >> self.txt, '      Calculating interacting response function'
-                ls, l_ws = p_roots(self.lambda_points)
-                ls = (ls + 1.0) * 0.5
-                l_ws *= 0.5            
-                chi0_fhxc = np.dot(chi0, fhxc_sGsG)
-                for l, l_w in zip(ls, l_ws):
-                    chi_l = np.linalg.solve(np.eye(npw*ns, npw*ns)
-                                            - l*chi0_fhxc, chi0).real
-                    for s1 in range(ns):
-                        for s2 in range(ns):
-                            X_ss = chi_l[s1*npw:(s1+1)*npw, s2*npw:(s2+1)*npw]
-                            E_q_w[w_i] -= np.trace(np.dot(X_ss, Kc_GG))*l_w
-                E_q_w[w_i] += np.dot(np.diag(chi0),
-                                     np.diag(np.tile(Kc_GG, (ns, ns))))
-
-        if self.gauss_legendre is not None:
-            E_q = np.sum(E_q_w * self.gauss_weights * self.transform) \
-                  / (4 * np.pi)
-        else:   
-            dws = self.w[1:] - self.w[:-1]
-            E_q = np.dot((E_q_w[:-1] + E_q_w[1:])/2., dws) / (2 * np.pi)
-
-        print >> self.txt, 'E_c(q) = %s eV' % E_q.real
-        print >> self.txt
-
-        if integrated:
-            return E_q.real
-        else:
-            return E_q_w.real               
-=======
         df = DF(calc=self.calc,
                 xc=None,
                 nbands=nbands,
@@ -1064,7 +642,6 @@
         print >> self.txt, 'C06 = %s Ha*Bohr**6' % (C06.real / Hartree)
         print >> self.txt, 'C6 = %s Ha*Bohr**6' % (C6.real / Hartree)
         print >> self.txt
->>>>>>> ad184c09
 
         return C6.real / Hartree, C06.real / Hartree
 
@@ -1087,23 +664,6 @@
         self.Gvec_qGc = {}
         self.npw_q = []
 
-<<<<<<< HEAD
-        Kxc_sGG = np.zeros((ns, npw, npw), dtype=complex)
-        Kcr_sGG = np.zeros((ns+3%ns, npw, npw), dtype=complex)
-
-        print >> self.txt, 'Calculating %s kernel - ' % self.xc
-        if self.paw_correction == 0:
-            print >> self.txt, '    No PAW correction'
-        elif self.paw_correction == 1:
-            print >> self.txt, '    PAW correction at ALDA level' 
-        else:
-            print >> self.txt, '    Average PAW correction'
-        print >> self.txt, '    Non-periodic two-point density'
-        
-        # The soft part
-        A_x = -(3/4.) * (3/np.pi)**(1/3.)
-        fx_sg = ns * (4 / 9.) * A_x * (ns*nt_sG)**(-2/3.)
-=======
         self.A_x = -(3/4.) * (3/np.pi)**(1/3.)
 
         if calc.wfs.nspins == 1:
@@ -1217,7 +777,6 @@
             world.barrier()
         
         print >> self.txt    
->>>>>>> ad184c09
 
 
     def calculate_rkernel(self, directions=[0,1,2]):
@@ -1245,11 +804,6 @@
         r_vgx = r_vg[0].flatten()
         r_vgy = r_vg[1].flatten()
         r_vgz = r_vg[2].flatten()
-<<<<<<< HEAD
-        
-        q_v = np.dot(q, bcell_cv) 
-=======
->>>>>>> ad184c09
 
         # Unit cells
         R = []
@@ -1267,12 +821,9 @@
                                     (N_R[1]-abs(j))*
                                     (N_R[2]-abs(h)) / float(N_R0))
         if N_R0 > 1:
-<<<<<<< HEAD
-=======
             dv = self.calc.density.gd.dv
             gc = (3.*dv/4./np.pi)**(1./3.)
             Vlocal_g -= 2*np.pi * gc**2 /dv
->>>>>>> ad184c09
             print >> self.txt, '    Lattice point sampling: ' \
                   + '(%s x %s x %s)^2 ' % (N_R[0], N_R[1], N_R[2]) \
                   + ' Reduced to %s lattice points' % len(R)
@@ -1286,75 +837,6 @@
             fhxc_qsGr[iq] = np.zeros((ns, npw_q[iq], len(l_g_range)),
                                      dtype=complex)
 
-<<<<<<< HEAD
-        for s in range(ns):
-            if ns == 2:
-                print >> self.txt, '    Spin:', s
-            # Loop over Lattice points
-            for i, R_i in enumerate(R):
-                #if len(R) > 1: 
-                #    print >> self.txt, '    Lattice point and weight: ' \
-                #          + '%s' % i, R_i*Bohr, R_weight[i]
-
-                # Loop over r'.
-                # f_rr, V_rr and V_off are functions of r (dim. as r_vg[0])
-                for g in l_g_range:
-                    r_x = r_vgx[g] + R_i[0]
-                    r_y = r_vgy[g] + R_i[1]
-                    r_z = r_vgz[g] + R_i[2]
-
-                    # |r-r'-R_i|
-                    rr = ((r_vg[0]-r_x)**2 +
-                          (r_vg[1]-r_y)**2 +
-                          (r_vg[2]-r_z)**2)**0.5
-
-                    # Renormalized f_xc term
-                    n_av = ns*(nt_sG[s] + nt_sG[s].flatten()[g]) / 2.
-                    k_f = (3 * np.pi**2 * n_av)**(1./3.)
-                    x = 2 * k_f * rr
-                    fx_g = ns * (4 / 9.) * A_x * n_av**(-2/3.)
-                    f_rr = fx_g * (np.sin(x) - x*np.cos(x)) \
-                           / (2 * np.pi**2 * rr**3)
-
-                    # Renormalized Hartree Term
-                    V_rr = sici(x)[0] * 2 / np.pi / rr
-
-                    # Off diagonal Hartree term
-                    if s == 1:
-                        n_spin = (nt_sG[0] + nt_sG[1] +
-                                  nt_sG[0].flatten()[g] +
-                                  nt_sG[1].flatten()[g]) / 2.
-                        k_f = (3 * np.pi**2 * n_spin)**(1/3.)
-                        x = 2 * k_f * rr
-                        V_off = sici(x)[0] * 2 / np.pi / rr
-
-                    # Terms with r = r'
-                    if (np.abs(R_i) < 0.001).all():
-                        tmp_flat = f_rr.flatten()
-                        tmp_flat[g] = flocal_sg[s].flatten()[g]
-                        f_rr = tmp_flat.reshape((nG[0], nG[1], nG[2]))
-                        tmp_flat = V_rr.flatten()
-                        tmp_flat[g] = Vlocal_sg[s].flatten()[g]
-                        V_rr = tmp_flat.reshape((nG[0], nG[1], nG[2]))
-                        if s == 1:
-                            tmp_flat = V_off.flatten()
-                            tmp_flat[g] = Vlocaloff_g.flatten()[g]
-                            V_off = tmp_flat.reshape((nG[0], nG[1], nG[2]))
-                        del tmp_flat
-                        
-                    f_rr[np.where(n_av < self.density_cut)] = 0.0        
-                    V_rr[np.where(n_av < self.density_cut)] = 0.0
-                    if s == 1:
-                        V_off[np.where(n_spin < self.density_cut)] = 0.0
-
-                    f_rr *= R_weight[i]        
-                    V_rr *= R_weight[i]
-                    if s == 1:
-                        V_off *= R_weight[i]
-
-                    # r-r'-R_i
-                    r_r = np.array([r_vg[0]-r_x, r_vg[1]-r_y, r_vg[2]-r_z])
-=======
         inv_error = np.seterr()
         np.seterr(invalid='ignore')
         np.seterr(divide='ignore')
@@ -1391,7 +873,6 @@
                     V_rr = (sici(x)[0] * 2 / np.pi - 1) / rr
                 else:
                     V_rr = (sici(x)[0] * 2 / np.pi) / rr
->>>>>>> ad184c09
                     
                 # Terms with r = r'
                 if (np.abs(R_i) < 0.001).all():
@@ -1454,16 +935,9 @@
                 if ns == 2:
                     r.redistribute(fhxc_qsGr[iq][1], Koff_Glr, npw, nG0)
             else:
-<<<<<<< HEAD
-                Kxc_Glr = Kxc_sGr[s]
-                Kcr_Glr = Kcr_sGr[s]
-                if s == 1:
-                    Koff_Glr = Kcr_sGr[2]
-=======
                 fhxc_Glr = fhxc_qsGr[iq][0]
                 if ns == 2:
                     Koff_Glr = fhxc_qsGr[iq][1]
->>>>>>> ad184c09
 
             # Fourier transform of r'
             for iG in range(len(l_pw_range)):
@@ -1473,74 +947,6 @@
                 for jG in range(npw):
                     assert (nG / 2 - np.abs(Gvec_Gc[jG]) > 0).all()
                     f_i = -Gvec_Gc[jG] % nG
-<<<<<<< HEAD
-                    Kxc_sGG[s, l_pw_range[0] + iG, jG] = \
-                               tmp_Kxc[f_i[0], f_i[1], f_i[2]]
-                    Kcr_sGG[s, l_pw_range[0] + iG, jG] = \
-                               tmp_Kcr[f_i[0], f_i[1], f_i[2]]
-                    if s == 1:
-                        Kcr_sGG[2, l_pw_range[0] + iG, jG] += \
-                                   tmp_Koff[f_i[0], f_i[1], f_i[2]]
-
-        np.seterr(divide=inv_error)
-
-        del Kxc_sGr, Kcr_sGr, Kxc_Glr, Kcr_Glr
-        world.sum(Kxc_sGG)
-        world.sum(Kcr_sGG)
-
-        if self.paw_correction != 0:
-            Kxc_sGG += self.add_paw_correction(npw, Gvec_Gc, bcell_cv,
-                                               setups, D_asp, R_av)
-            
-        return Kxc_sGG / vol, Kcr_sGG / vol
-
-
-    def calculate_ralda_solid(self,
-                              gd,
-                              nt_sG,
-                              npw,
-                              Gvec_Gc,
-                              nG,
-                              vol,
-                              acell_cv,
-                              bcell_cv,
-                              R_av,
-                              setups,
-                              D_asp,
-                              q):
-
-        print >> self.txt, 'Calculating %s kernel - ' % self.xc
-        if self.paw_correction == 0:
-            print >> self.txt, '    No PAW correction'
-        elif self.paw_correction == 1:
-            print >> self.txt, '    PAW correction at ALDA level' 
-        else:
-            print >> self.txt, '    Average PAW correction'
-        print >> self.txt, '    Periodic average density'
-        
-        # The soft part        
-        ns = self.nspins        
-        A_x = -(3/4.) * (3/np.pi)**(1/3.)
-        fxc_sg = ns * (4 / 9.) * A_x * (ns*nt_sG)**(-2/3.)
-        fxc_sg[np.where(nt_sG < self.density_cut)] = 0.0        
-
-        r_vg = gd.get_grid_point_coordinates()
-        Kxc_sGG = np.zeros((ns, npw, npw), dtype=complex)
-        Kcr_sGG = np.zeros((ns+3%ns, npw, npw), dtype=complex)
-        kf_s = (3 * np.pi**2 * ns * nt_sG)**(1./3.)
-        v_c_g = 4 * np.pi * np.ones(np.shape(fxc_sg[0]), float)
-        if ns == 2:
-            kf_off = (3 * np.pi**2 * (nt_sG[0] + nt_sG[1]))**(1./3.)
-            v_off_sg = 4 * np.pi * np.ones(np.shape(fxc_sg[0]), float)
-
-        l_pw_size = -(-npw // world.size)
-        l_pw_range = range(world.rank * l_pw_size,
-                           min((world.rank+1) * l_pw_size, npw))
-        
-        for s in range(ns):
-            if ns == 2:
-                print >> self.txt, '    Spin: ', s
-=======
                     fhxc_sGsG[l_pw_range[0] + iG, jG] = \
                                     tmp_fhxc[f_i[0], f_i[1], f_i[2]]
                     if ns == 2:
@@ -1681,45 +1087,10 @@
             qG_Gv = np.dot(q + Gvec_Gc, bcell_cv)
             fhxc_sGsG = np.zeros((ns*npw, ns*npw), dtype=complex)
 
->>>>>>> ad184c09
             for iG in l_pw_range:
                 for jG in range(npw):
                     dGq_c = (Gvec_Gc[iG] + Gvec_Gc[jG])/ 2. + q
                     if (np.abs(dGq_c) < 1.e-12).all():
-<<<<<<< HEAD
-                        dGq_c = np.array([0.0, 0.0, 0.00001])
-                    dGq_v = np.dot(dGq_c, bcell_cv)
-                    fxc = fxc_sg[s].copy()
-                    fxc[np.where(2*kf_s[s] < np.dot(dGq_v, dGq_v)**0.5)] = 0.0
-                    v_c = 4 * np.pi * np.ones(np.shape(fxc_sg[0]), float)
-                    v_c /= np.dot(dGq_v, dGq_v)
-                    v_c[np.where(2*kf_s[s] < np.dot(dGq_v, dGq_v)**0.5)] = 0.0
-                    if s == 1:
-                        v_off = 4 * np.pi * np.ones(np.shape(fxc_sg[0]), float)
-                        v_off /= np.dot(dGq_v, dGq_v)
-                        v_off[np.where(2*kf_off < np.dot(dGq_v, dGq_v)**0.5)] = 0.0
-                    dG_c = Gvec_Gc[iG] - Gvec_Gc[jG]
-                    dG_v = np.dot(dG_c, bcell_cv)
-                    dGr_g = gemmdot(dG_v, r_vg, beta=0.0)
-                    Kxc_sGG[s, iG, jG] = gd.integrate(np.exp(-1j*dGr_g) * fxc)
-                    Kcr_sGG[s, iG, jG] = gd.integrate(np.exp(-1j*dGr_g) * v_c)
-                    if s == 1:
-                        Kcr_sGG[2, iG, jG] = gd.integrate(np.exp(-1j*dGr_g)
-                                                          * v_off)
-        world.sum(Kxc_sGG)
-        world.sum(Kcr_sGG)
-        #print np.abs(Kxc_sGG[0])/vol
-        #print np.abs(Kcr_sGG[0])/vol
-        
-        if self.paw_correction != 0:
-            Kxc_sGG += self.add_paw_correction(npw, Gvec_Gc, bcell_cv,
-                                               setups, D_asp, R_av)
-            
-        return Kxc_sGG / vol, Kcr_sGG / vol
-    
-
-    def add_paw_correction(self, npw, Gvec_Gc, bcell_cv, setups, D_asp, R_av):
-=======
                         dGq_c = np.array([0.0, 0.0, 0.0001])
                     dGq_v = np.dot(dGq_c, bcell_cv)
                     fx = fx_g.copy()
@@ -1824,7 +1195,6 @@
 
     def add_paw_correction(self, npw, Gvec_Gc, bcell_cv, setups, D_asp, R_av):
         # By default only used for ALDA
->>>>>>> ad184c09
         ns = self.nspins
         A_x = -(3/4.) * (3/np.pi)**(1/3.)
         KxcPAW_sGG = np.zeros((ns, npw, npw), complex)
@@ -1893,114 +1263,6 @@
         return KxcPAW_sGG
                 
 
-<<<<<<< HEAD
-    def initialize_calculation(self, w, ecut, smooth_cut,
-                               nbands, kcommsize, serial_w,
-                               gauss_legendre, frequency_cut, frequency_scale):
-        if w is not None:
-            assert (gauss_legendre is None and
-                    frequency_cut is None and
-                    frequency_scale is None)
-        else:
-            if gauss_legendre is None:
-                gauss_legendre = 16
-            self.gauss_points, self.gauss_weights = p_roots(gauss_legendre)
-            if frequency_scale is None:
-                frequency_scale = 2.0
-            if frequency_cut is None:
-                frequency_cut = 800.
-            ys = 0.5 - 0.5 * self.gauss_points
-            ys = ys[::-1]
-            w = (-np.log(1-ys))**frequency_scale
-            w *= frequency_cut/w[-1]
-            alpha = (-np.log(1-ys[-1]))**frequency_scale/frequency_cut
-            transform = (-np.log(1-ys))**(frequency_scale-1) \
-                        / (1-ys)*frequency_scale/alpha
-            self.transform = transform
-            
-        dummy = DF(calc=self.calc,
-                   xc='RPA',
-                   eta=0.0,
-                   w=w * 1j,
-                   q=[0.,0.,0.0001],
-                   ecut=ecut,
-                   optical_limit=True,
-                   hilbert_trans=False,
-                   kcommsize=kcommsize)
-        dummy.txt = devnull
-        dummy.initialize(simple_version=True)
-        if serial_w:
-            dummy.Nw_local = 1
-            dummy.wScomm.size = 1
-            
-        self.ecut = ecut
-        self.smooth_cut = smooth_cut
-        self.w = w
-        self.gauss_legendre = gauss_legendre
-        self.frequency_cut = frequency_cut
-        self.frequency_scale = frequency_scale
-        self.kcommsize = kcommsize
-        self.nbands = nbands
-
-        print >> self.txt, 'Numerical coupling constant integration' \
-              + ' with % s Gauss-Legendre points' % self.lambda_points
-        print >> self.txt
-        print >> self.txt, 'Planewave cutoff              : %s eV' % ecut
-        if self.smooth_cut is not None:
-            print >> self.txt, 'Smooth cutoff from            : %s x cutoff' \
-                  % self.smooth_cut
-        print >> self.txt, 'Number of Planewaves at Gamma : %s' % dummy.npw
-        if self.nbands is None:
-            print >> self.txt, 'Response function bands       :' \
-                  + ' Equal to number of Planewaves'
-        elif type(self.nbands) is float:
-            print >> self.txt, 'Response function bands       : %s' \
-                  % int(dummy.npw * self.nbands)
-        else:
-            print >> self.txt, 'Response function bands       : %s' \
-                  % self.nbands
-        if self.density_cut is not None:
-            print >> self.txt
-            print >> self.txt, 'Min value of pseudo density   : %1.2e Bohr^-3'\
-                  % np.min(self.calc.density.nt_sG)
-            print >> self.txt, 'Max value of pseudo density   : %1.2e Bohr^-3'\
-                  % np.max(self.calc.density.nt_sG)
-            print >> self.txt, 'Density cutoff in fxc at      : %1.2e Bohr^-3'\
-                  % self.density_cut
-        print >> self.txt, 'Frequencies'
-        if self.gauss_legendre is not None:
-            print >> self.txt, '    Gauss-Legendre integration '\
-                  + 'with %s frequency points' % len(self.w)
-            print >> self.txt, '    Frequency cutoff is '\
-                  + '%s eV and scale (B) is %s' % (self.w[-1],
-                                                  self.frequency_scale)
-        else:
-            print >> self.txt, '    %s specified frequency points' \
-                  % len(self.w)
-            print >> self.txt, '    Frequency cutoff is %s eV' \
-                  % self.w[-1]
-        print >> self.txt
-        print >> self.txt, 'Parallelization scheme'
-        print >> self.txt, '     Total CPUs        : %d' % dummy.comm.size
-        if dummy.nkpt == 1:
-            print >> self.txt, '     Band parsize      : %d' % dummy.kcomm.size
-        else:
-            print >> self.txt, '     Kpoint parsize    : %d' % dummy.kcomm.size
-        print >> self.txt, '     Frequency parsize : %d' % dummy.wScomm.size
-        print >> self.txt, 'Memory usage estimate'
-        print >> self.txt, '     chi0_wGG(q)         : %6.3f MB / frequency point' \
-              % (self.nspins**2 * dummy.npw**2 * 16. / 1024**2)
-        print >> self.txt, '     Kernel_GG(q)        : %6.3f MB / CPU' \
-              % ((2*self.nspins + 3%self.nspins) * dummy.npw**2 * 16. / 1024**2)
-        if self.method == 'standard':
-            n0 = dummy.gd.N_c[0] * dummy.gd.N_c[1] * dummy.gd.N_c[2]
-            print >> self.txt, '     Kernel_rG(q) (Int.) : %6.3f MB / CPU' \
-                      % ((2*self.nspins + 3%self.nspins)
-                         * dummy.npw * float(n0)/world.size * 16. / 1024**2)
-            
-        print >> self.txt
-        del dummy
-=======
     def get_fxc_g(self, n_g, index=None):
 
         if self.xc[2:] == 'LDA':
@@ -2070,42 +1332,10 @@
         #axpy(1.0, tmp * e_g, fxc_g)
         
         return fxc_g
->>>>>>> ad184c09
 
 
     def get_fxc_libxc_g(self, n_g):
         
-<<<<<<< HEAD
-        print >> self.txt, \
-              '------------------------------------------------------'
-        print >> self.txt, 'Non-self-consistent %s correlation energy' \
-              % self.xc
-        print >> self.txt, \
-              '------------------------------------------------------'
-        print >> self.txt, 'Started at:  ', ctime()
-        print >> self.txt
-        print >> self.txt, 'Atoms                          :   %s' \
-              % self.atoms.get_chemical_formula(mode="hill")
-        print >> self.txt, 'Ground state XC functional     :   %s' \
-              % self.calc.hamiltonian.xc.name
-        print >> self.txt, 'Valence electrons              :   %s' \
-              % self.setups.nvalence
-        print >> self.txt, 'Number of Bands                :   %s' \
-              % self.calc.wfs.bd.nbands
-        print >> self.txt, 'Number of Converged Bands      :   %s' \
-              % self.calc.input_parameters['convergence']['bands']
-        print >> self.txt, 'Number of Spins                :   %s' \
-              % self.nspins
-        print >> self.txt, 'Number of k-points             :   %s' \
-              % len(self.calc.wfs.bzk_kc)
-        print >> self.txt, 'Number of q-points             :   %s' \
-              % len(self.bz_q_points)
-        print >> self.txt, 'Number of Irreducible k-points :   %s' \
-              % len(self.calc.wfs.ibzk_kc)
-        if self.qsym:
-            print >> self.txt, 'Number of Irreducible q-points :   %s' \
-                  % len(self.ibz_q_points)
-=======
         gd = self.calc.density.gd.refine()
 
         xc = XC('GGA_X_' + self.xc[2:])
@@ -2169,7 +1399,6 @@
             xc.calculate(gd, (1+delta)*n_sg, v1xc_sg)
             xc.calculate(gd, (1-delta)*n_sg, v2xc_sg)
             fxc_sg = (v1xc_sg - v2xc_sg) / (2 * delta * n_sg)
->>>>>>> ad184c09
         else:
             fxc_sg = np.zeros_like(n_sg)
             xc = XC('GGA_X_' + self.xc[2:])
