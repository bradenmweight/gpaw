import functools
import os
from time import ctime

import numpy as np
from ase.units import Hartree
from scipy.special import p_roots

import gpaw.mpi as mpi
from gpaw.response import timer
from gpaw.response.chi0 import Chi0Calculator
from gpaw.response.coulomb_kernels import get_coulomb_kernel
from gpaw.response.wstc import WignerSeitzTruncatedCoulomb
from gpaw.response.frequencies import FrequencyDescriptor
from gpaw.response.pair import get_gs_and_context, PairDensityCalculator


class Truncation:
    def __init__(self, truncation, gs):
        self._truncation = truncation
        self._gs = gs

        if self._truncation == 'wigner-seitz':
            self._wstc = WignerSeitzTruncatedCoulomb(self._gs.gd.cell_cv,
                                                     self._gs.kd.N_c)
        else:
            self._wstc = None

    def description(self):
        if self._truncation is None:
            return 'No Coulomb truncation'
        elif self._wstc is not None:
            return '\n'.join(
                ['Wigner–Seitz truncated Coulomb truncation',
                 self._wstc.get_description()])
        else:
            return f'Using {self._truncation} Coulomb truncation'

    def coulomb_kernel(self, pd, q_v):
        return get_coulomb_kernel(
            pd, self._gs.kd.N_c, q_v=q_v,
            truncation=self._truncation,
            wstc=self._wstc)**0.5


def rpa(filename, ecut=200.0, blocks=1, extrapolate=4):
    """Calculate RPA energy.

    filename: str
        Name of restart-file.
    ecut: float
        Plane-wave cutoff.
    blocks: int
        Split polarizability matrix in this many blocks.
    extrapolate: int
        Number of cutoff energies to use for extrapolation.
    """
    name, ext = filename.rsplit('.', 1)
    assert ext == 'gpw'
    from gpaw.xc.rpa import RPACorrelation
    rpa = RPACorrelation(name, name + '-rpa.dat',
                         nblocks=blocks,
                         txt=name + '-rpa.txt')
    rpa.calculate(ecut=ecut * (1 + 0.5 * np.arange(extrapolate))**(-2 / 3))


def initialize_q_points(kd, qsym):
    bzq_qc = kd.get_bz_q_points(first=True)

    if not qsym:
        ibzq_qc = bzq_qc
        weight_q = np.ones(len(bzq_qc)) / len(bzq_qc)
    else:
        U_scc = kd.symmetry.op_scc
        ibzq_qc = kd.get_ibz_q_points(bzq_qc, U_scc)[0]
        weight_q = kd.q_weights
    return bzq_qc, ibzq_qc, weight_q


class RPACalculator:
    def __init__(self, gs, *, context, filename=None,
                 skip_gamma=False, qsym=True,
                 frequencies, weights, truncation=None,
                 nblocks=1, calculate_q=None):
        self.gs = gs
        self.context = context

        self.omega_w = frequencies / Hartree
        self.weight_w = weights / Hartree

        # TODO: We should avoid this requirement.
        assert len(self.omega_w) % nblocks == 0

        self.nblocks = nblocks

        self.truncation = Truncation(truncation, gs)
        self.skip_gamma = skip_gamma

        # We should actually have a kpoint descriptor for the qpoints.
        # We are badly failing at making use of the existing tools by reducing
        # the qpoints to dumb arrays.
        self.bzq_qc, self.ibzq_qc, self.weight_q = initialize_q_points(
            gs.kd, qsym)

        self.filename = filename

        if calculate_q is None:
            calculate_q = self.calculate_q_rpa
        self.calculate_q = calculate_q

    def read(self, ecut_i, filename):
        with open(filename) as fd:
            lines = fd.readlines()[1:]

        n = 0
        energy_qi = []
        nq = len(lines) // len(ecut_i)
        for q_c in self.ibzq_qc[:nq]:
            energy_qi.append([])
            for ecut in ecut_i:
                current_inputs = np.array([*q_c, ecut * Hartree])
                numbers_from_file = [float(x) for x in lines[n].split()]
                previous_inputs = numbers_from_file[:-1]

                if not np.allclose(current_inputs, previous_inputs):
                    # Energies are not reusable since input parameters
                    # have changed
                    return []

                energy = numbers_from_file[-1]
                energy_qi[-1].append(energy / Hartree)
                n += 1

        return energy_qi

    def energies_to_string(self, energy_qi, ecut_i):
        lines = []
        app = lines.append
        app('q1 q2 q3 E_cut E_c(q)')
        for energy_i, q_c in zip(energy_qi, self.ibzq_qc):
            for energy, ecut in zip(energy_i, ecut_i):
                tokens = [repr(num) for num in
                          (*q_c, ecut * Hartree, energy * Hartree)]
                app(' '.join(tokens))

    def write(self, energy_qi, ecut_i):
        txt = self.energies_to_string(energy_qi, ecut_i)
        if self.context.world.rank == 0 and self.filename:
            with open(self.filename, 'w') as fd:
                print(txt, file=fd)

    def calculate(self, ecut, nbands=None, spin=False):
        """Calculate RPA correlation energy for one or several cutoffs.

        ecut: float or list of floats
            Plane-wave cutoff(s) in eV.
        nbands: int
            Number of bands (defaults to number of plane-waves).
        spin: bool
            Separate spin in response function.
            (Only needed for beyond RPA methods that inherit this function).
        """

        p = functools.partial(self.context.print, flush=False)

        if isinstance(ecut, (float, int)):
            ecut = ecut * (1 + 0.5 * np.arange(6))**(-2 / 3)
        ecut_i = np.asarray(np.sort(ecut)) / Hartree
        ecutmax = max(ecut_i)

        if nbands is None:
            p('Response function bands : Equal to number of plane waves')
        else:
            p('Response function bands : %s' % nbands)
        p('Plane wave cutoffs (eV) :', end='')
        for e in ecut_i:
            p(' {0:.3f}'.format(e * Hartree), end='')
        p()
        p(self.truncation.description())
        self.context.print('')

        if self.filename and os.path.isfile(self.filename):
            energy_qi = self.read(ecut_i, self.filename)
            self.context.print(
                'Read %d q-points from file: %s\n' % (len(energy_qi)))

            self.context.world.barrier()

        wd = FrequencyDescriptor(1j * self.omega_w)

        pair = PairDensityCalculator(
            self.gs,
            context=self.context.with_txt('chi0.txt'),
            nblocks=self.nblocks)

        chi0calc = Chi0Calculator(wd=wd,
                                  pair=pair,
                                  eta=0.0,
                                  intraband=False,
                                  hilbert=False,
                                  ecut=ecutmax * Hartree)

        self.blockcomm = chi0calc.blockcomm

        energy_qi = []
        nq = len(energy_qi)

        self.context.timer.start('RPA')

        for q_c in self.ibzq_qc[nq:]:
            if np.allclose(q_c, 0.0) and self.skip_gamma:
                energy_qi.append(len(ecut_i) * [0.0])
                self.write(energy_qi, ecut_i)
                p('Not calculating E_c(q) at Gamma')
                p()
                continue

            chi0_s = [chi0calc.create_chi0(q_c)]
            if spin:
                chi0_s.append(chi0calc.create_chi0(q_c))

            pd = chi0_s[0].pd
            nG = pd.ngmax

            # First not completely filled band:
            m1 = chi0calc.nocc1
            p('# %s  -  %s' % (len(energy_qi), ctime().split()[-2]))
            p('q = [%1.3f %1.3f %1.3f]' % tuple(q_c))

            energy_i = []
            for ecut in ecut_i:
                if ecut == ecutmax:
                    # Nothing to cut away:
                    cut_G = None
                    m2 = nbands or nG
                else:
                    cut_G = np.arange(nG)[pd.G2_qG[0] <= 2 * ecut]
                    m2 = len(cut_G)

                p('E_cut = %d eV / Bands = %d:' % (ecut * Hartree, m2),
                  end='\n', flush=True)

                energy = self.calculate_q(chi0calc,
                                          chi0_s,
                                          m1, m2, cut_G)

                energy_i.append(energy)
                m1 = m2

                a = 1 / chi0calc.kncomm.size
                if ecut < ecutmax and a != 1.0:
                    # Chi0 will be summed again over chicomm, so we divide
                    # by its size:
                    for chi0 in chi0_s:
                        chi0.chi0_wGG *= a
                    # if chi0_swxvG is not None:
                    #     chi0_swxvG *= a
                    #     chi0_swvv *= a

            energy_qi.append(energy_i)
            self.write(energy_qi, ecut_i)
            p()

        e_i = np.dot(self.weight_q, np.array(energy_qi))
        p('==========================================================')
        p()
        p('Total correlation energy:')
        for e_cut, e in zip(ecut_i, e_i):
            p('%6.0f:   %6.4f eV' % (e_cut * Hartree, e * Hartree))
        p()

        if len(e_i) > 1:
            self.extrapolate(e_i, ecut_i)

        p('Calculation completed at: ', ctime())
        p()

        self.context.timer.stop('RPA')
        self.context.write_timer()

        return e_i * Hartree

    @timer('chi0(q)')
    def calculate_q_rpa(self, chi0calc, chi0_s,
                        m1, m2, cut_G):
        chi0 = chi0_s[0]
        chi0calc.update_chi0(chi0,
                             m1, m2, spins='all')

        self.context.print('E_c(q) = ', end='', flush=False)

        chi0_wGG = chi0.distribute_as('wGG')

        kd = self.gs.kd
        if not chi0.pd.kd.gamma:
            e = self.calculate_energy_rpa(chi0.pd, chi0_wGG, cut_G)
            self.context.print('%.3f eV' % (e * Hartree))
        else:
            from gpaw.response.gamma_int import GammaIntegrator
            from gpaw.response.pw_parallelization import Blocks1D

            wblocks = Blocks1D(self.blockcomm, len(self.omega_w))
            gamma_int = GammaIntegrator(
                truncation=self.truncation._truncation,
                kd=kd,
                pd=chi0.pd,
                chi0_wvv=chi0.chi0_wvv[wblocks.myslice],
                chi0_wxvG=chi0.chi0_wxvG[wblocks.myslice])

            e = 0
            for iqf in range(len(gamma_int.qf_qv)):
                for iw in range(wblocks.nlocal):
                    gamma_int.set_appendages(chi0_wGG[iw], iw, iqf)
                ev = self.calculate_energy_rpa(chi0.pd, chi0_wGG, cut_G,
                                               q_v=gamma_int.qf_qv[iqf])
                e += ev * gamma_int.weight_q[iqf]
            self.context.print('%.3f eV' % (e * Hartree))

        return e

    @timer('Energy')
    def calculate_energy_rpa(self, pd, chi0_wGG, cut_G, q_v=None):
        """Evaluate correlation energy from chi0."""

<<<<<<< HEAD
        sqrV_G = self.truncation.coulomb_kernel(pd, q_v)

=======
        sqrtV_G = get_coulomb_kernel(pd, self.gs.kd.N_c, q_v=q_v,
                                     truncation=self.truncation,
                                     wstc=self.wstc)**0.5
>>>>>>> b90e6984
        if cut_G is not None:
            sqrtV_G = sqrtV_G[cut_G]
        nG = len(sqrtV_G)

        e_w = []
        for chi0_GG in chi0_wGG:
            if cut_G is not None:
                chi0_GG = chi0_GG.take(cut_G, 0).take(cut_G, 1)

            e_GG = np.eye(nG) - chi0_GG * sqrtV_G * sqrtV_G[:, np.newaxis]
            e = np.log(np.linalg.det(e_GG)) + nG - np.trace(e_GG)
            e_w.append(e.real)

        E_w = np.zeros_like(self.omega_w)
        self.blockcomm.all_gather(np.array(e_w), E_w)
        energy = np.dot(E_w, self.weight_w) / (2 * np.pi)
        self.E_w = E_w
        return energy

    def extrapolate(self, e_i, ecut_i):
        self.context.print('Extrapolated energies:', flush=False)
        ex_i = []
        for i in range(len(e_i) - 1):
            e1, e2 = e_i[i:i + 2]
            x1, x2 = ecut_i[i:i + 2]**-1.5
            ex = (e1 * x2 - e2 * x1) / (x2 - x1)
            ex_i.append(ex)

            self.context.print('  %4.0f -%4.0f:  %5.3f eV' %
                               (ecut_i[i] * Hartree, ecut_i[i + 1]
                                * Hartree, ex * Hartree), flush=False)
        self.context.print('')

        return e_i * Hartree


def get_gauss_legendre_points(nw=16, frequency_max=800.0, frequency_scale=2.0):
    y_w, weights_w = p_roots(nw)
    y_w = y_w.real
    ys = 0.5 - 0.5 * y_w
    ys = ys[::-1]
    w = (-np.log(1 - ys))**frequency_scale
    w *= frequency_max / w[-1]
    alpha = (-np.log(1 - ys[-1]))**frequency_scale / frequency_max
    transform = (-np.log(1 - ys))**(frequency_scale - 1) \
        / (1 - ys) * frequency_scale / alpha
    return w, weights_w * transform / 2


class RPACorrelation(RPACalculator):
    def __init__(self, calc, xc='RPA',
                 nlambda=None,
                 nfrequencies=16, frequency_max=800.0, frequency_scale=2.0,
                 frequencies=None, weights=None,
                 world=mpi.world, txt='-', **kwargs):
        """Creates the RPACorrelation object

        calc: str or calculator object
            The string should refer to the .gpw file contaning KS orbitals
        xc: str
            Exchange-correlation kernel. This is only different from RPA when
            this object is constructed from a different module - e.g. fxc.py
        filename: str
            txt output
        skip_gamme: bool
            If True, skip q = [0,0,0] from the calculation
        qsym: bool
            Use symmetry to reduce q-points
        nlambda: int
            Number of lambda points. Only used for numerical coupling
            constant integration involved when called from fxc.py
        nfrequencies: int
            Number of frequency points used in the Gauss-Legendre integration
        frequency_max: float
            Largest frequency point in Gauss-Legendre integration
        frequency_scale: float
            Determines density of frequency points at low frequencies. A slight
            increase to e.g. 2.5 or 3.0 improves convergence wth respect to
            frequency points for metals
        frequencies: list
            List of frequancies for user-specified frequency integration
        weights: list
            list of weights (integration measure) for a user specified
            frequency grid. Must be specified and have the same length as
            frequencies if frequencies is not None
        truncation: str or None
            Coulomb truncation scheme. Can be None, 'wigner-seitz', or '2D'
        world: communicator
        nblocks: int
            Number of parallelization blocks. Frequency parallelization
            can be specified by setting nblocks=nfrequencies and is useful
            for memory consuming calculations
        txt: str
            txt file for saving and loading contributions to the correlation
            energy from different q-points
        """
        gs, context = get_gs_and_context(calc=calc, txt=txt, world=world,
                                         timer=None)

        if frequencies is None:
            frequencies, weights = get_gauss_legendre_points(nfrequencies,
                                                             frequency_max,
                                                             frequency_scale)
            user_spec = False
        else:
            assert weights is not None
            user_spec = True

        super().__init__(gs=gs, context=context,
                         frequencies=frequencies, weights=weights,
                         **kwargs)

        self.print_initialization(xc, frequency_scale, nlambda, user_spec)

    def print_initialization(self, xc, frequency_scale, nlambda, user_spec):
        p = functools.partial(self.context.print, flush=False)
        p('----------------------------------------------------------')
        p('Non-self-consistent %s correlation energy' % xc)
        p('----------------------------------------------------------')
        p('Started at:  ', ctime())
        p()
        p('Atoms                          :',
          self.gs.atoms.get_chemical_formula(mode='hill'))
        p('Ground state XC functional     :', self.gs.xcname)
        p('Valence electrons              :', self.gs.nvalence)
        p('Number of bands                :', self.gs.bd.nbands)
        p('Number of spins                :', self.gs.nspins)
        p('Number of k-points             :', len(self.gs.kd.bzk_kc))
        p('Number of irreducible k-points :', len(self.gs.kd.ibzk_kc))
        p('Number of q-points             :', len(self.bzq_qc))
        p('Number of irreducible q-points :', len(self.ibzq_qc))
        p()
        for q, weight in zip(self.ibzq_qc, self.weight_q):
            p('    q: [%1.4f %1.4f %1.4f] - weight: %1.3f' %
              (q[0], q[1], q[2], weight))
        p()
        p('----------------------------------------------------------')
        p('----------------------------------------------------------')
        p()
        if nlambda is None:
            p('Analytical coupling constant integration')
        else:
            p('Numerical coupling constant integration using', nlambda,
              'Gauss-Legendre points')
        p()
        p('Frequencies')
        if not user_spec:
            p('    Gauss-Legendre integration with %s frequency points' %
              len(self.omega_w))
            p('    Transformed from [0,oo] to [0,1] using e^[-aw^(1/B)]')
            p('    Highest frequency point at %5.1f eV and B=%1.1f' %
              (self.omega_w[-1] * Hartree, frequency_scale))
        else:
            p('    User specified frequency integration with',
              len(self.omega_w), 'frequency points')
        p()
        p('Parallelization')
        p('    Total number of CPUs          : % s' % self.context.world.size)
        p('    G-vector decomposition        : % s' % self.nblocks)
        p('    K-point/band decomposition    : % s' %
          (self.context.world.size // self.nblocks))
        self.context.print('')


class CLICommand:
    """Run RPA-correlation calculation."""

    @staticmethod
    def add_arguments(parser):
        add = parser.add_argument
        add('gpw', metavar='gpw-file')
        add('-e', '--cut-off', type=float, default=100, metavar='ECUT',
            help='Plane-wave cut off energy (eV) for polarization function.')
        add('-b', '--blocks', type=int, default=1, metavar='N',
            help='Split polarization matrix in N blocks.')

    @staticmethod
    def run(args):
        assert args.gpw.endswith('.gpw')
        rpa = RPACorrelation(args.gpw,
                             txt=args.gpw[:-3] + 'rpa.txt',
                             nblocks=args.blocks)
        rpa.calculate([args.cut_off])<|MERGE_RESOLUTION|>--- conflicted
+++ resolved
@@ -322,14 +322,8 @@
     def calculate_energy_rpa(self, pd, chi0_wGG, cut_G, q_v=None):
         """Evaluate correlation energy from chi0."""
 
-<<<<<<< HEAD
-        sqrV_G = self.truncation.coulomb_kernel(pd, q_v)
-
-=======
-        sqrtV_G = get_coulomb_kernel(pd, self.gs.kd.N_c, q_v=q_v,
-                                     truncation=self.truncation,
-                                     wstc=self.wstc)**0.5
->>>>>>> b90e6984
+        sqrtV_G = self.truncation.coulomb_kernel(pd, q_v)
+
         if cut_G is not None:
             sqrtV_G = sqrtV_G[cut_G]
         nG = len(sqrtV_G)
