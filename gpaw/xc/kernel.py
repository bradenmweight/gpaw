--- conflicted
+++ resolved
@@ -11,12 +11,8 @@
     'PW91': 14,
     'TPSS': 20,
     'M06L': 21,
-<<<<<<< HEAD
-    'revTPSS': 22}
-=======
     'revTPSS': 22
     }
->>>>>>> de02a618
 # NOTE: when adding MGGA functionals to the above
 # list, self.type must be set to MGGA in XCKernel:__init__
         
