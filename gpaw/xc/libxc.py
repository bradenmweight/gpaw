--- conflicted
+++ resolved
@@ -13,20 +13,15 @@
     'HCTH407': 'GGA_XC_HCTH_407',
     'WC':      'GGA_X_WC+GGA_C_PBE',
     'AM05':    'GGA_X_AM05+GGA_C_AM05',
-<<<<<<< HEAD
-    }
-=======
-    'TPSS':    'MGGA_X_TPSS+MGGA_C_TPSS',
-    'M06L':    'MGGA_X_M06L+MGGA_C_M06L',
-    'revTPSS': 'MGGA_X_REVTPSS+MGGA_C_REVTPSS',
-    'oTPSS':   'MGGA_X_OTPSS+MGGA_C_OTPSS',
-    'MS0':     'MGGA_X_MS0+GGA_C_PBE_REVTPSS',
-    'MS1':     'MGGA_X_MS1+GGA_C_PBE_REVTPSS',
-    'MS2':     'MGGA_X_MS2+GGA_C_PBE_REVTPSS',
-    'mBEEF':   'MGGA_X_MBEEF+GGA_C_PBE_SOL'
+#    'TPSSLXC':    'MGGA_X_TPSS+MGGA_C_TPSS',
+#    'M06LLXC':    'MGGA_X_M06_L+MGGA_C_M06_L',
+#    'revTPSSLXC': 'MGGA_X_REVTPSS+MGGA_C_REVTPSS',
+#    'oTPSS':   'MGGA_X_OTPSS+MGGA_C_OTPSS',
+#    'MS0':     'MGGA_X_MS0+GGA_C_VPBE',
+#    'MS1':     'MGGA_X_MS1+GGA_C_VPBE',
+#    'MS2':     'MGGA_X_MS2+GGA_C_VPBE',
+#    'mBEEF':   'MGGA_X_MBEEF+GGA_C_PBE_SOL'
 }
-
->>>>>>> 03b784c1
 
 class LibXC(XCKernel):
     def __init__(self, name):
