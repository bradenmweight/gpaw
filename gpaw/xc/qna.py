--- conflicted
+++ resolved
@@ -88,14 +88,8 @@
         g_g = 2 / rcgauss**3 / np.pi * np.exp(-((r_i / rcgauss)**2)**self.alpha)
 
         # Values too close to zero can cause numerical problems especially with
-<<<<<<< HEAD
         # forces (some parts of the mu and beta field can become negative)
         g_g[ np.where( g_g < l_lim ) ] = l_lim
-
-=======
-        # forces (some parts of the mu and beta field can become negative).
-        g_g[ np.where( g_g < l_lim ) ] = l_lim
->>>>>>> 8f387d5a
         spline = Spline(l=0, rmax=rcut, f_g=g_g)
         spline_j = [[ spline ]] * len(self.atoms)
         self.Pa = LFC(gd, spline_j)
