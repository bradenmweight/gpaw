--- conflicted
+++ resolved
@@ -17,12 +17,7 @@
 from gpaw.lfc import LFC
 from gpaw.wavefunctions.pw import PWDescriptor, PWWaveFunctions
 from gpaw.kpt_descriptor import KPointDescriptor
-<<<<<<< HEAD
-
-=======
-from gpaw.kpoint import KPoint as KPoint0
 from gpaw.xc.hybrid import HybridXCBase
->>>>>>> a5df919c
 
 class KPoint:
     def __init__(self, kd, kpt=None):
@@ -421,11 +416,7 @@
                         self.exxacdf += 0.5 * (f1 * (1-np.sign(e2-e1)) * e + 
                                    f2 * (1-np.sign(e1-e2)) * e ) * kpt1.weight
                     else:
-<<<<<<< HEAD
-                        self.exx += f2 * e * kpt1.weight * f1 * self.kd.nbzkpts * nspins / 2
-=======
-                        self.exx += f2 * e * f1 * kpt1.weight[0] * self.kd.nbzkpts * nspins / 2
->>>>>>> a5df919c
+                        self.exx += f2 * e * kpt1.weight[0] * f1 * self.kd.nbzkpts * nspins / 2
                 else:
                     self.exx_skn[kpt1.s, kpt1.k, n1] += 2 * f2 * e
 
@@ -435,11 +426,7 @@
                             self.exxacdf += 0.5 * (f1 * (1-np.sign(e2-e1)) * e +
                                         f2 * (1-np.sign(e1-e2)) * e ) * kpt2.weight
                         else:
-<<<<<<< HEAD
-                            self.exx += f1 * e * kpt2.weight * f2 * self.kd.nbzkpts * nspins / 2
-=======
-                            self.exx += f1 * e * f2 * kpt2.weight[0] * self.kd.nbzkpts * nspins / 2
->>>>>>> a5df919c
+                            self.exx += f1 * e * kpt2.weight[0] * f2 * self.kd.nbzkpts * nspins / 2
                     else:
                         self.exx_skn[kpt2.s, kpt2.k, n2] += 2 * f1 * e
                     
