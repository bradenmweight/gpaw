# -*- coding: utf-8 -*-
# Copyright (C) 2003-2015  CAMP
# Please see the accompanying LICENSE file for further information.

"""This module defines a Hamiltonian."""

import functools

import numpy as np
from ase.units import Ha

from gpaw.arraydict import ArrayDict
from gpaw.external import create_external_potential
from gpaw.hubbard import hubbard
from gpaw.lfc import LFC
from gpaw.poisson import PoissonSolver
from gpaw.spinorbit import soc
from gpaw.transformers import Transformer
from gpaw.utilities import (unpack, pack2, unpack_atomic_matrices,
                            pack_atomic_matrices)
from gpaw.utilities.partition import AtomPartition
# from gpaw.utilities.debug import frozen

ENERGY_NAMES = ['e_kinetic', 'e_coulomb', 'e_zero', 'e_external', 'e_xc',
                'e_entropy', 'e_total_free', 'e_total_extrapolated']

def apply_non_local_hamilton(dH_asp, collinear, P, out=None):
    if out is None:
        out = P.new()
    for a, I1, I2 in P.indices:
        if collinear:
            dH_ii = unpack(dH_asp[a][P.spin])
            out.array[:, I1:I2] = np.dot(P.array[:, I1:I2], dH_ii)
        else:
            dH_xp = dH_asp[a]
            # We need the transpose because
            # we are dotting from the left
            dH_ii = unpack(dH_xp[0]).T
            dH_vii = [unpack(dH_p).T for dH_p in dH_xp[1:]]
            out.array[:, 0, I1:I2] = (np.dot(P.array[:, 0, I1:I2],
                                             dH_ii + dH_vii[2]) +
                                      np.dot(P.array[:, 1, I1:I2],
                                             dH_vii[0] - 1j * dH_vii[1]))
            out.array[:, 1, I1:I2] = (np.dot(P.array[:, 1, I1:I2],
                                             dH_ii - dH_vii[2]) +
                                      np.dot(P.array[:, 0, I1:I2],
                                             dH_vii[0] + 1j * dH_vii[1]))
    return out


# @frozen
class Hamiltonian:

    def __init__(self, gd, finegd, nspins, collinear, setups, timer, xc, world,
                 redistributor, vext=None):
        self.gd = gd
        self.finegd = finegd
        self.nspins = nspins
        self.collinear = collinear
        self.setups = setups
        self.timer = timer
        self.xc = xc
        self.world = world
        self.redistributor = redistributor

        self.ncomponents = self.nspins if self.collinear else 1 + 3

        self.atomdist = None
        self.dH_asp = None
        self.vt_xG = None
        self.vt_sG = None
        self.vt_vG = None
        self.vHt_g = None
        self.vt_xg = None
        self.vt_sg = None
        self.vt_vg = None
        self.atom_partition = None

        # Energy contributioons that sum up to e_total_free:
        self.e_kinetic = None
        self.e_coulomb = None
        self.e_zero = None
        self.e_external = None
        self.e_xc = None
        self.e_entropy = None
        self.e_sic = None

        self.e_total_free = None
        self.e_total_extrapolated = None
        self.e_kinetic0 = None

        self.ref_vt_sG = None
        self.ref_dH_asp = None

        if isinstance(vext, dict):
            vext = create_external_potential(**vext)
        self.vext = vext  # external potential

        self.positions_set = False
        self.spos_ac = None
        self.soc = False

    @property
    def dH(self):
        return functools.partial(apply_non_local_hamilton,
                                 self.dH_asp, self.collinear)

    def update_atomic_hamiltonians(self, value):
        if isinstance(value, dict):
            dtype = complex if self.soc else float
            tmp = self.setups.empty_atomic_matrix(self.ncomponents,
                                                  self.atom_partition, dtype)
            tmp.update(value)
            value = tmp
        assert isinstance(value, ArrayDict) or value is None, type(value)
        if value is not None:
            value.check_consistency()
        self.dH_asp = value

    def __str__(self):
        s = 'Hamiltonian:\n'
        s += ('  XC and Coulomb potentials evaluated on a {0}*{1}*{2} grid\n'
              .format(*self.finegd.N_c))
        s += '  Using the %s Exchange-Correlation functional\n' % self.xc.name
        # We would get the description of the XC functional here,
        # except the thing has probably not been fully initialized yet.
        if self.vext is not None:
            s += '  External potential:\n    {0}\n'.format(self.vext)
        return s

    def summary(self, fermilevel, log):
        log('Energy contributions relative to reference atoms:',
            '(reference = {0:.6f})\n'.format(self.setups.Eref * Ha))

        energies = [('Kinetic:      ', self.e_kinetic),
                    ('Potential:    ', self.e_coulomb),
                    ('External:     ', self.e_external),
                    ('XC:           ', self.e_xc),
                    ('Entropy (-ST):', self.e_entropy),
                    ('Local:        ', self.e_zero),
                    ('SIC:        ', self.e_sic)]

        for name, e in energies:
            if name == 'SIC:        ' and e is None:
                continue
            else:
                log('%-14s %+11.6f' % (name, Ha * e))

        log('--------------------------')
        log('Free energy:   %+11.6f' % (Ha * self.e_total_free))
        log('Extrapolated:  %+11.6f' % (Ha * self.e_total_extrapolated))
        log()
        self.xc.summary(log)

        try:
            correction = self.poisson.correction
        except AttributeError:
            pass
        else:
            c = self.poisson.c  # index of axis perpendicular to dipole-layer
            if not self.gd.pbc_c[c]:
                # zero boundary conditions
                vacuum = 0.0
            else:
                v_q = self.pd3.gather(self.vHt_q)
                if self.pd3.comm.rank == 0:
                    axes = (c, (c + 1) % 3, (c + 2) % 3)
                    v_g = self.pd3.ifft(v_q, local=True).transpose(axes)
                    vacuum = v_g[0].mean()
                else:
                    vacuum = np.nan

            wf1 = (vacuum - fermilevel + correction) * Ha
            wf2 = (vacuum - fermilevel - correction) * Ha
            log('Dipole-layer corrected work functions: {:.6f}, {:.6f} eV'
                .format(wf1, wf2))
            log()

    def set_positions_without_ruining_everything(self, spos_ac,
                                                 atom_partition):
        self.spos_ac = spos_ac
        rank_a = atom_partition.rank_a

        # If both old and new atomic ranks are present, start a blank dict if
        # it previously didn't exist but it will needed for the new atoms.
        # XXX what purpose does this serve?  In what case does it happen?
        # How would one even go about figuring it out?  Why does it all have
        # to be so unreadable? -Ask
        #
        if (self.atom_partition is not None and
            self.dH_asp is None and (rank_a == self.gd.comm.rank).any()):
            self.update_atomic_hamiltonians({})

        if self.atom_partition is not None and self.dH_asp is not None:
            self.timer.start('Redistribute')
            self.dH_asp.redistribute(atom_partition)
            self.timer.stop('Redistribute')

        self.atom_partition = atom_partition
        self.atomdist = self.redistributor.get_atom_distributions(spos_ac)

    def set_positions(self, spos_ac, atom_partition):
        self.vbar.set_positions(spos_ac, atom_partition)
        self.xc.set_positions(spos_ac)
        self.set_positions_without_ruining_everything(spos_ac, atom_partition)
        self.positions_set = True

    def initialize(self):
        self.vt_xg = self.finegd.empty(self.ncomponents)
        self.vt_sg = self.vt_xg[:self.nspins]
        self.vt_vg = self.vt_xg[self.nspins:]
        self.vHt_g = self.finegd.zeros()
        self.vt_xG = self.gd.empty(self.ncomponents)
        self.vt_sG = self.vt_xG[:self.nspins]
        self.vt_vG = self.vt_xG[self.nspins:]

    def update(self, density, wfs=None, kin_en_using_band=True):
        """Calculate effective potential.

        The XC-potential and the Hartree potential are evaluated on
        the fine grid, and the sum is then restricted to the coarse
        grid."""

        self.timer.start('Hamiltonian')
        if self.vt_sg is None:
            with self.timer('Initialize Hamiltonian'):
                self.initialize()

        finegrid_energies = self.update_pseudo_potential(density)
        coarsegrid_e_kinetic = self.calculate_kinetic_energy(density)

        with self.timer('Calculate atomic Hamiltonians'):
            W_aL = self.calculate_atomic_hamiltonians(density)

        atomic_energies = self.update_corrections(density, W_aL)

        # Make energy contributions summable over world:
        finegrid_energies *= self.finegd.comm.size / self.world.size
        coarsegrid_e_kinetic *= self.gd.comm.size / self.world.size
        # (careful with array orderings/contents)
        energies = atomic_energies  # kinetic, coulomb, zero, external, xc
        energies[1:] += finegrid_energies  # coulomb, zero, external, xc
        energies[0] += coarsegrid_e_kinetic  # kinetic

        with self.timer('Communicate'):  # time possible load imbalance
            self.world.sum(energies)
        if not kin_en_using_band:
            assert wfs is not None
            with self.timer('New Kinetic Energy'):
                energies[0] = \
<<<<<<< HEAD
                    self.calculate_kinetic_energy_directly(density,
                                                           wfs)
=======
                    self.calculate_kinetic_energy_using_kin_en_matrix(
                        density, wfs)
>>>>>>> 4b6c2bbe

        (self.e_kinetic0, self.e_coulomb, self.e_zero,
         self.e_external, self.e_xc) = energies

        self.timer.stop('Hamiltonian')

    def update_corrections(self, dens, W_aL):
        self.timer.start('Atomic')
        self.update_atomic_hamiltonians(None)  # XXXX

        e_kinetic = 0.0
        e_coulomb = 0.0
        e_zero = 0.0
        e_external = 0.0
        e_xc = 0.0

        D_asp = self.atomdist.to_work(dens.D_asp)
        dtype = complex if self.soc else float
        dH_asp = self.setups.empty_atomic_matrix(self.ncomponents,
                                                 D_asp.partition, dtype)

        for a, D_sp in D_asp.items():
            W_L = W_aL[a]
            setup = self.setups[a]

            if self.nspins == 2:
                D_p = D_sp.sum(0)
            else:
                D_p = D_sp[0]
            dH_p = (setup.K_p + setup.M_p +
                    setup.MB_p + 2.0 * np.dot(setup.M_pp, D_p) +
                    np.dot(setup.Delta_pL, W_L))
            e_kinetic += np.dot(setup.K_p, D_p) + setup.Kc
            e_zero += setup.MB + np.dot(setup.MB_p, D_p)
            e_coulomb += setup.M + np.dot(D_p, (setup.M_p +
                                                np.dot(setup.M_pp, D_p)))

            if self.soc:
                dH_vii = soc(setup, self.xc, D_sp)
                dH_sp = np.zeros_like(D_sp, dtype=complex)
                dH_sp[1:] = pack2(dH_vii)
            else:
                dH_sp = np.zeros_like(D_sp)

            if setup.HubU is not None:
                # assert self.collinear
                eU, dHU_sp = hubbard(setup, D_sp)
                e_xc += eU
                dH_sp += dHU_sp

            dH_sp[:self.nspins] += dH_p

            if self.vext and self.vext.get_name() == 'CDFTPotential':
                # cDFT atomic hamiltonian, eq. 25
                # energy correction added in cDFT main
                h_cdft_a, h_cdft_b = self.vext.get_atomic_hamiltonians(
                    setups=setup.Delta_pL[:, 0], atom=a)

                dH_sp[0] += h_cdft_a
                dH_sp[1] += h_cdft_b

            if self.ref_dH_asp:
                assert self.collinear
                dH_sp += self.ref_dH_asp[a]

            dH_asp[a] = dH_sp

        self.timer.start('XC Correction')
        for a, D_sp in D_asp.items():
            e_xc += self.xc.calculate_paw_correction(self.setups[a], D_sp,
                                                     dH_asp[a], a=a)
        self.timer.stop('XC Correction')

        for a, D_sp in D_asp.items():
            e_kinetic -= (D_sp * dH_asp[a]).sum().real

        self.update_atomic_hamiltonians(self.atomdist.from_work(dH_asp))
        self.timer.stop('Atomic')

        # Make corrections due to non-local xc:
        # self.Enlxc = 0.0  # XXXxcfunc.get_non_local_energy()
        e_kinetic += self.xc.get_kinetic_energy_correction() / self.world.size

        return np.array([e_kinetic, e_coulomb, e_zero, e_external, e_xc])

<<<<<<< HEAD
    def get_energy(self, occ, kin_en_using_band=True, e_sic=0.0):
=======
    def get_energy(self, occ, kin_en_using_band=True, e_sic=None):
>>>>>>> 4b6c2bbe
        if kin_en_using_band:
            self.e_kinetic = self.e_kinetic0 + occ.e_band
        else:
            self.e_kinetic = self.e_kinetic0

        self.e_entropy = occ.e_entropy

<<<<<<< HEAD
        self.e_sic = e_sic

        self.e_total_free = (self.e_kinetic + self.e_coulomb +
                             self.e_external + self.e_zero + self.e_xc +
                             self.e_entropy + self.e_sic)
=======

        self.e_total_free = (self.e_kinetic + self.e_coulomb +
                             self.e_external + self.e_zero + self.e_xc +
                             self.e_entropy)
        if e_sic is not None:
            self.e_sic = e_sic
            self.e_total_free += e_sic

>>>>>>> 4b6c2bbe
        self.e_total_extrapolated = occ.extrapolate_energy_to_zero_width(
            self.e_total_free)

        if 0:
            print(self.e_total_free,
                  self.e_total_extrapolated,
                  self.e_kinetic,
                  self.e_kinetic0,
                  self.e_coulomb,
                  self.e_external,
                  self.e_zero,
                  self.e_xc,
                  self.e_entropy)
            1 / 0

        return self.e_total_free

    def linearize_to_xc(self, new_xc, density):
        # Store old hamiltonian
        ref_vt_sG = self.vt_sG.copy()
        ref_dH_asp = self.dH_asp.copy()
        self.xc = new_xc
        self.xc.set_positions(self.spos_ac)
        self.update(density)

        ref_vt_sG -= self.vt_sG
        for a, dH_sp in self.dH_asp.items():
            ref_dH_asp[a] -= dH_sp
        self.ref_vt_sG = ref_vt_sG
        self.ref_dH_asp = self.atomdist.to_work(ref_dH_asp)

    def calculate_forces(self, dens, F_av):
        ghat_aLv = dens.ghat.dict(derivative=True)
        nct_av = dens.nct.dict(derivative=True)
        vbar_av = self.vbar.dict(derivative=True)

        self.calculate_forces2(dens, ghat_aLv, nct_av, vbar_av)
        F_coarsegrid_av = np.zeros_like(F_av)

        # Force from compensation charges:
        _Q, Q_aL = dens.calculate_multipole_moments()
        for a, dF_Lv in ghat_aLv.items():
            F_av[a] += np.dot(Q_aL[a], dF_Lv)

        # Force from smooth core charge:
        for a, dF_v in nct_av.items():
            F_coarsegrid_av[a] += dF_v[0]

        # Force from zero potential:
        for a, dF_v in vbar_av.items():
            F_av[a] += dF_v[0]

        self.xc.add_forces(F_av)
        self.gd.comm.sum(F_coarsegrid_av, 0)
        self.finegd.comm.sum(F_av, 0)
        if self.vext:
            if self.vext.get_name() == 'CDFTPotential':
                F_av += self.vext.get_cdft_forces()
        F_av += F_coarsegrid_av

    def apply_local_potential(self, psit_nG, Htpsit_nG, s):
        """Apply the Hamiltonian operator to a set of vectors.

        XXX Parameter description is deprecated!

        Parameters:

        a_nG: ndarray
            Set of vectors to which the overlap operator is applied.
        b_nG: ndarray, output
            Resulting H times a_nG vectors.
        kpt: KPoint object
            k-point object defined in kpoint.py.
        calculate_projections: bool
            When True, the integrals of projector times vectors
            P_ni = <p_i | a_nG> are calculated.
            When False, existing P_uni are used
        local_part_only: bool
            When True, the non-local atomic parts of the Hamiltonian
            are not applied and calculate_projections is ignored.

        """
        vt_G = self.vt_sG[s]
        if psit_nG.ndim == 3:
            Htpsit_nG += psit_nG * vt_G
        else:
            for psit_G, Htpsit_G in zip(psit_nG, Htpsit_nG):
                Htpsit_G += psit_G * vt_G

    def apply(self, a_xG, b_xG, wfs, kpt, calculate_P_ani=True):
        """Apply the Hamiltonian operator to a set of vectors.

        Parameters:

        a_nG: ndarray
            Set of vectors to which the overlap operator is applied.
        b_nG: ndarray, output
            Resulting S times a_nG vectors.
        wfs: WaveFunctions
            Wave-function object defined in wavefunctions.py
        kpt: KPoint object
            k-point object defined in kpoint.py.
        calculate_P_ani: bool
            When True, the integrals of projector times vectors
            P_ni = <p_i | a_nG> are calculated.
            When False, existing P_ani are used

        """

        wfs.kin.apply(a_xG, b_xG, kpt.phase_cd)
        self.apply_local_potential(a_xG, b_xG, kpt.s)
        shape = a_xG.shape[:-3]
        P_axi = wfs.pt.dict(shape)

        if calculate_P_ani:  # TODO calculate_P_ani=False is experimental
            wfs.pt.integrate(a_xG, P_axi, kpt.q)
        else:
            for a, P_ni in kpt.P_ani.items():
                P_axi[a][:] = P_ni

        for a, P_xi in P_axi.items():
            dH_ii = unpack(self.dH_asp[a][kpt.s])
            P_axi[a] = np.dot(P_xi, dH_ii)
        wfs.pt.add(b_xG, P_axi, kpt.q)

    def get_xc_difference(self, xc, density):
        """Calculate non-selfconsistent XC-energy difference."""
        if density.nt_sg is None:
            density.interpolate_pseudo_density()
        nt_sg = density.nt_sg
        if hasattr(xc, 'hybrid'):
            xc.calculate_exx()
        finegd_e_xc = xc.calculate(density.finegd, nt_sg)
        D_asp = self.atomdist.to_work(density.D_asp)
        atomic_e_xc = 0.0
        for a, D_sp in D_asp.items():
            setup = self.setups[a]
            atomic_e_xc += xc.calculate_paw_correction(setup, D_sp, a=a)
        e_xc = finegd_e_xc + self.world.sum(atomic_e_xc)
        return e_xc - self.e_xc

    def estimate_memory(self, mem):
        nbytes = self.gd.bytecount()
        nfinebytes = self.finegd.bytecount()
        arrays = mem.subnode('Arrays', 0)
        arrays.subnode('vHt_g', nfinebytes)
        arrays.subnode('vt_sG', self.nspins * nbytes)
        arrays.subnode('vt_sg', self.nspins * nfinebytes)
        self.xc.estimate_memory(mem.subnode('XC'))
        self.poisson.estimate_memory(mem.subnode('Poisson'))
        self.vbar.estimate_memory(mem.subnode('vbar'))

    def write(self, writer):
        # Write all eneriges:
        for name in ENERGY_NAMES:
            energy = getattr(self, name)
            if energy is not None:
                energy *= Ha
            writer.write(name, energy)

        writer.write(
            potential=self.gd.collect(self.vt_xG) * Ha,
            atomic_hamiltonian_matrices=pack_atomic_matrices(self.dH_asp) * Ha)

        self.xc.write(writer.child('xc'))

        if hasattr(self.poisson, 'write'):
            self.poisson.write(writer.child('poisson'))

    def read(self, reader):
        h = reader.hamiltonian

        # Read all energies:
        for name in ENERGY_NAMES:
            energy = h.get(name)
            if energy is not None:
                energy /= reader.ha
            setattr(self, name, energy)

        # Read pseudo potential on the coarse grid
        # and broadcast on kpt/band comm:
        self.initialize()
        self.gd.distribute(h.potential / reader.ha, self.vt_xG)

        self.atom_partition = AtomPartition(self.gd.comm,
                                            np.zeros(len(self.setups), int),
                                            name='hamiltonian-init-serial')

        # Read non-local part of hamiltonian
        self.update_atomic_hamiltonians({})
        dH_sP = h.atomic_hamiltonian_matrices / reader.ha

        if self.gd.comm.rank == 0:
            self.update_atomic_hamiltonians(
                unpack_atomic_matrices(dH_sP, self.setups))

        if hasattr(self.poisson, 'read'):
            self.poisson.read(reader)
            self.poisson.set_grid_descriptor(self.finegd)

<<<<<<< HEAD
    def calculate_kinetic_energy_directly(self, density, wfs):

        """
        Calculate kinetic energy as 1/2 (nable psi)^2
        it gives better estimate of kinetic energy during the SCF.
        Important for direct min.

        'calculate_kinetic_energy' method gives a correct
        value of kinetic energy only at self-consistent solution.

        :param density:
        :param wfs:
        :return: total kinetic energy
        """
        # pseudo-part
        if wfs.mode == 'lcao':
            return self.calculate_kinetic_energy_using_kin_en_matrix(
                density, wfs)
        elif wfs.mode == 'pw':
            raise NotImplementedError

        e_kin = 0.0

        def Lapl(psit_G, kpt):
            Lpsit_G = np.zeros_like(psit_G)
            wfs.kin.apply(psit_G, Lpsit_G, kpt.phase_cd)
            return Lpsit_G

        for kpt in wfs.kpt_u:
            for f, psit_G in zip(kpt.f_n, kpt.psit_nG):
                if f > 1.0e-10:
                    e_kin += f * wfs.gd.integrate(Lapl(psit_G, kpt),
                                                  psit_G, False)
        e_kin = e_kin.real
        e_kin = wfs.kd.comm.sum(e_kin)  # ?
        e_kin = density.gd.comm.sum(e_kin)

        # paw corrections
        e_kin_paw = 0.0
        for a, D_sp in density.D_asp.items():
            setup = wfs.setups[a]
            D_p = D_sp.sum(0)
            e_kin_paw += np.dot(setup.K_p, D_p) + setup.Kc
        e_kin_paw = density.gd.comm.sum(e_kin_paw)
        return e_kin + e_kin_paw

=======
>>>>>>> 4b6c2bbe
    def calculate_kinetic_energy_using_kin_en_matrix(self, density,
                                                     wfs):
        """
        E_k = sum_{M'M} rho_MM' T_M'M
        better agreement between gradients of energy and
        the total energy during the direct minimisation.
        This is important when the line search is used.
        Also avoids using the eigenvalues which are
        not calculated during the direct minimisation.

        'calculate_kinetic_energy' method gives a correct
        value of kinetic energy only at self-consistent solution.

        :param density:
        :param wfs:
        :return: total kinetic energy
        """
        # pseudo-part
        e_kinetic = 0.0
        e_kin_paw = 0.0

        for kpt in wfs.kpt_u:
            # calculation of the density matrix directly
            # can be expansive for a large scale
            # as there are lot of empty states
            # when the exponential transformation is used
            # (n_bands=n_basis_functions.)
            #
            # rho_MM = \
            #     wfs.calculate_density_matrix(kpt.f_n, kpt.C_nM)
            # e_kinetic += np.einsum('ij,ji->', kpt.T_MM, rho_MM)
            #
            # the code below is faster
            self.timer.start('Pseudo part')
            n_occ = 0
            nbands = len(kpt.f_n)
            while n_occ < nbands and kpt.f_n[n_occ] > 1e-10:
                n_occ += 1
            x_nn = np.dot(kpt.C_nM[:n_occ],
                          np.dot(kpt.T_MM,
                                 kpt.C_nM[:n_occ].T.conj())).real
            e_kinetic += np.einsum('i,ii->', kpt.f_n[:n_occ], x_nn)
            self.timer.stop('Pseudo part')
        # del rho_MM

        e_kinetic = wfs.kd.comm.sum(e_kinetic)
        # paw corrections
        for a, D_sp in density.D_asp.items():
            setup = wfs.setups[a]
            D_p = D_sp.sum(0)
            e_kin_paw += np.dot(setup.K_p, D_p) + setup.Kc

        e_kin_paw = self.gd.comm.sum(e_kin_paw)

        return e_kinetic.real + e_kin_paw


class RealSpaceHamiltonian(Hamiltonian):
    def __init__(self, gd, finegd, nspins, collinear, setups, timer, xc, world,
                 vext=None,
                 psolver=None, stencil=3, redistributor=None):
        Hamiltonian.__init__(self, gd, finegd, nspins, collinear,
                             setups, timer, xc,
                             world, vext=vext,
                             redistributor=redistributor)

        # Solver for the Poisson equation:
        if psolver is None:
            psolver = {}
        if isinstance(psolver, dict):
            psolver = PoissonSolver(**psolver)
        self.poisson = psolver
        self.poisson.set_grid_descriptor(self.finegd)

        # Restrictor function for the potential:
        self.restrictor = Transformer(self.finegd, self.redistributor.aux_gd,
                                      stencil)
        self.restrict = self.restrictor.apply

        self.vbar = LFC(self.finegd, [[setup.vbar] for setup in setups],
                        forces=True)

        self.vbar_g = None
        self.npoisson = None

    def restrict_and_collect(self, a_xg, b_xg=None, phases=None):
        if self.redistributor.enabled:
            tmp_xg = self.restrictor.apply(a_xg, output=None, phases=phases)
            b_xg = self.redistributor.collect(tmp_xg, b_xg)
        else:
            b_xg = self.restrictor.apply(a_xg, output=b_xg, phases=phases)
        return b_xg

    def __str__(self):
        s = Hamiltonian.__str__(self)

        degree = self.restrictor.nn * 2 - 1
        name = ['linear', 'cubic', 'quintic', 'heptic'][degree // 2]
        s += ('  Interpolation: tri-%s ' % name +
              '(%d. degree polynomial)\n' % degree)
        s += '  Poisson solver: %s' % self.poisson.get_description()
        return s

    def set_positions(self, spos_ac, rank_a):
        Hamiltonian.set_positions(self, spos_ac, rank_a)
        if self.vbar_g is None:
            self.vbar_g = self.finegd.empty()
        self.vbar_g[:] = 0.0
        self.vbar.add(self.vbar_g)

    def update_pseudo_potential(self, dens):
        self.timer.start('vbar')
        e_zero = self.finegd.integrate(self.vbar_g, dens.nt_g,
                                       global_integral=False)

        vt_g = self.vt_sg[0]
        vt_g[:] = self.vbar_g
        self.timer.stop('vbar')

        e_external = 0.0
        if self.vext is not None:
            if self.vext.get_name() == 'CDFTPotential':
                vext_g = self.vext.get_potential(self.finegd).copy()
                e_external += self.vext.get_cdft_external_energy(
                    dens,
                    self.nspins, vext_g, vt_g, self.vbar_g, self.vt_sg)

            else:
                vext_g = self.vext.get_potential(self.finegd)
                vt_g += vext_g
                e_external = self.finegd.integrate(vext_g, dens.rhot_g,
                                                   global_integral=False)

        if self.nspins == 2:
            self.vt_sg[1] = vt_g

        self.timer.start('XC 3D grid')
        e_xc = self.xc.calculate(self.finegd, dens.nt_sg, self.vt_sg)
        e_xc /= self.finegd.comm.size
        self.timer.stop('XC 3D grid')

        self.timer.start('Poisson')
        # npoisson is the number of iterations:
        self.npoisson = self.poisson.solve(self.vHt_g, dens.rhot_g,
                                           charge=-dens.charge,
                                           timer=self.timer)
        self.timer.stop('Poisson')

        self.timer.start('Hartree integrate/restrict')
        e_coulomb = 0.5 * self.finegd.integrate(self.vHt_g, dens.rhot_g,
                                                global_integral=False)

        for vt_g in self.vt_sg:
            vt_g += self.vHt_g

        self.timer.stop('Hartree integrate/restrict')
        energies = np.array([e_coulomb, e_zero, e_external, e_xc])
        return energies

    def calculate_kinetic_energy(self, density):
        # XXX new timer item for kinetic energy?
        self.timer.start('Hartree integrate/restrict')
        self.restrict_and_collect(self.vt_sg, self.vt_sG)

        e_kinetic = 0.0
        s = 0
        for vt_G, nt_G in zip(self.vt_sG, density.nt_sG):
            if self.ref_vt_sG is not None:
                vt_G += self.ref_vt_sG[s]

            if s < self.nspins:
                e_kinetic -= self.gd.integrate(vt_G, nt_G - density.nct_G,
                                               global_integral=False)
            else:
                e_kinetic -= self.gd.integrate(vt_G, nt_G,
                                               global_integral=False)
            s += 1
        self.timer.stop('Hartree integrate/restrict')
        return e_kinetic

    def calculate_atomic_hamiltonians(self, dens):
        def getshape(a):
            return sum(2 * l + 1 for l, _ in enumerate(self.setups[a].ghat_l)),
        W_aL = ArrayDict(self.atomdist.aux_partition, getshape, float)
        if self.vext:
            if self.vext.get_name() != 'CDFTPotential':
                vext_g = self.vext.get_potential(self.finegd)
                dens.ghat.integrate(self.vHt_g + vext_g, W_aL)
            else:
                dens.ghat.integrate(self.vHt_g, W_aL)
        else:
            dens.ghat.integrate(self.vHt_g, W_aL)

        return self.atomdist.to_work(self.atomdist.from_aux(W_aL))

    def calculate_forces2(self, dens, ghat_aLv, nct_av, vbar_av):
        if self.nspins == 2:
            vt_G = self.vt_sG.mean(0)
        else:
            vt_G = self.vt_sG[0]

        self.vbar.derivative(dens.nt_g, vbar_av)
        if self.vext:
            if self.vext.get_name() == 'CDFTPotential':
                # CDFT force added in calculate_forces
                dens.ghat.derivative(self.vHt_g, ghat_aLv)
            else:
                vext_g = self.vext.get_potential(self.finegd)
                dens.ghat.derivative(self.vHt_g + vext_g, ghat_aLv)
        else:
            dens.ghat.derivative(self.vHt_g, ghat_aLv)
        dens.nct.derivative(vt_G, nct_av)

    def get_electrostatic_potential(self, dens):
        self.update(dens)

        v_g = self.finegd.collect(self.vHt_g, broadcast=True)
        v_g = self.finegd.zero_pad(v_g)
        if hasattr(self.poisson, 'correction'):
            assert self.poisson.c == 2
            v_g[:, :, 0] = self.poisson.correction
        return v_g<|MERGE_RESOLUTION|>--- conflicted
+++ resolved
@@ -248,13 +248,8 @@
             assert wfs is not None
             with self.timer('New Kinetic Energy'):
                 energies[0] = \
-<<<<<<< HEAD
                     self.calculate_kinetic_energy_directly(density,
                                                            wfs)
-=======
-                    self.calculate_kinetic_energy_using_kin_en_matrix(
-                        density, wfs)
->>>>>>> 4b6c2bbe
 
         (self.e_kinetic0, self.e_coulomb, self.e_zero,
          self.e_external, self.e_xc) = energies
@@ -340,11 +335,7 @@
 
         return np.array([e_kinetic, e_coulomb, e_zero, e_external, e_xc])
 
-<<<<<<< HEAD
     def get_energy(self, occ, kin_en_using_band=True, e_sic=0.0):
-=======
-    def get_energy(self, occ, kin_en_using_band=True, e_sic=None):
->>>>>>> 4b6c2bbe
         if kin_en_using_band:
             self.e_kinetic = self.e_kinetic0 + occ.e_band
         else:
@@ -352,22 +343,11 @@
 
         self.e_entropy = occ.e_entropy
 
-<<<<<<< HEAD
         self.e_sic = e_sic
 
         self.e_total_free = (self.e_kinetic + self.e_coulomb +
                              self.e_external + self.e_zero + self.e_xc +
                              self.e_entropy + self.e_sic)
-=======
-
-        self.e_total_free = (self.e_kinetic + self.e_coulomb +
-                             self.e_external + self.e_zero + self.e_xc +
-                             self.e_entropy)
-        if e_sic is not None:
-            self.e_sic = e_sic
-            self.e_total_free += e_sic
-
->>>>>>> 4b6c2bbe
         self.e_total_extrapolated = occ.extrapolate_energy_to_zero_width(
             self.e_total_free)
 
@@ -568,7 +548,6 @@
             self.poisson.read(reader)
             self.poisson.set_grid_descriptor(self.finegd)
 
-<<<<<<< HEAD
     def calculate_kinetic_energy_directly(self, density, wfs):
 
         """
@@ -615,8 +594,6 @@
         e_kin_paw = density.gd.comm.sum(e_kin_paw)
         return e_kin + e_kin_paw
 
-=======
->>>>>>> 4b6c2bbe
     def calculate_kinetic_energy_using_kin_en_matrix(self, density,
                                                      wfs):
         """
