--- conflicted
+++ resolved
@@ -15,68 +15,19 @@
 from gpaw.hubbard import hubbard
 from gpaw.lfc import LFC
 from gpaw.poisson import PoissonSolver
-<<<<<<< HEAD
 from gpaw.xc import XCThread
-from gpaw.transformers import Transformer
-from gpaw.lfc import LFC
-from gpaw.utilities import pack2, unpack, unpack2
-from gpaw.io import read_atomic_matrices
 from gpaw.utilities.linalg import elementwise_multiply_add, \
         multi_elementwise_multiply_add
-=======
 from gpaw.spinorbit import soc
 from gpaw.transformers import Transformer
 from gpaw.utilities import (unpack, pack2, unpack_atomic_matrices,
                             pack_atomic_matrices)
 from gpaw.utilities.debug import frozen
->>>>>>> b6e9cdbe
 from gpaw.utilities.partition import AtomPartition
 
 import gpaw.cuda
 import _gpaw
 
-<<<<<<< HEAD
-class Hamiltonian(object):
-    """Hamiltonian object.
-
-    Attributes:
-     =============== =====================================================
-     ``xc``          ``XC3DGrid`` object.
-     ``poisson``     ``PoissonSolver``.
-     ``gd``          Grid descriptor for coarse grids.
-     ``finegd``      Grid descriptor for fine grids.
-     ``restrict``    Function for restricting the effective potential.
-     =============== =====================================================
-
-    Soft and smooth pseudo functions on uniform 3D grids:
-     ========== =========================================
-     ``vHt_g``  Hartree potential on the fine grid.
-     ``vt_sG``  Effective potential on the coarse grid.
-     ``vt_sg``  Effective potential on the fine grid.
-     ========== =========================================
-
-    Energy contributions and forces:
-
-    =========== ==========================================
-                Description
-    =========== ==========================================
-    ``Ekin``    Kinetic energy.
-    ``Epot``    Potential energy.
-    ``Etot``    Total energy.
-    ``Exc``     Exchange-Correlation energy.
-    ``Eext``    Energy of external potential
-    ``Eref``    Reference energy for all-electron atoms.
-    ``S``       Entropy.
-    ``Ebar``    Should be close to zero!
-    =========== ==========================================
-
-    """
-
-    def __init__(self, gd, finegd, nspins, setups, timer, xc, world,
-                 kptband_comm, redistributor, vext=None, collinear=True,
-                 cuda=False):
-        """Create the Hamiltonian."""
-=======
 ENERGY_NAMES = ['e_kinetic', 'e_coulomb', 'e_zero', 'e_external', 'e_xc',
                 'e_entropy', 'e_total_free', 'e_total_extrapolated']
 
@@ -109,8 +60,7 @@
 class Hamiltonian:
 
     def __init__(self, gd, finegd, nspins, collinear, setups, timer, xc, world,
-                 redistributor, vext=None):
->>>>>>> b6e9cdbe
+                 redistributor, vext=None, cuda=False):
         self.gd = gd
         self.finegd = finegd
         self.nspins = nspins
@@ -118,14 +68,8 @@
         self.setups = setups
         self.timer = timer
         self.xc = xc
-<<<<<<< HEAD
         self.cuda = cuda
         self.use_xc_thread = True
-        self.collinear = collinear
-        self.ncomp = 2 - int(collinear)
-        self.ns = self.nspins * self.ncomp**2
-=======
->>>>>>> b6e9cdbe
         self.world = world
         self.redistributor = redistributor
 
@@ -135,12 +79,9 @@
         self.dH_asp = None
         self.vt_xG = None
         self.vt_sG = None
-<<<<<<< HEAD
         if self.cuda:
             self.vt_sG_gpu = None
-=======
         self.vt_vG = None
->>>>>>> b6e9cdbe
         self.vHt_g = None
         self.vt_xg = None
         self.vt_sg = None
@@ -276,16 +217,11 @@
         self.vt_sg = self.vt_xg[:self.nspins]
         self.vt_vg = self.vt_xg[self.nspins:]
         self.vHt_g = self.finegd.zeros()
-<<<<<<< HEAD
-        self.vt_sG = self.gd.empty(self.ns)
-        self.poisson.initialize()
-        if self.cuda:
-            self.vt_sG_gpu = gpaw.cuda.gpuarray.to_gpu(self.vt_sG)
-=======
         self.vt_xG = self.gd.empty(self.ncomponents)
         self.vt_sG = self.vt_xG[:self.nspins]
         self.vt_vG = self.vt_xG[self.nspins:]
->>>>>>> b6e9cdbe
+        if self.cuda:
+            self.vt_sG_gpu = gpaw.cuda.gpuarray.to_gpu(self.vt_sG)
 
     def update(self, density):
         """Calculate effective potential.
@@ -306,18 +242,12 @@
         finegrid_energies = self.update_pseudo_potential(density)
         coarsegrid_e_kinetic = self.calculate_kinetic_energy(density)
 
+        if self.cuda:
+            self.vt_sG_gpu = gpaw.cuda.gpuarray.to_gpu(self.vt_sG)
+
         with self.timer('Calculate atomic Hamiltonians'):
             W_aL = self.calculate_atomic_hamiltonians(density)
 
-<<<<<<< HEAD
-        if self.cuda:
-            self.vt_sG_gpu = gpaw.cuda.gpuarray.to_gpu(self.vt_sG)
-
-        self.timer.start('Calculate atomic Hamiltonians')
-        W_aL = self.calculate_atomic_hamiltonians(density)
-        self.timer.stop('Calculate atomic Hamiltonians')
-=======
->>>>>>> b6e9cdbe
         atomic_energies = self.update_corrections(density, W_aL)
 
         # Make energy contributions summable over world:
@@ -625,33 +555,19 @@
 
 
 class RealSpaceHamiltonian(Hamiltonian):
-<<<<<<< HEAD
-    def __init__(self, gd, finegd, nspins, setups, timer, xc, world,
-                 kptband_comm, vext=None, collinear=True,
-                 psolver=None, stencil=3, redistributor=None, cuda=False):
-        Hamiltonian.__init__(self, gd, finegd, nspins, setups, timer, xc,
-                             world, kptband_comm, vext=vext,
-                             collinear=collinear, redistributor=redistributor,
-                             cuda=cuda)
-
-        # Solver for the Poisson equation:
-        if psolver is None:
-            psolver = PoissonSolver(nn=3, relax='J', cuda=self.cuda)
-=======
     def __init__(self, gd, finegd, nspins, collinear, setups, timer, xc, world,
                  vext=None,
-                 psolver=None, stencil=3, redistributor=None):
+                 psolver=None, stencil=3, redistributor=None, cuda=False):
         Hamiltonian.__init__(self, gd, finegd, nspins, collinear,
                              setups, timer, xc,
                              world, vext=vext,
-                             redistributor=redistributor)
+                             redistributor=redistributor, cuda=cuda)
 
         # Solver for the Poisson equation:
         if psolver is None:
             psolver = {}
         if isinstance(psolver, dict):
-            psolver = PoissonSolver(**psolver)
->>>>>>> b6e9cdbe
+            psolver = PoissonSolver(**psolver, cuda=self.cuda)
         self.poisson = psolver
         try:
             self.poisson.set_grid_descriptor(finegd, cuda=self.cuda)
@@ -713,41 +629,29 @@
         if self.nspins == 2:
             self.vt_sg[1] = vt_g
 
-<<<<<<< HEAD
         if self.use_xc_thread:
             self.timer.start('XC 3D grid + Poisson')
+            e_g = self.xc.empty()
             xc_thread = XCThread(self.xc, self.finegd, density.nt_sg,
-                                 self.vt_sg)
+                                 self.vt_sg, e_g)
             xc_thread.start()
         else:
             self.timer.start('XC 3D grid')
-            Exc = self.xc.calculate(self.finegd, density.nt_sg, self.vt_sg)
-            Exc /= self.finegd.comm.size
+            e_xc = self.xc.calculate(self.finegd, dens.nt_sg, self.vt_sg)
+            e_xc /= self.finegd.comm.size
             self.timer.stop('XC 3D grid')
             self.timer.start('Poisson')
-        # npoisson is the number of iterations:
-        self.npoisson = self.poisson.solve(self.vHt_g, density.rhot_g,
-                                           charge=-density.charge)
-        if self.use_xc_thread:
-            e_g = xc_thread.join()
-            Exc = self.finegd.integrate(e_g)
-            Exc /= self.finegd.comm.size
-            self.timer.stop('XC 3D grid + Poisson')
-        else:
-            self.timer.stop('Poisson')
-=======
-        self.timer.start('XC 3D grid')
-        e_xc = self.xc.calculate(self.finegd, dens.nt_sg, self.vt_sg)
-        e_xc /= self.finegd.comm.size
-        self.timer.stop('XC 3D grid')
-
-        self.timer.start('Poisson')
         # npoisson is the number of iterations:
         self.npoisson = self.poisson.solve(self.vHt_g, dens.rhot_g,
                                            charge=-dens.charge,
                                            timer=self.timer)
-        self.timer.stop('Poisson')
->>>>>>> b6e9cdbe
+        if self.use_xc_thread:
+            xc_thread.join()
+            Exc = self.finegd.integrate(e_g)
+            Exc /= self.finegd.comm.size
+            self.timer.stop('XC 3D grid + Poisson')
+        else:
+            self.timer.stop('Poisson')
 
         self.timer.start('Hartree integrate/restrict')
         e_coulomb = 0.5 * self.finegd.integrate(self.vHt_g, dens.rhot_g,
