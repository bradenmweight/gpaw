# Copyright (C) 2003  CAMP
# Please see the accompanying LICENSE file for further information.

"""Grid transformers.

This module defines tools for doing interpolations/restrictions between
differentt uniform 3D grids.
"""

import numpy as np

from gpaw import debug
from gpaw.utilities import is_contiguous
from gpaw import gpu
import _gpaw


class _Transformer:
    def __init__(self, gdin, gdout, nn=1, dtype=float, use_gpu=False):
        self.gdin = gdin
        self.gdout = gdout
        self.nn = nn
        assert 1 <= nn <= 4
        self.dtype = dtype
        self.use_gpu = use_gpu

        pad_cd = np.empty((3, 2), int)
        neighborpad_cd = np.empty((3, 2), int)
        skip_cd = np.empty((3, 2), int)

        if (gdin.N_c == 2 * gdout.N_c).all():
            # Restriction:
            pad_cd[:, 0] = 2 * nn - 1 - 2 * gdout.beg_c + gdin.beg_c
            pad_cd[:, 1] = 2 * nn - 2 + 2 * gdout.end_c - gdin.end_c
            neighborpad_cd[:, 0] = 2 * nn - 2 + 2 * gdout.beg_c - gdin.beg_c
            neighborpad_cd[:, 1] = 2 * nn - 1 - 2 * gdout.end_c + gdin.end_c
            self.interpolate = False
        else:
            assert (gdout.N_c == 2 * gdin.N_c).all()
            # Interpolation:
            pad_cd[:, 0] = nn - 1 - gdout.beg_c // 2 + gdin.beg_c
            pad_cd[:, 1] = nn + gdout.end_c // 2 - gdin.end_c
            neighborpad_cd[:, 0] = nn + gdout.beg_c // 2 - gdin.beg_c
            neighborpad_cd[:, 1] = nn - 1 - gdout.end_c // 2 + gdin.end_c
            skip_cd[:, 0] = gdout.beg_c % 2
            skip_cd[:, 1] = gdout.end_c % 2
            self.interpolate = True

            inpoints = (gdin.n_c[0] + 2 * nn - 1) * (gdin.n_c[1] + 2 * nn - 1)
            outpoints = gdout.n_c[0] * gdout.n_c[1]

            if inpoints > outpoints:
                points = ' x '.join([str(N) for N in gdin.N_c])
                raise ValueError('Cannot construct interpolator.  Grid %s '
                                 'may be too small' % points)

        assert np.alltrue(pad_cd.ravel() >= 0)
        self.ngpin = tuple(gdin.n_c)
        self.ngpout = tuple(gdout.n_c)
        assert dtype in [float, complex]

        self.pad_cd = pad_cd
        self.neighborpad_cd = neighborpad_cd
        self.skip_cd = skip_cd

        if gdin.comm.size > 1:
            comm = gdin.comm.get_c_object()
        else:
            comm = None

        self.transformer = _gpaw.Transformer(gdin.n_c, gdout.n_c,
                                             2 * nn, pad_cd,
                                             neighborpad_cd, skip_cd,
                                             gdin.neighbor_cd,
                                             dtype == float, comm,
<<<<<<< HEAD
                                             self.interpolate, self.use_gpu)
        
=======
                                             self.interpolate)

>>>>>>> dde85b12
    def apply(self, input, output=None, phases=None):
        on_gpu = gpu.backend.is_device_array(input)
        if output is None:
            output = self.gdout.empty(input.shape[:-3], dtype=self.dtype,
                                      use_gpu=on_gpu)
        if on_gpu:
            _output = None
            if gpu.backend.is_host_array(output):
                _output = output
                output = gpu.backend.copy_to_device(output)
            self.transformer.apply_gpu(gpu.array.get_pointer(input),
                                       gpu.array.get_pointer(output),
                                       input.shape, input.dtype, phases)
            if _output:
                gpu.backend.copy_to_host(output, _output)
                output = _output
        else:
            _output = None
            if gpu.backend.is_device_array(output):
                _output = output
                output = gpu.backend.copy_to_host(output)
            self.transformer.apply(input, output, phases)
            if _output:
                gpu.backend.copy_to_device(output, _output)
                output = _output
        return output

    def get_async_sizes(self):
        return self.transformer.get_async_sizes()


class TransformerWrapper:
    def __init__(self, transformer):
        self.transformer = transformer
        self.dtype = transformer.dtype
        self.ngpin = transformer.ngpin
        self.ngpout = transformer.ngpout
        self.nn = transformer.nn

    def apply(self, input, output=None, phases=None):
        assert is_contiguous(input, self.dtype)
        assert input.shape[-3:] == self.ngpin
        if output is not None:
            assert is_contiguous(output, self.dtype)
            assert output.shape[-3:] == self.ngpout
        assert (self.dtype == float or
                (phases.dtype == complex and
                 phases.shape == (3, 2)))

        return self.transformer.apply(input, output, phases)

    def get_async_sizes(self):
        return self.transformer.get_async_sizes()


def Transformer(gdin, gdout, nn=1, dtype=float, use_gpu=False):
    if nn != 9:
        t = _Transformer(gdin, gdout, nn, dtype, use_gpu)
        if debug:
            t = TransformerWrapper(t)
        return t

    class T:
        nn = 1

        def apply(self, input, output, phases=None):
            output[:] = input

    return T()


def multiple_transform_apply(transformerlist, inputs, outputs, phases=None):
    return _gpaw.multiple_transform_apply(transformerlist, inputs, outputs,
                                          phases)


def coefs(k, p):
    for i in range(0, k * p, p):
        print('%2d' % i, end=' ')
        for x in range((k // 2 - 1) * p, k // 2 * p + 1):
            n = 1
            d = 1
            for j in range(0, k * p, p):
                if j == i:
                    continue
                n *= x - j
                d *= i - j
            print('%14.16f' % (n / d), end=' ')
        print()<|MERGE_RESOLUTION|>--- conflicted
+++ resolved
@@ -73,13 +73,8 @@
                                              neighborpad_cd, skip_cd,
                                              gdin.neighbor_cd,
                                              dtype == float, comm,
-<<<<<<< HEAD
                                              self.interpolate, self.use_gpu)
-        
-=======
-                                             self.interpolate)
 
->>>>>>> dde85b12
     def apply(self, input, output=None, phases=None):
         on_gpu = gpu.backend.is_device_array(input)
         if output is None:
