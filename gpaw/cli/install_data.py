from __future__ import print_function
import os
import fnmatch
from io import BytesIO
import tarfile
import re
try:
    from urllib2 import urlopen
    input = raw_input
except ImportError:
    from urllib.request import urlopen


sources = [('gpaw', 'official GPAW setups releases [default]'),
           ('sg15', 'SG15 pseudopotentials'),
           ('basis', 'basis sets for LCAO mode'),
           ('test', 'small file for testing this script')]

names = [r for r, d in sources]

baseurls = {'gpaw':
<<<<<<< HEAD
            'https://wiki.fysik.dtu.dk/gpaw/_sources/setups/setups.txt',
=======
            'https://wiki.fysik.dtu.dk/gpaw/_sources/setups/setups.rst.txt',
>>>>>>> f82cb6d4
            # 'sg15': 'http://fpmd.ucdavis.edu/qso/potentials/sg15_oncv/',
            'sg15': 'http://www.quantum-simulation.org/potentials/sg15_oncv/',
            'basis':
            'http://dcwww.camd.dtu.dk/~askhl/files/gpaw-lcao-basis-sets/',
            'test': 'http://dcwww.camd.dtu.dk/~askhl/files/gpaw-test-source/'}


notfound_msg = """\
For some reason the files were not found.

Perhaps this script is out of date, and the data is no longer
available at the expected URL:

  {url}

Or maybe there it is just a temporary problem or timeout.  Please try
again, or rummage around the GPAW web page until a solution is found.
Writing e-mails to gpaw-developers@lists@listserv.fysik.dtu.dk is also
likely to help."""


class CLICommand:
    short_description = 'Install PAW datasets, pseudopotential or basis sets'
    description = ('Without a directory, show available setups and GPAW '
                   'setup paths. '
                   'With a directory, download and install gpaw-setups into '
                   'INSTALLDIR/[setups-package-name-and-version].')

    @staticmethod
    def add_arguments(parser):
        add = parser.add_argument
        add('directory', nargs='?')
        add('--version',
            help='download VERSION of package.  '
            'Run without arguments to display a list of versions.  '
            'VERSION can be the full URL or a part such as  '
            '\'0.8\' or \'0.6.6300\'')
        add('--tarball', metavar='FILE',
            help='unpack and install from local tarball FILE '
            'instead of downloading')
        add('--list-all', action='store_true',
            help='list packages from all sources')
        for name, help in sources:
            add('--' + name, action='store_const',
                const=name, dest='source',
                help=help)
        add('--register', action='store_true',
            help='run non-interactively and register install path in '
            'GPAW setup search paths.  This is done by adding lines to '
            '~/.gpaw/rc.py')
        add('--no-register', action='store_true',
            help='run non-interactively and do not register install path in '
            'GPAW setup search paths')

    @staticmethod
    def run(args, parser):
        main(args, parser)


def main(args, parser):
    if args.source is None:
        args.source = sources[0][0]

    if args.register and args.no_register:
        parser.error('Conflicting options specified on whether to register '
                     'setup install paths in configuration file.  Try not '
                     'specifying some options.')

    # The sg15 file is a tarbomb.  We will later defuse it by untarring
    # into a subdirectory, so we don't leave a ghastly mess on the
    # unsuspecting user's system.

    if not args.tarball:
        if args.list_all:
            urls = []
            for source in names:
                urls1 = get_urls(source)
                urls.extend(urls1)
        else:
            urls = get_urls(args.source)

        def print_urls(urls, marked=None):
            for url in urls:
                pageurl, fname = url.rsplit('/', 1)
                if url == marked:
                    marking = ' [*]'
                else:
                    marking = '    '
                print(' %s %s' % (marking, url))

        if len(urls) == 0:
            url = baseurls[args.source]
            parser.error(notfound_msg.format(url=url))

        if args.version:
            matching_urls = [url for url in urls if args.version in url]
            if len(matching_urls) > 1:
                parser.error('More than one setup file matches version "%s":\n'
                             '%s' % (args.version, '\n'.join(matching_urls)))
            elif len(matching_urls) == 0:
                parser.error('\nNo setup matched the specified version "%s".\n'
                             'Available setups are:\n'
                             '%s' % (args.version, '\n'.join(urls)))
            assert len(matching_urls) == 1
            url = matching_urls[0]
        else:
            url = urls[0]

        print('Available setups and pseudopotentials')
        print_urls(urls, url)
        print()

    if not args.directory:
        print_setups_info(parser)
        print()
        print('Run ase install-data DIR to install newest setups into DIR.')
        print('Run ase install-data DIR --version=VERSION to install VERSION '
              '(from above).')
        print('See ase install-data --help for more info.')
        raise SystemExit

    targetpath = args.directory

    if args.tarball:
        print('Reading local tarball %s' % args.tarball)
        targzfile = tarfile.open(args.tarball)
        tarfname = args.tarball
    else:
        tarfname = url.rsplit('/', 1)[1]
        print('Selected %s.  Downloading...' % tarfname)
        response = urlopen(url)
        targzfile = tarfile.open(fileobj=BytesIO(response.read()))

    if not os.path.exists(targetpath):
        os.makedirs(targetpath)

    assert tarfname.endswith('.tar.gz')
    setup_dirname = tarfname.rsplit('.', 2)[0]  # remove .tar.gz ending
    setup_path = os.path.abspath(os.path.join(targetpath, setup_dirname))
    if tarfname.startswith('sg15'):
        # Defuse tarbomb
        if not os.path.isdir(setup_path):
            os.mkdir(setup_path)
        targetpath = os.path.join(targetpath, setup_dirname)

    print('Extracting tarball into %s' % targetpath)
    targzfile.extractall(targetpath)
    assert os.path.isdir(setup_path)
    print('Setups installed into %s.' % setup_path)

    # Okay, now we have to maybe edit people's rc files.
    rcfiledir = os.path.join(os.environ['HOME'], '.gpaw')
    rcfilepath = os.path.join(rcfiledir, 'rc.py')

    # We could do all this by importing the rcfile as well and checking
    # whether things are okay or not.
    rcline = "setup_paths.insert(0, '%s')" % setup_path

    # Run interactive mode unless someone specified a flag requiring otherwise
    interactive_mode = not (args.register or args.no_register)

    register_path = False

    if interactive_mode:
        answer = input('Register this setup path in %s? [y/n] ' % rcfilepath)
        if answer.lower() in ['y', 'yes']:
            register_path = True
        elif answer.lower() in ['n', 'no']:
            print('As you wish.')
        else:
            print('What do you mean by "%s"?  Assuming "n".' % answer)
    else:
        if args.register:
            assert not args.no_register
            register_path = True
        else:
            assert args.no_register

    if register_path:
        # First we create the file
        if not os.path.exists(rcfiledir):
            os.makedirs(rcfiledir)
        if not os.path.exists(rcfilepath):
            tmpfd = open(rcfilepath, 'w')  # Just create empty file
            tmpfd.close()

        for line in open(rcfilepath):
            if line.startswith(rcline):
                print('It looks like the path is already registered in %s.'
                      % rcfilepath)
                print('File will not be modified at this time.')
                break
        else:
            rcfd = open(rcfilepath, 'a')
            print(rcline, file=rcfd)
            print('Setup path registered in %s.' % rcfilepath)
            # Need to explicitly flush/close the file so print_setups_info
            # sees the change in rc.py
            rcfd.close()

            print_setups_info(parser)
    else:
        print('You can manually register the setups by adding the')
        print('following line to %s:' % rcfilepath)
        print()
        print(rcline)
        print()
    print('Installation complete.')


def get_urls(source):
    page = baseurls[source]
    response = urlopen(page)
    if source == 'gpaw':
        pattern = 'https://wiki.fysik.dtu.dk/gpaw-files/gpaw-setups-*.tar.gz'
        lines = (line.strip().decode() for line in response)
        urls = [line for line in lines if fnmatch.fnmatch(line, pattern)]
    elif source == 'sg15':
        # We want sg15_oncv_2015-10-07.tar.gz, but they may upload
        # newer files, too.
        pattern = (r'<a\s*href=[^>]+>\s*'
                   r'(sg15_oncv_upf_\d\d\d\d-\d\d-\d\d.tar.gz)'
                   r'\s*</a>')

        files = re.compile(pattern).findall(response.read())
        files.sort(reverse=True)
        urls = [page + fname for fname in files]
    elif source == 'basis':
        pattern = re.compile('>(gpaw-basis-.+?.tar.gz)</a>')
        files = sorted(pattern.findall(response.read()), reverse=True)
        urls = [page + fname for fname in files]
    elif source == 'test':
        urls = ['{0}gpaw-dist-test-source.tar.gz'.format(page)]
    else:
        raise ValueError('Unknown source: %s' % source)
    return urls


<<<<<<< HEAD
def print_setups_info(parser):
=======
def print_setups_info(p):
>>>>>>> f82cb6d4
    try:
        import gpaw
    except ImportError as e:
        parser.error('Cannot import \'gpaw\'.  GPAW does not appear to be '
                     'installed. %s' % e)

    # GPAW may already have been imported, and the contents of the rc
    # file may have changed since then.  Thus, we re-import gpaw to be
    # sure that everything is as it should be.
    gpaw.initialize_data_paths()
    gpaw.read_rc_file()

    npaths = len(gpaw.setup_paths)
    if npaths == 0:
        print('GPAW currently has no setup search paths')
    else:
        print('Current GPAW setup paths in order of search priority:')
        for i, path in enumerate(gpaw.setup_paths):
            print('%4d. %s' % (i + 1, path))<|MERGE_RESOLUTION|>--- conflicted
+++ resolved
@@ -19,11 +19,7 @@
 names = [r for r, d in sources]
 
 baseurls = {'gpaw':
-<<<<<<< HEAD
-            'https://wiki.fysik.dtu.dk/gpaw/_sources/setups/setups.txt',
-=======
             'https://wiki.fysik.dtu.dk/gpaw/_sources/setups/setups.rst.txt',
->>>>>>> f82cb6d4
             # 'sg15': 'http://fpmd.ucdavis.edu/qso/potentials/sg15_oncv/',
             'sg15': 'http://www.quantum-simulation.org/potentials/sg15_oncv/',
             'basis':
@@ -262,11 +258,7 @@
     return urls
 
 
-<<<<<<< HEAD
 def print_setups_info(parser):
-=======
-def print_setups_info(p):
->>>>>>> f82cb6d4
     try:
         import gpaw
     except ImportError as e:
