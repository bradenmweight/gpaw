--- conflicted
+++ resolved
@@ -756,10 +756,6 @@
                                                                 cell_cv,
                                                                 pbc_c,
                                                                 True))
-<<<<<<< HEAD
-=======
-        self.atoms = self.atompairs.pairs.atoms  # XXX compatibility
->>>>>>> 54c305ae
 
         scale = 0.01  # XXX minimal distance scale
         cutoff_close_a = [covalent_radii[s.Z] / Bohr * scale for s in setups]
