"""BSSE: Basis Set Superposition Error module.

Defines a Setup-like class which has no properties that change anything,
except for an atomic basis set."""

import numpy as np
from ase.data import atomic_numbers

from gpaw.setup import BaseSetup, LocalCorrectionVar
from gpaw.spline import Spline
from gpaw.utilities import min_locfun_radius


# Some splines are mandatory,
# but should then be zero to avoid affecting things
zero_function = Spline(0, min_locfun_radius, [0.0, 0.0, 0.0])

# Some operations fail horribly if the splines are zero, due to weird
# divisions and assumptions that various quantities are nonzero
#
# We'll use a function which is almost zero for these things
nonzero_function = Spline(0, min_locfun_radius, [0.0, 1.0e-12, 0.0])  # XXX


class GhostSetup(BaseSetup):
    def __init__(self, basis, data):
        self.symbol = data.symbol
        self.data = data
        self.phit_j = basis.tosplines()
        self.basis = basis
        self.nao = sum([2 * phit.get_angular_momentum_number() + 1
                        for phit in self.phit_j])
        self.HubU = None
        self.filename = None
        self.fingerprint = None
        self.type = 'ghost'

        self.Z = 0
        self.Nv = 0
        self.Nc = 0

        self.ni = 1
        self.pt_j = [zero_function]
        self.wg_lg = None
        self.g_lg = None

        self.Nct = 1e-12  # XXX XXX XXX XXX
        self.nct = nonzero_function  # XXXXXX
        self.lmax = 0
        self.xc_correction = None
        self.ghat_l = [nonzero_function] * (self.lmax + 1)  # XXXXXX
        self.rcgauss = 1e12  # XXX XXX XXX XXX
        self.vbar = zero_function

        self.Delta0 = 0.0
        self.Delta_pL = np.zeros((1, self.lmax + 1))

        self.E = 0.0
        self.Kc = 0.0
        self.M = 0.0
        self.M_p = np.zeros(1)
        self.M_pp = np.zeros((1, 1))
        self.K_p = np.zeros(1)
        self.MB = 0.0
        self.MB_p = np.zeros(1)
        self.dO_ii = np.zeros((1, 1))
        self.f_j = [0.0]
        self.n_j = [0]
        self.l_j = [0]
        self.l_orb_j = [0]
        self.nj = 1
        self.lq = None  # XXXX

        self.rcutfilter = None
        self.rcore = None
        self.N0_p = np.zeros(1)
<<<<<<< HEAD
        self.nabla_iiv = np.zeros((self.ni, self.ni, 3))
        self.rnabla_iiv = None
        self.rxnabla_iiv = np.zeros((self.ni, self.ni, 3))
=======
        self.nabla_iiv = None
        self.rxnabla_iiv = None
>>>>>>> c1e45bfa
        self.phicorehole_g = None
        self.rgd = None
        self.rcut_j = [0.5]
        self.tauct = None
        self.Delta_iiL = None
        self.B_ii = None
        self.dC_ii = None
        self.X_p = None
        self.X_pg = None
        self.ExxC = None
        self.X_gamma = None
        self.dEH0 = 0.0
        self.dEH_p = np.zeros(1)
        self.extra_xc_data = {}
        self.local_corr = LocalCorrectionVar(None)
        self._Mg_pp = None
        self._gamma = None


class GhostSetupData:
    def __init__(self, symbol):
        self.chemsymbol = symbol
        self.symbol = symbol + '.ghost'
        self.Z = atomic_numbers[symbol]

    def build(self, xcfunc, lmax, basis, filter=None):
        if basis is None:
            raise ValueError('Loading partial waves not supported right now')
        setup = GhostSetup(basis, self)
        return setup

    def print_info(self, text, _setup):
        text('Ghost setup for %s' % self.chemsymbol)<|MERGE_RESOLUTION|>--- conflicted
+++ resolved
@@ -74,14 +74,8 @@
         self.rcutfilter = None
         self.rcore = None
         self.N0_p = np.zeros(1)
-<<<<<<< HEAD
         self.nabla_iiv = np.zeros((self.ni, self.ni, 3))
-        self.rnabla_iiv = None
         self.rxnabla_iiv = np.zeros((self.ni, self.ni, 3))
-=======
-        self.nabla_iiv = None
-        self.rxnabla_iiv = None
->>>>>>> c1e45bfa
         self.phicorehole_g = None
         self.rgd = None
         self.rcut_j = [0.5]
