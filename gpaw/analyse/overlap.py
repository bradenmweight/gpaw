import numpy as np


class Overlap:
    """Wave funcion overlap of two GPAW objects"""
    def __init__(self, calc):
        self.calc = calc
        self.n = calc.get_number_of_bands() * calc.density.nspins
        self.gd = self.calc.wfs.gd

    def pseudo(self, other):
<<<<<<< HEAD
        """Overlap with pseudo wave functions only"""
        no = other.get_number_of_bands() * other.density.nspins
        assert(self.calc.density.nspins == 1)
        assert(other.density.nspins == 1)
=======
        """Overlap with pseudo wave functions only

        Parameter
        ---------
        other: gpaw
            gpaw-object containing pseudo wave functions

        Returns
        -------
        out: array
            u_ij =  \int dx mypsitilde_i^*(x) otherpsitilde_j(x)
        """
        no = other.get_number_of_bands()
        #    spin1 = calc1.get_number_of_spins() == 2
        #    spin2 = calc2.get_number_of_spins() == 2
>>>>>>> 4685fc0a
        overlap_nn = np.zeros((self.n, no), dtype=self.calc.wfs.dtype)
        psit_nG = self.calc.wfs.kpt_u[0].psit_nG
        norm_n = self.gd.integrate(psit_nG.conj() * psit_nG)
        psito_nG = other.wfs.kpt_u[0].psit_nG
        normo_n = other.wfs.gd.integrate(psito_nG.conj() * psito_nG)
        for i in range(self.n):
            p_nG = np.repeat(psit_nG[i].conj()[np.newaxis], no, axis=0)
            overlap_nn[i] = (self.gd.integrate(p_nG * psito_nG) /
                np.sqrt(np.repeat(norm_n[i], no) * normo_n))
        return overlap_nn
<|MERGE_RESOLUTION|>--- conflicted
+++ resolved
@@ -9,12 +9,6 @@
         self.gd = self.calc.wfs.gd
 
     def pseudo(self, other):
-<<<<<<< HEAD
-        """Overlap with pseudo wave functions only"""
-        no = other.get_number_of_bands() * other.density.nspins
-        assert(self.calc.density.nspins == 1)
-        assert(other.density.nspins == 1)
-=======
         """Overlap with pseudo wave functions only
 
         Parameter
@@ -27,10 +21,10 @@
         out: array
             u_ij =  \int dx mypsitilde_i^*(x) otherpsitilde_j(x)
         """
-        no = other.get_number_of_bands()
-        #    spin1 = calc1.get_number_of_spins() == 2
-        #    spin2 = calc2.get_number_of_spins() == 2
->>>>>>> 4685fc0a
+        no = other.get_number_of_bands() * other.density.nspins
+        assert(self.calc.density.nspins == 1)
+        assert(other.density.nspins == 1)
+
         overlap_nn = np.zeros((self.n, no), dtype=self.calc.wfs.dtype)
         psit_nG = self.calc.wfs.kpt_u[0].psit_nG
         norm_n = self.gd.integrate(psit_nG.conj() * psit_nG)
