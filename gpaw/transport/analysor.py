--- conflicted
+++ resolved
@@ -803,11 +803,8 @@
             lead_pairs = np.array(self.lead_pairs)
             bias = np.array(tp.bias)
             gate = np.array(tp.gate)
-<<<<<<< HEAD
-=======
             magmom = np.array(magmom)
             local_magmom = np.array(local_magmom)
->>>>>>> b900b368
             for name in ['lead_fermi', 'lead_pairs', 'bias', 'gate', 
                                       'charge', 'magmom', 'local_magmom']:
                 self.data[name] = eval(name)
@@ -958,13 +955,8 @@
             vty = np.array(vty)
         return nt, vt, ntx, vtx, nty, vty
     
-<<<<<<< HEAD
-    def calculate_current(self, tp, tc_array, lead_pair_index=0, s=0):             
-        current = np.array([0])
-=======
     def calculate_current(self, tp, tc_array, lead_pair_index=0):             
         current = np.array([0, 0], complex)
->>>>>>> b900b368
         if tp.wfs.kpt_comm.rank == 0:
             contour = tp.contour
             kt = 0.02
