import numpy as np

from ase.units import Hartree
from gpaw.transport.tools import aa1d, interpolate_array, \
                          collect_atomic_matrices, distribute_atomic_matrices
from gpaw.transport.io import Transport_IO
from gpaw.grid_descriptor import GridDescriptor


#       ---------------------------------------
#      side    |                     |  side
#          o  o| o  o  o  o  o  o  o |o  o
#       -      |                     |     +
#          o  o| o  o  o  o  o  o  o |o  o
#              |                     |
#       ---------------------------------------
#         Left |                     |Right
#         Lead | <-- Scattering -->  |Lead
#              |       Region        |
#
# class Surrounding is used to deal with the projection close to the
# boundary and combine the potential or density information of the
# scattering region and leads.


class Side:
    #Describe the electrode boundary
    def __init__(self, type, direction, kpt_comm, domain_comm, h):
    #direction: '-' for the left electrode, '+' for the right electrode
        self.type = type
        self.direction = direction
	self.kpt_comm = kpt_comm
	self.domain_comm = domain_comm
	self.tio = Transport_IO(kpt_comm, domain_comm)
	self.h_cz = h

    def abstract_boundary(self):
    #abtract the effective potential, hartree potential, and average density
    #out from the electrode calculation.
        map = {'-': '0', '+': '1'}
	data = self.tio.read_data(filename='Lead_' + 
	                          map[self.direction], option='Lead')
        nn = data['fine_N_c'][2]
	ns = data['nspins']
        N_c = data['N_c']
	cell_cv = data['cell_cv']
	pbc_c = data['pbc_c']
	parsize_c = data['parsize_c']
        d1 = N_c[0] // 2
        d2 = N_c[1] // 2
       
        vHt_g = data['vHt_g']
        vt_sg = data['vt_sg']
        nt_sg = data['nt_sg']
        rhot_g = data['rhot_g']
        vt_sG = data['vt_sG']
        nt_sG = data['nt_sG']
        self.D_asp = data['D_asp']
	self.dH_asp = data['dH_asp']
        gd = GridDescriptor(N_c, cell_cv, pbc_c, self.domain_comm, parsize_c)
	finegd = gd.refine()
	
        self.boundary_vHt_g = None
        self.boundary_vHt_g1 = None
        self.boundary_vt_sg_line = None
        self.boundary_nt_sg = None
        self.boundary_rhot_g_line = None
        self.boundary_vt_sG = None
        self.boundary_nt_sG = None

        if self.tio.domain_comm.rank == 0:
            self.boundary_vHt_g = self.slice(nn, vHt_g)
            self.boundary_nt_sg = self.slice(nn, nt_sg)
            if self.direction == '-':
                other_direction= '+'
            else:
                other_direction= '-'
            h = self.h_cz / 2.0
            b_vHt_g0 = self.boundary_vHt_g.copy()
            b_vHt_g1 = self.boundary_vHt_g.copy()

            self.boundary_vHt_g = interpolate_array(b_vHt_g0,
                                                    finegd, h, 
						    self.direction)
            self.boundary_vHt_g1 = interpolate_array(b_vHt_g1,
                                                     finegd, h, 
						     other_direction)
            vt_sg = interpolate_array(vt_sg, finegd, 
	                              h, self.direction)
            self.boundary_vt_sg_line =  aa1d(vt_sg)
            self.boundary_nt_sg = interpolate_array(self.boundary_nt_sg,
                                                    finegd, h, self.direction)
            rhot_g = interpolate_array(rhot_g, finegd, h, self.direction)
            self.boundary_rhot_g_line = aa1d(rhot_g)

            nn /= 2
            h *= 2
            self.boundary_vt_sG = self.slice(nn, vt_sG)
            self.boundary_nt_sG = self.slice(nn, nt_sG)
            self.boundary_vt_sG = interpolate_array(self.boundary_vt_sG,
                                                    gd, h, self.direction)
            self.boundary_nt_sG = interpolate_array(self.boundary_nt_sG,
                                                    gd, h, self.direction)

    def slice(self, nn, in_array):
        if self.type == 'LR':
            seq1 = np.arange(nn)
            seq2 = np.arange(nn)
            di = len(in_array.shape) - 1
            if self.direction == '-':
                slice_array = np.take(in_array, seq1, axis=di)
            else:
                slice_array = np.take(in_array, seq2, axis=di)
        return slice_array


class Surrounding:
    #The potential and density enviroment of the scattering region
    def __init__(self, tp, type='LR'):
        self.type = type
        self.lead_num = tp.lead_num
        self.initialize(tp)

    def initialize(self, tp):
        if self.type == 'LR':
            self.sides = {}
            self.bias_index = {}
            self.side_basis_index = {}
            self.directions = ['-', '+']
            for i in range(self.lead_num):
                direction = self.directions[i]
<<<<<<< HEAD
                side = Side('LR', tp.atoms_l[i], direction,
                            tp.gd.h_cv[2, 2])
                self.sides[direction] = side
                self.bias_index[direction] = tp.bias[i]
                self.side_basis_index[direction] = tp.lead_index[i]
                self.nn.append(side.N_c[2])
=======
		kpt_comm = tp.wfs.kpt_comm
		gd_comm = tp.gd.comm
                side = Side('LR', direction, kpt_comm, 
		                  gd_comm, tp.gd.h_cv[2,2])
                self.sides[direction] = side
                self.bias_index[direction] = tp.bias[i]
                self.side_basis_index[direction] = tp.lead_index[i]
            self.nn = tp.bnc[:]
>>>>>>> b900b368
            self.nn = np.array(self.nn)
            self.operator = \
                        tp.extended_calc.hamiltonian.poisson.operators[0]
        elif self.type == 'all':
            raise NotImplementError()
        self.calculate_sides()
        self.initialized = True

    def reset_bias(self, tp):
        self.bias = tp.bias
        for i in range(self.lead_num):
            direction = self.directions[i]
            self.bias_index[direction] = self.bias[i]
        self.combine(tp)

    def calculate_sides(self):
        if self.type == 'LR':
            for name, in self.sides:
                self.sides[name].abstract_boundary()
        if self.type == 'all':
            raise NotImplementError('type all not yet')

    def get_extra_density(self, tp, vHt_g):
        #help to solve poisson euqation for different left and right electrode
        if self.type == 'LR':
            rhot_g = tp.finegd1.zeros()
            self.operator.apply(vHt_g, rhot_g)
            nn = self.nn * 2
            self.extra_rhot_g = self.uncapsule(tp, nn, rhot_g, tp.finegd1,
                                               tp.finegd)

    def capsule(self, tp, nn, loc_in_array, in_cap_array, gd, gd0):
        ns = tp.nspins
        cap_array = gd.collect(in_cap_array)
        in_array = gd0.collect(loc_in_array)

        if gd.comm.rank == 0:
            if len(loc_in_array.shape) == 4:
                local_cap_array = gd.zeros(ns)
                cap_array[:, :, :, nn[0]:-nn[1]] = in_array
            else:
                local_cap_array = gd.zeros()
                cap_array[:, :, nn[0]:-nn[1]] = in_array
        else:
            if len(loc_in_array.shape) == 4:
                local_cap_array = gd.zeros(ns)
            else:
                local_cap_array = gd.zeros()
        gd.distribute(cap_array, local_cap_array)
        return local_cap_array

    def uncapsule(self, tp, nn, in_array, gd, gd0):
        nn1 = nn[0]
        nn2 = nn[1]
        ns = tp.nspins
        di = 2
        if len(in_array.shape) == 4:
            di += 1
            local_uncap_array = gd0.zeros(ns)
        else:
            local_uncap_array = gd0.zeros()
        global_in_array = gd.collect(in_array)
        if gd.comm.rank == 0:
            seq = np.arange(nn1, global_in_array.shape[di] - nn2)
            uncap_array = np.take(global_in_array, seq, axis=di)
        else:
            uncap_array = None
        gd0.distribute(uncap_array, local_uncap_array)
        return local_uncap_array

    def combine(self, tp):
        if self.type == 'LR':
            nn = self.nn * 2
            ham = tp.extended_calc.hamiltonian
            if ham.vt_sg is None:
                ham.vt_sg = ham.finegd.empty(ham.nspins)
                ham.vHt_g = ham.finegd.zeros()
                ham.vt_sG = ham.gd.zeros(ham.nspins)
                ham.poisson.initialize()
                if not tp.fixed:
                    tp.inner_poisson.initialize()

            bias_shift0 = self.bias_index['-'] / Hartree
            bias_shift1 = self.bias_index['+'] / Hartree
            b_vHt_g0 = self.sides['-'].boundary_vHt_g
            b_vHt_g1 = self.sides['+'].boundary_vHt_g
            b_vHt_g01 = self.sides['-'].boundary_vHt_g1
            b_vHt_g11 = self.sides['+'].boundary_vHt_g1
            if tp.fixed:
                if tp.gd.comm.rank == 0:
                    tp.inner_poisson.initialize(b_vHt_g0 + bias_shift0,
                                                    b_vHt_g1 + bias_shift1)
                else:
                    tp.inner_poisson.initialize(None, None)

            if tp.gd.comm.rank == 0:
                vHt_g = ham.finegd.zeros(global_array=True)
                extra_vHt_g = ham.finegd.zeros(global_array=True)
                nt_sg = ham.finegd.zeros(tp.nspins, global_array=True)
                nt_sG = ham.gd.zeros(tp.nspins, global_array=True)

                vHt_g[:, :, :nn[0]] = b_vHt_g0 + bias_shift0
                vHt_g[:, :, -nn[1]:] = b_vHt_g1 + bias_shift1

                mnn = np.min(nn)
                extra_vHt_g[:, :, nn[0]-mnn:nn[0]] = bias_shift0 + \
                                 b_vHt_g0[:,:,-mnn:] - b_vHt_g11[:,:,-mnn:]
                if nn[1] != mnn:
                    extra_vHt_g[:, :, -nn[1]:-nn[1]+mnn] = bias_shift1 + \
                                 b_vHt_g1[:,:,:mnn] - b_vHt_g01[:,:,:mnn]
                else:
                    extra_vHt_g[:, :, -nn[1]:] = bias_shift1 + \
                                 b_vHt_g1[:,:,:mnn] - b_vHt_g01[:,:,:mnn]

                nt_sg[:, :, :, :nn[0]] = self.sides['-'].boundary_nt_sg
                nt_sg[:, :, :, -nn[1]:] = self.sides['+'].boundary_nt_sg

                nn /= 2
                nt_sG[:, :, :, :nn[0]] = self.sides['-'].boundary_nt_sG
                nt_sG[:, :, :, -nn[1]:] = self.sides['+'].boundary_nt_sG
            else:
                nt_sG = None
                nt_sg = None
                vHt_g = None
                extra_vHt_g = None

            loc_extra_vHt_g = ham.finegd.zeros()
            self.nt_sg = ham.finegd.zeros(tp.nspins)
            self.nt_sG = ham.gd.zeros(tp.nspins)

            ham.gd.distribute(nt_sG, self.nt_sG)
            ham.finegd.distribute(nt_sg, self.nt_sg)
            ham.finegd.distribute(vHt_g, ham.vHt_g)
            ham.finegd.distribute(extra_vHt_g, loc_extra_vHt_g)
            self.get_extra_density(tp, loc_extra_vHt_g)

    def combine_vHt_g(self, tp, vHt_g):
        nn = self.nn * 2
        extended_vHt_g = tp.extended_calc.hamiltonian.vHt_g
        tp.extended_calc.hamiltonian.vHt_g = self.capsule(tp, nn, vHt_g,
                                                               extended_vHt_g,
                                                               tp.finegd1,
                                                               tp.finegd)

    def combine_nt_sG(self, tp, nt_sG):
        nn = self.nn
        self.nt_sG = self.capsule(tp, nn, nt_sG, self.nt_sG, tp.gd1,
                                  tp.gd)
        return self.nt_sG

    def combine_dH_asp(self, tp, dH_asp):
        ham = tp.extended_calc.hamiltonian
        all_dH_asp = dH_asp[:]
        for i in range(self.lead_num):
            direction = self.directions[i]
            side = self.sides[direction]
            for dH_ap in side.dH_asp:
                all_dH_asp.append(dH_ap)
        ham.dH_asp = {}
        for a, D_sp in tp.extended_D_asp.items():
            ham.dH_asp[a] = np.zeros_like(D_sp)
        distribute_atomic_matrices(all_dH_asp, ham.dH_asp, ham.setups)

    def refresh_vt_sG(self, tp):
        nn = self.nn
        gd = tp.extended_calc.gd
        bias_shift0 = self.bias_index['-'] / Hartree
        bias_shift1 = self.bias_index['+'] / Hartree
        vt_sG = gd.collect(tp.extended_calc.hamiltonian.vt_sG)
        if gd.comm.rank == 0:
            vt_sG[:, :, :, :nn[0]] = self.sides['-'].boundary_vt_sG + \
                                                                   bias_shift0
            vt_sG[:, :, :, -nn[1]:] = self.sides['+'].boundary_vt_sG + \
                                                                   bias_shift1
        gd.distribute(vt_sG, tp.extended_calc.hamiltonian.vt_sG)
<|MERGE_RESOLUTION|>--- conflicted
+++ resolved
@@ -129,14 +129,6 @@
             self.directions = ['-', '+']
             for i in range(self.lead_num):
                 direction = self.directions[i]
-<<<<<<< HEAD
-                side = Side('LR', tp.atoms_l[i], direction,
-                            tp.gd.h_cv[2, 2])
-                self.sides[direction] = side
-                self.bias_index[direction] = tp.bias[i]
-                self.side_basis_index[direction] = tp.lead_index[i]
-                self.nn.append(side.N_c[2])
-=======
 		kpt_comm = tp.wfs.kpt_comm
 		gd_comm = tp.gd.comm
                 side = Side('LR', direction, kpt_comm, 
@@ -145,7 +137,6 @@
                 self.bias_index[direction] = tp.bias[i]
                 self.side_basis_index[direction] = tp.lead_index[i]
             self.nn = tp.bnc[:]
->>>>>>> b900b368
             self.nn = np.array(self.nn)
             self.operator = \
                         tp.extended_calc.hamiltonian.poisson.operators[0]
