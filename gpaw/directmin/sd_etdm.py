--- conflicted
+++ resolved
@@ -246,51 +246,6 @@
         return self.p_k
 
 
-<<<<<<< HEAD
-=======
-class QuickMin(SearchDirectionBase):
-
-    def __init__(self, dt=0.01, mass=0.01):
-        super().__init__()
-        self.dt = dt
-        self.mass = mass
-        self.name = 'quick-min'
-        self.type = 'equation-of-motion'
-
-    def __str__(self):
-
-        return 'QuickMin'
-
-    def todict(self):
-        return {'name': self.name,
-                'dt': self.dt,
-                'mass': self.mass}
-
-    def update_data(self, wfs, x_k1, g_k1, precond=None):
-
-        if precond is not None:
-            g_k1 = apply_prec(precond, g_k1, 1.0)
-
-        dt = self.dt
-        m = self.mass
-
-        if self.iters == 0:
-            self.v = multiply(g_k1, -dt / m)
-            p = multiply(self.v, dt)
-        else:
-            dot_gv = dot_all_k_and_b(g_k1, self.v, wfs)
-            dot_gg = dot_all_k_and_b(g_k1, g_k1, wfs)
-            if dot_gv > 0.0:
-                dot_gv = 0.0
-            gamma = (dt / m - dot_gv / dot_gg)
-            self.v = multiply(g_k1, -gamma)
-            p = multiply(self.v, dt)
-
-        self.iters += 1
-        return p
-
-
->>>>>>> 63dbd448
 class LBFGS(SearchDirectionBase):
 
     def __init__(self, memory=3):
@@ -722,7 +677,6 @@
     if mode is None:
         mode = wfs.mode
     dot_pr_x1x2 = 0.0
-<<<<<<< HEAD
     if mode == 'lcao':
         for k in x1.keys():
             dot_pr_x1x2 += np.dot(x1[k].conj(), x2[k]).real
@@ -731,16 +685,11 @@
         for k, kpt in enumerate(wfs.kpt_u):
             for i in range(dimensions[k]):
                 dot_prod = wfs.integrate(x1[k][i], x2[k][i], False)
-                dot_prod = wfs.gd.comm.sum(dot_prod)
+                dot_prod = wfs.gd.comm.sum_scalar(dot_prod)
                 dot_pr_x1x2 += dot_prod
-        dot_pr_x1x2 = wfs.kd.comm.sum(dot_pr_x1x2)
+        dot_pr_x1x2 = wfs.kd.comm.sum_scalar(dot_pr_x1x2)
         dot_pr_x1x2 = 2.0 * dot_pr_x1x2.real
 
-=======
-    for k in x1.keys():
-        dot_pr_x1x2 += np.dot(x1[k].conj(), x2[k]).real
-    dot_pr_x1x2 = wfs.kd.comm.sum_scalar(dot_pr_x1x2)
->>>>>>> 63dbd448
     return dot_pr_x1x2
 
 
