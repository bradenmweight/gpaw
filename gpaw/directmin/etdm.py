"""
A class for finding optimal
orbitals of the KS-DFT or PZ-SIC
functionals using exponential transformation
direct minimization

arXiv:2101.12597 [physics.comp-ph]
Comput. Phys. Commun. 267, 108047 (2021).
https://doi.org/10.1016/j.cpc.2021.108047
"""


import numpy as np
<<<<<<< HEAD
=======
import warnings
>>>>>>> 099b9cb5
from copy import deepcopy
from gpaw.directmin.tools import expm_ed, expm_ed_unit_inv
from gpaw.directmin.lcao.directmin_lcao import DirectMinLCAO
from scipy.linalg import expm
from gpaw.directmin import search_direction, line_search_algorithm
from gpaw.directmin.functional import get_functional
from gpaw import BadParallelization


class ETDM:

    """
    Exponential Transformation Direct Minimization (ETDM)
    """

    def __init__(self,
                 searchdir_algo='l-bfgs-p',
                 linesearch_algo='swc-awc',
                 partial_diagonalizer='Davidson',
                 update_ref_orbs_counter=20,
                 update_ref_orbs_canonical=False,
                 update_precond_counter=1000,
                 use_prec=True, matrix_exp='pade-approx',
                 representation='sparse',
                 functional='ks',
                 orthonormalization='gramschmidt',
                 randomizeorbitals=False,
                 checkgraderror=False,
                 localizationtype=None,
                 need_localization=True,
                 need_init_orbs=True,
<<<<<<< HEAD
                 constraints=None
=======
                 mom_the_canonical_representation=True
>>>>>>> 099b9cb5
                 ):
        """
        This class performs the exponential transformation
        direct minimization:
        E = E[C_ref e^{A}]
        C_ref are the reference orbitals
        A is a skew-Hermitian matrix
        We want to find A that optimizes the orbitals. The optimal orbitals
        are those corresponding to a minimum for the ground state or a saddle
        point for excited states.

        :param searchdir_algo: algorithm for calculating the search direction
        (e.g.LBFGS)
        :param linesearch_algo: line search (e.g. strong Wolfe conditions)
        :param update_ref_orbs_counter: When to update C_ref
        :param update_ref_orbs_canonical: update C_ref to canonical orbitals
        :param update_precond_counter: when to update the preconditioner
        :param use_prec: use preconditioner or not
        :param matrix_exp: algorithm for calculating the matrix exponential and
        gradient. Can be one of 'pade-approx', 'egdecomp', 'egdecomp-u-invar'
        (used with u-invar representation)
        :param representation: the way the elements of A are stored. Can be one
        of 'sparse', 'full', 'u-invar'
        :param functional: KS or PZ-SIC
        :param orthonormalization: orthonormalize the orbitals using
        Gram-Schmidt or Loewdin orthogonalization, or getting the orbitals as
        eigenstates of the Hamiltonian matrix. Can be one of 'gramschmidt',
        'loewdin', 'diag'
        :param randomizeorbitals: if True, add noise to the initial guess
        :param checkgraderror: check error in estimation of gradient
        :param localizationtype: Foster-Boys, Pipek-Mezey, Edm.-Rudenb.
        :param need_localization: use localized orbitals as initial guess
        :param need_init_orbs: if false, then use orbitals stored in kpt
        """

        assert representation in ['sparse', 'u-invar', 'full'], 'Value Error'
        assert matrix_exp in ['egdecomp', 'egdecomp-u-invar', 'pade-approx'], \
            'Value Error'
        if matrix_exp == 'egdecomp-u-invar':
            assert representation == 'u-invar', 'Use u-invar representation ' \
                                                'with egdecomp-u-invar'
        assert orthonormalization in ['gramschmidt', 'loewdin', 'diag'], \
            'Value Error'

        self.localizationtype = localizationtype
        self.eg_count = 0
        self.update_ref_orbs_counter = update_ref_orbs_counter
        self.update_ref_orbs_canonical = update_ref_orbs_canonical
        self.update_precond_counter = update_precond_counter
        self.use_prec = use_prec
        self.matrix_exp = matrix_exp
        self.iters = 0
        self.restart = False
        self.name = 'etdm'
        self.localizationtype = localizationtype
        self.need_localization = need_localization
        self.need_init_orbs = need_init_orbs
        self.randomizeorbitals = randomizeorbitals
        self.representation = representation
        self.orthonormalization = orthonormalization
<<<<<<< HEAD
        self.constraints = constraints

        self.searchdir_algo = search_direction(searchdir_algo)
        if self.searchdir_algo.name == 'l-bfgs-p' and not self.use_prec:
=======
        self.mom_the_canonical_representation \
            = mom_the_canonical_representation

        self.mmf = False
        self.searchdir_algo = search_direction(
            searchdir_algo, self, partial_diagonalizer)
        sd_name = self.searchdir_algo.name.replace('-', '').lower().split('_')
        if sd_name[0] == 'lbfgsp' and not self.use_prec:
>>>>>>> 099b9cb5
            raise ValueError('Use l-bfgs-p with use_prec=True')
        if len(sd_name) == 2:
            if sd_name[1] == 'mmf':
                self.searchdir_algo.name = sd_name[0]
                self.mmf = True
                self.g_vec_u_original = None
                self.pd = partial_diagonalizer

        self.line_search = line_search_algorithm(linesearch_algo,
                                                 self.evaluate_phi_and_der_phi,
                                                 self.searchdir_algo)
        self.func = get_functional(functional)

        self.checkgraderror = checkgraderror
        self._norm_commutator, self._norm_grad = 0., 0.
        self.error = 0

        # these are things we cannot initialize now
        self.dtype = None
        self.nkpts = None
        self.gd = None
        self.nbands = None

        # values: vectors of the elements of matrices, keys: kpt number
        self.a_vec_u = {}  # for the elements of the skew-Hermitian matrix A
        self.g_vec_u = {}  # for the elements of the gradient matrix G
        self.evecs = {}   # eigenvectors for i*a_vec_u
        self.evals = {}   # eigenvalues for i*a_vec_u
        self.ind_up = {}
        self.n_dim = {}
        self.alpha = 1.0  # step length
        self.phi_2i = [None, None]  # energy at last two iterations
        self.der_phi_2i = [None, None]  # energy gradient w.r.t. alpha
        self.hess = {}  # approximate Hessian

        # for mom
        self.initial_occupation_numbers = None

        # in this attribute we store the object specific to each mode
        self.dm_helper = None

        self.initialized = False

    def __repr__(self):

        sda_name = self.searchdir_algo.name.replace('-', '').lower()
        lsa_name = self.line_search.name.replace('-', '').lower()

        add = ''
        pd_add = ''
        if self.mmf:
            add = ' with minimum mode following'
            pardi = {'Davidson': 'Finite difference generalized Davidson '
                     'algorithm'}
            pd_add = '       ' \
                     'Partial diagonalizer: {}\n'.format(
                         pardi[self.pd['name']])

        sds = {'sd': 'Steepest Descent',
               'frcg': 'Fletcher-Reeves conj. grad. method',
               'quickmin': 'Molecular-dynamics based algorithm',
               'lbfgs': 'L-BFGS algorithm',
               'lbfgsp': 'L-BFGS algorithm with preconditioning',
               'lsr1p': 'Limited-memory SR1P algorithm'}

        lss = {'maxstep': 'step size equals one',
               'parabola': 'Parabolic line search',
               'swcawc': 'Inexact line search based on cubic interpolation,\n'
                          '                    strong and approximate Wolfe '
                          'conditions'}

        repr_string = 'Direct minimisation' + add + ' using exponential ' \
                      'transformation.\n'
        repr_string += '       ' \
                       'Search ' \
                       'direction: {}\n'.format(sds[sda_name] + add)
        repr_string += pd_add
        repr_string += '       ' \
                       'Line ' \
                       'search: {}\n'.format(lss[lsa_name])
        repr_string += '       ' \
                       'Preconditioning: {}\n'.format(self.use_prec)
        repr_string += '       ' \
                       'WARNING: do not use it for metals as ' \
                       'occupation numbers are\n' \
                       '                ' \
                       'not found variationally\n'

        return repr_string

    def initialize(self, gd, dtype, nbands, nkpts, nao, using_blacs,
                   bd_comm_size, kpt_u):

        assert nbands == nao, \
            'Please, use: nbands=\'nao\''
        if not bd_comm_size == 1:
            raise BadParallelization(
                'Band parallelization is not supported')
        if using_blacs:
            raise BadParallelization(
                'ScaLapack parallelization is not supported')

        self.gd = gd
        self.dtype = dtype
        self.nbands = nbands
        self.nkpts = nkpts

        for kpt in kpt_u:
            u = self.kpointval(kpt)
            # dimensionality of the problem.
            # this implementation rotates among all bands
            self.n_dim[u] = self.nbands

        self.initialized = True

        # need reference orbitals
        self.dm_helper = None

    def initialize_dm_helper(self, wfs, ham, dens):

        self.dm_helper = DirectMinLCAO(
            wfs, ham, self.nkpts,
            diagonalizer=None,
            orthonormalization=self.orthonormalization,
            need_init_orbs=self.need_init_orbs,
            constraints=self.constraints
        )
        self.need_init_orbs = self.dm_helper.need_init_orbs
        # mom
        wfs.calculate_occupation_numbers(dens.fixed)
        occ_name = getattr(wfs.occupations, "name", None)
        if occ_name == 'mom':
            self.initial_occupation_numbers = wfs.occupations.numbers.copy()
            self.initialize_mom(wfs, dens)

        for kpt in wfs.kpt_u:
            f_unique = np.unique(kpt.f_n)
            if len(f_unique) > 2 and self.representation == 'u-invar':
                warnings.warn("Use representation == 'sparse' when "
                              "there are unequally occupied orbitals "
                              "as the functional is not unitary invariant")

        # randomize orbitals?
        if self.randomizeorbitals:
            for kpt in wfs.kpt_u:
                self.randomize_orbitals_kpt(wfs, kpt)
            self.randomizeorbitals = False

        # initialize matrices
        self.set_variable_matrices(wfs.kpt_u)
        # if no empty state no need to optimize
        for k in self.ind_up:
            if not self.ind_up[k][0].size or not self.ind_up[k][1].size:
                self.n_dim[k] = 0
        # set reference orbitals
        self.dm_helper.set_reference_orbitals(wfs, self.n_dim)

    def set_variable_matrices(self, kpt_u):

        # Matrices are sparse and Skew-Hermitian.
        # They have this structure:
        #  A_BigMatrix =
        #
        # (  A_1          A_2 )
        # ( -A_2.T.conj() 0   )
        #
        # where 0 is a zero-matrix of size of (M-N) * (M-N)
        #
        # A_1 i skew-hermitian matrix of N * N,
        # N-number of occupied states
        # A_2 is matrix of size of (M-N) * N,
        # M - number of basis functions
        #
        # if the energy functional is unitary invariant
        # then A_1 = 0
        # (see Hutter J et. al, J. Chem. Phys. 101, 3862 (1994))
        #
        # We will keep A_1 as we would like to work with metals,
        # SIC, and molecules with different occupation numbers.
        # this corresponds to 'sparse' representation
        #
        # Thus, for the 'sparse' we need to store upper
        # triangular part of A_1, and matrix A_2, so in total
        # (M-N) * N + N * (N - 1)/2 = N * (M - (N + 1)/2) elements
        #
        # we will store these elements as a vector and
        # also will store indices of the A_BigMatrix
        # which correspond to these elements.
        #
        # 'u-invar' corresponds to the case when we want to
        # store only A_2, that is this representation is sparser

        for kpt in kpt_u:
            n_occ = get_n_occ(kpt)
            u = self.kpointval(kpt)
            # M - one dimension of the A_BigMatrix
            M = self.n_dim[u]
            if self.representation == 'u-invar':
                i1, i2 = [], []
                for i in range(n_occ):
                    for j in range(n_occ, M):
                        i1.append(i)
                        i2.append(j)
                self.ind_up[u] = (np.asarray(i1), np.asarray(i2))
            else:
                if self.representation == 'full' and self.dtype == complex:
                    # Take indices of all upper triangular and diagonal
                    # elements of A_BigMatrix
                    self.ind_up[u] = np.triu_indices(self.n_dim[u])
                else:
                    self.ind_up[u] = np.triu_indices(self.n_dim[u], 1)
                    if self.representation == 'sparse':
                        # Delete indices of elements that correspond
                        # to 0 matrix in A_BigMatrix
                        zero_ind = -((M - n_occ) * (M - n_occ - 1)) // 2
                        if zero_ind == 0:
                            zero_ind = None
                        self.ind_up[u] = (self.ind_up[u][0][:zero_ind].copy(),
                                          self.ind_up[u][1][:zero_ind].copy())

            shape_of_arr = len(self.ind_up[u][0])

            self.a_vec_u[u] = np.zeros(shape=shape_of_arr, dtype=self.dtype)
            self.g_vec_u[u] = np.zeros(shape=shape_of_arr, dtype=self.dtype)
            self.evecs[u] = None
            self.evals[u] = None

            if self.constraints:
                self.constraints[u] = convert_constraints(
                    self.constraints[u], self.n_dim[u],
                    len(kpt.f_n[kpt.f_n > 1e-10]), self.representation)

        self.iters = 1

    def iterate(self, ham, wfs, dens):
        """
        One iteration of direct optimization
        for occupied orbitals

        :param ham:
        :param wfs:
        :param dens:
        :return:
        """
        with wfs.timer('Direct Minimisation step'):
            self.update_ref_orbitals(wfs, ham, dens)

            a_vec_u = self.a_vec_u
            n_dim = self.n_dim
            alpha = self.alpha
            phi_2i = self.phi_2i
            der_phi_2i = self.der_phi_2i
            c_ref = self.dm_helper.reference_orbitals

            if self.iters == 1:
                phi_2i[0], g_vec_u = \
                    self.get_energy_and_gradients(a_vec_u, n_dim, ham, wfs,
                                                  dens, c_ref)
            else:
                g_vec_u = self.g_vec_u_original if self.mmf else self.g_vec_u

            make_pd = False
            if self.mmf:
                with wfs.timer('Partial Hessian diagonalization'):
                    self.searchdir_algo.update_eigenpairs(
                        g_vec_u, wfs, ham, dens)
                # The diagonal Hessian approximation must be
                make_pd = True

            with wfs.timer('Preconditioning:'):
                precond = self.get_preconditioning(
                    wfs, self.use_prec, make_pd=make_pd)

            with wfs.timer('Get Search Direction'):
                # calculate search direction according to chosen
                # optimization algorithm (e.g. L-BFGS)
                p_vec_u = self.searchdir_algo.update_data(wfs, a_vec_u,
                                                          g_vec_u, precond)

            # recalculate derivative with new search direction
            der_phi_2i[0] = 0.0
            for k in g_vec_u:
                der_phi_2i[0] += g_vec_u[k].conj() @ p_vec_u[k]
            der_phi_2i[0] = der_phi_2i[0].real
            der_phi_2i[0] = wfs.kd.comm.sum(der_phi_2i[0])

            alpha, phi_alpha, der_phi_alpha, g_vec_u = \
                self.line_search.step_length_update(a_vec_u, p_vec_u,
                                                    n_dim, ham, wfs, dens,
                                                    c_ref,
                                                    phi_0=phi_2i[0],
                                                    der_phi_0=der_phi_2i[0],
                                                    phi_old=phi_2i[1],
                                                    der_phi_old=der_phi_2i[1],
                                                    alpha_max=5.0,
                                                    alpha_old=alpha,
                                                    kpdescr=wfs.kd)

            if wfs.gd.comm.size > 1:
                with wfs.timer('Broadcast gradients'):
                    alpha_phi_der_phi = np.array([alpha, phi_2i[0],
                                                  der_phi_2i[0]])
                    wfs.gd.comm.broadcast(alpha_phi_der_phi, 0)
                    alpha = alpha_phi_der_phi[0]
                    phi_2i[0] = alpha_phi_der_phi[1]
                    der_phi_2i[0] = alpha_phi_der_phi[2]
                    for kpt in wfs.kpt_u:
                        k = self.kpointval(kpt)
                        wfs.gd.comm.broadcast(g_vec_u[k], 0)

            # calculate new matrices for optimal step length
            for k in a_vec_u:
                a_vec_u[k] += alpha * p_vec_u[k]
            self.alpha = alpha
            self.g_vec_u = g_vec_u
            self.iters += 1

            # and 'shift' phi, der_phi for the next iteration
            phi_2i[1], der_phi_2i[1] = phi_2i[0], der_phi_2i[0]
            phi_2i[0], der_phi_2i[0] = phi_alpha, der_phi_alpha,

    def get_energy_and_gradients(self, a_vec_u, n_dim, ham, wfs, dens, c_ref):

        """
        Energy E = E[C_ref exp(A)]. Gradients G_ij[C, A] = dE/dA_ij

        :param wfs:
        :param ham:
        :param dens:
        :param a_vec_u: A
        :param c_ref: C_ref
        :param n_dim:
        :return:
        """

        self.rotate_wavefunctions(wfs, a_vec_u, n_dim, c_ref)

        e_total = self.update_ks_energy(ham, wfs, dens)

        with wfs.timer('Calculate gradients'):
            g_vec_u = {}
            self.error = 0.0
            self.e_sic = 0.0  # this is odd energy
            for kpt in wfs.kpt_u:
                k = self.kpointval(kpt)
                if n_dim[k] == 0:
                    g_vec_u[k] = np.zeros_like(a_vec_u[k])
                    continue
                g_vec_u[k], error = self.dm_helper.calc_grad(
                    wfs, ham, kpt, self.func, self.evecs[k], self.evals[k],
                    self.matrix_exp, self.representation, self.ind_up[k],
                    self.constraints[k])

                self.error += error
            self.error = wfs.kd.comm.sum(self.error)
            self.e_sic = wfs.kd.comm.sum(self.e_sic)

        self.eg_count += 1

        if self.representation == 'full' and self.checkgraderror:
            self._norm_commutator = 0.0
            for kpt in wfs.kpt_u:
                u = self.kpointval(kpt)
                a_mat = vec2skewmat(a_vec_u[u], self.n_dim[u],
                                    self.ind_up[u], wfs.dtype)
                g_mat = vec2skewmat(g_vec_u[u], self.n_dim[u],
                                    self.ind_up[u], wfs.dtype)

                tmp = np.linalg.norm(g_mat @ a_mat - a_mat @ g_mat)
                if self._norm_commutator < tmp:
                    self._norm_commutator = tmp

                tmp = np.linalg.norm(g_mat)
                if self._norm_grad < tmp:
                    self._norm_grad = tmp

        return e_total + self.e_sic, g_vec_u

    def update_ks_energy(self, ham, wfs, dens):
        """
        Update Kohn-Sham energy
        It assumes the temperature is zero K.
        """

        dens.update(wfs)
        ham.update(dens, wfs, False)

        return ham.get_energy(0.0, wfs, False)

    def evaluate_phi_and_der_phi(self, a_vec_u, p_mat_u, n_dim, alpha,
                                 ham, wfs, dens, c_ref,
                                 phi=None, g_vec_u=None):
        """
        phi = f(x_k + alpha_k*p_k)
        der_phi = \\grad f(x_k + alpha_k*p_k) \\cdot p_k
        :return:  phi, der_phi # floats
        """
        if phi is None or g_vec_u is None:
            x_mat_u = {k: a_vec_u[k] + alpha * p_mat_u[k] for k in a_vec_u}
            phi, g_vec_u = self.get_energy_and_gradients(x_mat_u, n_dim,
                                                         ham, wfs, dens, c_ref)

            # If MMF is used save the original gradient and negate the parallel
            # projection onto the eigenvectors with negative eigenvalues
            if self.mmf:
                self.g_vec_u_original = deepcopy(g_vec_u)
                g_vec_u = self.searchdir_algo.negate_parallel_grad(g_vec_u)

        der_phi = 0.0
        for k in p_mat_u:
            der_phi += g_vec_u[k].conj() @ p_mat_u[k]

        der_phi = der_phi.real
        der_phi = wfs.kd.comm.sum(der_phi)

        return phi, der_phi, g_vec_u

    def update_ref_orbitals(self, wfs, ham, dens):
        """
        Update reference orbitals

        :param wfs:
        :param ham:
        :param dens:
        :return:
        """

        if self.representation == 'full':
            badgrad = self._norm_commutator > self._norm_grad / 3. and \
                self.checkgraderror
        else:
            badgrad = False
        counter = self.update_ref_orbs_counter
        if (self.iters % counter == 0 and self.iters > 1) or \
                (self.restart and self.iters > 1) or badgrad:
            self.iters = 1
            if self.update_ref_orbs_canonical or self.restart:
                self.get_canonical_representation(ham, wfs, dens)
            else:
                self.dm_helper.set_reference_orbitals(wfs, self.n_dim)
                for kpt in wfs.kpt_u:
                    u = self.kpointval(kpt)
                    self.a_vec_u[u] = np.zeros_like(self.a_vec_u[u])

            # Erase memory of search direction algorithm
            self.searchdir_algo.reset()

    def get_preconditioning(self, wfs, use_prec, make_pd=False):

        if not use_prec:
            return None

        if self.searchdir_algo.name == 'lbfgsp':
            beta0 = self.searchdir_algo.beta_0
            gamma = 0.25
        else:
            beta0 = 1.0
            gamma = 0.0

        counter = self.update_precond_counter
        precond = {}
        for kpt in wfs.kpt_u:
            k = self.kpointval(kpt)
            w = kpt.weight / (3.0 - wfs.nspins)
            if self.iters % counter == 0 or self.iters == 1:
                self.hess[k] = self.get_hessian(kpt)
                if make_pd:
                    if self.dtype == float:
                        self.hess[k] = np.abs(self.hess[k])
                    else:
                        self.hess[k] = np.abs(self.hess[k].real) \
                            + 1.0j * np.abs(self.hess[k].imag)
            hess = self.hess[k]
            precond[k] = np.zeros_like(hess)
            correction = w * gamma * beta0 ** (-1)
            if self.searchdir_algo.name != 'lbfgsp':
                correction = np.zeros_like(hess)
                zeros = abs(hess) < 1.0e-4
                correction[zeros] = 1.0
            precond[k] += 1. / ((1 - gamma) * hess.real + correction)
            if self.dtype == complex:
                precond[k] += 1.j / ((1 - gamma) * hess.imag + correction)

        return precond

    def get_hessian(self, kpt):
        """
        Calculate the following diagonal approximation to the Hessian:
        h_{lm, lm} = -2.0 * (eps_n[l] - eps_n[m]) * (f[l] - f[m])
        """

        f_n = kpt.f_n
        eps_n = kpt.eps_n
        u = self.kpointval(kpt)
        il1 = list(self.ind_up[u])

        hess = np.zeros(len(il1[0]), dtype=self.dtype)
        x = 0
        for n, m in zip(*il1):
            df = f_n[n] - f_n[m]
            hess[x] = -2.0 * (eps_n[n] - eps_n[m]) * df
            if abs(hess[x]) < 1.0e-10:
                hess[x] = 0.0
            if self.dtype == complex:
                hess[x] += 1.0j * hess[x]
            x += 1

        return hess

    def get_canonical_representation(self, ham, wfs, dens,
                                     sort_eigenvalues=False):
        """
        Choose canonical orbitals as the orbitals that diagonalize the
        Lagrange matrix. It is probably necessary to do a subspace rotation
        with equally occupied orbitals as the total energy is unitary invariant
        within equally occupied subspaces.
        """

        with wfs.timer('Get canonical representation'):
            for kpt in wfs.kpt_u:
                self.dm_helper.update_to_canonical_orbitals(
                    wfs, ham, kpt, self.update_ref_orbs_canonical,
                    self.restart)

            if self.mom_the_canonical_representation:
                self._e_entropy = wfs.calculate_occupation_numbers(dens.fixed)
            occ_name = getattr(wfs.occupations, "name", None)
            if occ_name == 'mom':
                if not sort_eigenvalues:
                    self.sort_orbitals_mom(wfs)
                else:
                    self.sort_orbitals(ham, wfs, use_eps=True)
                    not_update = not wfs.occupations.update_numbers
                    fixed_occ = wfs.occupations.use_fixed_occupations
                    if not_update or fixed_occ:
                        wfs.occupations.numbers = \
                            self.initial_occupation_numbers

            self.dm_helper.set_reference_orbitals(wfs, self.n_dim)
            for kpt in wfs.kpt_u:
                u = self.kpointval(kpt)
                self.a_vec_u[u] = np.zeros_like(self.a_vec_u[u])

    def reset(self):

        self.dm_helper = None
        self.error = np.inf
        self.initialized = False
        self.searchdir_algo.reset()

    def sort_orbitals(self, ham, wfs, use_eps=False):
        """
        Sort orbitals according to the eigenvalues or
        the diagonal elements of the Hamiltonian matrix
        """

        with wfs.timer('Sort WFS'):
            for kpt in wfs.kpt_u:
                if use_eps:
                    orbital_energies = kpt.eps_n
                else:
                    orbital_energies = self.dm_helper.orbital_energies(
                        wfs, ham, kpt)
                ind = np.argsort(orbital_energies)
                # check if it is necessary to sort
                x = np.max(abs(ind - np.arange(len(ind))))

                if x > 0:
                    # now sort wfs according to orbital energies
                    self.dm_helper.sort_orbitals(wfs, kpt, ind)
                    kpt.f_n[np.arange(len(ind))] = kpt.f_n[ind]
                    kpt.eps_n[np.arange(len(ind))] = orbital_energies[ind]
                    occ_name = getattr(wfs.occupations, "name", None)
                    if occ_name == 'mom':
                        # OccupationsMOM.numbers needs to be updated after
                        # sorting
                        self.update_mom_numbers(wfs, kpt)

    def sort_orbitals_mom(self, wfs):
        """
        Sort orbitals according to the occupation
        numbers so that there are no holes in the
        distribution of occupation numbers
        :return:
        """
        changedocc = False
        for kpt in wfs.kpt_u:
            occupied = kpt.f_n > 1.0e-10
            n_occ = len(kpt.f_n[occupied])
            if n_occ == 0.0:
                continue
            if np.min(kpt.f_n[:n_occ]) == 0:
                ind_occ = np.argwhere(occupied)
                ind_unocc = np.argwhere(~occupied)
                ind = np.vstack((ind_occ, ind_unocc))
                ind = np.squeeze(ind)
                self.dm_helper.sort_orbitals(wfs, kpt, ind)
                kpt.f_n = kpt.f_n[ind]
                kpt.eps_n = kpt.eps_n[ind]

                # OccupationsMOM.numbers needs to be updated after sorting
                self.update_mom_numbers(wfs, kpt)

                changedocc = True

        return changedocc

    def todict(self):

<<<<<<< HEAD
        return {'name': self.name,
                'searchdir_algo': self.searchdir_algo.todict(),
                'linesearch_algo': self.line_search.todict(),
                'localizationtype': self.localizationtype,
                'update_ref_orbs_counter': self.update_ref_orbs_counter,
                'update_precond_counter': self.update_precond_counter,
                'use_prec': self.use_prec,
                'matrix_exp': self.matrix_exp,
                'representation': self.representation,
                'functional': self.func.todict(),
                'orthonormalization': self.orthonormalization,
                'constraints': self.constraints
                }
=======
        ret = {'name': self.name,
               'searchdir_algo': self.searchdir_algo.todict(),
               'linesearch_algo': self.line_search.todict(),
               'localizationtype': self.localizationtype,
               'update_ref_orbs_counter': self.update_ref_orbs_counter,
               'update_precond_counter': self.update_precond_counter,
               'use_prec': self.use_prec,
               'matrix_exp': self.matrix_exp,
               'representation': self.representation,
               'functional': self.func.todict(),
               'orthonormalization': self.orthonormalization
               }
        if self.mmf:
            ret['partial_diagonalizer'] = \
                self.searchdir_algo.partial_diagonalizer.todict()
        return ret
>>>>>>> 099b9cb5

    def rotate_wavefunctions(self, wfs, a_vec_u, n_dim, c_ref):

        """
        Apply unitary transformation U = exp(A) to
        the orbitals c_ref

        :param wfs:
        :param a_vec_u:
        :param n_dim:
        :param c_ref:
        :return:
        """

        with wfs.timer('Unitary rotation'):
            for kpt in wfs.kpt_u:
                k = self.kpointval(kpt)
                if n_dim[k] == 0:
                    continue

                u_nn = self.get_exponential_matrix_kpt(wfs, kpt,
                                                       a_vec_u,
                                                       n_dim)

                self.dm_helper.appy_transformation_kpt(
                    wfs, u_nn.T, kpt, c_ref[k], False, False)

                with wfs.timer('Calculate projections'):
                    self.dm_helper.update_projections(wfs, kpt)

    def get_exponential_matrix_kpt(self, wfs, kpt, a_vec_u, n_dim):
        """
        Get unitary matrix U as the exponential of a skew-Hermitian
        matrix A (U = exp(A))
        """

        k = self.kpointval(kpt)

        if self.gd.comm.rank == 0:
            if self.matrix_exp == 'egdecomp-u-invar' and \
                    self.representation == 'u-invar':
                n_occ = get_n_occ(kpt)
                n_v = n_dim[k] - n_occ
                a_mat = a_vec_u[k].reshape(n_occ, n_v)
            else:
                a_mat = vec2skewmat(a_vec_u[k], n_dim[k],
                                    self.ind_up[k], self.dtype)

            if self.matrix_exp == 'pade-approx':
                # this function takes a lot of memory
                # for large matrices... what can we do?
                with wfs.timer('Pade Approximants'):
                    u_nn = np.ascontiguousarray(expm(a_mat))
            elif self.matrix_exp == 'egdecomp':
                # this method is based on diagonalization
                with wfs.timer('Eigendecomposition'):
                    u_nn, evecs, evals = expm_ed(a_mat, evalevec=True)
            elif self.matrix_exp == 'egdecomp-u-invar':
                with wfs.timer('Eigendecomposition'):
                    u_nn = expm_ed_unit_inv(a_mat, oo_vo_blockonly=False)

        with wfs.timer('Broadcast u_nn'):
            if self.gd.comm.rank != 0:
                u_nn = np.zeros(shape=(n_dim[k], n_dim[k]),
                                dtype=wfs.dtype)
            self.gd.comm.broadcast(u_nn, 0)

        if self.matrix_exp == 'egdecomp':
            with wfs.timer('Broadcast evecs and evals'):
                if self.gd.comm.rank != 0:
                    evecs = np.zeros(shape=(n_dim[k], n_dim[k]),
                                     dtype=complex)
                    evals = np.zeros(shape=n_dim[k],
                                     dtype=float)
                self.gd.comm.broadcast(evecs, 0)
                self.gd.comm.broadcast(evals, 0)
                self.evecs[k], self.evals[k] = evecs, evals

        return u_nn

    def check_assertions(self, wfs, dens):

        assert dens.mixer.driver.basemixerclass.name == 'no-mixing', \
            'Please, use: mixer={\'backend\': \'no-mixing\'}'
        if wfs.occupations.name != 'mom':
            errormsg = \
                'Please, use occupations={\'name\': \'fixed-uniform\'}'
            assert wfs.occupations.name == 'fixed-uniform', errormsg

    def initialize_mom(self, wfs, dens):
        # Reinitialize the MOM reference orbitals
        # after orthogonalization/localization
        wfs.occupations.initialize_reference_orbitals()
        wfs.calculate_occupation_numbers(dens.fixed)
        self.sort_orbitals_mom(wfs)

    def check_mom(self, wfs, dens):
        occ_name = getattr(wfs.occupations, "name", None)
        if occ_name == 'mom':
            self._e_entropy = wfs.calculate_occupation_numbers(dens.fixed)
            self.restart = self.sort_orbitals_mom(wfs)

    def update_mom_numbers(self, wfs, kpt):
        if wfs.collinear and wfs.nspins == 1:
            degeneracy = 2
        else:
            degeneracy = 1
        wfs.occupations.numbers[kpt.s] = \
            kpt.f_n / (kpt.weightk * degeneracy)

    def randomize_orbitals_kpt(self, wfs, kpt):
        """
        Add random noise to orbitals but keep them orthonormal
        """
        nst = self.nbands
        wt = kpt.weight * 0.01
        arand = wt * random_a((nst, nst), wfs.dtype)
        arand = arand - arand.T.conj()
        wfs.gd.comm.broadcast(arand, 0)
        self.dm_helper.appy_transformation_kpt(wfs, expm(arand), kpt)

    def kpointval(self, kpt):
        return self.nkpts * kpt.s + kpt.q

    @property
    def error(self):
        return self._error

    @error.setter
    def error(self, e):
        self._error = e


def get_n_occ(kpt):
    """
    Get number of occupied orbitals
    """
    return len(kpt.f_n) - np.searchsorted(kpt.f_n[::-1], 1e-10)


def random_a(shape, dtype):

    a = np.random.random_sample(shape)
    if dtype == complex:
        a = a.astype(complex)
        a += 1.0j * np.random.random_sample(shape)

    return a


def vec2skewmat(a_vec, dim, ind_up, dtype):

    a_mat = np.zeros(shape=(dim, dim), dtype=dtype)
    a_mat[ind_up] = a_vec
    a_mat -= a_mat.T.conj()
    np.fill_diagonal(a_mat, a_mat.diagonal() * 0.5)
    return a_mat


def convert_constraints(constraints, n_dim, n_occ, representation):
    new = constraints.copy()
    for con in constraints:
        assert type(con) == list or type(con) == int, 'Check constraints.'
        if type(con) == list:
            assert len(con) < 3, 'Check constraints.'
            if len(con) == 1:
                con = con[0]
            else:
                if representation != 'full' and con[1] < con[0]:
                    temp = deepcopy(con[0])
                    con[0] = deepcopy(con[1])
                    con[1] = temp
                check_indices(
                    con[0], con[1], n_dim, n_occ, representation)
                continue
        if type(con) == int:
            new += find_all_pairs(con, n_dim, n_occ, representation)

    done = False
    while not done:
        done = True
        for i in range(len(new)):
            if len(new[i]) < 2:
                del new[i]
                done = False
                break
    return new


def check_indices(ind1, ind2, n_dim, n_occ, representation):
    assert ind1 != ind2, 'Check constraints.'
    if representation == 'full':
        assert ind1 < n_dim and ind2 < n_dim, 'Check constraints.'
    elif representation == 'sparse':
        assert ind1 < n_occ and ind2 < n_dim, 'Check constraints.'
    elif representation == 'u-invar':
        assert ind1 < n_occ and ind2 >= n_occ and ind2 < n_dim, \
            'Check constraints.'


def find_all_pairs(ind, n_dim, n_occ, representation):
    pairs = []
    if representation == 'u-invar':
        if ind < n_occ:
            for i in range(n_occ, n_dim):
                pairs.append([ind, i])
        else:
            for i in range(n_occ):
                pairs.append([i, ind])
    else:
        if (ind < n_occ and representation == 'sparse') \
            or representation == 'full':
            for i in range(n_dim):
                if i == ind:
                    continue
                pairs.append([i, ind] if i < ind else [ind, i])
                if representation == 'full':
                    pairs.append([ind, i] if i < ind else [i, ind])
        else:
            for i in range(n_occ):
                pairs.append([i, ind])
    return pairs<|MERGE_RESOLUTION|>--- conflicted
+++ resolved
@@ -11,11 +11,8 @@
 
 
 import numpy as np
-<<<<<<< HEAD
-=======
+from copy import deepcopy
 import warnings
->>>>>>> 099b9cb5
-from copy import deepcopy
 from gpaw.directmin.tools import expm_ed, expm_ed_unit_inv
 from gpaw.directmin.lcao.directmin_lcao import DirectMinLCAO
 from scipy.linalg import expm
@@ -46,11 +43,8 @@
                  localizationtype=None,
                  need_localization=True,
                  need_init_orbs=True,
-<<<<<<< HEAD
-                 constraints=None
-=======
+                 constraints=None,
                  mom_the_canonical_representation=True
->>>>>>> 099b9cb5
                  ):
         """
         This class performs the exponential transformation
@@ -111,21 +105,15 @@
         self.randomizeorbitals = randomizeorbitals
         self.representation = representation
         self.orthonormalization = orthonormalization
-<<<<<<< HEAD
-        self.constraints = constraints
-
-        self.searchdir_algo = search_direction(searchdir_algo)
-        if self.searchdir_algo.name == 'l-bfgs-p' and not self.use_prec:
-=======
         self.mom_the_canonical_representation \
             = mom_the_canonical_representation
+        self.constraints = constraints
 
         self.mmf = False
         self.searchdir_algo = search_direction(
             searchdir_algo, self, partial_diagonalizer)
         sd_name = self.searchdir_algo.name.replace('-', '').lower().split('_')
         if sd_name[0] == 'lbfgsp' and not self.use_prec:
->>>>>>> 099b9cb5
             raise ValueError('Use l-bfgs-p with use_prec=True')
         if len(sd_name) == 2:
             if sd_name[1] == 'mmf':
@@ -735,8 +723,7 @@
 
     def todict(self):
 
-<<<<<<< HEAD
-        return {'name': self.name,
+        ret = {'name': self.name,
                 'searchdir_algo': self.searchdir_algo.todict(),
                 'linesearch_algo': self.line_search.todict(),
                 'localizationtype': self.localizationtype,
@@ -749,24 +736,10 @@
                 'orthonormalization': self.orthonormalization,
                 'constraints': self.constraints
                 }
-=======
-        ret = {'name': self.name,
-               'searchdir_algo': self.searchdir_algo.todict(),
-               'linesearch_algo': self.line_search.todict(),
-               'localizationtype': self.localizationtype,
-               'update_ref_orbs_counter': self.update_ref_orbs_counter,
-               'update_precond_counter': self.update_precond_counter,
-               'use_prec': self.use_prec,
-               'matrix_exp': self.matrix_exp,
-               'representation': self.representation,
-               'functional': self.func.todict(),
-               'orthonormalization': self.orthonormalization
-               }
         if self.mmf:
             ret['partial_diagonalizer'] = \
                 self.searchdir_algo.partial_diagonalizer.todict()
         return ret
->>>>>>> 099b9cb5
 
     def rotate_wavefunctions(self, wfs, a_vec_u, n_dim, c_ref):
 
