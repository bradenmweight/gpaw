"""
A class for finding optimal
orbitals of the KS-DFT or PZ-SIC
functionals using exponential transformation
direct minimization

arXiv:2101.12597 [physics.comp-ph]
Comput. Phys. Commun. 267, 108047 (2021).
https://doi.org/10.1016/j.cpc.2021.108047
"""

import numpy as np
from copy import deepcopy
import warnings
from gpaw.directmin.tools import expm_ed, expm_ed_unit_inv
from gpaw.directmin.lcao.directmin_lcao import DirectMinLCAO
from scipy.linalg import expm
from gpaw.directmin import search_direction, line_search_algorithm
from gpaw.directmin.functional import get_functional
from gpaw import BadParallelization
import warnings
from gpaw.mpi import rank, MASTER


class ETDM:

    """
    Exponential Transformation Direct Minimization (ETDM)
    """

    def __init__(self,
                 searchdir_algo='l-bfgs-p',
                 linesearch_algo='swc-awc',
                 partial_diagonalizer='Davidson',
                 update_ref_orbs_counter=20,
                 update_ref_orbs_canonical=False,
                 update_precond_counter=1000,
                 use_prec=True, matrix_exp='pade-approx',
                 representation='sparse',
                 functional='ks',
                 orthonormalization='gramschmidt',
                 randomizeorbitals=False,
                 checkgraderror=False,
                 localizationtype=None,
                 need_localization=True,
                 need_init_orbs=True,
                 constraints=None,
                 mom_the_canonical_representation=True
                 ):
        """
        This class performs the exponential transformation
        direct minimization:
        E = E[C_ref e^{A}]
        C_ref are the reference orbitals
        A is a skew-Hermitian matrix
        We want to find A that optimizes the orbitals. The optimal orbitals
        are those corresponding to a minimum for the ground state or a saddle
        point for excited states.

        :param searchdir_algo: algorithm for calculating the search direction
        (e.g.LBFGS)
        :param linesearch_algo: line search (e.g. strong Wolfe conditions)
        :param update_ref_orbs_counter: When to update C_ref
        :param update_ref_orbs_canonical: update C_ref to canonical orbitals
        :param update_precond_counter: when to update the preconditioner
        :param use_prec: use preconditioner or not
        :param matrix_exp: algorithm for calculating the matrix exponential and
        gradient. Can be one of 'pade-approx', 'egdecomp', 'egdecomp-u-invar'
        (used with u-invar representation)
        :param representation: the way the elements of A are stored. Can be one
        of 'sparse', 'full', 'u-invar'
        :param functional: KS or PZ-SIC
        :param orthonormalization: orthonormalize the orbitals using
        Gram-Schmidt or Loewdin orthogonalization, or getting the orbitals as
        eigenstates of the Hamiltonian matrix. Can be one of 'gramschmidt',
        'loewdin', 'diag'
        :param randomizeorbitals: if True, add noise to the initial guess
        :param checkgraderror: check error in estimation of gradient
        :param localizationtype: Foster-Boys, Pipek-Mezey, Edm.-Rudenb.
        :param need_localization: use localized orbitals as initial guess
        :param need_init_orbs: if false, then use orbitals stored in kpt
        """

        assert representation in ['sparse', 'u-invar', 'full'], 'Value Error'
        assert matrix_exp in ['egdecomp', 'egdecomp-u-invar', 'pade-approx'], \
            'Value Error'
        if matrix_exp == 'egdecomp-u-invar':
            assert representation == 'u-invar', 'Use u-invar representation ' \
                                                'with egdecomp-u-invar'
        assert orthonormalization in ['gramschmidt', 'loewdin', 'diag'], \
            'Value Error'

        self.localizationtype = localizationtype
        self.eg_count = 0
        self.update_ref_orbs_counter = update_ref_orbs_counter
        self.update_ref_orbs_canonical = update_ref_orbs_canonical
        self.update_precond_counter = update_precond_counter
        self.use_prec = use_prec
        self.matrix_exp = matrix_exp
        self.iters = 0
        self.restart = False
        self.name = 'etdm'
        self.localizationtype = localizationtype
        self.need_localization = need_localization
        self.need_init_orbs = need_init_orbs
        self.randomizeorbitals = randomizeorbitals
        self.representation = representation
        self.orthonormalization = orthonormalization
        self.mom_the_canonical_representation \
            = mom_the_canonical_representation
        self.constraints = constraints

        self.mmf = False
        self.searchdir_algo = search_direction(
            searchdir_algo, self, partial_diagonalizer)
        sd_name = self.searchdir_algo.name.replace('-', '').lower().split('_')
        if sd_name[0] == 'lbfgsp' and not self.use_prec:
            raise ValueError('Use l-bfgs-p with use_prec=True')
        if len(sd_name) == 2:
            if sd_name[1] == 'mmf':
                self.searchdir_algo.name = sd_name[0]
                self.mmf = True
                self.g_vec_u_original = None
                self.pd = partial_diagonalizer

        self.line_search = line_search_algorithm(linesearch_algo,
                                                 self.evaluate_phi_and_der_phi,
                                                 self.searchdir_algo)
        self.func = get_functional(functional)

        self.checkgraderror = checkgraderror
        self._norm_commutator, self._norm_grad = 0., 0.
        self.error = 0

        # these are things we cannot initialize now
        self.dtype = None
        self.nkpts = None
        self.gd = None
        self.nbands = None

        # values: vectors of the elements of matrices, keys: kpt number
        self.a_vec_u = {}  # for the elements of the skew-Hermitian matrix A
        self.g_vec_u = {}  # for the elements of the gradient matrix G
        self.evecs = {}   # eigenvectors for i*a_vec_u
        self.evals = {}   # eigenvalues for i*a_vec_u
        self.ind_up = {}
        self.n_dim = {}
        self.alpha = 1.0  # step length
        self.phi_2i = [None, None]  # energy at last two iterations
        self.der_phi_2i = [None, None]  # energy gradient w.r.t. alpha
        self.hess = {}  # approximate Hessian

        # for mom
        self.initial_occupation_numbers = None

        # in this attribute we store the object specific to each mode
        self.dm_helper = None

        self.initialized = False

    def __repr__(self):

        sda_name = self.searchdir_algo.name.replace('-', '').lower()
        lsa_name = self.line_search.name.replace('-', '').lower()

        add = ''
        pd_add = ''
        if self.mmf:
            add = ' with minimum mode following'
            pardi = {'Davidson': 'Finite difference generalized Davidson '
                     'algorithm'}
            pd_add = '       ' \
                     'Partial diagonalizer: {}\n'.format(
                         pardi[self.pd['name']])

        sds = {'sd': 'Steepest Descent',
               'frcg': 'Fletcher-Reeves conj. grad. method',
               'quickmin': 'Molecular-dynamics based algorithm',
               'lbfgs': 'L-BFGS algorithm',
               'lbfgsp': 'L-BFGS algorithm with preconditioning',
               'lsr1p': 'Limited-memory SR1P algorithm'}

        lss = {'maxstep': 'step size equals one',
               'parabola': 'Parabolic line search',
               'swcawc': 'Inexact line search based on cubic interpolation,\n'
                          '                    strong and approximate Wolfe '
                          'conditions'}

        repr_string = 'Direct minimisation' + add + ' using exponential ' \
                      'transformation.\n'
        repr_string += '       ' \
                       'Search ' \
                       'direction: {}\n'.format(sds[sda_name] + add)
        repr_string += pd_add
        repr_string += '       ' \
                       'Line ' \
                       'search: {}\n'.format(lss[lsa_name])
        repr_string += '       ' \
                       'Preconditioning: {}\n'.format(self.use_prec)
        repr_string += '       ' \
                       'WARNING: do not use it for metals as ' \
                       'occupation numbers are\n' \
                       '                ' \
                       'not found variationally\n'

        return repr_string

    def initialize(self, gd, dtype, nbands, nkpts, nao, using_blacs,
                   bd_comm_size, kpt_u):

        assert nbands == nao, \
            'Please, use: nbands=\'nao\''
        if not bd_comm_size == 1:
            raise BadParallelization(
                'Band parallelization is not supported')
        if using_blacs:
            raise BadParallelization(
                'ScaLapack parallelization is not supported')

        self.gd = gd
        self.dtype = dtype
        self.nbands = nbands
        self.nkpts = nkpts

        for kpt in kpt_u:
            u = self.kpointval(kpt)
            # dimensionality of the problem.
            # this implementation rotates among all bands
            self.n_dim[u] = self.nbands

        self.initialized = True

        # need reference orbitals
        self.dm_helper = None

    def initialize_dm_helper(self, wfs, ham, dens):

        self.dm_helper = DirectMinLCAO(
            wfs, ham, self.nkpts,
            diagonalizer=None,
            orthonormalization=self.orthonormalization,
            need_init_orbs=self.need_init_orbs
        )
        self.need_init_orbs = self.dm_helper.need_init_orbs
        # mom
        wfs.calculate_occupation_numbers(dens.fixed)
        check_not_aufbau_but_diag(wfs, self.dm_helper.was_diag)
        occ_name = getattr(wfs.occupations, "name", None)
        if occ_name == 'mom':
            self.initial_occupation_numbers = wfs.occupations.numbers.copy()
            self.initialize_mom(wfs, dens)

        for kpt in wfs.kpt_u:
            f_unique = np.unique(kpt.f_n)
            if len(f_unique) > 2 and self.representation == 'u-invar':
                warnings.warn("Use representation == 'sparse' when "
                              "there are unequally occupied orbitals "
                              "as the functional is not unitary invariant")

        # randomize orbitals?
        if self.randomizeorbitals:
            for kpt in wfs.kpt_u:
                self.randomize_orbitals_kpt(wfs, kpt)
            self.randomizeorbitals = False

        # initialize matrices
        self.set_variable_matrices(wfs.kpt_u)
        # if no empty state no need to optimize
        for k in self.ind_up:
            if not self.ind_up[k][0].size or not self.ind_up[k][1].size:
                self.n_dim[k] = 0
        # set reference orbitals
        self.dm_helper.set_reference_orbitals(wfs, self.n_dim)

    def set_variable_matrices(self, kpt_u):

        # Matrices are sparse and Skew-Hermitian.
        # They have this structure:
        #  A_BigMatrix =
        #
        # (  A_1          A_2 )
        # ( -A_2.T.conj() 0   )
        #
        # where 0 is a zero-matrix of size of (M-N) * (M-N)
        #
        # A_1 i skew-hermitian matrix of N * N,
        # N-number of occupied states
        # A_2 is matrix of size of (M-N) * N,
        # M - number of basis functions
        #
        # if the energy functional is unitary invariant
        # then A_1 = 0
        # (see Hutter J et. al, J. Chem. Phys. 101, 3862 (1994))
        #
        # We will keep A_1 as we would like to work with metals,
        # SIC, and molecules with different occupation numbers.
        # this corresponds to 'sparse' representation
        #
        # Thus, for the 'sparse' we need to store upper
        # triangular part of A_1, and matrix A_2, so in total
        # (M-N) * N + N * (N - 1)/2 = N * (M - (N + 1)/2) elements
        #
        # we will store these elements as a vector and
        # also will store indices of the A_BigMatrix
        # which correspond to these elements.
        #
        # 'u-invar' corresponds to the case when we want to
        # store only A_2, that is this representation is sparser

        for kpt in kpt_u:
            n_occ = get_n_occ(kpt)
            u = self.kpointval(kpt)
            # M - one dimension of the A_BigMatrix
            M = self.n_dim[u]
            if self.representation == 'u-invar':
                i1, i2 = [], []
                for i in range(n_occ):
                    for j in range(n_occ, M):
                        i1.append(i)
                        i2.append(j)
                self.ind_up[u] = (np.asarray(i1), np.asarray(i2))
            else:
                if self.representation == 'full' and self.dtype == complex:
                    # Take indices of all upper triangular and diagonal
                    # elements of A_BigMatrix
                    self.ind_up[u] = np.triu_indices(self.n_dim[u])
                else:
                    self.ind_up[u] = np.triu_indices(self.n_dim[u], 1)
                    if self.representation == 'sparse':
                        # Delete indices of elements that correspond
                        # to 0 matrix in A_BigMatrix
                        zero_ind = -((M - n_occ) * (M - n_occ - 1)) // 2
                        if zero_ind == 0:
                            zero_ind = None
                        self.ind_up[u] = (self.ind_up[u][0][:zero_ind].copy(),
                                          self.ind_up[u][1][:zero_ind].copy())

            shape_of_arr = len(self.ind_up[u][0])

            self.a_vec_u[u] = np.zeros(shape=shape_of_arr, dtype=self.dtype)
            self.g_vec_u[u] = np.zeros(shape=shape_of_arr, dtype=self.dtype)
            self.evecs[u] = None
            self.evals[u] = None

            if self.constraints:
                self.constraints[u] = convert_constraints(
                    self.constraints[u], self.n_dim[u],
                    len(kpt.f_n[kpt.f_n > 1e-10]), self.representation)

        if self.constraints is None:
            self.constraints = [[] for _ in range(len(kpt_u))]

        self.iters = 1

    def iterate(self, ham, wfs, dens):
        """
        One iteration of direct optimization
        for occupied orbitals

        :param ham:
        :param wfs:
        :param dens:
        :return:
        """
        with wfs.timer('Direct Minimisation step'):
            self.update_ref_orbitals(wfs, ham, dens)

            a_vec_u = self.a_vec_u
            n_dim = self.n_dim
            alpha = self.alpha
            phi_2i = self.phi_2i
            der_phi_2i = self.der_phi_2i
            c_ref = self.dm_helper.reference_orbitals

            if self.iters == 1:
                phi_2i[0], g_vec_u = \
                    self.get_energy_and_gradients(a_vec_u, n_dim, ham, wfs,
                                                  dens, c_ref)
            else:
                g_vec_u = self.g_vec_u_original if self.mmf else self.g_vec_u

            make_pd = False
            if self.mmf:
                with wfs.timer('Partial Hessian diagonalization'):
                    self.searchdir_algo.update_eigenpairs(
                        g_vec_u, wfs, ham, dens)
                # The diagonal Hessian approximation must be
                make_pd = True

            with wfs.timer('Preconditioning:'):
                precond = self.get_preconditioning(
                    wfs, self.use_prec, make_pd=make_pd)

            with wfs.timer('Get Search Direction'):
                # calculate search direction according to chosen
                # optimization algorithm (e.g. L-BFGS)
                p_vec_u = self.searchdir_algo.update_data(wfs, a_vec_u,
                                                          g_vec_u, precond)

            # recalculate derivative with new search direction
            der_phi_2i[0] = 0.0
            for k in g_vec_u:
                der_phi_2i[0] += g_vec_u[k].conj() @ p_vec_u[k]
            der_phi_2i[0] = der_phi_2i[0].real
            der_phi_2i[0] = wfs.kd.comm.sum(der_phi_2i[0])

            alpha, phi_alpha, der_phi_alpha, g_vec_u = \
                self.line_search.step_length_update(a_vec_u, p_vec_u,
                                                    n_dim, ham, wfs, dens,
                                                    c_ref,
                                                    phi_0=phi_2i[0],
                                                    der_phi_0=der_phi_2i[0],
                                                    phi_old=phi_2i[1],
                                                    der_phi_old=der_phi_2i[1],
                                                    alpha_max=5.0,
                                                    alpha_old=alpha,
                                                    kpdescr=wfs.kd)

            if wfs.gd.comm.size > 1:
                with wfs.timer('Broadcast gradients'):
                    alpha_phi_der_phi = np.array([alpha, phi_2i[0],
                                                  der_phi_2i[0]])
                    wfs.gd.comm.broadcast(alpha_phi_der_phi, 0)
                    alpha = alpha_phi_der_phi[0]
                    phi_2i[0] = alpha_phi_der_phi[1]
                    der_phi_2i[0] = alpha_phi_der_phi[2]
                    for kpt in wfs.kpt_u:
                        k = self.kpointval(kpt)
                        wfs.gd.comm.broadcast(g_vec_u[k], 0)

            # calculate new matrices for optimal step length
            for k in a_vec_u:
                a_vec_u[k] += alpha * p_vec_u[k]
            self.alpha = alpha
            self.g_vec_u = g_vec_u
            self.iters += 1

            # and 'shift' phi, der_phi for the next iteration
            phi_2i[1], der_phi_2i[1] = phi_2i[0], der_phi_2i[0]
            phi_2i[0], der_phi_2i[0] = phi_alpha, der_phi_alpha,

    def get_energy_and_gradients(self, a_vec_u, n_dim, ham, wfs, dens, c_ref):

        """
        Energy E = E[C_ref exp(A)]. Gradients G_ij[C, A] = dE/dA_ij

        :param wfs:
        :param ham:
        :param dens:
        :param a_vec_u: A
        :param c_ref: C_ref
        :param n_dim:
        :return:
        """

        self.rotate_wavefunctions(wfs, a_vec_u, n_dim, c_ref)

        e_total = self.update_ks_energy(ham, wfs, dens)

        with wfs.timer('Calculate gradients'):
            g_vec_u = {}
            self.error = 0.0
            self.e_sic = 0.0  # this is odd energy
            for kpt in wfs.kpt_u:
                k = self.kpointval(kpt)
                if n_dim[k] == 0:
                    g_vec_u[k] = np.zeros_like(a_vec_u[k])
                    continue
                g_vec_u[k], error = self.dm_helper.calc_grad(
                    wfs, ham, kpt, self.func, self.evecs[k], self.evals[k],
                    self.matrix_exp, self.representation, self.ind_up[k],
                    self.constraints[k])

                self.error += error
            self.error = wfs.kd.comm.sum(self.error)
            self.e_sic = wfs.kd.comm.sum(self.e_sic)

        self.eg_count += 1

        if self.representation == 'full' and self.checkgraderror:
            self._norm_commutator = 0.0
            for kpt in wfs.kpt_u:
                u = self.kpointval(kpt)
                a_mat = vec2skewmat(a_vec_u[u], self.n_dim[u],
                                    self.ind_up[u], wfs.dtype)
                g_mat = vec2skewmat(g_vec_u[u], self.n_dim[u],
                                    self.ind_up[u], wfs.dtype)

                tmp = np.linalg.norm(g_mat @ a_mat - a_mat @ g_mat)
                if self._norm_commutator < tmp:
                    self._norm_commutator = tmp

                tmp = np.linalg.norm(g_mat)
                if self._norm_grad < tmp:
                    self._norm_grad = tmp

        return e_total + self.e_sic, g_vec_u

    def update_ks_energy(self, ham, wfs, dens):
        """
        Update Kohn-Sham energy
        It assumes the temperature is zero K.
        """

        dens.update(wfs)
        ham.update(dens, wfs, False)

        return ham.get_energy(0.0, wfs, False)

    def evaluate_phi_and_der_phi(self, a_vec_u, p_mat_u, n_dim, alpha,
                                 ham, wfs, dens, c_ref,
                                 phi=None, g_vec_u=None):
        """
        phi = f(x_k + alpha_k*p_k)
        der_phi = \\grad f(x_k + alpha_k*p_k) \\cdot p_k
        :return:  phi, der_phi # floats
        """
        if phi is None or g_vec_u is None:
            x_mat_u = {k: a_vec_u[k] + alpha * p_mat_u[k] for k in a_vec_u}
            phi, g_vec_u = self.get_energy_and_gradients(x_mat_u, n_dim,
                                                         ham, wfs, dens, c_ref)

            # If MMF is used save the original gradient and negate the parallel
            # projection onto the eigenvectors with negative eigenvalues
            if self.mmf:
                self.g_vec_u_original = deepcopy(g_vec_u)
                g_vec_u = self.searchdir_algo.negate_parallel_grad(g_vec_u)

        der_phi = 0.0
        for k in p_mat_u:
            der_phi += g_vec_u[k].conj() @ p_mat_u[k]

        der_phi = der_phi.real
        der_phi = wfs.kd.comm.sum(der_phi)

        return phi, der_phi, g_vec_u

    def update_ref_orbitals(self, wfs, ham, dens):
        """
        Update reference orbitals

        :param wfs:
        :param ham:
        :param dens:
        :return:
        """

        if self.representation == 'full':
            badgrad = self._norm_commutator > self._norm_grad / 3. and \
                self.checkgraderror
        else:
            badgrad = False
        counter = self.update_ref_orbs_counter
        if (self.iters % counter == 0 and self.iters > 1) or \
                (self.restart and self.iters > 1) or badgrad:
            self.iters = 1
            if self.update_ref_orbs_canonical or self.restart:
                self.get_canonical_representation(ham, wfs, dens)
            else:
                self.dm_helper.set_reference_orbitals(wfs, self.n_dim)
                for kpt in wfs.kpt_u:
                    u = self.kpointval(kpt)
                    self.a_vec_u[u] = np.zeros_like(self.a_vec_u[u])

            # Erase memory of search direction algorithm
            self.searchdir_algo.reset()

    def get_preconditioning(self, wfs, use_prec, make_pd=False):

        if not use_prec:
            return None

        if self.searchdir_algo.name == 'lbfgsp':
            beta0 = self.searchdir_algo.beta_0
            gamma = 0.25
        else:
            beta0 = 1.0
            gamma = 0.0

        counter = self.update_precond_counter
        precond = {}
        for kpt in wfs.kpt_u:
            k = self.kpointval(kpt)
            w = kpt.weight / (3.0 - wfs.nspins)
            if self.iters % counter == 0 or self.iters == 1:
                self.hess[k] = self.get_hessian(kpt)
                if make_pd:
                    if self.dtype == float:
                        self.hess[k] = np.abs(self.hess[k])
                    else:
                        self.hess[k] = np.abs(self.hess[k].real) \
                            + 1.0j * np.abs(self.hess[k].imag)
            hess = self.hess[k]
            precond[k] = np.zeros_like(hess)
            correction = w * gamma * beta0 ** (-1)
            if self.searchdir_algo.name != 'lbfgsp':
                correction = np.zeros_like(hess)
                zeros = abs(hess) < 1.0e-4
                correction[zeros] = 1.0
            precond[k] += 1. / ((1 - gamma) * hess.real + correction)
            if self.dtype == complex:
                precond[k] += 1.j / ((1 - gamma) * hess.imag + correction)

        return precond

    def get_hessian(self, kpt):
        """
        Calculate the following diagonal approximation to the Hessian:
        h_{lm, lm} = -2.0 * (eps_n[l] - eps_n[m]) * (f[l] - f[m])
        """

        f_n = kpt.f_n
        eps_n = kpt.eps_n
        u = self.kpointval(kpt)
        il1 = list(self.ind_up[u])

        hess = np.zeros(len(il1[0]), dtype=self.dtype)
        x = 0
        for n, m in zip(*il1):
            df = f_n[n] - f_n[m]
            hess[x] = -2.0 * (eps_n[n] - eps_n[m]) * df
            if abs(hess[x]) < 1.0e-10:
                hess[x] = 0.0
            if self.dtype == complex:
                hess[x] += 1.0j * hess[x]
            x += 1

        return hess

    def get_canonical_representation(self, ham, wfs, dens,
                                     sort_eigenvalues=False):
        """
        Choose canonical orbitals as the orbitals that diagonalize the
        Lagrange matrix. It is probably necessary to do a subspace rotation
        with equally occupied orbitals as the total energy is unitary invariant
        within equally occupied subspaces.
        """

        with wfs.timer('Get canonical representation'):
            for kpt in wfs.kpt_u:
                self.dm_helper.update_to_canonical_orbitals(
                    wfs, ham, kpt, self.update_ref_orbs_canonical,
                    self.restart)

            if self.mom_the_canonical_representation:
                self._e_entropy = wfs.calculate_occupation_numbers(dens.fixed)
            occ_name = getattr(wfs.occupations, "name", None)
            if occ_name == 'mom':
                if not sort_eigenvalues:
                    self.sort_orbitals_mom(wfs)
                else:
                    self.sort_orbitals(ham, wfs, use_eps=True)
                    not_update = not wfs.occupations.update_numbers
                    if not_update:
                        wfs.occupations.numbers = \
                            self.initial_occupation_numbers

            self.dm_helper.set_reference_orbitals(wfs, self.n_dim)
            for kpt in wfs.kpt_u:
                u = self.kpointval(kpt)
                self.a_vec_u[u] = np.zeros_like(self.a_vec_u[u])

    def reset(self):

        self.dm_helper = None
        self.error = np.inf
        self.initialized = False
        self.searchdir_algo.reset()

    def sort_orbitals(self, ham, wfs, use_eps=False):
        """
        Sort orbitals according to the eigenvalues or
        the diagonal elements of the Hamiltonian matrix
        """

        with wfs.timer('Sort WFS'):
            for kpt in wfs.kpt_u:
                k = self.kpointval(kpt)
                if use_eps:
                    orbital_energies = kpt.eps_n
                else:
                    orbital_energies = self.dm_helper.orbital_energies(
                        wfs, ham, kpt)
                ind = np.argsort(orbital_energies)
                # check if it is necessary to sort
                x = np.max(abs(ind - np.arange(len(ind))))

                if x > 0:
                    # now sort wfs according to orbital energies
                    self.dm_helper.sort_orbitals(wfs, kpt, ind)
                    kpt.f_n[np.arange(len(ind))] = kpt.f_n[ind]
                    kpt.eps_n[np.arange(len(ind))] = orbital_energies[ind]
                    occ_name = getattr(wfs.occupations, "name", None)
                    if occ_name == 'mom':
                        # OccupationsMOM.numbers needs to be updated after
                        # sorting
                        self.update_mom_numbers(wfs, kpt)
                    if self.constraints:
                        # Identity of the contrained orbitals has changed
                        self.constraints[k] = update_constraints(
                            self.constraints[k], list(ind))

    def sort_orbitals_mom(self, wfs):
        """
        Sort orbitals according to the occupation
        numbers so that there are no holes in the
        distribution of occupation numbers
        :return:
        """
        changedocc = False
        for kpt in wfs.kpt_u:
            k = self.kpointval(kpt)
            occupied = kpt.f_n > 1.0e-10
            n_occ = len(kpt.f_n[occupied])
            if n_occ == 0.0:
                continue
            if np.min(kpt.f_n[:n_occ]) == 0:
                ind_occ = np.argwhere(occupied)
                ind_unocc = np.argwhere(~occupied)
                ind = np.vstack((ind_occ, ind_unocc))
                ind = np.squeeze(ind)
                self.dm_helper.sort_orbitals(wfs, kpt, ind)
                kpt.f_n = kpt.f_n[ind]
                kpt.eps_n = kpt.eps_n[ind]

                # OccupationsMOM.numbers needs to be updated after sorting
                self.update_mom_numbers(wfs, kpt)

                if self.constraints:
                    # Identities of the contrained orbitals have changed
                    self.constraints[k] = update_constraints(
                        self.constraints[k], list(ind))

                changedocc = True

        return changedocc

    def todict(self):

        ret = {'name': self.name,
                'searchdir_algo': self.searchdir_algo.todict(),
                'linesearch_algo': self.line_search.todict(),
                'localizationtype': self.localizationtype,
                'update_ref_orbs_counter': self.update_ref_orbs_counter,
                'update_precond_counter': self.update_precond_counter,
                'use_prec': self.use_prec,
                'matrix_exp': self.matrix_exp,
                'representation': self.representation,
                'functional': self.func.todict(),
                'orthonormalization': self.orthonormalization,
                'constraints': self.constraints
                }
        if self.mmf:
            ret['partial_diagonalizer'] = \
                self.searchdir_algo.partial_diagonalizer.todict()
        return ret

    def rotate_wavefunctions(self, wfs, a_vec_u, n_dim, c_ref):

        """
        Apply unitary transformation U = exp(A) to
        the orbitals c_ref

        :param wfs:
        :param a_vec_u:
        :param n_dim:
        :param c_ref:
        :return:
        """

        with wfs.timer('Unitary rotation'):
            for kpt in wfs.kpt_u:
                k = self.kpointval(kpt)
                if n_dim[k] == 0:
                    continue

                u_nn = self.get_exponential_matrix_kpt(wfs, kpt,
                                                       a_vec_u,
                                                       n_dim)

                self.dm_helper.appy_transformation_kpt(
                    wfs, u_nn.T, kpt, c_ref[k], False, False)

                with wfs.timer('Calculate projections'):
                    self.dm_helper.update_projections(wfs, kpt)

    def get_exponential_matrix_kpt(self, wfs, kpt, a_vec_u, n_dim):
        """
        Get unitary matrix U as the exponential of a skew-Hermitian
        matrix A (U = exp(A))
        """

        k = self.kpointval(kpt)

        if self.gd.comm.rank == 0:
            if self.matrix_exp == 'egdecomp-u-invar' and \
                    self.representation == 'u-invar':
                n_occ = get_n_occ(kpt)
                n_v = n_dim[k] - n_occ
                a_mat = a_vec_u[k].reshape(n_occ, n_v)
            else:
                a_mat = vec2skewmat(a_vec_u[k], n_dim[k],
                                    self.ind_up[k], self.dtype)

            if self.matrix_exp == 'pade-approx':
                # this function takes a lot of memory
                # for large matrices... what can we do?
                with wfs.timer('Pade Approximants'):
                    u_nn = np.ascontiguousarray(expm(a_mat))
            elif self.matrix_exp == 'egdecomp':
                # this method is based on diagonalization
                with wfs.timer('Eigendecomposition'):
                    u_nn, evecs, evals = expm_ed(a_mat, evalevec=True)
            elif self.matrix_exp == 'egdecomp-u-invar':
                with wfs.timer('Eigendecomposition'):
                    u_nn = expm_ed_unit_inv(a_mat, oo_vo_blockonly=False)

        with wfs.timer('Broadcast u_nn'):
            if self.gd.comm.rank != 0:
                u_nn = np.zeros(shape=(n_dim[k], n_dim[k]),
                                dtype=wfs.dtype)
            self.gd.comm.broadcast(u_nn, 0)

        if self.matrix_exp == 'egdecomp':
            with wfs.timer('Broadcast evecs and evals'):
                if self.gd.comm.rank != 0:
                    evecs = np.zeros(shape=(n_dim[k], n_dim[k]),
                                     dtype=complex)
                    evals = np.zeros(shape=n_dim[k],
                                     dtype=float)
                self.gd.comm.broadcast(evecs, 0)
                self.gd.comm.broadcast(evals, 0)
                self.evecs[k], self.evals[k] = evecs, evals

        return u_nn

    def check_assertions(self, wfs, dens):

        assert dens.mixer.driver.basemixerclass.name == 'no-mixing', \
            'Please, use: mixer={\'backend\': \'no-mixing\'}'
        if wfs.occupations.name != 'mom':
            errormsg = \
                'Please, use occupations={\'name\': \'fixed-uniform\'}'
            assert wfs.occupations.name == 'fixed-uniform', errormsg

    def initialize_mom(self, wfs, dens):
        # Reinitialize the MOM reference orbitals
        # after orthogonalization/localization
        wfs.occupations.initialize_reference_orbitals()
        wfs.calculate_occupation_numbers(dens.fixed)
        self.sort_orbitals_mom(wfs)

    def check_mom(self, wfs, dens):
        occ_name = getattr(wfs.occupations, "name", None)
        if occ_name == 'mom':
            self._e_entropy = wfs.calculate_occupation_numbers(dens.fixed)
            self.restart = self.sort_orbitals_mom(wfs)

    def update_mom_numbers(self, wfs, kpt):
        if wfs.collinear and wfs.nspins == 1:
            degeneracy = 2
        else:
            degeneracy = 1
        wfs.occupations.numbers[kpt.s] = \
            kpt.f_n / (kpt.weightk * degeneracy)

    def randomize_orbitals_kpt(self, wfs, kpt):
        """
        Add random noise to orbitals but keep them orthonormal
        """
        nst = self.nbands
        wt = kpt.weight * 0.01
        arand = wt * random_a((nst, nst), wfs.dtype)
        arand = arand - arand.T.conj()
        wfs.gd.comm.broadcast(arand, 0)
        self.dm_helper.appy_transformation_kpt(wfs, expm(arand), kpt)

    def kpointval(self, kpt):
        return self.nkpts * kpt.s + kpt.q

    @property
    def error(self):
        return self._error

    @error.setter
    def error(self, e):
        self._error = e


def get_n_occ(kpt):
    """
    Get number of occupied orbitals
    """
    return len(kpt.f_n) - np.searchsorted(kpt.f_n[::-1], 1e-10)


def random_a(shape, dtype):

    a = np.random.random_sample(shape)
    if dtype == complex:
        a = a.astype(complex)
        a += 1.0j * np.random.random_sample(shape)

    return a


def vec2skewmat(a_vec, dim, ind_up, dtype):

    a_mat = np.zeros(shape=(dim, dim), dtype=dtype)
    a_mat[ind_up] = a_vec
    a_mat -= a_mat.T.conj()
    np.fill_diagonal(a_mat, a_mat.diagonal() * 0.5)
    return a_mat

<<<<<<< HEAD

def convert_constraints(constraints, n_dim, n_occ, representation):
    new = constraints.copy()
    for con in constraints:
        assert type(con) == list or type(con) == int, 'Check constraints.'
        if type(con) == list:
            assert len(con) < 3, 'Check constraints.'
            if len(con) == 1:
                con = con[0]
            else:
                if representation != 'full' and con[1] < con[0]:
                    temp = deepcopy(con[0])
                    con[0] = deepcopy(con[1])
                    con[1] = temp
                check_indices(
                    con[0], con[1], n_dim, n_occ, representation)
                continue
        if type(con) == int:
            new += find_all_pairs(con, n_dim, n_occ, representation)

    done = False
    while not done:
        done = True
        for i in range(len(new)):
            if len(new[i]) < 2:
                del new[i]
                done = False
                break
    return new


def check_indices(ind1, ind2, n_dim, n_occ, representation):
    assert ind1 != ind2, 'Check constraints.'
    if representation == 'full':
        assert ind1 < n_dim and ind2 < n_dim, 'Check constraints.'
    elif representation == 'sparse':
        assert ind1 < n_occ and ind2 < n_dim, 'Check constraints.'
    elif representation == 'u-invar':
        assert ind1 < n_occ and ind2 >= n_occ and ind2 < n_dim, \
            'Check constraints.'


def find_all_pairs(ind, n_dim, n_occ, representation):
    pairs = []
    if representation == 'u-invar':
        if ind < n_occ:
            for i in range(n_occ, n_dim):
                pairs.append([ind, i])
        else:
            for i in range(n_occ):
                pairs.append([i, ind])
    else:
        if (ind < n_occ and representation == 'sparse') \
            or representation == 'full':
            for i in range(n_dim):
                if i == ind:
                    continue
                pairs.append([i, ind] if i < ind else [ind, i])
                if representation == 'full':
                    pairs.append([ind, i] if i < ind else [i, ind])
        else:
            for i in range(n_occ):
                pairs.append([i, ind])
    return pairs


def update_constraints(constraints, ind):
    new = deepcopy(constraints)
    for i in range(len(constraints)):
        for k in range(len(constraints[i])):
            new[i][k] = ind.index(constraints[i][k])
    return new
=======
def check_not_aufbau_but_diag(wfs, was_diag):
    is_aufbau_occupation = True
    for kpt in wfs.kpt_u:
        occupied = kpt.f_n > 1.0e-10
        n_occ = len(kpt.f_n[occupied])
        if n_occ == 0.0:
            continue
        if np.min(kpt.f_n[:n_occ]) == 0:
            is_aufbau_occupation = False
            break
    if was_diag and not is_aufbau_occupation and rank == MASTER:
        warnings.warn('Non-Aufbau occupation numbers detected, but '
            '\"need_init_orbs\" set to \"True\". One direct '
            'diagonalization step is performed at the start of the '
            'optimization. As a result, the order of orbitals and '
            'characters of particle and hole orbitals can change. '
            'Set \"need_init_orbs\" to False to deactivate this.')
>>>>>>> ea6befe9
<|MERGE_RESOLUTION|>--- conflicted
+++ resolved
@@ -11,7 +11,6 @@
 
 import numpy as np
 from copy import deepcopy
-import warnings
 from gpaw.directmin.tools import expm_ed, expm_ed_unit_inv
 from gpaw.directmin.lcao.directmin_lcao import DirectMinLCAO
 from scipy.linalg import expm
@@ -912,7 +911,6 @@
     np.fill_diagonal(a_mat, a_mat.diagonal() * 0.5)
     return a_mat
 
-<<<<<<< HEAD
 
 def convert_constraints(constraints, n_dim, n_occ, representation):
     new = constraints.copy()
@@ -985,7 +983,7 @@
         for k in range(len(constraints[i])):
             new[i][k] = ind.index(constraints[i][k])
     return new
-=======
+
 def check_not_aufbau_but_diag(wfs, was_diag):
     is_aufbau_occupation = True
     for kpt in wfs.kpt_u:
@@ -1002,5 +1000,4 @@
             'diagonalization step is performed at the start of the '
             'optimization. As a result, the order of orbitals and '
             'characters of particle and hole orbitals can change. '
-            'Set \"need_init_orbs\" to False to deactivate this.')
->>>>>>> ea6befe9
+            'Set \"need_init_orbs\" to False to deactivate this.')