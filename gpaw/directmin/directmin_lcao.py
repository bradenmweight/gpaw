--- conflicted
+++ resolved
@@ -24,11 +24,8 @@
                  update_ref_orbs_counter=20,
                  update_precond_counter=1000,
                  use_prec=True, matrix_exp='pade_approx',
-<<<<<<< HEAD
-                 sparse=True, odd_parameters='Zero'):
-=======
-                 representation='sparse'):
->>>>>>> 44e29a76
+                 representation='sparse',
+                 odd_parameters='Zero'):
 
         super(DirectMinLCAO, self).__init__(diagonalizer, error)
 
@@ -59,20 +56,18 @@
             self.lsa = xc_string_to_dict(self.lsa)
             self.lsa['method'] = self.sda['name']
 
-<<<<<<< HEAD
-        if self.odd_parameters['name'] == 'PZ_SIC':
-            if self.initial_orbitals is None:
-                self.initial_orbitals = 'W'
-=======
         if isinstance(self.representation, basestring):
             assert self.representation in ['sparse', 'u_invar', 'full'], \
                 'Value Error'
             self.representation = \
                 xc_string_to_dict(self.representation)
->>>>>>> 44e29a76
+
+        if self.odd_parameters['name'] == 'PZ_SIC':
+            if self.initial_orbitals is None:
+                self.initial_orbitals = 'W'
 
         if self.sda['name'] == 'LBFGS_P' and not self.use_prec:
-            raise Exception('Use LBFGS_P with use_prec=True')
+            raise ValueError('Use LBFGS_P with use_prec=True')
 
         if matrix_exp == 'egdecomp2':
             assert self.representation['name'] == 'u_invar', \
@@ -655,9 +650,9 @@
                         self.hess[k] = self.get_hessian(kpt)
                     hess = self.hess[k]
                     if self.dtype is float:
-                        precond[k] = \
-                            1.0 / (0.75 * hess +
-                                   0.25 * self.search_direction.beta_0 ** (-1))
+                        precond[k] = 1.0 / (
+                                0.75 * hess +
+                                0.25 * self.search_direction.beta_0 ** (-1))
                     else:
                         precond[k] = \
                             1.0 / (0.75 * hess.real +
@@ -774,36 +769,21 @@
 
     def todict(self):
         return {'name': 'direct_min_lcao',
-<<<<<<< HEAD
-                'search_direction_algorithm': self.sda,
-                'line_search_algorithm': self.lsa,
+                'searchdir_algo': self.sda,
+                'linesearch_algo': self.lsa,
                 'initial_orbitals': self.initial_orbitals,
                 'initial_rotation': 'zero',
-=======
-                'searchdir_algo': self.sda,
-                'linesearch_algo': self.lsa,
-                'initial_orbitals': 'KS',
-                'initial_rotation':'zero',
->>>>>>> 44e29a76
                 'update_ref_orbs_counter': self.update_ref_orbs_counter,
                 'update_precond_counter': self.update_precond_counter,
                 'use_prec': self.use_prec,
                 'matrix_exp': self.matrix_exp,
-<<<<<<< HEAD
-                'sparse': self.sparse,
+                'representation': self.representation,
                 'odd_parameters': self.odd_parameters}
 
     def get_numerical_gradients(self, n_dim, ham, wfs, dens, occ,
                                 c_nm_ref, eps=1.0e-7):
-        assert not self.sparse
-=======
-                'representation': self.representation}
-
-    def get_numerical_gradients(self, n_dim, ham, wfs, dens, occ,
-                                c_nm_ref, eps=1.0e-7):
 
         assert not self.representation['name'] in ['sparse', 'u_invar']
->>>>>>> 44e29a76
         a_m = {}
         g_n = {}
         if self.matrix_exp == 'pade_approx':
@@ -867,8 +847,6 @@
 
         return g_a, g_n
 
-<<<<<<< HEAD
-=======
     def rotate_wavefunctions(self, wfs, a_mat_u, n_dim, c_nm_ref):
 
         wfs.timer.start('Unitary rotation')
@@ -946,7 +924,6 @@
 
         wfs.timer.stop('Unitary rotation')
 
->>>>>>> 44e29a76
 def get_indices(dimens, dtype):
 
     if dtype == complex:
