"""
Class for finding an optimal
step alpha length in the optimization problem:
x = x + alpha * p.
It is for lcao
"""

import numpy as np
from gpaw.directmin.tools import minimum_cubic_interpol, \
    minimum_parabola_interpol


def is_descent(phi_0, phi_j, eps=1.0e-2):
    return phi_j <= phi_0 + eps * abs(phi_0)


def is_descent_and_approximate_wolfe_conditions(
        der_phi_0, phi_0, der_phi_j, phi_j, eps=1.0e-6, delta=0.1, sigma=0.9):
    """
     William W. Hager and Hongchao Zhang
     SIAM J. optim., 16(1), 170-192.
     """

    descent = is_descent(phi_0, phi_j, eps)
    awc = (2.0 * delta - 1.0) * der_phi_0 >= der_phi_j >= sigma * der_phi_0

    return descent and awc


def get_slength(p, wfs, mode=None):
    if mode is None:
        mode = wfs.mode
    if mode == 'lcao':
        return np.linalg.norm(p)
    else:
        ret = 0.0
        for val in p:
            ret += np.real(wfs.integrate(val, val, global_integral=False))
        ret = wfs.world.sum(ret)
        return np.sqrt(ret)


class MaxStep(object):

    def __init__(self, evaluate_phi_and_der_phi, max_step=0.2):
        """

        :param evaluate_phi_and_der_phi:
        """

        self.evaluate_phi_and_der_phi = evaluate_phi_and_der_phi
        self.max_step = max_step
        self.name = 'max-step'

    def todict(self):
        return {'name': self.name,
                'max_step': self.max_step}

    def step_length_update(self, x, p, wfs, *args, mode=None, **kwargs):

        kd = kwargs['kpdescr']
        slength = 0.0

        for k in p:
            temp = get_slength(p[k], wfs, mode)
            if temp > slength:
                slength = temp

        slength = kd.comm.max(slength)
<<<<<<< HEAD
        if slength > self.max_step:
            a_star = self.max_step / slength
        else:
            a_star = 1.0

        phi_star, der_phi_star, g_star = \
            self.evaluate_phi_and_der_phi(x, p, n_dim, a_star, *args)
=======
        a_star = self.max_step / slength if slength > self.max_step else 1.0

        phi_star, der_phi_star, g_star = self.evaluate_phi_and_der_phi(
            x, p, a_star, wfs, *args)
>>>>>>> 634763e3

        return a_star, phi_star, der_phi_star, g_star


class StrongWolfeConditions(MaxStep):
    """
    From a book of Jorge Nocedal and Stephen J. Wright 'Numerical
    Optimization' Second Edition, 2006 (p. 56)

    This call should return a_star, phi_star, der_phi_star, g_star,
    where a_star is step length satisfied the strong Wolfe condts:

    f(x_k + a_k p_k) <= f(x_k) + c_1 a_k grad f_k cdot p_k,

    |grad f(x_k + a_k p_k) cdot p_k | <= c_2 |grad f_k cdot p_k|,

    or descent conditions and approximate Wolfe conditions from

    William W. Hager and Hongchao Zhang
    SIAM J. optim., 16(1), 170-192.

    phi = f (x_k + a_k*p_k)
    der_phi = grad f(x_k + a_k p_k) cdot p_k
    g = grad f(x_k + a_k p_k)
    """

    def __init__(self, evaluate_phi_and_der_phi,
                 c1=1.0e-4, c2=0.9,
                 searchdirtype=None, max_iter=3, eps_dx=1.0e-10,
                 eps_df=1.0e-10, use_descent_and_awc=True):
        """
        :param evaluate_phi_and_der_phi: function which calculate
        phi, der_phi and g for given A_s, P_s, n_dim and alpha
        A_s[s] is skew-hermitian matrix, P_s[s] is matrix direction
        :param searchdirtype: used only in initial guess for alpha
        :param max_iter: maximum number of iterations
        :param eps_dx: length of minimal interval where alpha can
        be found
        :param eps_df: minimal change of function
        :param c1: see above
        :param c2: see above
        :param use_descent_and_awc: check descent and approximate Wolfe
        conditions

        this class works fine, but these parameters eps_dx, eps_df
        might not be needed
        """

        super(StrongWolfeConditions, self).__init__(
            evaluate_phi_and_der_phi)

        self.max_iter = max_iter
        self.searchdirtype = searchdirtype
        self.eps_dx = eps_dx
        self.eps_df = eps_df
        self.c1 = c1
        self.c2 = c2
        self.use_descent_and_awc = use_descent_and_awc
        self.name = 'swc-awc'

    def todict(self):
        return {'name': self.name,
                'max_iter': self.max_iter,
                'searchdirtype': self.searchdirtype,
                'eps_dx': self.eps_dx,
                'eps_df': self.eps_df,
                'c1': self.c1,
                'c2': self.c2}

    def step_length_update(self, x, p, wfs, *args, **kwargs):
        c1 = self.c1
        c2 = self.c2
        phi_0 = kwargs['phi_0']
        der_phi_0 = kwargs['der_phi_0']
        phi_old = kwargs['phi_old']
        der_phi_old = kwargs['der_phi_old']
        alpha_old = kwargs['alpha_old']
        alpha_max = kwargs['alpha_max']
        alpha_1 = self.init_guess(phi_0=phi_0, der_phi_0=der_phi_0,
                                  phi_old=phi_old,
                                  der_phi_old=der_phi_old,
                                  alpha_old=alpha_old)
        i = 1

        if phi_0 is None or der_phi_0 is None:
            phi_0, der_phi_0, g_0 = \
                self.evaluate_phi_and_der_phi(x, p, 0.0, wfs, *args)

        alpha = [0.0, alpha_1]
        phi_i_1 = phi_0
        der_phi_i_1 = der_phi_0
        max_iter = self.max_iter
        phi_max = None
        der_phi_max = None
        g_max = None

        while True:
            if np.abs(alpha[-1] - alpha_max) < 1.0e-6 and phi_max is not None:
                phi_i, der_phi_i, g_i = phi_max, der_phi_max, g_max
                phi_max = None
                der_phi_max = None
            else:
                phi_i, der_phi_i, g_i = \
                    self.evaluate_phi_and_der_phi(x, p, alpha[i], wfs, *args)

            if self.use_descent_and_awc:
                if is_descent_and_approximate_wolfe_conditions(
                        der_phi_0, phi_0, der_phi_i, phi_i):
                    a_star = alpha[i]
                    phi_star = phi_i
                    der_phi_star = der_phi_i
                    g_star = g_i
                    break

            if phi_i > phi_0 + c1 * alpha[i] * der_phi_0 or \
                    (phi_i >= phi_i_1 and i > 1):
                a_star, phi_star, der_phi_star, g_star = \
                    self.zoom(alpha[i - 1], alpha[i],
                              phi_i_1, der_phi_i_1,
                              phi_i, der_phi_i, x, p,
                              phi_0, der_phi_0, c1, c2, wfs, *args)
                break

            if np.fabs(der_phi_i) <= -c2 * der_phi_0:
                a_star = alpha[i]
                phi_star = phi_i
                der_phi_star = der_phi_i
                g_star = g_i
                break

            if der_phi_i >= 0.0:
                a_star, phi_star, der_phi_star, g_star = \
                    self.zoom(alpha[i], alpha[i - 1],
                              phi_i, der_phi_i,
                              phi_i_1, der_phi_i_1,
                              x, p, phi_0, der_phi_0, c1, c2, wfs, *args)
                break

            if i == max_iter:
                a_star = alpha[i]
                phi_star = phi_i
                der_phi_star = der_phi_i
                g_star = g_i
                break

            if np.abs(alpha_max - alpha[i]) < 1.0e-6:
                alpha_max = 1.5 * alpha[i]

            if phi_max is None or der_phi_max is None:
                phi_max, der_phi_max, g_max = \
                    self.evaluate_phi_and_der_phi(x, p, alpha_max, wfs, *args)

                if self.use_descent_and_awc:
                    if is_descent_and_approximate_wolfe_conditions(
                            der_phi_0, phi_0, der_phi_max, phi_max):
                        a_star = alpha_max
                        phi_star = phi_max
                        der_phi_star = der_phi_max
                        g_star = g_max
                        break

            a_new = minimum_cubic_interpol(
                alpha[i], alpha_max, phi_i, phi_max,
                der_phi_i, der_phi_max)

            alpha.append(a_new)
            phi_i_1 = phi_i
            der_phi_i_1 = der_phi_i

            if np.abs(a_new - alpha_max) < 1.0e-6:
                phi_i = phi_max
                der_phi_i = der_phi_max
                g_i = g_max

            if abs(alpha[-1] - alpha[-2]) < 1.0e-5:
                a_star = alpha[i]
                phi_star = phi_i
                der_phi_star = der_phi_i
                g_star = g_i
                break

            i += 1

        return a_star, phi_star, der_phi_star, g_star

    def zoom(self, a_lo, a_hi, f_lo, df_lo, f_hi, df_hi, x, p, phi_0,
             der_phi_0, c1, c2, wfs, *args):

        max_iter = self.max_iter
        i = 0

        while True:
            a_j = minimum_cubic_interpol(
                a_lo, a_hi, f_lo, f_hi, df_lo, df_hi)

            if a_j < 0.01:
                a_j = 0.1
                phi_j, der_phi_j, g_j = \
                    self.evaluate_phi_and_der_phi(x, p, a_j, wfs, *args)
                return a_j, phi_j, der_phi_j, g_j

            phi_j, der_phi_j, g_j = \
                self.evaluate_phi_and_der_phi(x, p, a_j, wfs, *args)

            if self.use_descent_and_awc:
                if is_descent_and_approximate_wolfe_conditions(
                        der_phi_0, phi_0, der_phi_j, phi_j):
                    a_star = a_j
                    phi_star = phi_j
                    der_phi_star = der_phi_j
                    g_star = g_j
                    break

            if phi_j > phi_0 + c1 * a_j * der_phi_0 or phi_j >= f_lo:
                a_hi = a_j
                f_hi = phi_j
                df_hi = der_phi_j

            else:
                if abs(der_phi_j) <= -c2 * der_phi_0:
                    a_star = a_j
                    phi_star = phi_j
                    der_phi_star = der_phi_j
                    g_star = g_j
                    break

                if der_phi_j * (a_hi - a_lo) >= 0.0:
                    a_hi = a_lo
                    f_hi = f_lo
                    df_hi = df_lo

                a_lo = a_j
                f_lo = phi_j
                df_lo = der_phi_j

            i += 1

            if np.fabs(a_lo - a_hi) < self.eps_dx and a_lo < \
                    self.eps_dx:
                a_star = a_lo
                phi_star, der_phi_star, g_star = \
                    self.evaluate_phi_and_der_phi(x, p, a_star, wfs, *args)
                break

            elif np.fabs(a_lo - a_hi) < self.eps_dx:
                a_star = a_lo
                phi_star, der_phi_star, g_star = \
                    self.evaluate_phi_and_der_phi(x, p, a_star, wfs, *args)
                break

            if i == max_iter:
                if a_lo > self.eps_dx:
                    a_star = a_lo
                    phi_star, der_phi_star, g_star = \
                        self.evaluate_phi_and_der_phi(x, p, a_star, wfs, *args)
                else:
                    a_star = a_hi
                    phi_star, der_phi_star, g_star = \
                        self.evaluate_phi_and_der_phi(x, p, a_star, wfs, *args)
                break

        return a_star, phi_star, der_phi_star, g_star

    def init_guess(self, phi_0, der_phi_0, phi_old, der_phi_old,
                   alpha_old=1.0):

        # chose initial alpha
        if self.searchdirtype in ['quasi-newton', 'newton']:
            alpha_1 = 1.0
        else:
            if phi_old is not None and der_phi_old is not None:
                try:
                    alpha_1 = 2.0 * (phi_0 - phi_old) / der_phi_old
                    if alpha_1 < 0.1:
                        if alpha_old < 0.1:
                            alpha_1 = 10.0
                        else:
                            alpha_1 = alpha_old
                except ZeroDivisionError:
                    alpha_1 = 1.0
            else:
                alpha_1 = 1.0

        return alpha_1<|MERGE_RESOLUTION|>--- conflicted
+++ resolved
@@ -67,20 +67,10 @@
                 slength = temp
 
         slength = kd.comm.max(slength)
-<<<<<<< HEAD
-        if slength > self.max_step:
-            a_star = self.max_step / slength
-        else:
-            a_star = 1.0
-
-        phi_star, der_phi_star, g_star = \
-            self.evaluate_phi_and_der_phi(x, p, n_dim, a_star, *args)
-=======
         a_star = self.max_step / slength if slength > self.max_step else 1.0
 
         phi_star, der_phi_star, g_star = self.evaluate_phi_and_der_phi(
             x, p, a_star, wfs, *args)
->>>>>>> 634763e3
 
         return a_star, phi_star, der_phi_star, g_star
 
