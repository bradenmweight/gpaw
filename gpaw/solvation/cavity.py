<<<<<<< HEAD
import sys
import numpy as np
from ase.units import kB, Hartree, Bohr
=======
import numpy as np
from ase.units import kB, Hartree, Bohr
from ase.data.vdw import vdw_radii
>>>>>>> 53016067

from gpaw.solvation.gridmem import NeedsGD
from gpaw.fd_operators import Gradient
from gpaw.io.logger import indent


BAD_RADIUS_MESSAGE = "All atomic radii have to be finite and >= zero."


def set_log_and_check_radii(obj, atoms, log):
    radii = np.array(obj.atomic_radii(atoms), dtype=float)
    obj.atomic_radii_output = radii
    obj.symbols = atoms.get_chemical_symbols()
    log('  Atomic radii for %s:' % (obj.__class__, ))
    for a, (s, r) in enumerate(
            zip(obj.symbols, radii)):
        log('    %3d %-2s %10.5f' % (a, s, r))
    if not np.isfinite(radii).all() or (radii < 0).any():
        raise ValueError(BAD_RADIUS_MESSAGE)


def get_pbc_positions(atoms, r_max):
    """Return dict mapping atom index to positions in Bohr.

    With periodic boundary conditions, it also includes neighbouring
    cells up to a distance of r_max (in Bohr).
    """
    # code snippet taken from ase/calculators/vdwcorrection.py
    pbc_c = atoms.get_pbc()
    cell_cv = atoms.get_cell() / Bohr
    Rcell_c = np.sqrt(np.sum(cell_cv ** 2, axis=1))
    ncells_c = np.ceil(np.where(pbc_c, 1. + r_max / Rcell_c, 1)).astype(int)
    pos_aav = {}
    # loop over all atoms in the cell (and neighbour cells for PBC)
    for index1, atom in enumerate(atoms):
        pos = atom.position / Bohr
        pos_aav[index1] = np.empty((np.prod(ncells_c * 2 - 1), 3))
        # loops over neighbour cells
        index2 = 0
        for ix in range(-ncells_c[0] + 1, ncells_c[0]):
            for iy in range(-ncells_c[1] + 1, ncells_c[1]):
                for iz in range(-ncells_c[2] + 1, ncells_c[2]):
                    i_c = np.array([ix, iy, iz])
                    pos_aav[index1][index2, :] = pos + np.dot(i_c, cell_cv)
                    index2 += 1
    return pos_aav


class Cavity(NeedsGD):
    """Base class for representing a cavity in the solvent.

    Attributes:
    g_g           -- The cavity on the fine grid. It varies from zero at the
                     solute location to one in the bulk solvent.
    del_g_del_n_g -- The partial derivative of the cavity with respect to
                     the electron density on the fine grid.
    grad_g_vg     -- The gradient of the cavity on the fine grid.
    V             -- global Volume in Bohr ** 3 or None
    A             -- global Area in Bohr ** 2 or None
    """

    def __init__(self, surface_calculator=None, volume_calculator=None):
        """Constructor for the Cavity class.

        Arguments:
        surface_calculator -- A SurfaceCalculator instance or None
        volume_calculator  -- A VolumeCalculator instance or None
        """
        NeedsGD.__init__(self)
        self.g_g = None
        self.del_g_del_n_g = None
        self.grad_g_vg = None
        self.surface_calculator = surface_calculator
        self.volume_calculator = volume_calculator
        self.V = None  # global Volume
        self.A = None  # global Surface

    def write(self, writer):
        pass

    def read(self, reader):
        pass

    def estimate_memory(self, mem):
        ngrids = 1 + self.depends_on_el_density
        mem.subnode('Distribution Function', ngrids * self.gd.bytecount())
        mem.subnode(
            'Gradient of Distribution Function', 3 * self.gd.bytecount()
        )
        if self.surface_calculator is not None:
            self.surface_calculator.estimate_memory(
                mem.subnode('Surface Calculator')
            )
        if self.volume_calculator is not None:
            self.volume_calculator.estimate_memory(
                mem.subnode('Volume Calculator')
            )

    def update(self, atoms, density):
        """Update the cavity and its gradient.

        atoms are None, iff they have not changed.

        Return whether the cavity has changed.
        """
        raise NotImplementedError()

    def update_vol_surf(self):
        """Update volume and surface."""
        if self.surface_calculator is not None:
            self.surface_calculator.update(self)
        if self.volume_calculator is not None:
            self.volume_calculator.update(self)

    def communicate_vol_surf(self, world):
        """Communicate global volume and surface."""
        if self.surface_calculator is not None:
            A = np.array([self.surface_calculator.A])
            self.gd.comm.sum(A)
            world.broadcast(A, 0)
            self.A = A[0]
        else:
            self.A = None
        if self.volume_calculator is not None:
            V = np.array([self.volume_calculator.V])
            self.gd.comm.sum(V)
            world.broadcast(V, 0)
            self.V = V[0]
        else:
            self.V = None

    def allocate(self):
        NeedsGD.allocate(self)
        self.g_g = self.gd.empty()
        self.grad_g_vg = self.gd.empty(3)
        if self.depends_on_el_density:
            self.del_g_del_n_g = self.gd.empty()
        if self.surface_calculator is not None:
            self.surface_calculator.allocate()
        if self.volume_calculator is not None:
            self.volume_calculator.allocate()

    def set_grid_descriptor(self, gd):
        NeedsGD.set_grid_descriptor(self, gd)
        if self.surface_calculator is not None:
            self.surface_calculator.set_grid_descriptor(gd)
        if self.volume_calculator is not None:
            self.volume_calculator.set_grid_descriptor(gd)

    def get_del_r_vg(self, atom_index, density):
        """Return spatial derivatives with respect to atomic position."""
        raise NotImplementedError()

    @property
    def depends_on_el_density(self):
        """Return whether the cavity depends on the electron density."""
        raise NotImplementedError()

    @property
    def depends_on_atomic_positions(self):
        """Return whether the cavity depends explicitly on atomic positions."""
        raise NotImplementedError()

    def __str__(self):
        s = 'Cavity: %s\n' % (self.__class__, )
        for calc, calcname in ((self.surface_calculator, 'Surface'),
                               (self.volume_calculator, 'Volume')):
            if calc is None:
                s += '  %s Calculator: None\n' % (calcname, )
            else:
                s += indent(str(calc))
        return s

    def update_atoms(self, atoms, log):
        """Inexpensive initialization when atoms change."""
        pass

    def summary(self, log):
        """Log cavity surface area and volume."""
        A = ('{:.5f}'.format(self.A * Bohr ** 2) if self.A is not None
             else 'not calculated (no calculator defined)')
        V = ('{:.5f}'.format(self.V * Bohr ** 3) if self.V is not None
             else 'not calculated (no calculator defined)')
        log('Solvation cavity surface area: %s' % (A, ))
        log('Solvation cavity volume: %s' % (V, ))

    def write(self, writer):
        writer.write(name=self.__class__.__name__)
        if self.surface_calculator is not None:
            writer.write(
                surface_calculator=self.surface_calculator.__class__.__name__)
        if self.volume_calculator is not None:
            writer.write(
                volume_calculator=self.volume_calculator.__class__.__name__)

    @classmethod
    def read(cls, reader):
        kwargs = reader.asdict()
        obj = getattr(sys.modules[__name__], kwargs.pop('name'))
        if 'surface_calculator' in kwargs:
            kwargs['surface_calculator'] = getattr(
                sys.modules[__name__], kwargs['surface_calculator'])()
        if 'effective_potential' in kwargs:
            kwargs['effective_potential'] = getattr(
                sys.modules[__name__],
                kwargs['effective_potential']['name']).read(
                    reader.effective_potential)
                                                   
        return obj(**kwargs)


class EffectivePotentialCavity(Cavity):
    """Cavity built from effective potential and Boltzmann distribution.

    See also
    A. Held and M. Walter, J. Chem. Phys. 141, 174108 (2014).
    """

    def __init__(
        self,
        effective_potential,
        temperature,
        surface_calculator=None, volume_calculator=None
    ):
        """Constructor for the EffectivePotentialCavity class.

        Additional arguments not present in base Cavity class:
        effective_potential -- A Potential instance.
        temperature         -- Temperature for the Boltzmann distribution
                               in Kelvin.
        """
        Cavity.__init__(self, surface_calculator, volume_calculator)
        self.effective_potential = effective_potential
        self.temperature = float(temperature)
        self.minus_beta = -1. / (kB * temperature / Hartree)

    def write(self, writer):
        writer.write(effective_potential=self.effective_potential,
                     temperature=self.temperature,
                     surface_calculator=self.surface_calculator,
                     volume_calculator=self.volume_calculator)

    # For future, not used at the moment
    def read(self, reader):
        c = reader.parameters.cavity
        self.effective_potential = c.effective_potential
        self.temperature = c.temperature
        self.surface_calculator = c.surface_calculator
        self.volume_calculator = c.volume_calculator

    def estimate_memory(self, mem):
        Cavity.estimate_memory(self, mem)
        self.effective_potential.estimate_memory(
            mem.subnode('Effective Potential')
        )

    def set_grid_descriptor(self, gd):
        Cavity.set_grid_descriptor(self, gd)
        self.effective_potential.set_grid_descriptor(gd)

    def allocate(self):
        Cavity.allocate(self)
        self.effective_potential.allocate()

    def update(self, atoms, density):
        if not self.effective_potential.update(atoms, density):
            return False
        u_g = self.effective_potential.u_g
        np.exp(u_g * self.minus_beta, out=self.g_g)
        if self.depends_on_el_density:
            self.del_g_del_n_g.fill(self.minus_beta)
            self.del_g_del_n_g *= self.g_g
            self.del_g_del_n_g *= self.effective_potential.del_u_del_n_g
        # This class supports the GradientSurface API,
        # so we can use it for the gradient also
        grad_inner_vg = self.get_grad_inner()
        del_outer_del_inner = self.get_del_outer_del_inner()
        for i in (0, 1, 2):
            np.multiply(
                grad_inner_vg[i],
                del_outer_del_inner,
                self.grad_g_vg[i]
            )
        return True

    def get_del_r_vg(self, atom_index, density):
        u = self.effective_potential
        del_u_del_r_vg = u.get_del_r_vg(atom_index, density)
        # there should be no more NaNs now, but let's keep the hint
        # asserts lim_(||r - r_atom|| -> 0) dg/du * du/dr_atom = 0
        # del_u_del_r_vg[np.isnan(del_u_del_r_vg)] = .0
        return self.minus_beta * self.g_g * del_u_del_r_vg

    @property
    def depends_on_el_density(self):
        return self.effective_potential.depends_on_el_density

    @property
    def depends_on_atomic_positions(self):
        return self.effective_potential.depends_on_atomic_positions

    def __str__(self):
        s = Cavity.__str__(self)
        s += indent(str(self.effective_potential))
        s += '  temperature: %s\n' % (self.temperature, )
        return s

    def update_atoms(self, atoms, log):
        self.effective_potential.update_atoms(atoms, log)

    def write(self, writer):
        super().write(writer)
        writer.write(temperature=self.temperature)
        self.effective_potential.write(writer.child('effective_potential'))

    # --- BEGIN GradientSurface API ---

    def get_grad_inner(self):
        return self.effective_potential.grad_u_vg

    def get_del_outer_del_inner(self):
        return self.minus_beta * self.g_g

    # --- END GradientSurface API ---


class Potential(NeedsGD):
    """Base class for describing an effective potential.

    Attributes:
    u_g           -- The potential on the fine grid in Hartree.
    grad_u_vg     -- The gradient of the potential of the fine grid.
    del_u_del_n_g -- Partial derivative with respect to the electron density.
    """

    def __init__(self):
        NeedsGD.__init__(self)
        self.u_g = None
        self.del_u_del_n_g = None
        self.grad_u_vg = None

    @property
    def depends_on_el_density(self):
        """Return whether the cavity depends on the electron density."""
        raise NotImplementedError()

    @property
    def depends_on_atomic_positions(self):
        """returns whether the cavity depends explicitly on atomic positions"""
        raise NotImplementedError()

    def estimate_memory(self, mem):
        ngrids = 1 + self.depends_on_el_density
        mem.subnode('Potential', ngrids * self.gd.bytecount())
        mem.subnode('Gradient of Potential', 3 * self.gd.bytecount())

    def allocate(self):
        NeedsGD.allocate(self)
        self.u_g = self.gd.empty()
        if self.depends_on_el_density:
            self.del_u_del_n_g = self.gd.empty()
        self.grad_u_vg = self.gd.empty(3)

    def update(self, atoms, density):
        """Update the potential and its gradient.

        atoms are None, iff they have not changed.

        Return whether the potential has changed.
        """
        raise NotImplementedError()

    def get_del_r_vg(self, atom_index, density):
        """Return spatial derivatives with respect to atomic position."""
        raise NotImplementedError()

    def __str__(self):
        return 'Potential: %s\n' % (self.__class__, )

    def update_atoms(self, atoms, log):
        """Inexpensive initialization when atoms change."""
        pass


def get_vdw_radii(atoms):
    """Returns a list of van der Waals radii for a given atoms object."""
    return [vdw_radii[n] for n in atoms.numbers]


class Power12Potential(Potential):
    """Inverse power law potential.

    A 1 / r ** 12 repulsive potential taking the value u0 at the atomic radius.

    See also
    A. Held and M. Walter, J. Chem. Phys. 141, 174108 (2014).

    Parameters:

    atomic_radii: function
        Callable mapping an ase.Atoms object to an iterable of atomic radii
        in Angstroms. If not provided, defaults to van der Waals radii.
    u0: float
        Strength of the potential at the atomic radius in eV.
        Defaults to 0.18 eV, the best-fit value for water from Held &
        Walter.
    pbc_cutoff: float
        Cutoff in eV for including neighbor cells in a calculation with
        periodic boundary conditions.
    """
    depends_on_el_density = False
    depends_on_atomic_positions = True

    def __init__(self, atomic_radii=None, u0=0.180, pbc_cutoff=1e-6,
                 tiny=1e-10):
        Potential.__init__(self)
        if atomic_radii is None:
            atomic_radii = get_vdw_radii
        self.atomic_radii = atomic_radii
        self.u0 = float(u0)
        self.pbc_cutoff = float(pbc_cutoff)
        self.tiny = float(tiny)
        self.r12_a = None
        self.r_vg = None
        self.pos_aav = None
        self.del_u_del_r_vg = None
        self.atomic_radii_output = None
        self.symbols = None

    def estimate_memory(self, mem):
        Potential.estimate_memory(self, mem)
        nbytes = self.gd.bytecount()
        mem.subnode('Coordinates', 3 * nbytes)
        mem.subnode('Atomic Position Derivative', 3 * nbytes)

    def allocate(self):
        Potential.allocate(self)
        self.r_vg = self.gd.get_grid_point_coordinates()
        self.del_u_del_r_vg = self.gd.empty(3)

    def update(self, atoms, density):
        if atoms is None:
            return False
        self.r12_a = (self.atomic_radii_output / Bohr) ** 12
        r_cutoff = (self.r12_a.max() * self.u0 / self.pbc_cutoff) ** (1. / 12.)
        self.pos_aav = get_pbc_positions(atoms, r_cutoff)
        self.u_g.fill(.0)
        self.grad_u_vg.fill(.0)
        na = np.newaxis
        for index, pos_av in self.pos_aav.items():
            r12 = self.r12_a[index]
            for pos_v in pos_av:
                origin_vg = pos_v[:, na, na, na]
                r_diff_vg = self.r_vg - origin_vg
                r_diff2_g = (r_diff_vg ** 2).sum(0)
                r_diff2_g[r_diff2_g < self.tiny] = self.tiny
                u_g = r12 / r_diff2_g ** 6
                self.u_g += u_g
                u_g /= r_diff2_g
                r_diff_vg *= u_g[na, ...]
                self.grad_u_vg += r_diff_vg
        self.u_g *= self.u0 / Hartree
        self.grad_u_vg *= -12. * self.u0 / Hartree
        # avoid overflow in norm calculation:
        self.grad_u_vg[self.grad_u_vg < -1e20] = -1e20
        self.grad_u_vg[self.grad_u_vg > 1e20] = 1e20
        return True

    def get_del_r_vg(self, atom_index, density):
        u0 = self.u0 / Hartree
        r12 = self.r12_a[atom_index]
        na = np.newaxis
        self.del_u_del_r_vg.fill(.0)
        for pos_v in self.pos_aav[atom_index]:
            origin_vg = pos_v[:, na, na, na]
            diff_vg = self.r_vg - origin_vg
            diff2_g = (diff_vg ** 2).sum(0)
            diff2_g[diff2_g < self.tiny] = self.tiny
            diff2_g **= 7
            diff_vg /= diff2_g[na, ...]
            self.del_u_del_r_vg += diff_vg
        self.del_u_del_r_vg *= (12. * u0 * r12)
        return self.del_u_del_r_vg

    def __str__(self):
        s = Potential.__str__(self)
        s += '  atomic_radii: %s\n' % (self.atomic_radii, )
        s += '  u0: %s\n' % (self.u0, )
        s += '  pbc_cutoff: %s\n' % (self.pbc_cutoff, )
        s += '  tiny: %s\n' % (self.tiny, )
        return s

    def update_atoms(self, atoms, log):
        set_log_and_check_radii(self, atoms, log)

    def write(self, writer):
        kwargs = {
            'name': self.__class__.__name__,
            'u0': self.u0,
            'pbc_cutoff': self.pbc_cutoff,
            'tiny': self.tiny}
        writer.write(**kwargs)

    @classmethod
    def read(cls, reader):
        kwargs = reader.asdict()
        obj = getattr(sys.modules[__name__], kwargs.pop('name'))

        def fake_radii(atoms):
            return np.zeros(len(atoms))

        kwargs['atomic_radii'] = fake_radii
        return obj(**kwargs)


class SmoothStepCavity(Cavity):
    """Base class for cavities based on a smooth step function and a density.

    Attributes:
    del_g_del_rho_g -- Partial derivative with respect to the density.
    """

    def __init__(
        self,
        density,
        surface_calculator=None, volume_calculator=None,
    ):
        """Constructor for the SmoothStepCavity class.

        Additional arguments not present in the base Cavity class:
        density -- A Density instance
        """
        Cavity.__init__(self, surface_calculator, volume_calculator)
        self.del_g_del_rho_g = None
        self.density = density

    @property
    def depends_on_el_density(self):
        return self.density.depends_on_el_density

    @property
    def depends_on_atomic_positions(self):
        return self.density.depends_on_atomic_positions

    def set_grid_descriptor(self, gd):
        Cavity.set_grid_descriptor(self, gd)
        self.density.set_grid_descriptor(gd)

    def estimate_memory(self, mem):
        Cavity.estimate_memory(self, mem)
        mem.subnode('Cavity Derivative', self.gd.bytecount())
        self.density.estimate_memory(mem.subnode('Density'))

    def allocate(self):
        Cavity.allocate(self)
        self.del_g_del_rho_g = self.gd.empty()
        self.density.allocate()

    def update(self, atoms, density):
        if not self.density.update(atoms, density):
            return False
        self.update_smooth_step(self.density.rho_g)
        if self.depends_on_el_density:
            np.multiply(
                self.del_g_del_rho_g,
                self.density.del_rho_del_n_g,
                self.del_g_del_n_g
            )
        # This class supports the GradientSurface API,
        # so we can use it for the gradient also
        grad_inner_vg = self.get_grad_inner()
        del_outer_del_inner = self.get_del_outer_del_inner()
        for i in (0, 1, 2):
            np.multiply(
                grad_inner_vg[i],
                del_outer_del_inner,
                self.grad_g_vg[i])
        return True

    def update_smooth_step(self, rho_g):
        """Calculate self.g_g and self.del_g_del_rho_g."""
        raise NotImplementedError()

    def get_del_r_vg(self, atom_index, density):
        return self.del_g_del_rho_g * self.density.get_del_r_vg(
            atom_index, density
        )

    def __str__(self):
        s = Cavity.__str__(self)
        s += indent(str(self.density))
        return s

    def update_atoms(self, atoms, log):
        self.density.update_atoms(atoms, log)

    # --- BEGIN GradientSurface API ---
    def get_grad_inner(self):
        return self.density.grad_rho_vg

    def get_del_outer_del_inner(self):
        return self.del_g_del_rho_g

    # --- END GradientSurface API ---


class Density(NeedsGD):
    """Class representing a density for the use with a SmoothStepCavity.

    Attributes:
    rho_g           -- The density on the fine grid in 1 / Bohr ** 3.
    del_rho_del_n_g -- Partial derivative with respect to the electron density.
    grad_rho_vg     -- The gradient of the density on the fine grid.
    """

    def __init__(self):
        NeedsGD.__init__(self)
        self.rho_g = None
        self.del_rho_del_n_g = None
        self.grad_rho_vg = None

    def estimate_memory(self, mem):
        nbytes = self.gd.bytecount()
        mem.subnode('Density', nbytes)
        if self.depends_on_el_density:
            mem.subnode('Density Derivative', nbytes)
        mem.subnode('Gradient of Density', 3 * nbytes)

    def allocate(self):
        NeedsGD.allocate(self)
        self.rho_g = self.gd.empty()
        if self.depends_on_el_density:
            self.del_rho_del_n_g = self.gd.empty()
        self.grad_rho_vg = self.gd.empty(3)

    def update(self, atoms, density):
        raise NotImplementedError()

    @property
    def depends_on_el_density(self):
        raise NotImplementedError()

    @property
    def depends_on_atomic_positions(self):
        raise NotImplementedError()

    def __str__(self):
        return "Density: %s\n" % (self.__class__, )

    def update_atoms(self, atoms, log):
        """Inexpensive initialization when atoms change."""
        pass


class FDGradientDensity(Density):
    """Base class for all Density classes with finite difference gradient"""

    def __init__(self, boundary_value, nn=3):
        """Constructur for the FDGradientDensity class.

        Arguments:
        boundary_value -- Boundary value of rho_g
                          (for non-periodic directions).
        nn             -- Stencil size for the finite difference gradient.
        """
        Density.__init__(self)
        self.boundary_value = boundary_value
        self.nn = nn
        self.gradient = None

    def allocate(self):
        Density.allocate(self)
        self.gradient = [
            Gradient(self.gd, i, 1.0, self.nn) for i in (0, 1, 2)
        ]

    def update(self, atoms, density):
        changed = self.update_only_density(atoms, density)
        if changed:
            self.update_gradient()
        return changed

    def update_gradient(self):
        if self.boundary_value != 0:
            in_g = self.rho_g - self.boundary_value
        else:
            in_g = self.rho_g
        for i in (0, 1, 2):
            self.gradient[i].apply(in_g, self.grad_rho_vg[i])


class ElDensity(FDGradientDensity):
    """Wrapper class for using the electron density in a SmoothStepCavity.

    (Hopefully small) negative values of the electron density are set to zero.
    """

    depends_on_el_density = True
    depends_on_atomic_positions = False

    def __init__(self, nn=3):
        """Constructor for the ElDensity class.

        Arguments:
        nn -- Stencil size for the finite difference gradient.
        """
        FDGradientDensity.__init__(self, boundary_value=.0, nn=nn)

    def allocate(self):
        FDGradientDensity.allocate(self)
        self.del_rho_del_n_g = 1.  # free array

    def update_only_density(self, atoms, density):
        self.rho_g[:] = density.nt_g
        self.rho_g[self.rho_g < .0] = .0
        return True


# TODO: implement analytic gradient for SSS09Density
class SSS09Density(FDGradientDensity):
    """Fake density from atomic radii for the use in a SmoothStepCavity.

    Following V. M. Sanchez, M. Sued and D. A. Scherlis,
    J. Chem. Phys. 131, 174108 (2009).
    """

    depends_on_el_density = False
    depends_on_atomic_positions = True

    def __init__(self, atomic_radii, pbc_cutoff=1e-3, nn=3, tiny=1e-100):
        """Constructor for the SSS09Density class.

        Arguments:
        atomic_radii -- Callable mapping an ase.Atoms object
                        to an iterable of atomic radii in Angstroms.
        pbc_cutoff   -- Cutoff in eV for including neighbor cells in
                        a calculation with periodic boundary conditions.
        nn           -- Stencil size for the finite difference gradient.
        """
        FDGradientDensity.__init__(self, boundary_value=.0, nn=nn)
        self.atomic_radii = atomic_radii
        self.atomic_radii_output = None
        self.symbols = None
        self.pbc_cutoff = float(pbc_cutoff)
        self.tiny = float(tiny)
        self.pos_aav = None
        self.r_vg = None
        self.del_rho_del_r_vg = None

    def estimate_memory(self, mem):
        FDGradientDensity.estimate_memory(self, mem)
        nbytes = self.gd.bytecount()
        mem.subnode('Coordinates', 3 * nbytes)
        mem.subnode('Atomic Position Derivative', 3 * nbytes)

    def allocate(self):
        FDGradientDensity.allocate(self)
        self.r_vg = self.gd.get_grid_point_coordinates()
        self.del_rho_del_r_vg = self.gd.empty(3)

    def update_only_density(self, atoms, density):
        if atoms is None:
            return False
        r_a = self.atomic_radii_output / Bohr
        r_cutoff = r_a.max() - np.log(self.pbc_cutoff)
        self.pos_aav = get_pbc_positions(atoms, r_cutoff)
        self.rho_g.fill(.0)
        na = np.newaxis
        for index, pos_av in self.pos_aav.items():
            for pos_v in pos_av:
                origin_vg = pos_v[:, na, na, na]
                r_diff_vg = self.r_vg - origin_vg
                norm_r_diff_g = (r_diff_vg ** 2).sum(0) ** .5
                self.rho_g += np.exp(r_a[index] - norm_r_diff_g)
        return True

    def get_del_r_vg(self, atom_index, density):
        r_a = self.atomic_radii_output[atom_index] / Bohr
        na = np.newaxis
        self.del_rho_del_r_vg.fill(.0)
        for pos_v in self.pos_aav[atom_index]:
            origin_vg = pos_v[:, na, na, na]
            r_diff_vg = self.r_vg - origin_vg
            norm_r_diff_g = np.sum(r_diff_vg ** 2, axis=0) ** .5
            norm_r_diff_g[norm_r_diff_g < self.tiny] = self.tiny
            exponential = np.exp(r_a - norm_r_diff_g)
            exponential /= norm_r_diff_g
            r_diff_vg *= exponential[na, ...]
            self.del_rho_del_r_vg += r_diff_vg
        return self.del_rho_del_r_vg

    def __str__(self):
        s = FDGradientDensity.__str__(self)
        s += '  atomic_radii: %s\n' % (self.atomic_radii, )
        s += '  pbc_cutoff: %s\n' % (self.pbc_cutoff, )
        s += '  tiny: %s\n' % (self.tiny, )
        return s

    def update_atoms(self, atoms, log):
        set_log_and_check_radii(self, atoms, log)


class ADM12SmoothStepCavity(SmoothStepCavity):
    """Cavity from smooth step function.

    Following O. Andreussi, I. Dabo, and N. Marzari,
    J. Chem. Phys. 136, 064102 (2012).
    """

    def __init__(
        self,
        rhomin, rhomax, epsinf,
        density,
        surface_calculator=None, volume_calculator=None
    ):
        """Constructor for the ADM12SmoothStepCavity class.

        Additional arguments not present in the SmoothStepCavity class:
        rhomin -- Lower density isovalue in 1 / Angstrom ** 3.
        rhomax -- Upper density isovalue in 1 / Angstrom ** 3.
        epsinf -- Static dielectric constant of the solvent.
        """
        SmoothStepCavity.__init__(
            self, density, surface_calculator, volume_calculator
        )
        self.rhomin = float(rhomin)
        self.rhomax = float(rhomax)
        self.epsinf = float(epsinf)

    def update_smooth_step(self, rho_g):
        eps = self.epsinf
        inside = rho_g > self.rhomax * Bohr ** 3
        outside = rho_g < self.rhomin * Bohr ** 3
        transition = np.logical_not(
            np.logical_or(inside, outside)
        )
        self.g_g[inside] = .0
        self.g_g[outside] = 1.
        self.del_g_del_rho_g.fill(.0)
        t, dt = self._get_t_dt(np.log(rho_g[transition]))
        if eps == 1.0:
            # lim_{eps -> 1} (eps - eps ** t) / (eps - 1) = 1 - t
            self.g_g[transition] = t
            self.del_g_del_rho_g[transition] = dt / rho_g[transition]
        else:
            eps_to_t = eps ** t
            self.g_g[transition] = (eps_to_t - 1.) / (eps - 1.)
            self.del_g_del_rho_g[transition] = (
                eps_to_t * np.log(eps) * dt
            ) / (
                rho_g[transition] * (eps - 1.)
            )

    def _get_t_dt(self, x):
        lnmax = np.log(self.rhomax * Bohr ** 3)
        lnmin = np.log(self.rhomin * Bohr ** 3)
        twopi = 2. * np.pi
        arg = twopi * (lnmax - x) / (lnmax - lnmin)
        t = (arg - np.sin(arg)) / twopi
        dt = -2. * np.sin(arg / 2.) ** 2 / (lnmax - lnmin)
        return (t, dt)

    def __str__(self):
        s = SmoothStepCavity.__str__(self)
        s += '  rhomin: %s\n' % (self.rhomin, )
        s += '  rhomax: %s\n' % (self.rhomax, )
        s += '  epsinf: %s\n' % (self.epsinf, )
        return s


class FG02SmoothStepCavity(SmoothStepCavity):
    """Cavity from smooth step function.

    Following J. Fattebert and F. Gygi, J. Comput. Chem. 23, 662 (2002).
    """

    def __init__(
        self,
        rho0,
        beta,
        density,
        surface_calculator=None, volume_calculator=None
    ):
        """Constructor for the FG02SmoothStepCavity class.

        Additional arguments not present in the SmoothStepCavity class:
        rho0 -- Density isovalue in 1 / Angstrom ** 3.
        beta -- Parameter controlling the steepness of the transition.
        """
        SmoothStepCavity.__init__(
            self, density, surface_calculator, volume_calculator
        )
        self.rho0 = float(rho0)
        self.beta = float(beta)

    def update_smooth_step(self, rho_g):
        rho0 = self.rho0 / (1. / Bohr ** 3)
        rho_scaled_g = rho_g / rho0
        exponent = 2. * self.beta
        np.divide(1., rho_scaled_g ** exponent + 1., self.g_g)
        np.multiply(
            (-exponent / rho0) * rho_scaled_g ** (exponent - 1.),
            self.g_g ** 2,
            self.del_g_del_rho_g
        )

    def __str__(self):
        s = SmoothStepCavity.__str__(self)
        s += '  rho0: %s\n' % (self.rho0, )
        s += '  beta: %s\n' % (self.beta, )
        return s


class SurfaceCalculator(NeedsGD):
    """Base class for surface calculators.

    Attributes:
    A                 -- Local area in Bohr ** 2.
    delta_A_delta_g_g -- Functional derivative with respect to the cavity
                         on the fine grid.
    """

    def __init__(self):
        NeedsGD.__init__(self)
        self.A = None
        self.delta_A_delta_g_g = None

    def write(self, writer):
        pass

    def read(self, reader):
        pass

    def estimate_memory(self, mem):
        mem.subnode('Functional Derivative', self.gd.bytecount())

    def allocate(self):
        NeedsGD.allocate(self)
        self.delta_A_delta_g_g = self.gd.empty()

    def __str__(self):
        return 'Surface Calculator: %s\n' % (self.__class__, )

    def update(self, cavity):
        """Calculate A and delta_A_delta_g_g."""
        raise NotImplementedError()


class GradientSurface(SurfaceCalculator):
    """Class for getting the surface area from the gradient of the cavity.

    See also W. Im, D. Beglov and B. Roux,
    Comput. Phys. Commun. 111, 59 (1998)
    and
    A. Held and M. Walter, J. Chem. Phys. 141, 174108 (2014).
    """

    def __init__(self, nn=3):
        SurfaceCalculator.__init__(self)
        self.nn = nn
        self.gradient = None
        self.gradient_out = None
        self.norm_grad_out = None
        self.div_tmp = None

    def write(self, writer):
        writer.write(
            name='GradientSurface',
            nn=self.nn)

    def read(self, reader):
        self.nn = reader.parameters.cavity.nn

    def estimate_memory(self, mem):
        SurfaceCalculator.estimate_memory(self, mem)
        nbytes = self.gd.bytecount()
        mem.subnode('Gradient', 4 * nbytes)
        mem.subnode('Divergence', nbytes)

    def allocate(self):
        SurfaceCalculator.allocate(self)
        self.gradient = [
            Gradient(self.gd, i, 1.0, self.nn) for i in (0, 1, 2)
        ]
        self.gradient_out = self.gd.empty(3)
        self.norm_grad_out = self.gd.empty()
        self.div_tmp = self.gd.empty()

    def update(self, cavity):
        del_outer_del_inner = cavity.get_del_outer_del_inner()
        sign = np.sign(del_outer_del_inner.max() + del_outer_del_inner.min())
        self.gradient_out[...] = cavity.get_grad_inner()
        self.norm_grad_out = (self.gradient_out ** 2).sum(0) ** .5
        self.A = sign * self.gd.integrate(
            del_outer_del_inner * self.norm_grad_out, global_integral=False
        )
        mask = self.norm_grad_out > 1e-12  # avoid division by zero or overflow
        imask = np.logical_not(mask)
        masked_norm_grad = self.norm_grad_out[mask]
        for i in (0, 1, 2):
            self.gradient_out[i][mask] /= masked_norm_grad
            # set limit for later calculations:
            self.gradient_out[i][imask] = .0
        self.calc_div(self.gradient_out, self.delta_A_delta_g_g)
        if sign == 1:
            self.delta_A_delta_g_g *= -1.

    def calc_div(self, vec, out):
        self.gradient[0].apply(vec[0], out)
        self.gradient[1].apply(vec[1], self.div_tmp)
        out += self.div_tmp
        self.gradient[2].apply(vec[2], self.div_tmp)
        out += self.div_tmp


class VolumeCalculator(NeedsGD):
    """Base class for volume calculators.

    Attributes:
    V                 -- Local volume in Bohr ** 3.
    delta_V_delta_g_g -- Functional derivative with respect to the cavity
                         on the fine grid.
    """

    def __init__(self):
        NeedsGD.__init__(self)
        self.V = None
        self.delta_V_delta_g_g = None

    def estimate_memory(self, mem):
        mem.subnode('Functional Derivative', self.gd.bytecount())

    def allocate(self):
        NeedsGD.allocate(self)
        self.delta_V_delta_g_g = self.gd.empty()

    def __str__(self):
        return "Volume Calculator: %s\n" % (self.__class__, )

    def update(self, cavity):
        """Calculate V and delta_V_delta_g_g"""
        raise NotImplementedError()


class KB51Volume(VolumeCalculator):
    """KB51 Volume Calculator.

    V = Integral(1 - g) + kappa_T * k_B * T

    Following J. G. Kirkwood and F. P. Buff, J. Chem. Phys. 19, 6, 774 (1951).
    """

    def __init__(self, compressibility=.0, temperature=.0):
        """Constructor for KB51Volume class.

        Arguments:
        compressibility -- Isothermal compressibility of the solvent
                           in Angstrom ** 3 / eV.
        temperature     -- Temperature in Kelvin.
        """
        VolumeCalculator.__init__(self)
        self.compressibility = float(compressibility)
        self.temperature = float(temperature)

    def __str__(self):
        s = VolumeCalculator.__str__(self)
        s += '  compressibility: %s\n' % (self.compressibility, )
        s += '  temperature:     %s\n' % (self.temperature, )
        return s

    def allocate(self):
        VolumeCalculator.allocate(self)
        self.delta_V_delta_g_g = -1.  # frees array

    def update(self, cavity):
        self.V = self.gd.integrate(1. - cavity.g_g, global_integral=False)
        V_compress = self.compressibility * kB * self.temperature / Bohr ** 3
        self.V += V_compress / self.gd.comm.size<|MERGE_RESOLUTION|>--- conflicted
+++ resolved
@@ -1,12 +1,7 @@
-<<<<<<< HEAD
 import sys
 import numpy as np
 from ase.units import kB, Hartree, Bohr
-=======
-import numpy as np
-from ase.units import kB, Hartree, Bohr
 from ase.data.vdw import vdw_radii
->>>>>>> 53016067
 
 from gpaw.solvation.gridmem import NeedsGD
 from gpaw.fd_operators import Gradient
