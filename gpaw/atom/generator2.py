import sys
from functools import partial
from math import exp, log, pi, sqrt
from typing import Dict, List, Optional, Tuple, Union

import numpy as np
from ase.data import atomic_numbers, chemical_symbols
from ase.units import Ha
from gpaw import __version__ as version
from gpaw.atom.aeatom import (AllElectronAtom, Channel, GaussianBasis, colors,
                              parse_ld_str)
from gpaw.basis_data import Basis, BasisFunction, BasisPlotter
from gpaw.gaunt import gaunt
from gpaw.typing import Array2D
from gpaw.utilities import pack2
from gpaw.xc.ri.ribasis import generate_ri_basis
from gpaw.xc.ri.spherical_hse_kernel import RadialHSE
from scipy.linalg import eigh
from scipy.optimize import fsolve
from scipy.special import erf


class DatasetGenerationError(Exception):
    pass


parameters = {
    # 1-2:
    'H1': ('1s,s,p', 0.9),
    'He2': ('1s,s,p', 1.5),
    # 3-10:
    'Li1': ('2s,s,2p', 2.1),
    'Li3': ('1s,2s,2p,p,d', 1.5),
    'Be2': ('2s,s,2p', 1.5),
    'Be4': ('1s,2s,2p,p,d', 1.4),
    'B3': ('2s,s,2p,p,d', 1.2),
    'C4': ('2s,s,2p,p,d', 1.2),
    'N5': ('2s,s,2p,p,d', [1.2, 1.3], {'r0': 1.1}),
    'O6': ('2s,s,2p,p,d,F', 1.2),
    'F7': ('2s,s,2p,p,d', [1.2, 1.4]),
    'Ne8': ('2s,s,2p,p,d', 1.8),
    # 11-18:
    'Na1': ('3s,s,3p', 2.6),
    'Na9': ('2s,3s,2p,3p,d,F', 2.3),
    'Mg2': ('3s,s,3p,D', 2.6),
    'Mg10': ('2s,3s,2p,3p,d,F', [2.0, 1.8]),
    'Al3': ('3s,s,3p,p,d,F', 2.1),
    'Si4': ('3s,s,3p,p,d,F', 1.9),
    'P5': ('3s,s,3p,p,d,F', 1.7),
    'S6': ('3s,s,3p,p,d,F', 1.6),
    'Cl7': ('3s,s,3p,p,d,F', 1.5),
    'Ar8': ('3s,s,3p,p,d,F', 1.5),
    # 19-36:
    'K1': ('4s,s,4p,D', 3.5),
    'K9': ('3s,4s,3p,4p,d,d,F', 2.1),
    'Ca2': ('4s,s,4p', 3.1),
    'Ca10': ('3s,4s,3p,4p,3d,d,F', 2.1),
    'Sc3': ('4s,s,4p,p,3d,d', 2.7),
    'Sc11': ('3s,4s,3p,4p,3d,d,F', 2.3),
    'Ti4': ('4s,s,4p,p,3d,d', 2.7),
    'Ti12': ('3s,4s,3p,4p,3d,d,F', [2.2, 2.2, 2.3]),
    'V5': ('4s,s,4p,p,3d,d', 2.6),
    'V13': ('3s,4s,3p,4p,3d,d,F', [2.1, 2.1, 2.3]),
    'Cr6': ('4s,s,4p,p,3d,d', 2.5),
    'Cr14': ('3s,4s,3p,4p,3d,d,F', [2.1, 2.1, 2.3]),
    'Mn7': ('4s,s,4p,p,3d,d', 2.4),
    'Mn15': ('3s,4s,3p,4p,3d,d,F', [2.0, 2.0, 2.2]),
    'Fe8': ('4s,s,4p,p,3d,d', 2.2),
    'Fe16': ('3s,4s,3p,4p,3d,d,F', 2.1),
    'Co9': ('4s,s,4p,p,3d,d', 2.2),
    'Co17': ('3s,4s,3p,4p,3d,d,F', 2.1),
    'Ni10': ('4s,s,4p,p,3d,d', 2.1),
    'Ni18': ('3s,4s,3p,4p,3d,d,F', 2.0),
    'Cu11': ('4s,s,4p,p,3d,d', 2.1),
    'Cu19': ('3s,4s,3p,4p,3d,d,F', 1.9),
    'Zn12': ('4s,s,4p,p,3d', 2.1),
    'Zn20': ('3s,4s,3p,4p,3d,d,F', 1.9),
    'Ga3': ('4s,s,4p,p,d,F', 2.2),
    'Ga13': ('4s,s,4p,p,3d,d,F', 2.2),
    'Ge4': ('4s,s,4p,p,d,F', 2.1),
    'Ge14': ('4s,s,4p,p,3d,d,F', 2.1),
    'As5': ('4s,s,4p,p,d,F', 2.0),
    'Se6': ('4s,s,4p,p,d,F', 2.1),
    'Br7': ('4s,s,4p,p,d,F', 2.1),
    'Kr8': ('4s,s,4p,p,d,F', 2.1),
    # 37-54:
    'Rb1': ('5s,s,5p', 3.6),
    'Rb9': ('4s,5s,4p,5p,d,d,F', 2.5),
    'Sr2': ('5s,s,5p', 3.3),
    'Sr10': ('4s,5s,4p,5p,4d,d,F', 2.5),
    'Y3': ('5s,s,5p,p,4d,d', 3.1),
    'Y11': ('4s,5s,4p,5p,4d,d,F', 2.5),
    'Zr4': ('5s,s,5p,p,4d,d', 3.0),
    'Zr12': ('4s,5s,4p,5p,4d,d,F', 2.5),
    'Nb5': ('5s,s,5p,p,4d,d', 2.9),
    'Nb13': ('4s,5s,4p,5p,4d,d,F', [2.4, 2.4, 2.5]),
    'Mo6': ('5s,s,5p,p,4d,d', 2.8),
    'Mo14': ('4s,5s,4p,5p,4d,d,F', 2.3),
    'Tc7': ('5s,s,5p,p,4d,d', 2.7),
    'Tc15': ('4s,5s,4p,5p,4d,d,F', 2.3),
    'Ru8': ('5s,s,5p,p,4d,d', 2.6),
    'Ru16': ('4s,5s,4p,5p,4d,d,F', 2.3),
    'Rh9': ('5s,s,5p,p,4d,d', 2.5),
    'Rh17': ('4s,5s,4p,5p,4d,d,F', 2.3),
    'Pd10': ('5s,s,5p,p,4d,d', 2.4),
    'Pd18': ('4s,5s,4p,5p,4d,d,F', 2.3),
    'Ag11': ('5s,s,5p,p,4d,d', 2.4),
    'Ag19': ('4s,5s,4p,5p,4d,d,F', 2.3),
    'Cd12': ('5s,s,5p,p,4d,d', 2.4),
    'Cd20': ('4s,5s,4p,5p,4d,d,F', 2.3),
    'In13': ('5s,s,5p,p,4d,d,F', 2.6),
    'Sn14': ('5s,s,5p,p,4d,d,F', 2.5),
    'Sb15': ('5s,s,5p,p,4d,d,F', 2.5),
    'Te6': ('5s,6s,5p,p,d,d,F', 2.5),
    'I7': ('5s,s,5p,p,d,F', 2.4),
    'Xe8': ('5s,s,5p,p,d,F', 2.3),
    # 55-56:
    'Cs1': ('6s,s,6p,5d', [4.3, 4.6, 4.0]),
    'Cs9': ('5s,6s,5p,6p,5d,0.5d,F', 3.2),
    'Ba2': ('6s,s,6p,5d', 3.9),
    'Ba10': ('5s,6s,5p,6p,5d,d,F', 2.2),
    # 57-71:
    'La11': ('5s,6s,5p,6p,5d,d,4f,f,G', 2.5),
    'Ce12': ('5s,6s,5p,6p,5d,d,4f,f,G', 2.4),
    'Pr13': ('5s,6s,5p,6p,5d,d,4f,f,G', 2.3),
    'Nd14': ('5s,6s,5p,6p,5d,d,4f,f,G', 2.3),
    'Pm15': ('5s,6s,5p,6p,5d,d,4f,f,G', 2.3),
    'Sm16': ('5s,6s,5p,6p,5d,d,4f,f,G', 2.2),
    'Eu17': ('5s,6s,5p,6p,5d,d,4f,f,G', 2.2),
    'Gd18': ('5s,6s,5p,6p,5d,d,4f,f,G', 2.2),
    'Tb19': ('5s,6s,5p,6p,5d,d,4f,f,G', 2.2),
    'Dy20': ('5s,6s,5p,6p,5d,d,4f,f,G', 2.1),
    'Ho21': ('5s,6s,5p,6p,5d,d,4f,f,G', 2.2),
    'Er22': ('5s,6s,5p,6p,5d,d,4f,f,G', 2.2),
    'Tm23': ('5s,6s,5p,6p,5d,d,4f,f,G', 2.2),
    'Yb24': ('5s,6s,5p,6p,5d,d,4f,f,G', 2.2),
    'Lu25': ('5s,6s,5p,6p,5d,d,4f,f,G', 2.2),
    # 72-86:
    'Hf4': ('6s,s,6p,p,5d,d', 2.9),
    'Hf12': ('5s,6s,5p,6p,5d,d,F', 2.4),
    'Ta5': ('6s,s,6p,p,5d,d', 2.8),
    'Ta13': ('5s,6s,5p,6p,5d,d,F', 2.4),
    'W6': ('6s,s,6p,p,5d,d', 2.7),
    'W14': ('5s,6s,5p,6p,5d,d,F', 2.4),
    'Re7': ('6s,s,6p,p,5d,d', 2.6),
    'Re15': ('5s,6s,5p,6p,5d,d,F', 2.4),
    'Os8': ('6s,s,6p,p,5d,d', 2.6),
    'Os16': ('5s,6s,5p,6p,5d,d,F', 2.4),
    'Ir9': ('6s,s,6p,p,5d,d', 2.6),
    'Ir17': ('5s,6s,5p,6p,5d,d,F', 2.4),
    'Pt10': ('6s,s,6p,p,5d,d', 2.5),
    'Pt18': ('5s,6s,5p,6p,5d,d,F', 2.3),
    'Au11': ('6s,s,6p,p,5d,d', 2.5),
    'Au19': ('5s,6s,5p,6p,5d,d,F', 2.3),
    'Hg12': ('6s,s,6p,p,5d,d', 2.5),
    'Hg20': ('5s,6s,5p,6p,5d,d,F', 2.3),
    'Tl13': ('6s,s,6p,p,5d,d,F', 2.8),
    'Pb14': ('6s,s,6p,p,5d,d,F', 2.6),
    'Bi5': ('6s,s,6p,p,d,F', 2.8),
    'Bi15': ('6s,s,6p,p,5d,d,F', 2.6),
    'Po6': ('6s,s,6p,p,d,F', 2.7),
    'At7': ('6s,s,6p,p,d,F', 2.6),
    'Rn8': ('6s,s,6p,p,d,F', 2.6),
    # 87-88:
    'Fr1': ('6s,s,6p,5d', 4.5),
    'Fr9': ('6s,7s,6p,7p,6d,d,F', [2.7, 2.5]),
    'Ra2': ('6s,s,6p,5d', 4.5),
    'Ra10': ('6s,7s,6p,7p,6d,d,F', [2.7, 2.5]),
    # 89-102:
    'Ac11': ('6s,7s,6p,7p,6d,d,5f,f,G', 2.5),
    'Th12': ('6s,7s,6p,7p,6d,d,5f,f,G', 2.4),
    'Pa13': ('6s,7s,6p,7p,6d,d,5f,f,G', 2.5),
    'U14': ('6s,7s,6p,7p,6d,d,5f,f,G', 2.5),
    'Np15': ('6s,7s,6p,7p,6d,d,5f,f,G', 2.5),
    'Pu16': ('6s,7s,6p,7p,6d,d,5f,f,G', 2.5),
    'Am17': ('6s,7s,6p,7p,6d,d,5f,f,G', 2.5),
    'Cm18': ('6s,7s,6p,7p,6d,d,5f,f,G', 2.5),
    'Bk19': ('6s,7s,6p,7p,6d,d,5f,f,G', 2.5),
    'Cf20': ('6s,7s,6p,7p,6d,d,5f,f,G', 2.5),
    'Es21': ('6s,7s,6p,7p,6d,d,5f,f,G', 2.5),
    'Fm22': ('6s,7s,6p,7p,6d,d,5f,f,G', 2.5),
    'Md23': ('6s,7s,6p,7p,6d,d,5f,f,G', 2.5),
    'No24': ('6s,7s,6p,7p,6d,d,5f,f,G', 2.5)}


default = [0,
           1, 2,
           1, 2, 3, 4, 5, 6, 7, 8,
           1, 2, 3, 4, 5, 6, 7, 8,
           1, 2, 3, 4, 5, 6, 7, 8, 9, 10, 11, 12, 3, 4, 5, 6, 7, 8,
           1, 2, 3, 4, 5, 6, 7, 8, 9, 10, 11, 12, 13, 14, 15, 6, 7, 8,
           1, 2, 11,
           12, 13, 14, 15, 16, 17, 18, 19, 20, 21, 22, 23, 24, 25,
           4, 5, 6, 7, 8, 9, 10, 11, 12, 13, 14, 15, 6, 7, 8,
           9, 10,
           11, 12, 13, 14, 15, 16, 17, 18, 19, 20, 21, 22, 23, 24]


semicore = [0,
            1, 2,
            3, 4, 3, 4, 5, 6, 7, 8,
            9, 10, 3, 4, 5, 6, 7, 8,
            9, 10, 11, 12, 13, 14, 15, 16, 17, 18, 19, 20, 13, 14, 5, 6, 7, 8,
            9, 10, 11, 12, 13, 14, 15, 16, 17, 18, 19, 20, 13, 14, 15, 6, 7, 8,
            9, 10, 11,
            12, 13, 14, 15, 16, 17, 18, 19, 20, 21, 22, 23, 24, 25,
            12, 13, 14, 15, 16, 17, 18, 19, 20, 13, 14, 15, 6, 7, 8]


def get_number_of_electrons(symbol, name):
    Z = atomic_numbers[symbol]
    if name == 'default':
        return default[Z]
    return semicore[Z]


class PAWWaves:
    def __init__(self, rgd, l, rcut):
        self.rgd = rgd
        self.l = l
        self.rcut = rcut

        self.n_n = []
        self.e_n = []
        self.f_n = []
        self.phi_ng = []
        self.phit_ng = None
        self.pt_ng = None

    def __len__(self):
        return len(self.n_n)

    def add(self, phi_g, n, e, f):
        self.phi_ng.append(phi_g)
        self.n_n.append(n)
        self.e_n.append(e)
        self.f_n.append(f)

    def pseudize(self, pseudizer, vtr_g, vr_g, rcmax):
        rgd = self.rgd
        r_g = rgd.r_g
        phi_ng = self.phi_ng = np.array(self.phi_ng)
        N = len(phi_ng)
        phit_ng = self.phit_ng = rgd.empty(N)
        pt_ng = self.pt_ng = rgd.empty(N)
        gc = rgd.ceil(self.rcut)
        gcmax = rgd.ceil(rcmax)

        l = self.l

        dgdr_g = 1 / rgd.dr_g
        d2gdr2_g = rgd.d2gdr2()

        self.nt_g = rgd.zeros()
        for n, phi_g in enumerate(phi_ng):
            phit_ng[n], c0 = pseudizer(phi_g, gc, self.l,
                                       divergent=self.n_n[n] <= 0)
            a_g, dadg_g, d2adg2_g = rgd.zeros(3)
            a_g[1:] = self.phit_ng[n, 1:] / r_g[1:]**l
            a_g[0] = c0
            dadg_g[1:-1] = 0.5 * (a_g[2:] - a_g[:-2])
            d2adg2_g[1:-1] = a_g[2:] - 2 * a_g[1:-1] + a_g[:-2]
            q_g = (vtr_g - self.e_n[n] * r_g) * self.phit_ng[n]
            q_g -= 0.5 * r_g**l * (
                (2 * (l + 1) * dgdr_g + r_g * d2gdr2_g) * dadg_g +
                r_g * d2adg2_g * dgdr_g**2)
            q_g[gcmax:] = 0
            rgd.cut(q_g, self.rcut)
            q_g[1:] /= r_g[1:]
            if l == 0:
                q_g[0] = q_g[1]
            pt_ng[n] = q_g

            self.nt_g += self.f_n[n] / 4 / pi * phit_ng[n]**2

        self.dS_nn = (rgd.integrate(phi_ng[:, None] * phi_ng) -
                      rgd.integrate(phit_ng[:, None] * phit_ng)) / (4 * pi)
        self.Q = np.dot(self.f_n, self.dS_nn.diagonal())
        A_nn = rgd.integrate(phit_ng[:, None] * pt_ng) / (4 * pi)
        self.dH_nn = np.dot(self.dS_nn, np.diag(self.e_n)) - A_nn
        self.dH_nn *= 0.5
        self.dH_nn += self.dH_nn.T.copy()
        pt_ng[:] = np.dot(np.linalg.inv(A_nn.T), pt_ng)

    def construct_projectors(self, vtr_g, rcmax):
        pass

    def calculate_kinetic_energy_correction(self, vr_g, vtr_g):
        if len(self) == 0:
            return
        self.dekin_nn = (self.rgd.integrate(self.phit_ng[:, None] *
                                            self.phit_ng *
                                            vtr_g, -1) / (4 * pi) -
                         self.rgd.integrate(self.phi_ng[:, None] *
                                            self.phi_ng *
                                            vr_g, -1) / (4 * pi) +
                         self.dH_nn)


class PAWSetupGenerator:
    def __init__(self, aea, projectors,
                 scalar_relativistic=False,
                 core_hole=None,
                 fd=None,
                 yukawa_gamma=0.0,
                 ecut: float = None,
                 omega=None):
        """fd: stream
            Text output.

           yukawa_gamma: separation parameter for RSF"""

        self.aea = aea

        self.fd = fd or sys.stdout
        self.yukawa_gamma = yukawa_gamma
        self.exxcc_w: dict[float, float] = {}
        self.exxcv_wii: dict[float, Array2D] = {}
        self.omega = omega

        self.core_hole: Optional[Tuple[int, int, float]]
        if core_hole:
            state, occ = core_hole.split(',')
            n0 = int(state[0])
            l0 = 'spdf'.find(state[1])
            occ0 = float(occ)
            aea.add(n0, l0, -occ0)
            self.core_hole = (n0, l0, occ0)
        else:
            self.core_hole = None

        self.l0: Optional[int] = None
        if projectors[-1].isupper():
            assert projectors[-2] == ',', projectors
            self.l0 = 'SPDFG'.find(projectors[-1])
            projectors = projectors[:-2]

        self.lmax = -1
        self.states: Dict[int, List[Union[None, int, float]]] = {}
        for s in projectors.split(','):
            l = 'spdf'.find(s[-1])
            n: Union[None, int, float]
            if len(s) == 1:
                n = None
            elif '.' in s:
                n = float(s[:-1])
            else:
                n = int(s[:-1])
            if l in self.states:
                self.states[l].append(n)
            else:
                self.states[l] = [n]
            if l > self.lmax:
                self.lmax = l

        # Add empty bound states:
        for l, nn in self.states.items():
            for n in nn:
                if (isinstance(n, int) and
                    (l not in aea.f_lsn or n - l > len(aea.f_lsn[l][0]))):
                    aea.add(n, l, 0)

        aea.initialize()
        aea.run()
        aea.scalar_relativistic = scalar_relativistic
        aea.refine()

        self.rgd = aea.rgd

        def pseudize(a_g, gc, l=0, points=4, ecut=ecut, divergent=False):
            if ecut is None or divergent:
                return self.rgd.pseudize(a_g, gc, l, points)
            Gcut = (2 * ecut)**0.5
            return self.rgd.pseudize_smooth(a_g, gc, l, points,
                                            Gcut=Gcut)

        self.pseudizer = pseudize

        self.vtr_g = None

        self.basis = None

        self.log('\nGenerating PAW', aea.xc.name, 'setup for', aea.symbol)

    def construct_shape_function(self, alpha=None, rc=None, eps=1e-10):
        """Build shape-function for compensation charge."""

        self.alpha = alpha

        if self.alpha is None:
            if not isinstance(rc, (float, int)):
                rc = min(rc)
            rc = 1.5 * rc

            def spillage(alpha):
                """Fraction of gaussian charge outside rc."""
                x = alpha * rc**2
                return 1 - erf(sqrt(x)) + 2 * sqrt(x / pi) * exp(-x)

            def f(alpha):
                return log(spillage(alpha[0])) - log(eps)

            self.alpha = fsolve(f, 7.0)[0]

            self.alpha = round(self.alpha, 1)
        elif alpha < 0:
            rc = min(rc)
            self.log('Shape function: (sin(pi*r/rc)/r)^2, rc={rc:.2f} Bohr'
                     .format(rc=rc))
            self.ghat_g = np.sinc(self.rgd.r_g / rc)**2 * (pi / 2 / rc**3)
            self.ghat_g[self.rgd.ceil(rc):] = 0.0
            self.alpha = -rc
            return

        self.log('Shape function: exp(-alpha*r^2), alpha=%.1f Bohr^-2' %
                 self.alpha)

        self.ghat_g = (np.exp(-self.alpha * self.rgd.r_g**2) *
                       (self.alpha / pi)**1.5)

    def log(self, *args, **kwargs):
        print(file=self.fd, *args, **kwargs)

    def calculate_core_density(self):
        self.nc_g = self.rgd.zeros()
        self.tauc_g = self.rgd.zeros()
        self.ncore = 0
        self.nvalence = 0
        self.ekincore = 0.0
        for l, ch in enumerate(self.aea.channels):
            for n, f in enumerate(ch.f_n):
                if (l <= self.lmax and
                    any(n + l + 1 == nn
                        for nn in self.states[l]
                        if isinstance(nn, int))):
                    self.nvalence += f
                else:
                    self.nc_g += f * ch.calculate_density(n)
                    self.tauc_g += f * ch.calculate_kinetic_energy_density(n)
                    self.ncore += f
                    self.ekincore += f * ch.e_n[n]

        self.ekincore -= self.rgd.integrate(self.nc_g * self.aea.vr_sg[0], -1)

        self.log('Core electrons:', self.ncore)
        self.log('Valence electrons:', self.nvalence)

    def find_local_potential(self, r0, P, dv0=None):
        self.r0 = r0
        self.nderiv0 = P
        if self.l0 is None:
            self.find_polynomial_potential(r0, P, dv0)
        else:
            self.match_local_potential(r0, P)

    def find_polynomial_potential(self, r0, P, dv0):
        self.log('Constructing smooth local potential for r < %.3f' % r0)
        g0 = self.rgd.ceil(r0)
        self.vtr_g = self.pseudizer(self.aea.vr_sg[0], g0, 1, P)[0]
        if dv0:
            x = self.rgd.r_g[:g0] / r0
            dv_g = dv0 * (1 - 2 * x**2 + x**4)
            self.vtr_g[:g0] += x * r0 * dv_g

    def match_local_potential(self, r0, P):
        l0 = self.l0
        self.log('Local potential matching %s-scattering at e=0.0 eV' %
                 'spdfg'[l0] + ' and r=%.2f Bohr' % r0)

        g0 = self.rgd.ceil(r0)
        gc = g0 + 20

        e0 = 0.0

        ch = Channel(l0)
        phi_g = self.rgd.zeros()
        a = ch.integrate_outwards(phi_g, self.rgd, self.aea.vr_sg[0], gc, e0,
                                  self.aea.scalar_relativistic, self.aea.Z)[1]
        phi_g[1:gc] /= self.rgd.r_g[1:gc]
        phi_g[0] = a

        phit_g, c = self.pseudizer(phi_g, g0, l=l0, points=P, divergent=True)

        dgdr_g = 1 / self.rgd.dr_g
        d2gdr2_g = self.rgd.d2gdr2()
        a_g = phit_g.copy()
        a_g[1:] /= self.rgd.r_g[1:]**l0
        a_g[0] = c
        dadg_g = self.rgd.zeros()
        d2adg2_g = self.rgd.zeros()
        dadg_g[1:-1] = 0.5 * (a_g[2:] - a_g[:-2])
        d2adg2_g[1:-1] = a_g[2:] - 2 * a_g[1:-1] + a_g[:-2]
        q_g = (((l0 + 1) * dgdr_g + 0.5 * self.rgd.r_g * d2gdr2_g) * dadg_g +
               0.5 * self.rgd.r_g * d2adg2_g * dgdr_g**2)
        q_g[:g0] /= a_g[:g0]
        q_g += e0 * self.rgd.r_g
        q_g[0] = 0.0

        self.vtr_g = self.aea.vr_sg[0].copy()
        self.vtr_g[0] = 0.0
        self.vtr_g[1:g0] = q_g[1:g0]

    def add_waves(self, rc):
        if isinstance(rc, float):
            radii = [rc]
        else:
            radii = list(rc)

        if self.lmax >= 0:
            radii += [radii[-1]] * (self.lmax + 1 - len(radii))
        del radii[self.lmax + 1:]  # remove unused radii

        self.rcmax = max(radii)

        self.waves_l = []
        for l in range(self.lmax + 1):
            rcut = radii[l]
            waves = PAWWaves(self.rgd, l, rcut)
            e = -1.0
            for n in self.states[l]:
                if isinstance(n, int):
                    # Bound state:
                    ch = self.aea.channels[l]
                    e = ch.e_n[n - l - 1]
                    f = ch.f_n[n - l - 1]
                    phi_g = ch.phi_ng[n - l - 1]
                else:
                    if n is None:
                        e += 1.0
                    else:
                        e = n
                    n = -1
                    f = 0.0
                    phi_g = self.rgd.zeros()
                    gc = self.rgd.round(2.5 * self.rcmax)
                    ch = Channel(l)
                    a = ch.integrate_outwards(phi_g, self.rgd,
                                              self.aea.vr_sg[0], gc, e,
                                              self.aea.scalar_relativistic,
                                              self.aea.Z)[1]
                    phi_g[1:gc + 1] /= self.rgd.r_g[1:gc + 1]
                    phi_g[0] = a
                    phi_g /= (self.rgd.integrate(phi_g**2) / (4 * pi))**0.5

                waves.add(phi_g, n, e, f)
            self.waves_l.append(waves)

    def pseudize(self, type='poly', nderiv=6, rcore=None):
        self.Q = -self.aea.Z + self.ncore

        self.nt_g = self.rgd.zeros()
        if type == 'poly':
            pseudizer = partial(self.pseudizer, points=nderiv)
        elif type == 'nc':
            pseudizer = partial(self.rgd.pseudize_normalized, points=nderiv)
        for waves in self.waves_l:
            waves.pseudize(pseudizer, self.vtr_g, self.aea.vr_sg[0],
                           2.0 * self.rcmax)
            self.nt_g += waves.nt_g
            self.Q += waves.Q

        self.construct_pseudo_core_density(rcore)
        self.calculate_potentials()
        self.summarize()

    def construct_pseudo_core_density(self, rcore):
        if rcore is None:
            rcore = self.rcmax * 0.8
        else:
            assert abs(rcore) <= self.rcmax

        if self.ncore == 0:
            self.nct_g = self.rgd.zeros()
            self.tauct_g = self.rgd.zeros()
        elif rcore > 0.0:
            # Make sure pseudo density is monotonically decreasing:
            while True:
                gcore = self.rgd.round(rcore)
                self.nct_g = self.rgd.pseudize(self.nc_g, gcore)[0]
                nt_g = self.nt_g + self.nct_g
                dntdr_g = self.rgd.derivative(nt_g)[:gcore]
                if dntdr_g.max() < 0.0:
                    break
                rcore -= 0.01

            rcore *= 1.2
            gcore = self.rgd.round(rcore)
            self.nct_g = self.pseudizer(self.nc_g, gcore)[0]
            nt_g = self.nt_g + self.nct_g

            self.log('Constructing smooth pseudo core density for r < %.3f' %
                     rcore)
            self.nt_g = nt_g

            self.tauct_g = self.pseudizer(self.tauc_g, gcore)[0]
        else:
            rcore *= -1
            gcore = self.rgd.round(rcore)
            nt_g = self.pseudizer(self.aea.n_sg[0], gcore)[0]
            self.nct_g = nt_g - self.nt_g
            self.nt_g = nt_g

            self.log('Constructing NLCC-style smooth pseudo core density for '
                     'r < %.3f' % rcore)

            self.tauct_g = self.pseudizer(self.tauc_g, gcore)[0]

        self.npseudocore = self.rgd.integrate(self.nct_g)
        self.log('Pseudo core electrons: %.6f' % self.npseudocore)
        self.Q -= self.npseudocore

    def calculate_potentials(self):
        self.rhot_g = self.nt_g + self.Q * self.ghat_g
        self.vHtr_g = self.rgd.poisson(self.rhot_g)

        self.vxct_g = self.rgd.zeros()
        nt_sg = self.nt_g.reshape((1, -1))
        self.exct = self.aea.xc.calculate_spherical(
            self.rgd, nt_sg, self.vxct_g.reshape((1, -1)))

        self.v0r_g = self.vtr_g - self.vHtr_g - self.vxct_g * self.rgd.r_g
        self.v0r_g[self.rgd.round(self.rcmax):] = 0.0

    def summarize(self):
        self.log('\nProjectors:')
        self.log(' state  occ         energy             norm        rcut')
        self.log(' nl            [Hartree]  [eV]      [electrons]   [Bohr]')
        self.log('----------------------------------------------------------')
        for l, waves in enumerate(self.waves_l):
            for n, e, f, ds in zip(waves.n_n, waves.e_n, waves.f_n,
                                   waves.dS_nn.diagonal()):
                if n == -1:
                    self.log('  %s         %10.6f %10.5f   %19.2f' %
                             ('spdf'[l], e, e * Ha, waves.rcut))
                else:
                    self.log(
                        ' %d%s   %5.2f %10.6f %10.5f      %5.3f  %9.2f' %
                        (n, 'spdf'[l], f, e, e * Ha, 1 - ds,
                         waves.rcut))
        self.log()

    def construct_projectors(self, rcore):
        for waves in self.waves_l:
            waves.construct_projectors(self.vtr_g, 2.45 * self.rcmax)
            waves.calculate_kinetic_energy_correction(self.aea.vr_sg[0],
                                                      self.vtr_g)

    def check_all(self):
        self.log(('Checking eigenvalues of %s pseudo atom using ' +
                  'a Gaussian basis set:') % self.aea.symbol)
        self.log('                 AE [eV]        PS [eV]      error [eV]')

        ok = True

        for l in range(4):
            try:
                e_b = self.check(l)
            except RuntimeError:
                self.log('Singular overlap matrix!')
                ok = False
                continue

            n0 = self.number_of_core_states(l)

            if l < len(self.aea.channels):
                e0_b = self.aea.channels[l].e_n
                extra = 6
                nae = len(self.aea.channels[l].f_n)
                for n in range(1 + l, nae + 1 + l + extra):
                    if n - 1 - l < nae:
                        f = self.aea.channels[l].f_n[n - 1 - l]
                        self.log('%2d%s  %2d' % (n, 'spdf'[l], f), end='')
                    else:
                        self.log('       ', end='')
                    self.log('  %15.3f' % (e0_b[n - 1 - l] * Ha), end='')
                    if n - 1 - l - n0 >= 0:
                        self.log('%15.3f' * 2 %
                                 (e_b[n - 1 - l - n0] * Ha,
                                  (e_b[n - 1 - l - n0] - e0_b[n - 1 - l]) *
                                  Ha))
                    else:
                        self.log()

                errors = abs(e_b[:nae - n0] - e0_b[n0:nae])
                if (errors > 2e-3).any():
                    self.log('Error in bound %s-states!' % 'spdf'[l])
                    ok = False
                errors = abs(e_b[nae - n0:nae - n0 + extra] -
                             e0_b[nae:nae + extra])
                if (not self.aea.scalar_relativistic and
                    (errors > 2e-2).any()):
                    self.log('Error in %s-states!' % 'spdf'[l])
                    ok = False

        return ok

    def number_of_core_states(self, l):
        n0 = 0
        if l < len(self.waves_l):
            waves = self.waves_l[l]
            if len(waves) > 0:
                n0 = waves.n_n[0] - l - 1
                if n0 < 0 and l < len(self.aea.channels):
                    n0 = (self.aea.channels[l].f_n > 0).sum()
        elif l < len(self.aea.channels):
            n0 = (self.aea.channels[l].f_n > 0).sum()
        return n0

    def check(self, l):
        basis = self.aea.channels[0].basis
        eps = basis.eps
        alpha_B = basis.alpha_B

        basis = GaussianBasis(l, alpha_B, self.rgd, eps)
        H_bb = basis.calculate_potential_matrix(self.vtr_g)
        H_bb += basis.T_bb
        S_bb = np.eye(len(basis))

        if l < len(self.waves_l):
            waves = self.waves_l[l]
            if len(waves) > 0:
                P_bn = self.rgd.integrate(basis.basis_bg[:, None] *
                                          waves.pt_ng) / (4 * pi)
                H_bb += np.dot(np.dot(P_bn, waves.dH_nn), P_bn.T)
                S_bb += np.dot(np.dot(P_bn, waves.dS_nn), P_bn.T)

        e_b, _ = eigh(H_bb, S_bb)
        return e_b

    def test_convergence(self):
        rgd = self.rgd
        r_g = rgd.r_g
        G_k, nt_k = self.rgd.fft(self.nt_g * r_g)
        rhot_k = self.rgd.fft(self.rhot_g * r_g)[1]
        ghat_k = self.rgd.fft(self.ghat_g * r_g)[1]
        vt_k = self.rgd.fft(self.vtr_g)[1]
        phi_k = self.rgd.fft(self.waves_l[0].phit_ng[0] * r_g)[1]
        eee_k = 0.5 * nt_k**2 * (4 * pi)**2 / (2 * pi)**3
        ecc_k = 0.5 * rhot_k**2 * (4 * pi)**2 / (2 * pi)**3
        egg_k = 0.5 * ghat_k**2 * (4 * pi)**2 / (2 * pi)**3
        ekin_k = 0.5 * phi_k**2 * G_k**4 / (2 * pi)**3
        evt_k = nt_k * vt_k * G_k**2 * 4 * pi / (2 * pi)**3

        eee = 0.5 * rgd.integrate(self.nt_g * rgd.poisson(self.nt_g), -1)
        ecc = 0.5 * rgd.integrate(self.rhot_g * self.vHtr_g, -1)
        egg = 0.5 * rgd.integrate(self.ghat_g * rgd.poisson(self.ghat_g), -1)
        ekin = self.aea.ekin - self.ekincore - self.waves_l[0].dekin_nn[0, 0]
        evt = rgd.integrate(self.nt_g * self.vtr_g, -1)

        import matplotlib.pyplot as plt

        errors = 10.0**np.arange(-4, 0) / Ha
        self.log('\nConvergence of energy:')
        self.log('plane-wave cutoff (wave-length) [ev (Bohr)]\n  ', end='')
        for de in errors:
            self.log('%14.4f' % (de * Ha), end='')
        for label, e_k, e0 in [
            ('e-e', eee_k, eee),
            ('c-c', ecc_k, ecc),
            ('g-g', egg_k, egg),
            ('kin', ekin_k, ekin),
            ('vt', evt_k, evt)]:
            self.log('\n%3s: ' % label, end='')
            e_k = (np.add.accumulate(e_k) - 0.5 * e_k[0] - 0.5 * e_k) * G_k[1]
            k = len(e_k) - 1
            for de in errors:
                while abs(e_k[k] - e_k[-1]) < de:
                    k -= 1
                G = k * G_k[1]
                ecut = 0.5 * G**2
                h = pi / G
                self.log(' %6.1f (%4.2f)' % (ecut * Ha, h), end='')
            plt.semilogy(G_k, abs(e_k - e_k[-1]) * Ha, label=label)
        self.log()
        plt.axis(xmax=20)
        plt.xlabel('G')
        plt.ylabel('[eV]')
        plt.legend()
        plt.show()

    def plot(self):
        import matplotlib.pyplot as plt
        r_g = self.rgd.r_g

        plt.figure()
        plt.plot(r_g, self.vxct_g, label='xc')
        plt.plot(r_g[1:], self.v0r_g[1:] / r_g[1:], label='0')
        plt.plot(r_g[1:], self.vHtr_g[1:] / r_g[1:], label='H')
        plt.plot(r_g[1:], self.vtr_g[1:] / r_g[1:], label='ps')
        plt.plot(r_g[1:], self.aea.vr_sg[0, 1:] / r_g[1:], label='ae')
        plt.axis(xmin=0,
                 xmax=2 * self.rcmax,
                 ymin=self.vtr_g[1] / r_g[1],
                 ymax=max(0, (self.v0r_g[1:] / r_g[1:]).max()))
        plt.xlabel('radius [Bohr]')
        plt.ylabel('potential [Ha]')
        plt.legend()

        plt.figure()
        i = 0
        for l, waves in enumerate(self.waves_l):
            for n, e, phi_g, phit_g in zip(waves.n_n, waves.e_n,
                                           waves.phi_ng, waves.phit_ng):
                if n == -1:
                    gc = self.rgd.ceil(waves.rcut)
                    name = '*%s (%.2f Ha)' % ('spdf'[l], e)
                else:
                    gc = len(self.rgd)
                    name = '%d%s (%.2f Ha)' % (n, 'spdf'[l], e)
                plt.plot(r_g[:gc], (phi_g * r_g)[:gc], color=colors[i],
                         label=name)
                plt.plot(r_g[:gc], (phit_g * r_g)[:gc], '--', color=colors[i])
                i += 1
        plt.axis(xmin=0, xmax=3 * self.rcmax)
        plt.xlabel('radius [Bohr]')
        plt.ylabel(r'$r\phi_{n\ell}(r)$')
        plt.legend()

        plt.figure()
        i = 0
        for l, waves in enumerate(self.waves_l):
            for n, e, pt_g in zip(waves.n_n, waves.e_n, waves.pt_ng):
                if n == -1:
                    name = '*%s (%.2f Ha)' % ('spdf'[l], e)
                else:
                    name = '%d%s (%.2f Ha)' % (n, 'spdf'[l], e)
                plt.plot(r_g, pt_g * r_g, color=colors[i], label=name)
                i += 1
        plt.axis(xmin=0, xmax=self.rcmax)
        plt.legend()

    def create_basis_set(self, tailnorm=0.0005, scale=200.0, splitnorm=0.16,
                         tag=None, ri=None):
        rgd = self.rgd
        name = 'dzp' if not tag else f'{tag}.dzp'
        self.basis = Basis(self.aea.symbol, name, readxml=False, rgd=rgd)

        # We print text to sdtout and put it in the basis-set file
        txt = 'Basis functions:\n'

        # Bound states:
        for l, waves in enumerate(self.waves_l):
            for i, n in enumerate(waves.n_n):
                if n > 0:
                    tn = tailnorm
                    if waves.f_n[i] == 0:
                        tn = min(0.05, tn * 20)  # no need for long tail
                    phit_g, ronset, rc, de = self.create_basis_function(
                        l, i, tn, scale)
                    bf = BasisFunction(n, l, rc, phit_g, 'bound state')
                    self.basis.append(bf)

                    txt += '%d%s bound state:\n' % (n, 'spdf'[l])
                    txt += ('  cutoff: %.3f to %.3f Bohr (tail-norm=%f)\n' %
                            (ronset, rc, tn))
                    txt += '  eigenvalue shift: %.3f eV\n' % (de * Ha)

        # Split valence:
        for l, waves in enumerate(self.waves_l):
            # Find the largest n that is occupied:
            n0 = None
            for f, n in zip(waves.f_n, waves.n_n):
                if n > 0 and f > 0:
                    n0 = n
            if n0 is None:
                continue

            for bf in self.basis.bf_j:
                if bf.l == l and bf.n == n0:
                    break

            # Radius and l-value used for polarization function below:
            rcpol = bf.rc
            lpol = l + 1

            phit_g = bf.phit_g

            # Find cutoff radius:
            n_g = np.add.accumulate(phit_g**2 * rgd.r_g**2 * rgd.dr_g)
            norm = n_g[-1]
            gc = (norm - n_g > splitnorm * norm).sum()
            rc = rgd.r_g[gc]

            phit2_g = self.pseudizer(phit_g, gc, l, 2)[0]  # "split valence"
            bf = BasisFunction(n, l, rc, phit_g - phit2_g, 'split valence')
            self.basis.append(bf)

            txt += '%d%s split valence:\n' % (n0, 'spdf'[l])
            txt += '  cutoff: %.3f Bohr (tail-norm=%f)\n' % (rc, splitnorm)

        # Polarization:
<<<<<<< HEAD
        gcpol = rgd.round(rcpol)
        alpha = 1 / (0.25 * rcpol)**2

        # Gaussian that is continuous and has a continuous derivative at rcpol:
        phit_g = np.exp(-alpha * rgd.r_g**2) * rgd.r_g**lpol
        phit_g -= self.pseudizer(phit_g, gcpol, lpol, 2)[0]
        phit_g[gcpol:] = 0.0

        bf = BasisFunction(None, lpol, rcpol, phit_g, 'polarization')
        self.basis.append(bf)
        txt += 'l=%d polarization functions:\n' % lpol
        txt += '  cutoff: %.3f Bohr (r^%d exp(-%.3f*r^2))\n' % (rcpol, lpol,
                                                                alpha)
=======
        if lpol < 4:
            gcpol = rgd.round(rcpol)
            alpha = 1 / (0.25 * rcpol)**2

            # Gaussian that is continuous and has a continuous
            # derivative at rcpol:
            phit_g = np.exp(-alpha * rgd.r_g**2) * rgd.r_g**lpol
            phit_g -= rgd.pseudize(phit_g, gcpol, lpol, 2)[0]
            phit_g[gcpol:] = 0.0

            bf = BasisFunction(None, lpol, rcpol, phit_g, 'polarization')
            self.basis.append(bf)
            txt += f'l={lpol} polarization functions:\n'
            txt += f'  cutoff: {rcpol:.3f} Bohr '
            txt += f'(r^{lpol} exp(-{alpha:.3f}*r^2))\n'
>>>>>>> 11935d1b

        self.log(txt)

        # Write basis-set file:
        self.basis.generatordata = txt
        self.basis.generatorattrs.update(dict(tailnorm=tailnorm,
                                              scale=scale,
                                              splitnorm=splitnorm))

        if ri:
            generate_ri_basis(self.basis, ri)

        return self.basis

    def create_basis_function(self, l, n, tailnorm, scale):
        rgd = self.rgd
        waves = self.waves_l[l]

        # Find cutoff radii:
        n_g = np.add.accumulate(waves.phit_ng[n]**2 * rgd.r_g**2 * rgd.dr_g)
        norm = n_g[-1]
        g2 = (norm - n_g > tailnorm * norm).sum()
        r2 = rgd.r_g[g2]
        r1 = max(0.6 * r2, waves.rcut)
        g1 = rgd.ceil(r1)
        # Set up confining potential:
        r = rgd.r_g[g1:g2]
        vtr_g = self.vtr_g.copy()
        vtr_g[g1:g2] += scale * np.exp((r2 - r1) / (r1 - r)) / (r - r2)**2
        vtr_g[g2:] = np.inf

        # Nonlocal PAW stuff:
        pt_ng = waves.pt_ng
        dH_nn = waves.dH_nn
        dS_nn = waves.dS_nn
        N = len(pt_ng)

        u_g = rgd.zeros()
        u_ng = rgd.zeros(N)
        duodr_n = np.empty(N)
        a_n = np.empty(N)

        e = waves.e_n[n]
        e0 = e
        ch = Channel(l)
        while True:
            duodr, a = ch.integrate_outwards(u_g, rgd, vtr_g, g1, e)

            for n in range(N):
                duodr_n[n], a_n[n] = ch.integrate_outwards(u_ng[n], rgd,
                                                           vtr_g, g1, e,
                                                           pt_g=pt_ng[n])

            A_nn = (dH_nn - e * dS_nn) / (4 * pi)
            B_nn = rgd.integrate(pt_ng[:, None] * u_ng, -1)
            c_n = rgd.integrate(pt_ng * u_g, -1)
            d_n = np.linalg.solve(np.dot(A_nn, B_nn) + np.eye(N),
                                  np.dot(A_nn, c_n))
            u_g[:g1 + 1] -= np.dot(d_n, u_ng[:, :g1 + 1])
            a -= np.dot(d_n, a_n)
            duodr -= np.dot(duodr_n, d_n)
            uo = u_g[g1]

            duidr = ch.integrate_inwards(u_g, rgd, vtr_g, g1, e, gmax=g2)
            ui = u_g[g1]
            A = duodr / uo - duidr / ui
            u_g[g1:] *= uo / ui
            x = (norm / rgd.integrate(u_g**2, -2) * (4 * pi))**0.5
            u_g *= x
            a *= x

            if abs(A) < 1e-5:
                break

            e += 0.5 * A * u_g[g1]**2

        u_g[1:] /= rgd.r_g[1:]
        u_g[0] = a * 0.0**l
        return u_g, r1, r2, e - e0

    def logarithmic_derivative(self, l, energies, rcut):
        rgd = self.rgd
        ch = Channel(l)
        gcut = rgd.round(rcut)

        N = 0
        if l < len(self.waves_l):
            # Nonlocal PAW stuff:
            waves = self.waves_l[l]
            if len(waves) > 0:
                pt_ng = waves.pt_ng
                dH_nn = waves.dH_nn
                dS_nn = waves.dS_nn
                N = len(pt_ng)

        u_g = rgd.zeros()
        u_ng = rgd.zeros(N)
        dudr_n = np.empty(N)

        logderivs = []
        d0 = 42.0
        offset = 0
        for e in energies:
            dudr = ch.integrate_outwards(u_g, rgd, self.vtr_g, gcut, e)[0]
            u = u_g[gcut]

            if N:
                for n in range(N):
                    dudr_n[n] = ch.integrate_outwards(u_ng[n], rgd,
                                                      self.vtr_g, gcut, e,
                                                      pt_g=pt_ng[n])[0]

                A_nn = (dH_nn - e * dS_nn) / (4 * pi)
                B_nn = rgd.integrate(pt_ng[:, None] * u_ng, -1)
                c_n = rgd.integrate(pt_ng * u_g, -1)
                d_n = np.linalg.solve(np.dot(A_nn, B_nn) + np.eye(N),
                                      np.dot(A_nn, c_n))
                u -= np.dot(u_ng[:, gcut], d_n)
                dudr -= np.dot(dudr_n, d_n)

            d1 = np.arctan(dudr / u) / pi + offset
            if d1 > d0:
                offset -= 1
                d1 -= 1
            logderivs.append(d1)
            d0 = d1

        return np.array(logderivs)

    def make_paw_setup(self, tag=None):
        aea = self.aea

        from gpaw.setup_data import SetupData
        setup = SetupData(aea.symbol, aea.xc.name, tag, readxml=False)

        setup.id_j = []

        J = []  # new reordered j and i indices
        I = []

        # Bound states:
        j = 0
        i = 0
        for l, waves in enumerate(self.waves_l):
            for n, f, e, phi_g, phit_g, pt_g in zip(waves.n_n, waves.f_n,
                                                    waves.e_n, waves.phi_ng,
                                                    waves.phit_ng,
                                                    waves.pt_ng):
                if n != -1:
                    setup.append(n, l, f, e, waves.rcut, phi_g, phit_g, pt_g)
                    id = '%d%s' % (n, 'spdf'[l])
                    setup.id_j.append(id)
                    J.append(j)
                    I.extend(range(i, i + 2 * l + 1))
                j += 1
                i += 2 * l + 1

        # Excited states:
        j = 0
        i = 0
        for l, waves in enumerate(self.waves_l):
            ne = 0
            for n, f, e, phi_g, phit_g, pt_g in zip(waves.n_n, waves.f_n,
                                                    waves.e_n, waves.phi_ng,
                                                    waves.phit_ng,
                                                    waves.pt_ng):
                if n == -1:
                    setup.append(n, l, f, e, waves.rcut, phi_g, phit_g, pt_g)
                    ne += 1
                    id = '%s%d' % ('spdf'[l], ne)
                    setup.id_j.append(id)
                    J.append(j)
                    I.extend(range(i, i + 2 * l + 1))
                j += 1
                i += 2 * l + 1

        nj = sum(len(waves) for waves in self.waves_l)
        e_kin_jj = np.zeros((nj, nj))
        j1 = 0
        for waves in self.waves_l:
            j2 = j1 + len(waves)
            e_kin_jj[j1:j2, j1:j2] = waves.dekin_nn
            j1 = j2
        setup.e_kin_jj = e_kin_jj[J][:, J].copy()

        setup.nc_g = self.nc_g * sqrt(4 * pi)
        setup.nct_g = self.nct_g * sqrt(4 * pi)
        setup.e_kinetic_core = self.ekincore
        setup.vbar_g = self.v0r_g * sqrt(4 * pi)
        setup.vbar_g[1:] /= self.rgd.r_g[1:]
        setup.vbar_g[0] = setup.vbar_g[1]
        setup.vt_g = self.vtr_g * sqrt(4 * pi)
        setup.vt_g[1:] /= self.rgd.r_g[1:]
        setup.vt_g[0] = setup.vt_g[1]
        setup.Z = aea.Z
        setup.Nc = self.ncore
        setup.Nv = self.nvalence
        setup.e_kinetic = aea.ekin
        setup.e_xc = aea.exc
        setup.e_electrostatic = aea.eH + aea.eZ
        setup.e_total = aea.exc + aea.ekin + aea.eH + aea.eZ
        setup.rgd = self.rgd
        if self.alpha > 0:
            setup.shape_function = {'type': 'gauss',
                                    'rc': 1 / sqrt(self.alpha)}
        else:
            setup.shape_function = {'type': 'sinc',
                                    'rc': -self.alpha}

        self.calculate_exx_integrals()
        setup.ExxC = self.exxcc
        setup.ExxC_w = self.exxcc_w  # erfc screened core contributions
        setup.X_p = pack2(self.exxcv_ii[I][:, I])
        setup.X_wp = {omega: pack2(self.exxcv_wii[omega][I][:, I])
                      for omega in self.exxcv_wii}

        if self.yukawa_gamma > 0.0:
            self.calculate_yukawa_integrals()
            setup.X_pg = pack2(self.exxgcv_ii[I][:, I])

        setup.tauc_g = self.tauc_g * (4 * pi)**0.5
        setup.tauct_g = self.tauct_g * (4 * pi)**0.5

        if self.aea.scalar_relativistic:
            reltype = 'scalar-relativistic'
        else:
            reltype = 'non-relativistic'
        attrs = [('type', reltype),
                 ('version', 3),
                 ('name', 'gpaw-%s' % version)]
        setup.generatorattrs = attrs
        setup.version = '0.7'

        setup.l0 = self.l0
        setup.e0 = 0.0
        setup.r0 = self.r0
        setup.nderiv0 = self.nderiv0

        setup.basis = self.basis

        if self.core_hole:
            n, l, occ = self.core_hole
            phi_g = self.aea.channels[l].phi_ng[n - l - 1]
            setup.ncorehole = n
            setup.lcorehole = l
            setup.fcorehole = occ
            setup.phicorehole_g = phi_g
            setup.has_corehole = True
            ch = self.aea.channels[l]
            eig = ch.e_n[n - 1 - l]
            setup.core_hole_e = eig
            setup.core_hole_e_kin = eig - self.rgd.integrate(
                ch.calculate_density(n - 1 - l) * self.aea.vr_sg[0], -1)
        return setup

    def find_core_states(self):
        # Find core states:
        core = []
        lmax = 0
        for l, ch in enumerate(self.aea.channels):
            for n, phi_g in enumerate(ch.phi_ng):
                if (l >= len(self.waves_l) or
                    (l < len(self.waves_l) and
                     n + l + 1 not in self.waves_l[l].n_n)):
                    core.append((l, phi_g))
                    if l > lmax:
                        lmax = l

        lmax = max(lmax, len(self.waves_l) - 1)
        G_LLL = gaunt(lmax)

        return lmax, core, G_LLL

    def core_core_exchange(self, interaction):
        # Calculate core contribution to EXX energy per interaction kernel
        (lmax, core, G_LLL) = self.find_core_states()
        E = 0.0
        j1 = 0
        for l1, phi1_g in core:
            f = 1.0
            for l2, phi2_g in core[j1:]:
                n_g = phi1_g * phi2_g
                for l in range((l1 + l2) % 2, l1 + l2 + 1, 2):
                    G = (G_LLL[l1**2:(l1 + 1)**2,
                               l2**2:(l2 + 1)**2,
                               l**2:(l + 1)**2]**2).sum()
                    vr_g = interaction(n_g, l)
                    e = f * self.rgd.integrate(vr_g * n_g, -1) / 4 / pi
                    E -= e * G
                f = 2.0
            j1 += 1
        return E

    def calculate_exx_integrals(self):

        # Calculate core-valence contribution to EXX energy:
        ni = sum(len(waves) * (2 * l + 1)
                 for l, waves in enumerate(self.waves_l))

        self.exxcc = self.core_core_exchange(self.rgd.poisson)
        self.log('EXX (core-core):', self.exxcc, 'Hartree')

        if self.omega is not None:
            hse = RadialHSE(self.rgd, self.omega)

            self.exxcc_w = {self.omega:
                            self.core_core_exchange(hse.screened_coulomb)}
            self.log(f'EXX omega={self.omega} (core-core):',
                     self.exxcc_w[self.omega], 'Hartree')

            X_ii = self.calculate_exx_cv_integrals(ni, hse.screened_coulomb)
            self.exxcv_wii = {self.omega: X_ii}

        self.exxcv_ii = self.calculate_exx_cv_integrals(ni, self.rgd.poisson)

    def calculate_yukawa_integrals(self):
        """Wrapper to calculate the rsf core-valence contribution."""
        ni = sum(len(waves) * (2 * l + 1)
                 for l, waves in enumerate(self.waves_l))

        def interaction(n_g, l):
            return self.rgd.yukawa(n_g, l, self.yukawa_gamma)

        self.exxgcv_ii = self.calculate_exx_cv_integrals(ni, interaction)

    def calculate_exx_cv_integrals(self, ni, interaction):
        (lmax, core, G_LLL) = self.find_core_states()
        cv_ii = np.zeros((ni, ni))

        i1 = 0
        for l1, waves1 in enumerate(self.waves_l):
            for phi1_g in waves1.phi_ng:
                i2 = 0
                for l2, waves2 in enumerate(self.waves_l):
                    for phi2_g in waves2.phi_ng:
                        X_mm = cv_ii[i1:i1 + 2 * l1 + 1,
                                     i2:i2 + 2 * l2 + 1]
                        if (l1 + l2) % 2 == 0:
                            for lc, phi_g in core:
                                n_g = phi1_g * phi_g
                                for l in range((l1 + lc) % 2,
                                               max(l1, l2) + lc + 1, 2):
                                    n2c = phi2_g * phi_g
                                    vr_g = interaction(n2c, l)
                                    e = (self.rgd.integrate(vr_g * n_g, -1) /
                                         (4 * pi))
                                    for mc in range(2 * lc + 1):
                                        for m in range(2 * l + 1):
                                            G_L = G_LLL[:,
                                                        lc**2 + mc,
                                                        l**2 + m]
                                            X_mm += np.outer(
                                                G_L[l1**2:(l1 + 1)**2],
                                                G_L[l2**2:(l2 + 1)**2]) * e
                        i2 += 2 * l2 + 1
                i1 += 2 * l1 + 1
        return cv_ii


def get_parameters(symbol, args):
    Z = atomic_numbers.get(symbol)
    if Z is None:
        Z = float(symbol)
        symbol = chemical_symbols[int(round(Z))]

    if args.electrons:
        par = parameters[symbol + str(args.electrons)]
    else:
        par = parameters[symbol + str(default[int(round(Z))])]

    projectors, radii = par[:2]
    if len(par) == 3:
        extra = par[2]
    else:
        extra = {}

    if args.configuration:
        configuration = eval(args.configuration)
    else:
        configuration = None

    if args.projectors:
        projectors = args.projectors

    if args.radius:
        radii = [float(r) for r in args.radius.split(',')]

    if isinstance(radii, float):
        radii = [radii]

    if args.pseudize:
        type, nderiv = args.pseudize.split(',')
        pseudize = (type, int(nderiv))
    else:
        pseudize = ('poly', 4)

    if args.zero_potential:
        x = args.zero_potential.split(',')
        nderiv0 = int(x[0])
        r0 = float(x[1])
    else:
        if projectors[-1].isupper():
            nderiv0 = 5
            r0 = extra.get('r0', min(radii) * 0.9)
        else:
            nderiv0 = 2
            r0 = extra.get('r0', min(radii))

    if args.pseudo_core_density_radius:
        rcore = args.pseudo_core_density_radius
    else:
        rcore = extra.get('rcore')

    if args.nlcc:
        rcore *= -1

    return dict(symbol=symbol,
                Z=Z,
                xc=args.xc_functional,
                configuration=configuration,
                projectors=projectors,
                radii=radii,
                scalar_relativistic=args.scalar_relativistic, alpha=args.alpha,
                r0=r0, v0=None, nderiv0=nderiv0,
                pseudize=pseudize, rcore=rcore,
                core_hole=args.core_hole,
                output=args.output,
                yukawa_gamma=args.gamma,
                ecut=args.ecut,
                omega=args.omega)


def generate(symbol,
             Z,
             projectors,
             radii,
             r0, v0,
             nderiv0,
             xc='LDA',
             scalar_relativistic=False,
             pseudize=('poly', 4),
             configuration=None,
             alpha=None,
             rcore=None,
             core_hole=None,
             *,
             output=None,
             yukawa_gamma=0.0,
             ecut=None,
             omega=None):
    if isinstance(output, str):
        output = open(output, 'w')
    aea = AllElectronAtom(symbol, xc, Z=Z,
                          configuration=configuration)
    gen = PAWSetupGenerator(aea, projectors, scalar_relativistic, core_hole,
                            fd=output,
                            yukawa_gamma=yukawa_gamma,
                            ecut=ecut,
                            omega=omega)

    gen.construct_shape_function(alpha, radii, eps=1e-10)
    gen.calculate_core_density()
    gen.find_local_potential(r0, nderiv0, v0)
    gen.add_waves(radii)
    gen.pseudize(pseudize[0], pseudize[1], rcore=rcore)
    gen.construct_projectors(rcore)
    return gen


def generate_all():
    if len(sys.argv) > 1:
        atoms = sys.argv[1:]
    else:
        atoms = None
    functionals = ['LDA', 'PBE', 'revPBE', 'RPBE']
    for name in parameters:
        n = sum(c.isalpha() for c in name)
        symbol = name[:n]
        electrons = name[n:]
        if atoms and symbol not in atoms:
            continue
        print(name, symbol, electrons)
        for xc in functionals:
            argv = [symbol, '-swf', xc, '-e', electrons, '-t', electrons + 'e']
            if xc == 'PBE':
                argv.append('-b')
            main(argv)


class CLICommand:
    """Create PAW dataset."""

    @staticmethod
    def add_arguments(parser):
        add = parser.add_argument
        add('symbol')
        add('-f', '--xc-functional', type=str, default='LDA',
            help='Exchange-Correlation functional (default value LDA)',
            metavar='<XC>')
        add('-C', '--configuration',
            help='e.g. for Li: "[(1, 0, 2, -1.878564), (2, 0, 1, -0.10554),'
            ' (2, 1, 0, 0.0)]"')
        add('-P', '--projectors',
            help='Projector functions - use comma-separated - ' +
            'nl values, where n can be principal quantum number ' +
            '(integer) or energy (floating point number). ' +
            'Example: 2s,0.5s,2p,0.5p,0.0d.')
        add('-r', '--radius',
            help='1.2 or 1.2,1.1,1.1')
        add('-0', '--zero-potential',
            metavar='nderivs,radius',
            help='Parameters for zero potential.')
        add('-c', '--pseudo-core-density-radius', type=float,
            metavar='radius',
            help='Radius for pseudizing core density.')
        add('-z', '--pseudize',
            metavar='type,nderivs',
            help='Parameters for pseudizing wave functions.')
        add('-p', '--plot', action='store_true')
        add('-l', '--logarithmic-derivatives',
            metavar='spdfg,e1:e2:de,radius',
            help='Plot logarithmic derivatives. ' +
            'Example: -l spdf,-1:1:0.05,1.3. ' +
            'Energy range and/or radius can be left out.')
        add('-w', '--write', action='store_true')
        add('-s', '--scalar-relativistic', action='store_true')
        add('-n', '--no-check', action='store_true')
        add('-t', '--tag', type=str)
        add('-a', '--alpha', type=float)
        add('-g', '--gamma', type=float, default=0.0)
        add('-b', '--create-basis-set', action='store_true')
        add('--nlcc', action='store_true',
            help='Use NLCC-style pseudo core density '
            '(for vdW-DF functionals).')
        add('--core-hole')
        add('-e', '--electrons', type=int)
        add('-o', '--output')
        add('--ecut', type=float)
        add('--ri', type=str,
            help='Calculate also resolution of identity basis.')
        add('--omega', type=float, default=None,
            help='Calculate core-core and core-valence contributions'
                 ' to erfc screen HSE-potential')

    @staticmethod
    def run(args):
        main(args)


def main(args):
    kwargs = get_parameters(args.symbol, args)
    gen = generate(**kwargs)

    if not args.no_check:
        if not gen.check_all():
            raise DatasetGenerationError

    if args.create_basis_set or args.write:
        if args.create_basis_set:
            basis = gen.create_basis_set(tag=args.tag, ri=args.ri)
            basis.write_xml()

        if args.write:
            setup = gen.make_paw_setup(args.tag)
            parameters = []
            for key, value in kwargs.items():
                if value is not None:
                    parameters.append('{0}={1!r}'.format(key, value))
            setup.generatordata = ',\n    '.join(parameters)
            setup.write_xml()

    if not args.create_basis_set and args.ri:
        raise ValueError('Basis set must be created in order to create the '
                         'RI-basis set as well')

    if args.logarithmic_derivatives or args.plot:
        if args.plot:
            import matplotlib.pyplot as plt
        if args.logarithmic_derivatives:
            plot_log_derivs(gen, args.logarithmic_derivatives, args.plot)

        if args.plot:
            gen.plot()

            if args.create_basis_set:
                gen.basis.generatordata = ''  # we already printed this
                BasisPlotter(show=True).plot(gen.basis)

        if args.plot:
            try:
                plt.show()
            except KeyboardInterrupt:
                pass


def plot_log_derivs(gen, ld_str: str, plot: bool):
    """Make nice log-derivs plot."""
    import matplotlib.pyplot as plt
    r = 1.1 * gen.rcmax
    emin = min(min(wave.e_n) for wave in gen.waves_l) - 0.8
    emax = max(max(wave.e_n) for wave in gen.waves_l) + 0.8
    lvalues, energies, r = parse_ld_str(ld_str, (emin, emax, 0.05), r)
    emin = energies[0]
    de = energies[1] - emin

    error = 0.0
    for l in lvalues:
        efix = []
        # Fixed points:
        if l < len(gen.waves_l):
            efix.extend(gen.waves_l[l].e_n)
        if l == gen.l0:
            efix.append(0.0)

        ld1 = gen.aea.logarithmic_derivative(l, energies, r)
        ld2 = gen.logarithmic_derivative(l, energies, r)
        for e in efix:
            i = int((e - emin) / de)
            if 0 <= i < len(energies):
                ld1 -= round(ld1[i] - ld2[i])
                if plot:
                    ldfix = ld1[i]
                    plt.plot([energies[i]], [ldfix],
                             'x' + colors[l])

        if plot:
            plt.plot(energies, ld1, colors[l], label='spdfg'[l])
            plt.plot(energies, ld2, '--' + colors[l])

        error = abs(ld1 - ld2).sum() * de
        print('Logarithmic derivative error:', l, error)

    if plot:
        plt.xlabel('energy [Ha]')
        plt.ylabel(r'$\arctan(d\log\phi_{\ell\epsilon}(r)/dr)/\pi'
                   r'|_{r=r_c}$')
        plt.legend(loc='best')<|MERGE_RESOLUTION|>--- conflicted
+++ resolved
@@ -889,21 +889,6 @@
             txt += '  cutoff: %.3f Bohr (tail-norm=%f)\n' % (rc, splitnorm)
 
         # Polarization:
-<<<<<<< HEAD
-        gcpol = rgd.round(rcpol)
-        alpha = 1 / (0.25 * rcpol)**2
-
-        # Gaussian that is continuous and has a continuous derivative at rcpol:
-        phit_g = np.exp(-alpha * rgd.r_g**2) * rgd.r_g**lpol
-        phit_g -= self.pseudizer(phit_g, gcpol, lpol, 2)[0]
-        phit_g[gcpol:] = 0.0
-
-        bf = BasisFunction(None, lpol, rcpol, phit_g, 'polarization')
-        self.basis.append(bf)
-        txt += 'l=%d polarization functions:\n' % lpol
-        txt += '  cutoff: %.3f Bohr (r^%d exp(-%.3f*r^2))\n' % (rcpol, lpol,
-                                                                alpha)
-=======
         if lpol < 4:
             gcpol = rgd.round(rcpol)
             alpha = 1 / (0.25 * rcpol)**2
@@ -911,7 +896,7 @@
             # Gaussian that is continuous and has a continuous
             # derivative at rcpol:
             phit_g = np.exp(-alpha * rgd.r_g**2) * rgd.r_g**lpol
-            phit_g -= rgd.pseudize(phit_g, gcpol, lpol, 2)[0]
+            phit_g -= self.pseudizer(phit_g, gcpol, lpol, 2)[0]
             phit_g[gcpol:] = 0.0
 
             bf = BasisFunction(None, lpol, rcpol, phit_g, 'polarization')
@@ -919,7 +904,6 @@
             txt += f'l={lpol} polarization functions:\n'
             txt += f'  cutoff: {rcpol:.3f} Bohr '
             txt += f'(r^{lpol} exp(-{alpha:.3f}*r^2))\n'
->>>>>>> 11935d1b
 
         self.log(txt)
 
