"""Extensions to the ase Atoms class

"""
import numpy as np

from ase import Atoms
from ase.io import read
from ase.build.connected import connected_indices


class Cluster(Atoms):
    """A class for cluster structures
    to enable simplified manipulation"""

    def __init__(self, *args, **kwargs):

        self.data = {}

        if len(args) > 0:
            filename = args[0]
            if isinstance(filename, str):
                self.read(filename, kwargs.get('filetype'))
                return
        else:
            Atoms.__init__(self, [])

        if kwargs.get('filename') is not None:
            filename = kwargs.pop('filename')
            Atoms.__init__(self, *args, **kwargs)
            self.read(filename, kwargs.get('filetype'))
        else:
            Atoms.__init__(self, *args, **kwargs)

    def extreme_positions(self):
        """get the extreme positions of the structure"""
        pos = self.get_positions()
        return np.array([np.minimum.reduce(pos), np.maximum.reduce(pos)])

    def find_connected(self, index, dmax=None, scale=1.5):
        """Find atoms connected to self[index] and return them."""
        return self[connected_indices(self, index, dmax, scale)]

    def minimal_box(self, border=0, h=None, multiple=4):
        """The box needed to fit the structure in.

        The structure is moved to fit into the box [(0,x),(0,y),(0,z)]
        with x,y,z > 0 (fitting the ASE constriction).
        The border argument can be used to add a border of empty space
        around the structure.

        If h is set, the box is extended to ensure that box/h is
        a multiple of 'multiple'.
        This ensures that GPAW uses the desired h.

        The shift applied to the structure is returned.
         """

        if len(self) == 0:
            return None

        extr = self.extreme_positions()

        # add borders
        if isinstance(border, list):
            b = border
        else:
            b = [border, border, border]
        for c in range(3):
            extr[0][c] -= b[c]
            extr[1][c] += b[c] - extr[0][c]  # shifted already

        pbc = self.pbc
        old_cell = self.cell

        if True in pbc:

            extr2 = np.zeros((3, 3))

            for ip, p in enumerate(pbc):

                if p:
                    extr[0][ip] = 0
                    extr2[ip][:] = old_cell[ip]

                else:
                    e = np.zeros(3)
                    e[ip] = extr[1][ip]
                    extr2[ip][:] = e

        # check for multiple of 4
        if h is not None:

            if not hasattr(h, '__len__'):
                h = np.array([h, h, h])

            elif h == 'periodic':
<<<<<<< HEAD
                if True in pbc:
                    h1 = 0
                    i = 0
                    a = 1

                    for ip, p in enumerate(pbc):
                        if p:
                            h1 += extr2[ip, ip]
                            a *= extr2[ip, ip]
                            i += 1

                    h = [h1 / i / a, h1 / i / a, h1 / i / a]
=======

                if True in pbc:
                    h1 = 0
                    i = 0

                    for ip, p in enumerate(pbc):
                        if p:
                            h1 += extr2[ip, ip] / 12
                            i += 1

                    h = [h1 / i, h1 / i, h1 / i]
>>>>>>> 1954b518

            for c in range(3):

                if True in pbc:
                    L = extr2[c, c]

                    N = np.ceil(L / h[c] / multiple) * multiple

                    # correct L
                    dL = N * h[c] - L
                    extr2[c, c] += dL
                    extr[0][c] -= dL / 2

                else:
                    # apply the same as in paw.py
                    L = extr[1][c]  # shifted already
                    N = np.ceil(L / h[c] / multiple) * multiple
                    # correct L
                    dL = N * h[c] - L
                    # move accordingly
                    extr[1][c] += dL  # shifted already
                    extr[0][c] -= dL / 2.

        # move lower corner to (0, 0, 0)
        shift = tuple(-1. * np.array(extr[0]))
        self.translate(shift)

        if True in pbc:
            self.set_cell(tuple(extr2))
        else:

            self.set_cell(tuple(extr[1]))
        return shift

    def read(self, filename, format=None):
        """Read the structure from some file. The type can be given
        or it will be guessed from the filename."""

        self.__init__(read(filename, format=format))
        return len(self)<|MERGE_RESOLUTION|>--- conflicted
+++ resolved
@@ -60,6 +60,7 @@
 
         extr = self.extreme_positions()
 
+
         # add borders
         if isinstance(border, list):
             b = border
@@ -72,11 +73,16 @@
         pbc = self.pbc
         old_cell = self.cell
 
+
         if True in pbc:
 
             extr2 = np.zeros((3, 3))
 
+
+            extr2 = np.zeros((3, 3))
+
             for ip, p in enumerate(pbc):
+
 
                 if p:
                     extr[0][ip] = 0
@@ -87,14 +93,21 @@
                     e[ip] = extr[1][ip]
                     extr2[ip][:] = e
 
+                    extr2[ip][:] = old_cell[ip]
+
+                else:
+                    e = np.zeros(3)
+                    e[ip] = extr[1][ip]
+                    extr2[ip][:] = e
+
         # check for multiple of 4
         if h is not None:
+
 
             if not hasattr(h, '__len__'):
                 h = np.array([h, h, h])
 
             elif h == 'periodic':
-<<<<<<< HEAD
                 if True in pbc:
                     h1 = 0
                     i = 0
@@ -107,21 +120,29 @@
                             i += 1
 
                     h = [h1 / i / a, h1 / i / a, h1 / i / a]
-=======
+
+            for c in range(3):
 
                 if True in pbc:
-                    h1 = 0
-                    i = 0
+                    L = extr2[c, c]
 
-                    for ip, p in enumerate(pbc):
-                        if p:
-                            h1 += extr2[ip, ip] / 12
-                            i += 1
+                    N = np.ceil(L / h[c] / multiple) * multiple
 
-                    h = [h1 / i, h1 / i, h1 / i]
->>>>>>> 1954b518
+                    # correct L
+                    dL = N * h[c] - L
+                    extr2[c, c] += dL
+                    extr[0][c] -= dL / 2
 
-            for c in range(3):
+                else:
+                    # apply the same as in paw.py
+                    L = extr[1][c]  # shifted already
+                    N = np.ceil(L / h[c] / multiple) * multiple
+                    # correct L
+                    dL = N * h[c] - L
+                    # move accordingly
+                    extr[1][c] += dL  # shifted already
+                    extr[0][c] -= dL / 2.
+
 
                 if True in pbc:
                     L = extr2[c, c]
@@ -152,6 +173,12 @@
         else:
 
             self.set_cell(tuple(extr[1]))
+
+        if True in pbc:
+            self.set_cell(tuple(extr2))
+        else:
+
+            self.set_cell(tuple(extr[1]))
         return shift
 
     def read(self, filename, format=None):
