# Copyright (C) 2003  CAMP
# Please see the accompanying LICENSE file for further information.

"""
See Kresse, Phys. Rev. B 54, 11169 (1996)
"""

import numpy as np
from numpy.fft import fftn, ifftn

from gpaw.utilities.blas import axpy
from gpaw.fd_operators import FDOperator
from gpaw.utilities.tools import construct_reciprocal

"""About mixing-related classes.

(FFT/Broyden)BaseMixer: These classes know how to mix one density
array and store history etc.  But they do not take care of complexity
like spin.

(SpinSum/etc.)MixerDriver: These combine one or more BaseMixers to
implement a full algorithm.  Think of them as stateless (immutable).
The user can give an object of these types as input, but they will generally
be constructed by a utility function so the interface is nice.

The density object always wraps the (X)MixerDriver with a
MixerWrapper.  The wrapper contains the common code for all mixers so
we don't have to implement it multiple times (estimate memory, etc.).

In the end, what the user provides is probably a dictionary anyway, and the
relevant objects are instantiated automatically."""

class BaseMixer:
    name = 'pulay'

    """Pulay density mixer."""
    def __init__(self, beta, nmaxold, weight):
        """Construct density-mixer object.

        Parameters:

        beta: float
            Mixing parameter between zero and one (one is most
            aggressive).
        nmaxold: int
            Maximum number of old densities.
        weight: float
            Weight parameter for special metric (for long wave-length
            changes).

        """

        self.beta = beta
        self.nmaxold = nmaxold
        self.weight = weight

<<<<<<< HEAD
        self.dNt = np.inf

        self.mix_rho = False
        
        if dotprod is not None:  # slightly ugly way to override
            self.dotprod = dotprod

=======
>>>>>>> 32b1a663
    def initialize_metric(self, gd):
        self.gd = gd

        if self.weight == 1:
            self.metric = None

        else:
            a = 0.125 * (self.weight + 7)
            b = 0.0625 * (self.weight - 1)
            c = 0.03125 * (self.weight - 1)
            d = 0.015625 * (self.weight - 1)
            self.metric = FDOperator([a,
                                      b, b, b, b, b, b,
                                      c, c, c, c, c, c, c, c, c, c, c, c,
                                      d, d, d, d, d, d, d, d],
                                     [(0, 0, 0),  # a
                                      (-1, 0, 0), (1, 0, 0),  # b
                                      (0, -1, 0), (0, 1, 0),
                                      (0, 0, -1), (0, 0, 1),
                                      (1, 1, 0), (1, 0, 1), (0, 1, 1),  # c
                                      (1, -1, 0), (1, 0, -1), (0, 1, -1),
                                      (-1, 1, 0), (-1, 0, 1), (0, -1, 1),
                                      (-1, -1, 0), (-1, 0, -1), (0, -1, -1),
                                      (1, 1, 1), (1, 1, -1), (1, -1, 1),  # d
                                      (-1, 1, 1), (1, -1, -1), (-1, -1, 1),
                                      (-1, 1, -1), (-1, -1, -1)],
                                     gd, float).apply
            self.mR_G = gd.empty()

    def reset(self):
        """Reset Density-history.

        Called at initialization and after each move of the atoms.

        my_nuclei:   All nuclei in local domain.
        """

        # History for Pulay mixing of densities:
        self.nt_iG = []  # Pseudo-electron densities
        self.R_iG = []  # Residuals
        self.A_ii = np.zeros((0, 0))
<<<<<<< HEAD
        self.dNt = np.inf
        
=======

>>>>>>> 32b1a663
        self.D_iap = []
        self.dD_iap = []

    def calculate_charge_sloshing(self, R_G):
        return self.gd.integrate(np.fabs(R_G))

    def mix_single_density(self, nt_G, D_ap):
        iold = len(self.nt_iG)

        dNt = 0.0
        if iold > 0:
            if iold > self.nmaxold:
                # Throw away too old stuff:
                del self.nt_iG[0]
                del self.R_iG[0]
                del self.D_iap[0]
                del self.dD_iap[0]
                # for D_p, D_ip, dD_ip in self.D_a:
                #     del D_ip[0]
                #     del dD_ip[0]
                iold = self.nmaxold

            # Calculate new residual (difference between input and
            # output density):
            R_G = nt_G - self.nt_iG[-1]
            dNt = self.calculate_charge_sloshing(R_G)
            self.R_iG.append(R_G)
            self.dD_iap.append([])
            for D_p, D_ip in zip(D_ap, self.D_iap[-1]):
                self.dD_iap[-1].append(D_p - D_ip)

            # Update matrix:
            A_ii = np.zeros((iold, iold))
            i2 = iold - 1

            if self.metric is None:
                mR_G = R_G
            else:
                mR_G = self.mR_G
                self.metric(R_G, mR_G)

            for i1, R_1G in enumerate(self.R_iG):
                a = self.gd.comm.sum(self.dotprod(R_1G, mR_G, self.dD_iap[i1],
                                                  self.dD_iap[-1]))
                A_ii[i1, i2] = a
                A_ii[i2, i1] = a
            A_ii[:i2, :i2] = self.A_ii[-i2:, -i2:]
            self.A_ii = A_ii

            try:
                B_ii = np.linalg.inv(A_ii)
            except np.linalg.LinAlgError:
                alpha_i = np.zeros(iold)
                alpha_i[-1] = 1.0
            else:
                alpha_i = B_ii.sum(1)
                try:
                    # Normalize:
                    alpha_i /= alpha_i.sum()
                except ZeroDivisionError:
                    alpha_i[:] = 0.0
                    alpha_i[-1] = 1.0

            # Calculate new input density:
            nt_G[:] = 0.0
            #for D_p, D_ip, dD_ip in self.D_a:
            for D in D_ap:
                D[:] = 0.0
            beta = self.beta
            for i, alpha in enumerate(alpha_i):
                axpy(alpha, self.nt_iG[i], nt_G)
                axpy(alpha * beta, self.R_iG[i], nt_G)
                for D_p, D_ip, dD_ip in zip(D_ap, self.D_iap[i],
                                            self.dD_iap[i]):
                    axpy(alpha, D_ip, D_p)
                    axpy(alpha * beta, dD_ip, D_p)

        # Store new input density (and new atomic density matrices):
        self.nt_iG.append(nt_G.copy())
        self.D_iap.append([])
        for D_p in D_ap:
            self.D_iap[-1].append(D_p.copy())
        return dNt

    # may presently be overridden by passing argument in constructor
    def dotprod(self, R1_G, R2_G, dD1_ap, dD2_ap):
        return np.vdot(R1_G, R2_G).real

    def estimate_memory(self, mem, gd):
        gridbytes = gd.bytecount()
        mem.subnode('nt_iG, R_iG', 2 * self.nmaxold * gridbytes)

    def __repr__(self):
        classname = self.__class__.__name__
        template = '%s(beta=%f, nmaxold=%d, weight=%f)'
        string = template % (classname, self.beta, self.nmaxold, self.weight)
        return string


class ExperimentalDotProd:
    def __init__(self, calc):
        self.calc = calc

    def __call__(self, R1_G, R2_G, dD1_ap, dD2_ap):
        prod = np.vdot(R1_G, R2_G).real
        setups = self.calc.wfs.setups
        # okay, this is a bit nasty because it depends on dD1_ap
        # and its friend having come from D_asp.values() and the dictionaries
        # not having been modified.  This is probably true... for now.
        avalues = self.calc.density.D_asp.keys()
        for a, dD1_p, dD2_p in zip(avalues, dD1_ap, dD2_ap):
            I4_pp = setups[a].four_phi_integrals()
            dD4_pp = np.outer(dD1_p, dD2_p)  # not sure if corresponds quite
            prod += (I4_pp * dD4_pp).sum()
        return prod

<<<<<<< HEAD
        
class DummyMixer(BaseMixer):
    """Dummy mixer for TDDFT, i.e., it does not mix."""
    def mix(self, nt_G):
        pass

    def estimate_memory(self, mem, gd):
        pass


class Mixer(BaseMixer):
    """Mix spin up and down densities separately"""

    def initialize(self, density):
        self.mixers = []
        for s in range(density.nspins):
            mixer = BaseMixer(self.beta, self.nmaxold, self.weight,
                              self.dotprod)
            mixer.initialize_metric(density.gd)
            self.mixers.append(mixer)
    
    def mix(self, density):
        """Mix pseudo electron densities."""

        nt_sG = density.nt_sG
        D_asp = density.D_asp.values()
        D_sap = []
        for s in range(density.nspins):
            D_sap.append([D_sp[s] for D_sp in D_asp])
        for nt_G, D_ap, mixer in zip(nt_sG, D_sap, self.mixers):
            mixer.mix(nt_G, D_ap)

    def reset(self):
        for mixer in self.mixers:
            mixer.reset()

    def get_charge_sloshing(self):
        """Return number of electrons moving around.

        Calculated as the integral of the absolute value of the change
        of the density from input to output."""

        return sum(mixer.dNt for mixer in self.mixers)

    def set_charge_sloshing(self, dNt):
        for mixer in self.mixers:
            mixer.set_charge_sloshing(dNt / len(self.mixers))


class MixerSum(BaseMixer):
    """For pseudo electron densities, mix the total charge density and for
    density matrices, mix spin up and densities separately.
    Magnetization density is not mixed, i.e new magnetization density is used
    """

    def mix(self, density):
        nt_sG = density.nt_sG
        D_asp = density.D_asp.values()

        # Mix density
        nt_G = density.nt_sG.sum(0)
        BaseMixer.mix(self, nt_G, D_asp)

        # Only new magnetization for spin density
        dnt_G = nt_sG[0] - nt_sG[1]
        #dD_ap = [D_sp[0] - D_sp[1] for D_sp in D_asp]

        # Construct new spin up/down densities
        nt_sG[0] = 0.5 * (nt_G + dnt_G)
        nt_sG[1] = 0.5 * (nt_G - dnt_G)


class MixerSum2(BaseMixer):
    """Mix the total pseudo electron density and the total density matrices.
    Magnetization density is not mixed, i.e new magnetization density is used.
    """

    def mix(self, density):

        nt_sG = density.nt_sG
        D_asp = density.D_asp.values()

        # Mix density
        nt_G = density.nt_sG.sum(0)
        D_ap = [D_p[0] + D_p[1] for D_p in D_asp]
        BaseMixer.mix(self, nt_G, D_ap)

        # Only new magnetization for spin density
        dnt_G = nt_sG[0] - nt_sG[1]
        dD_ap = [D_sp[0] - D_sp[1] for D_sp in D_asp]

        # Construct new spin up/down densities
        nt_sG[0] = 0.5 * (nt_G + dnt_G)
        nt_sG[1] = 0.5 * (nt_G - dnt_G)
        for D_sp, D_p, dD_p in zip(D_asp, D_ap, dD_ap):
            D_sp[0] = 0.5 * (D_p + dD_p)
            D_sp[1] = 0.5 * (D_p - dD_p)


class MixerDif(BaseMixer):
    """Mix the charge density and magnetization density separately"""
    
    def __init__(self, beta=0.1, nmaxold=3, weight=50.0,
                 beta_m=0.7, nmaxold_m=2, weight_m=10.0):
        """Construct density-mixer object.

        Parameters:

        beta: float
            Mixing parameter between zero and one (one is most
            aggressive).
        nmaxold: int
            Maximum number of old densities.
        weight: float
            Weight parameter for special metric (for long wave-length
            changes).
        """

        self.beta = beta
        self.nmaxold = nmaxold
        self.weight = weight

        self.beta_m = beta_m
        self.nmaxold_m = nmaxold_m
        self.weight_m = weight_m
        self.dNt = np.inf

        self.mix_rho = False

    def initialize(self, density):
        assert density.nspins == 2
        self.mixer = BaseMixer(self.beta, self.nmaxold, self.weight)
        self.mixer.initialize_metric(density.gd)
        self.mixer_m = BaseMixer(self.beta_m, self.nmaxold_m, self.weight_m)
        self.mixer_m.initialize_metric(density.gd)

    def reset(self):
        self.mixer.reset()
        self.mixer_m.reset()

    def mix(self, density):

        nt_sG = density.nt_sG
        D_asp = density.D_asp.values()
=======

class ReciprocalMetric:
    def __init__(self, weight, k2_Q):
        self.k2_Q = k2_Q
        k2_min = np.min(self.k2_Q)
        self.q1 = (weight - 1) * k2_min
>>>>>>> 32b1a663

    def __call__(self, R_Q, mR_Q):
            mR_Q[:] = R_Q * (1.0 + self.q1 / self.k2_Q)


class FFTBaseMixer(BaseMixer):
    name = 'fft'

<<<<<<< HEAD
    def get_charge_sloshing(self):
        return self.mixer.dNt
=======
    """Mix the density in Fourier space"""
    def __init__(self, beta, nmaxold, weight):
        BaseMixer.__init__(self, beta, nmaxold, weight)
>>>>>>> 32b1a663

    def initialize_metric(self, gd):
        self.gd = gd
        k2_Q, N3 = construct_reciprocal(self.gd)

        self.metric = ReciprocalMetric(self.weight, k2_Q)
        self.mR_G = gd.empty(dtype=complex)

    def calculate_charge_sloshing(self, R_Q):
        return self.gd.integrate(np.fabs(ifftn(R_Q).real))

    def mix_single_density(self, nt_G, D_ap):
        # Transform real-space density to Fourier space
        nt_Q = np.ascontiguousarray(fftn(nt_G))

        dNt = BaseMixer.mix_single_density(self, nt_Q, D_ap)

        # Return density in real space
        nt_G[:] = np.ascontiguousarray(ifftn(nt_Q).real)
        return dNt


class BroydenBaseMixer:
    name = 'broyden'

    def __init__(self, beta, nmaxold, weight):
        self.verbose = False
        self.beta = beta
        self.nmaxold = nmaxold
        self.weight = 1.0  # XXX discards argument

    def initialize_metric(self, gd):
        self.gd = gd

    def reset(self):
        self.step = 0
        #self.d_nt_G = []
        #self.d_D_ap = []

        self.R_iG = []
        self.dD_iap = []

        self.nt_iG = []
        self.D_iap = []
        self.c_G = []
        self.v_G = []
        self.u_G = []
        self.u_D = []
<<<<<<< HEAD
        self.dNt = np.inf
        
    def get_charge_sloshing(self):
        return self.dNt
    
    def mix(self, nt_G, D_ap):
=======

    def mix_single_density(self, nt_G, D_ap):
        dNt = 0.0
>>>>>>> 32b1a663
        if self.step > 2:
            del self.R_iG[0]
            for d_Dp in self.dD_iap:
                del d_Dp[0]
        if self.step > 0:
            self.R_iG.append(nt_G - self.nt_iG[-1])
            for d_Dp, D_p, D_ip in zip(self.dD_iap, D_ap, self.D_iap):
                d_Dp.append(D_p - D_ip[-1])
            fmin_G = self.gd.integrate(self.R_iG[-1] * self.R_iG[-1])
            dNt = self.gd.integrate(np.fabs(self.R_iG[-1]))
            if self.verbose:
                print('Mixer: broyden: fmin_G = %f fmin_D = %f' % fmin_G)
        if self.step == 0:
            self.eta_G = np.empty(nt_G.shape)
            self.eta_D = []
            for D_p in D_ap:
                self.eta_D.append(0)
                self.u_D.append([])
                self.D_iap.append([])
                self.dD_iap.append([])
        else:
            if self.step >= 2:
                del self.c_G[:]
                if len(self.v_G) >= self.nmaxold:
                    del self.u_G[0]
                    del self.v_G[0]
                    for u_D in self.u_D:
                        del u_D[0]
                temp_nt_G = self.R_iG[1] - self.R_iG[0]
                self.v_G.append(temp_nt_G / self.gd.integrate(temp_nt_G *
                                                              temp_nt_G))
                if len(self.v_G) < self.nmaxold:
                    nstep = self.step - 1
                else:
                    nstep = self.nmaxold
                for i in range(nstep):
                    self.c_G.append(self.gd.integrate(self.v_G[i] *
                                                      self.R_iG[1]))
                self.u_G.append(self.beta * temp_nt_G + self.nt_iG[1] -
                                self.nt_iG[0])
                for d_Dp, u_D, D_ip in zip(self.dD_iap, self.u_D, self.D_iap):
                    temp_D_ap = d_Dp[1] - d_Dp[0]
                    u_D.append(self.beta * temp_D_ap + D_ip[1] - D_ip[0])
                usize = len(self.u_G)
                for i in range(usize - 1):
                    a_G = self.gd.integrate(self.v_G[i] * temp_nt_G)
                    axpy(-a_G, self.u_G[i], self.u_G[usize - 1])
                    for u_D in self.u_D:
                        axpy(-a_G, u_D[i], u_D[usize - 1])
            self.eta_G = self.beta * self.R_iG[-1]
            for i, d_Dp in enumerate(self.dD_iap):
                self.eta_D[i] = self.beta * d_Dp[-1]
            usize = len(self.u_G)
            for i in range(usize):
                axpy(-self.c_G[i], self.u_G[i], self.eta_G)
                for eta_D, u_D in zip(self.eta_D, self.u_D):
                    axpy(-self.c_G[i], u_D[i], eta_D)
            axpy(-1.0, self.R_iG[-1], nt_G)
            axpy(1.0, self.eta_G, nt_G)
            for D_p, d_Dp, eta_D in zip(D_ap, self.dD_iap, self.eta_D):
                axpy(-1.0, d_Dp[-1], D_p)
                axpy(1.0, eta_D, D_p)
            if self.step >= 2:
                del self.nt_iG[0]
                for D_ip in self.D_iap:
                    del D_ip[0]
        self.nt_iG.append(np.copy(nt_G))
        for D_ip, D_p in zip(self.D_iap, D_ap):
            D_ip.append(np.copy(D_p))
        self.step += 1
        return dNt

<<<<<<< HEAD
        
class BroydenMixer(BroydenBaseMixer):
    """Mix spin up and down densities separately"""

    def initialize(self, density):
        self.mixers = []
        for s in range(density.nspins):
            mixer = BroydenBaseMixer()
            mixer.initialize(density)
            self.mixers.append(mixer)
    
    def mix(self, density):
        """Mix pseudo electron densities."""

        nt_sG = density.nt_sG
        D_asp = density.D_asp.values()
        D_sap = []
        for s in range(density.nspins):
            D_sap.append([D_sp[s] for D_sp in D_asp])
        for nt_G, D_ap, mixer in zip(nt_sG, D_sap, self.mixers):
            mixer.mix(nt_G, D_ap)

    def reset(self):
        for mixer in self.mixers:
            mixer.reset()

    def get_charge_sloshing(self):
        """Return number of electrons moving around.

        Calculated as the integral of the absolute value of the change
        of the density from input to output."""

        return sum(mixer.dNt for mixer in self.mixers)

    def set_charge_sloshing(self, dNt):
        for mixer in self.mixers:
            mixer.set_charge_sloshing(dNt / len(self.mixers))


class BroydenMixerSum(BroydenBaseMixer):
    def mix(self, density):
        nt_sG = density.nt_sG
        D_asp = density.D_asp.values()
=======
>>>>>>> 32b1a663

class DummyMixer:
    """Dummy mixer for TDDFT, i.e., it does not mix."""
    name = 'dummy'
    beta = 1.0
    nmaxold = 1
    weight = 1

    def mix(self, basemixers, nt_sG, D_asp):
        return 0.0

    def get_basemixers(self, nspins):
        return []


class SeparateSpinMixerDriver:
    name = 'separate'

    def __init__(self, basemixerclass, beta, nmaxold, weight):
        self.basemixerclass = basemixerclass

        self.beta = beta
        self.nmaxold = nmaxold
        self.weight = weight

    def get_basemixers(self, nspins):
        return [self.basemixerclass(self.beta, self.nmaxold, self.weight)
                for _ in range(nspins)]

    def mix(self, basemixers, nt_sG, D_asp):
        """Mix pseudo electron densities."""
        D_asp = D_asp.values()
        D_sap = []
        for s in range(len(nt_sG)):
            D_sap.append([D_sp[s] for D_sp in D_asp])
        dNt = 0.0
        for nt_G, D_ap, basemixer in zip(nt_sG, D_sap, basemixers):
            dNt += basemixer.mix_single_density(nt_G, D_ap)
        return dNt


class SpinSumMixerDriver:
    name = 'sum'
    mix_atomic_density_matrices = False

<<<<<<< HEAD
        return sum(mixer.dNt for mixer in self.mixers)
=======
    def __init__(self, basemixerclass, beta, nmaxold, weight):
        self.basemixerclass = basemixerclass
>>>>>>> 32b1a663

        self.beta = beta
        self.nmaxold = nmaxold
        self.weight = weight

    def get_basemixers(self, nspins):
        if nspins != 2:
            raise ValueError('Spin sum mixer expects 2 spins, not %d' % nspins)
        return [self.basemixerclass(self.beta, self.nmaxold, self.weight)]

    def mix(self, basemixers, nt_sG, D_asp):
        assert len(basemixers) == 1
        basemixer = basemixers[0]
        D_asp = D_asp.values()

        # Mix density
        nt_G = nt_sG.sum(0)
        if self.mix_atomic_density_matrices:
            D_ap = [D_p[0] + D_p[1] for D_p in D_asp]
            dNt = basemixer.mix_single_density(nt_G, D_ap)
            dD_ap = [D_sp[0] - D_sp[1] for D_sp in D_asp]
            for D_sp, D_p, dD_p in zip(D_asp, D_ap, dD_ap):
                D_sp[0] = 0.5 * (D_p + dD_p)
                D_sp[1] = 0.5 * (D_p - dD_p)
        else:
            dNt = basemixers[0].mix_single_density(nt_G, D_asp)

        dnt_G = nt_sG[0] - nt_sG[1]
        # Only new magnetization for spin density
        #dD_ap = [D_sp[0] - D_sp[1] for D_sp in D_asp]

        # Construct new spin up/down densities
        nt_sG[0] = 0.5 * (nt_G + dnt_G)
        nt_sG[1] = 0.5 * (nt_G - dnt_G)
        return dNt


class SpinSumMixerDriver2(SpinSumMixerDriver):
    name = 'sum2'
    mix_atomic_density_matrices = True


class SpinDifferenceMixerDriver:
    name = 'difference'

    def __init__(self, basemixerclass, beta, nmaxold, weight,
                 beta_m=0.7, nmaxold_m=2, weight_m=10.0):
        self.basemixerclass = basemixerclass
        self.beta = beta
        self.nmaxold = nmaxold
        self.weight = weight
        self.beta_m = beta_m
        self.nmaxold_m = nmaxold_m
        self.weight_m = weight_m
<<<<<<< HEAD
        self.dNt = np.inf
=======
>>>>>>> 32b1a663

    def get_basemixers(self, nspins):
        if nspins != 2:
            raise ValueError('Spin difference mixer expects 2 spins, not %d'
                             % nspins)
        basemixer = self.basemixerclass(self.beta, self.nmaxold, self.weight)
        basemixer_m = self.basemixerclass(self.beta_m, self.nmaxold_m,
                                          self.weight_m)
        return basemixer, basemixer_m

    def mix(self, basemixers, nt_sG, D_asp):
        D_asp = D_asp.values()

        basemixer, basemixer_m = basemixers

        # Mix density
        nt_G = nt_sG.sum(0)
        D_ap = [D_sp[0] + D_sp[1] for D_sp in D_asp]
        dNt = basemixer.mix_single_density(nt_G, D_ap)

        # Mix magnetization
        dnt_G = nt_sG[0] - nt_sG[1]
        dD_ap = [D_sp[0] - D_sp[1] for D_sp in D_asp]
        basemixer_m.mix_single_density(dnt_G, dD_ap)
        # (The latter is not counted in dNt)

        # Construct new spin up/down densities
        nt_sG[0] = 0.5 * (nt_G + dnt_G)
        nt_sG[1] = 0.5 * (nt_G - dnt_G)
        for D_sp, D_p, dD_p in zip(D_asp, D_ap, dD_ap):
            D_sp[0] = 0.5 * (D_p + dD_p)
            D_sp[1] = 0.5 * (D_p - dD_p)
<<<<<<< HEAD
            
    def get_charge_sloshing(self):
        return self.mixer.dNt

    def set_charge_sloshing(self, dNt):
        self.mixer.dNt = dNt
        
        
class ReciprocalMetric:
    def __init__(self, weight, k2_Q):
        self.k2_Q = k2_Q
        k2_min = np.min(self.k2_Q)
        self.q1 = (weight - 1) * k2_min
=======
        return dNt


# Dictionaries to get mixers by name:
_backends = {}
_methods = {}
for cls in [FFTBaseMixer, BroydenBaseMixer, BaseMixer]:
    _backends[cls.name] = cls
for cls in [SeparateSpinMixerDriver, SpinSumMixerDriver,
            SpinDifferenceMixerDriver, DummyMixer]:
    _methods[cls.name] = cls


# This function is used by Density to decide mixer parameters
# that the user did not explicitly provide, i.e., it fills out
# everything that is missing and returns a mixer "driver".
def get_mixer_from_keywords(pbc, nspins, **mixerkwargs):
    # The plan is to first establish a kwargs dictionary with all the
    # defaults, then we update it with values from the user.
    kwargs = {'backend': BaseMixer}

    if np.any(pbc):  # Works on array or boolean
        kwargs.update(beta=0.05, history=5, weight=50.0)
    else:
        kwargs.update(beta=0.25, history=3, weight=1.0)

    if nspins == 2:
        kwargs['method'] = SpinSumMixerDriver
    else:
        kwargs['method'] = SeparateSpinMixerDriver

    # Clean up mixerkwargs (compatibility)
    if 'nmaxold' in mixerkwargs:
        assert 'history' not in mixerkwargs
        mixerkwargs['history'] = mixerkwargs.pop('nmaxold')

    # Now the user override:
    for key in kwargs:
        # Clean any 'None' values out as if they had never been passed:
        val = mixerkwargs.pop(key, None)
        if val is not None:
            kwargs[key] = val

    # Resolve keyword strings (like 'fft') into classes (like FFTBaseMixer):
    driver = _methods.get(kwargs['method'], kwargs['method'])
    baseclass = _backends.get(kwargs['backend'], kwargs['backend'])

    # We forward any remaining mixer kwargs to the actual mixer object.
    # Any user defined variables that do not really exist will cause an error.
    mixer = driver(baseclass, beta=kwargs['beta'],
                   nmaxold=kwargs['history'], weight=kwargs['weight'],
                   **mixerkwargs)
    return mixer


# This is the only object which will be used by Density, sod the others
class MixerWrapper:
    def __init__(self, driver, nspins, gd):
        self.driver = driver

        self.beta = driver.beta
        self.nmaxold = driver.nmaxold
        self.weight = driver.weight
        assert self.weight is not None, driver

        self.basemixers = self.driver.get_basemixers(nspins)
        for basemixer in self.basemixers:
            basemixer.initialize_metric(gd)

    def mix(self, nt_sG, D_asp):
        return self.driver.mix(self.basemixers, nt_sG, D_asp)
>>>>>>> 32b1a663

    def estimate_memory(self, mem, gd):
        for i, basemixer in enumerate(self.basemixers):
            basemixer.estimate_memory(mem.subnode('Mixer %d' % i), gd)

    def reset(self):
        for basemixer in self.basemixers:
            basemixer.reset()


# Helper function to define old-style interfaces to mixers.
# Defines and returns a function which looks like a mixer class
def _definemixerfunc(method, backend):
    def getmixer(beta=None, nmaxold=None, weight=None, **kwargs):
        d = dict(method=method, backend=backend,
                 beta=beta, nmaxold=nmaxold, weight=weight)
        d.update(kwargs)
        return d
    return getmixer


Mixer = _definemixerfunc(SeparateSpinMixerDriver, BaseMixer)
MixerSum = _definemixerfunc(SpinSumMixerDriver, BaseMixer)
MixerSum2 = _definemixerfunc(SpinSumMixerDriver2, BaseMixer)
MixerDif = _definemixerfunc(SpinDifferenceMixerDriver, BaseMixer)
FFTMixer = _definemixerfunc(SeparateSpinMixerDriver, FFTBaseMixer)
FFTMixerSum = _definemixerfunc(SpinSumMixerDriver, FFTBaseMixer)
FFTMixerSum2 = _definemixerfunc(SpinSumMixerDriver2, FFTBaseMixer)
FFTMixerDif = _definemixerfunc(SpinDifferenceMixerDriver, FFTBaseMixer)
BroydenMixer = _definemixerfunc(SeparateSpinMixerDriver, BroydenBaseMixer)
BroydenMixerSum = _definemixerfunc(SpinSumMixerDriver, BroydenBaseMixer)
BroydenMixerSum2 = _definemixerfunc(SpinSumMixerDriver2, BroydenBaseMixer)
BroydenMixerDif = _definemixerfunc(SpinDifferenceMixerDriver, BroydenBaseMixer)<|MERGE_RESOLUTION|>--- conflicted
+++ resolved
@@ -29,6 +29,7 @@
 
 In the end, what the user provides is probably a dictionary anyway, and the
 relevant objects are instantiated automatically."""
+
 
 class BaseMixer:
     name = 'pulay'
@@ -54,16 +55,6 @@
         self.nmaxold = nmaxold
         self.weight = weight
 
-<<<<<<< HEAD
-        self.dNt = np.inf
-
-        self.mix_rho = False
-        
-        if dotprod is not None:  # slightly ugly way to override
-            self.dotprod = dotprod
-
-=======
->>>>>>> 32b1a663
     def initialize_metric(self, gd):
         self.gd = gd
 
@@ -105,12 +96,7 @@
         self.nt_iG = []  # Pseudo-electron densities
         self.R_iG = []  # Residuals
         self.A_ii = np.zeros((0, 0))
-<<<<<<< HEAD
-        self.dNt = np.inf
-        
-=======
-
->>>>>>> 32b1a663
+
         self.D_iap = []
         self.dD_iap = []
 
@@ -176,7 +162,7 @@
 
             # Calculate new input density:
             nt_G[:] = 0.0
-            #for D_p, D_ip, dD_ip in self.D_a:
+            # for D_p, D_ip, dD_ip in self.D_a:
             for D in D_ap:
                 D[:] = 0.0
             beta = self.beta
@@ -227,159 +213,12 @@
             prod += (I4_pp * dD4_pp).sum()
         return prod
 
-<<<<<<< HEAD
-        
-class DummyMixer(BaseMixer):
-    """Dummy mixer for TDDFT, i.e., it does not mix."""
-    def mix(self, nt_G):
-        pass
-
-    def estimate_memory(self, mem, gd):
-        pass
-
-
-class Mixer(BaseMixer):
-    """Mix spin up and down densities separately"""
-
-    def initialize(self, density):
-        self.mixers = []
-        for s in range(density.nspins):
-            mixer = BaseMixer(self.beta, self.nmaxold, self.weight,
-                              self.dotprod)
-            mixer.initialize_metric(density.gd)
-            self.mixers.append(mixer)
-    
-    def mix(self, density):
-        """Mix pseudo electron densities."""
-
-        nt_sG = density.nt_sG
-        D_asp = density.D_asp.values()
-        D_sap = []
-        for s in range(density.nspins):
-            D_sap.append([D_sp[s] for D_sp in D_asp])
-        for nt_G, D_ap, mixer in zip(nt_sG, D_sap, self.mixers):
-            mixer.mix(nt_G, D_ap)
-
-    def reset(self):
-        for mixer in self.mixers:
-            mixer.reset()
-
-    def get_charge_sloshing(self):
-        """Return number of electrons moving around.
-
-        Calculated as the integral of the absolute value of the change
-        of the density from input to output."""
-
-        return sum(mixer.dNt for mixer in self.mixers)
-
-    def set_charge_sloshing(self, dNt):
-        for mixer in self.mixers:
-            mixer.set_charge_sloshing(dNt / len(self.mixers))
-
-
-class MixerSum(BaseMixer):
-    """For pseudo electron densities, mix the total charge density and for
-    density matrices, mix spin up and densities separately.
-    Magnetization density is not mixed, i.e new magnetization density is used
-    """
-
-    def mix(self, density):
-        nt_sG = density.nt_sG
-        D_asp = density.D_asp.values()
-
-        # Mix density
-        nt_G = density.nt_sG.sum(0)
-        BaseMixer.mix(self, nt_G, D_asp)
-
-        # Only new magnetization for spin density
-        dnt_G = nt_sG[0] - nt_sG[1]
-        #dD_ap = [D_sp[0] - D_sp[1] for D_sp in D_asp]
-
-        # Construct new spin up/down densities
-        nt_sG[0] = 0.5 * (nt_G + dnt_G)
-        nt_sG[1] = 0.5 * (nt_G - dnt_G)
-
-
-class MixerSum2(BaseMixer):
-    """Mix the total pseudo electron density and the total density matrices.
-    Magnetization density is not mixed, i.e new magnetization density is used.
-    """
-
-    def mix(self, density):
-
-        nt_sG = density.nt_sG
-        D_asp = density.D_asp.values()
-
-        # Mix density
-        nt_G = density.nt_sG.sum(0)
-        D_ap = [D_p[0] + D_p[1] for D_p in D_asp]
-        BaseMixer.mix(self, nt_G, D_ap)
-
-        # Only new magnetization for spin density
-        dnt_G = nt_sG[0] - nt_sG[1]
-        dD_ap = [D_sp[0] - D_sp[1] for D_sp in D_asp]
-
-        # Construct new spin up/down densities
-        nt_sG[0] = 0.5 * (nt_G + dnt_G)
-        nt_sG[1] = 0.5 * (nt_G - dnt_G)
-        for D_sp, D_p, dD_p in zip(D_asp, D_ap, dD_ap):
-            D_sp[0] = 0.5 * (D_p + dD_p)
-            D_sp[1] = 0.5 * (D_p - dD_p)
-
-
-class MixerDif(BaseMixer):
-    """Mix the charge density and magnetization density separately"""
-    
-    def __init__(self, beta=0.1, nmaxold=3, weight=50.0,
-                 beta_m=0.7, nmaxold_m=2, weight_m=10.0):
-        """Construct density-mixer object.
-
-        Parameters:
-
-        beta: float
-            Mixing parameter between zero and one (one is most
-            aggressive).
-        nmaxold: int
-            Maximum number of old densities.
-        weight: float
-            Weight parameter for special metric (for long wave-length
-            changes).
-        """
-
-        self.beta = beta
-        self.nmaxold = nmaxold
-        self.weight = weight
-
-        self.beta_m = beta_m
-        self.nmaxold_m = nmaxold_m
-        self.weight_m = weight_m
-        self.dNt = np.inf
-
-        self.mix_rho = False
-
-    def initialize(self, density):
-        assert density.nspins == 2
-        self.mixer = BaseMixer(self.beta, self.nmaxold, self.weight)
-        self.mixer.initialize_metric(density.gd)
-        self.mixer_m = BaseMixer(self.beta_m, self.nmaxold_m, self.weight_m)
-        self.mixer_m.initialize_metric(density.gd)
-
-    def reset(self):
-        self.mixer.reset()
-        self.mixer_m.reset()
-
-    def mix(self, density):
-
-        nt_sG = density.nt_sG
-        D_asp = density.D_asp.values()
-=======
 
 class ReciprocalMetric:
     def __init__(self, weight, k2_Q):
         self.k2_Q = k2_Q
         k2_min = np.min(self.k2_Q)
         self.q1 = (weight - 1) * k2_min
->>>>>>> 32b1a663
 
     def __call__(self, R_Q, mR_Q):
             mR_Q[:] = R_Q * (1.0 + self.q1 / self.k2_Q)
@@ -388,14 +227,9 @@
 class FFTBaseMixer(BaseMixer):
     name = 'fft'
 
-<<<<<<< HEAD
-    def get_charge_sloshing(self):
-        return self.mixer.dNt
-=======
     """Mix the density in Fourier space"""
     def __init__(self, beta, nmaxold, weight):
         BaseMixer.__init__(self, beta, nmaxold, weight)
->>>>>>> 32b1a663
 
     def initialize_metric(self, gd):
         self.gd = gd
@@ -432,8 +266,8 @@
 
     def reset(self):
         self.step = 0
-        #self.d_nt_G = []
-        #self.d_D_ap = []
+        # self.d_nt_G = []
+        # self.d_D_ap = []
 
         self.R_iG = []
         self.dD_iap = []
@@ -444,18 +278,9 @@
         self.v_G = []
         self.u_G = []
         self.u_D = []
-<<<<<<< HEAD
-        self.dNt = np.inf
-        
-    def get_charge_sloshing(self):
-        return self.dNt
-    
-    def mix(self, nt_G, D_ap):
-=======
 
     def mix_single_density(self, nt_G, D_ap):
         dNt = 0.0
->>>>>>> 32b1a663
         if self.step > 2:
             del self.R_iG[0]
             for d_Dp in self.dD_iap:
@@ -528,52 +353,6 @@
         self.step += 1
         return dNt
 
-<<<<<<< HEAD
-        
-class BroydenMixer(BroydenBaseMixer):
-    """Mix spin up and down densities separately"""
-
-    def initialize(self, density):
-        self.mixers = []
-        for s in range(density.nspins):
-            mixer = BroydenBaseMixer()
-            mixer.initialize(density)
-            self.mixers.append(mixer)
-    
-    def mix(self, density):
-        """Mix pseudo electron densities."""
-
-        nt_sG = density.nt_sG
-        D_asp = density.D_asp.values()
-        D_sap = []
-        for s in range(density.nspins):
-            D_sap.append([D_sp[s] for D_sp in D_asp])
-        for nt_G, D_ap, mixer in zip(nt_sG, D_sap, self.mixers):
-            mixer.mix(nt_G, D_ap)
-
-    def reset(self):
-        for mixer in self.mixers:
-            mixer.reset()
-
-    def get_charge_sloshing(self):
-        """Return number of electrons moving around.
-
-        Calculated as the integral of the absolute value of the change
-        of the density from input to output."""
-
-        return sum(mixer.dNt for mixer in self.mixers)
-
-    def set_charge_sloshing(self, dNt):
-        for mixer in self.mixers:
-            mixer.set_charge_sloshing(dNt / len(self.mixers))
-
-
-class BroydenMixerSum(BroydenBaseMixer):
-    def mix(self, density):
-        nt_sG = density.nt_sG
-        D_asp = density.D_asp.values()
-=======
->>>>>>> 32b1a663
 
 class DummyMixer:
     """Dummy mixer for TDDFT, i.e., it does not mix."""
@@ -619,12 +398,8 @@
     name = 'sum'
     mix_atomic_density_matrices = False
 
-<<<<<<< HEAD
-        return sum(mixer.dNt for mixer in self.mixers)
-=======
     def __init__(self, basemixerclass, beta, nmaxold, weight):
         self.basemixerclass = basemixerclass
->>>>>>> 32b1a663
 
         self.beta = beta
         self.nmaxold = nmaxold
@@ -654,7 +429,7 @@
 
         dnt_G = nt_sG[0] - nt_sG[1]
         # Only new magnetization for spin density
-        #dD_ap = [D_sp[0] - D_sp[1] for D_sp in D_asp]
+        # dD_ap = [D_sp[0] - D_sp[1] for D_sp in D_asp]
 
         # Construct new spin up/down densities
         nt_sG[0] = 0.5 * (nt_G + dnt_G)
@@ -679,10 +454,6 @@
         self.beta_m = beta_m
         self.nmaxold_m = nmaxold_m
         self.weight_m = weight_m
-<<<<<<< HEAD
-        self.dNt = np.inf
-=======
->>>>>>> 32b1a663
 
     def get_basemixers(self, nspins):
         if nspins != 2:
@@ -715,21 +486,6 @@
         for D_sp, D_p, dD_p in zip(D_asp, D_ap, dD_ap):
             D_sp[0] = 0.5 * (D_p + dD_p)
             D_sp[1] = 0.5 * (D_p - dD_p)
-<<<<<<< HEAD
-            
-    def get_charge_sloshing(self):
-        return self.mixer.dNt
-
-    def set_charge_sloshing(self, dNt):
-        self.mixer.dNt = dNt
-        
-        
-class ReciprocalMetric:
-    def __init__(self, weight, k2_Q):
-        self.k2_Q = k2_Q
-        k2_min = np.min(self.k2_Q)
-        self.q1 = (weight - 1) * k2_min
-=======
         return dNt
 
 
@@ -801,7 +557,6 @@
 
     def mix(self, nt_sG, D_asp):
         return self.driver.mix(self.basemixers, nt_sG, D_asp)
->>>>>>> 32b1a663
 
     def estimate_memory(self, mem, gd):
         for i, basemixer in enumerate(self.basemixers):
