# Copyright (C) 2003  CAMP
# Please see the accompanying LICENSE file for further information.

"""K-point/spin combination-descriptors

This module contains classes for defining combinations of two indices:

* Index k for irreducible kpoints in the 1st Brillouin zone.
* Index s for spin up/down if spin-polarized (otherwise ignored).

"""

import numpy as np

from ase.dft.kpoints import monkhorst_pack, get_monkhorst_pack_size_and_offset

from gpaw.kpoint import KPoint
import gpaw.mpi as mpi
import _gpaw


def to1bz(bzk_kc, cell_cv):
    """Wrap k-points to 1. BZ.

    Return k-points wrapped to the 1. BZ.

    bzk_kc: (n,3) ndarray
        Array of k-points in units of the reciprocal lattice vectors.
    cell_cv: (3,3) ndarray
        Unit cell.
    """

    B_cv = 2.0 * np.pi * np.linalg.inv(cell_cv).T
    K_kv = np.dot(bzk_kc, B_cv)
    N_xc = np.indices((3, 3, 3)).reshape((3, 27)).T - 1
    G_xv = np.dot(N_xc, B_cv)

    bz1k_kc = bzk_kc.copy()

    # Find the closest reciprocal lattice vector:
    for k, K_v in enumerate(K_kv):
        # If a k-point has the same distance to several reciprocal
        # lattice vectors, we don't want to pick a random one on the
        # basis of numerical noise, so we round off the differences
        # between the shortest distances to 6 decimals and chose the
        # one with the lowest index.
        d = ((G_xv - K_v)**2).sum(1)
        x = (d - d.min()).round(6).argmin()
        bz1k_kc[k] -= N_xc[x]

    return bz1k_kc


class KPointDescriptor:
    """Descriptor-class for k-points."""

    def __init__(self, kpts, nspins=1, collinear=True, gamma=None):
        """Construct descriptor object for kpoint/spin combinations (ks-pair).

        Parameters
        ----------
        kpts: None, sequence of 3 ints, or (n,3)-shaped array
            Specification of the k-point grid. None=Gamma, list of
            ints=Monkhorst-Pack, ndarray=user specified.
        nspins: int
            Number of spins.

        Attributes
        ===================  =================================================
        ``N_c``               Number of k-points in the different directions.
        ``nspins``            Number of spins in total.
        ``mynspins``          Number of spins on this CPU.
        ``nibzkpts``          Number of irreducible kpoints in 1st BZ.
        ``nks``               Number of k-point/spin combinations in total.
        ``mynks``             Number of k-point/spin combinations on this CPU.
        ``gamma``             Boolean indicator for gamma point calculation.
        ``comm``              MPI-communicator for kpoint distribution.
        ``weight_k``          Weights of each k-point
        ``ibzk_kc``           Unknown
        ``ibzk_qc``           Unknown
        ``sym_k``             Unknown
        ``time_reversal_k``   Unknown
        ``bz2ibz_k``          Unknown
        ``ibz2bz_k``          Unknown
        ``bz2bz_ks``          Unknown
        ``symmetry``          Object representing symmetries
        ===================  =================================================
        """

        if kpts is None:
            self.bzk_kc = np.zeros((1, 3))
            self.N_c = np.array((1, 1, 1), dtype=int)
            self.offset_c = np.zeros(3)
        elif isinstance(kpts[0], int):
            self.bzk_kc = monkhorst_pack(kpts)
            self.N_c = np.array(kpts, dtype=int)
            self.offset_c = np.zeros(3)
        else:
            self.bzk_kc = np.array(kpts, float)
            try:
                self.N_c, self.offset_c = \
                    get_monkhorst_pack_size_and_offset(self.bzk_kc)
            except ValueError:
                self.N_c = None
                self.offset_c = None

        self.collinear = collinear
        self.nspins = nspins
        self.nbzkpts = len(self.bzk_kc)
<<<<<<< HEAD
        
        if gamma is not None:
            self.gamma = gamma
        else:
            # Gamma-point calculation?
            self.gamma = self.nbzkpts == 1 and not self.bzk_kc[0].any()
            
        self.set_symmetry(None, None, usesymm=None)
=======

        # Gamma-point calculation?
        self.gamma = (self.nbzkpts == 1 and np.allclose(self.bzk_kc[0], 0.0))

        # Point group and time-reversal symmetry neglected:
        self.weight_k = np.ones(self.nbzkpts) / self.nbzkpts
        self.ibzk_kc = self.bzk_kc.copy()
        self.sym_k = np.zeros(self.nbzkpts, int)
        self.time_reversal_k = np.zeros(self.nbzkpts, bool)
        self.bz2ibz_k = np.arange(self.nbzkpts)
        self.ibz2bz_k = np.arange(self.nbzkpts)
        self.bz2bz_ks = np.arange(self.nbzkpts)[:, np.newaxis]
        self.nibzkpts = self.nbzkpts
        self.nks = self.nibzkpts * self.nspins

>>>>>>> 039dd83c
        self.set_communicator(mpi.serial_comm)

        if self.gamma:
            self.description = '1 k-point (Gamma)'
        else:
            self.description = '%d k-points' % self.nbzkpts
            if self.N_c is not None:
                self.description += (': %d x %d x %d Monkhorst-Pack grid' %
                                     tuple(self.N_c))
                if self.offset_c.any():
                    self.description += ' + ['
                    for x in self.offset_c:
                        if x != 0 and abs(round(1 / x) - 1 / x) < 1e-12:
                            self.description += '1/%d,' % round(1 / x)
                        else:
                            self.description += '%f,' % x
                    self.description = self.description[:-1] + ']'

    def __len__(self):
        """Return number of k-point/spin combinations of local CPU."""

        return self.mynks

    def set_symmetry(self, atoms, symmetry, comm=None):
        """Create symmetry object and construct irreducible Brillouin zone.

        atoms: Atoms object
            Defines atom positions and types and also unit cell and
            boundary conditions.
        symmetry: Symmetry object
            Symmetry object.
        """

        self.symmetry = symmetry

        for c, periodic in enumerate(atoms.pbc):
            if not periodic and not np.allclose(self.bzk_kc[:, c], 0.0):
                raise ValueError('K-points can only be used with PBCs!')

        # Find symmetry operations of atoms:
        symmetry.analyze(atoms.get_scaled_positions())

        if symmetry.time_reversal or symmetry.point_group:
            (self.ibzk_kc, self.weight_k,
             self.sym_k,
             self.time_reversal_k,
             self.bz2ibz_k,
             self.ibz2bz_k,
             self.bz2bz_ks) = symmetry.reduce(self.bzk_kc, comm)

        # Number of irreducible k-points and k-point/spin combinations.
        self.nibzkpts = len(self.ibzk_kc)
        if self.collinear:
            self.nks = self.nibzkpts * self.nspins
        else:
            self.nks = self.nibzkpts

    def set_communicator(self, comm):
        """Set k-point communicator."""

        # Ranks < self.rank0 have mynks0 k-point/spin combinations and
        # ranks >= self.rank0 have mynks0+1 k-point/spin combinations.
        mynks0, x = divmod(self.nks, comm.size)
        self.rank0 = comm.size - x
        self.comm = comm

        # My number and offset of k-point/spin combinations
        self.mynks = self.get_count()
        self.ks0 = self.get_offset()

        if self.nspins == 2 and comm.size == 1:  # NCXXXXXXXX
            # Avoid duplicating k-points in local list of k-points.
            self.ibzk_qc = self.ibzk_kc.copy()
            self.weight_q = self.weight_k
        else:
            self.ibzk_qc = np.vstack((self.ibzk_kc,
                                      self.ibzk_kc))[self.get_slice()]
            self.weight_q = np.hstack((self.weight_k,
                                       self.weight_k))[self.get_slice()]

    def copy(self, comm=mpi.serial_comm):
        """Create a copy with shared symmetry object."""
        kd = KPointDescriptor(self.bzk_kc, self.nspins)
        kd.weight_k = self.weight_k
        kd.ibzk_kc = self.ibzk_kc
        kd.sym_k = self.sym_k
        kd.time_reversal_k = self.time_reversal_k
        kd.bz2ibz_k = self.bz2ibz_k
        kd.ibz2bz_k = self.ibz2bz_k
        kd.bz2bz_ks = self.bz2bz_ks
        kd.symmetry = self.symmetry
        kd.nibzkpts = self.nibzkpts
        kd.nks = self.nks
        kd.set_communicator(comm)
        return kd

    def create_k_points(self, gd):
        """Return a list of KPoints."""

        sdisp_cd = gd.sdisp_cd

        kpt_u = []

        for ks in range(self.ks0, self.ks0 + self.mynks):
            s, k = divmod(ks, self.nibzkpts)
            q = (ks - self.ks0) % self.nibzkpts
            if self.collinear:
                weight = self.weight_k[k] * 2 / self.nspins
            else:
                weight = self.weight_k[k]
            if self.gamma:
                phase_cd = np.ones((3, 2), complex)
            else:
                phase_cd = np.exp(2j * np.pi *
                                  sdisp_cd * self.ibzk_kc[k, :, np.newaxis])
            kpt_u.append(KPoint(weight, s, k, q, phase_cd))

        return kpt_u

    def collect(self, a_ux, broadcast=True):
        """Collect distributed data to all."""

        if self.comm.rank == 0 or broadcast:
            xshape = a_ux.shape[1:]
            a_skx = np.empty((self.nspins, self.nibzkpts) + xshape, a_ux.dtype)
            a_Ux = a_skx.reshape((-1,) + xshape)
        else:
            a_skx = None

        if self.comm.rank > 0:
            self.comm.send(a_ux, 0)
        else:
            u1 = self.get_count(0)
            a_Ux[0:u1] = a_ux
            requests = []
            for rank in range(1, self.comm.size):
                u2 = u1 + self.get_count(rank)
                requests.append(self.comm.receive(a_Ux[u1:u2], rank,
                                                  block=False))
                u1 = u2
            assert u1 == len(a_Ux)
            self.comm.waitall(requests)

        if broadcast:
            self.comm.broadcast(a_Ux, 0)

        return a_skx

    def transform_wave_function(self, psit_G, k, index_G=None, phase_G=None):
        """Transform wave function from IBZ to BZ.

        k is the index of the desired k-point in the full BZ.
        """

        s = self.sym_k[k]
        time_reversal = self.time_reversal_k[k]
        op_cc = np.linalg.inv(self.symmetry.op_scc[s]).round().astype(int)

        # Identity
        if (np.abs(op_cc - np.eye(3, dtype=int)) < 1e-10).all():
            if time_reversal:
                return psit_G.conj()
            else:
                return psit_G
        # General point group symmetry
        else:
            ik = self.bz2ibz_k[k]
            kibz_c = self.ibzk_kc[ik]
            b_g = np.zeros_like(psit_G)
            kbz_c = np.dot(self.symmetry.op_scc[s], kibz_c)
            if index_G is not None:
                assert index_G.shape == psit_G.shape == phase_G.shape,\
                    'Shape mismatch %s vs %s vs %s' % (index_G.shape,
                                                       psit_G.shape,
                                                       phase_G.shape)
                _gpaw.symmetrize_with_index(psit_G, b_g, index_G, phase_G)
            else:
                _gpaw.symmetrize_wavefunction(psit_G, b_g, op_cc.copy(),
                                              np.ascontiguousarray(kibz_c),
                                              kbz_c)

            if time_reversal:
                return b_g.conj()
            else:
                return b_g

    def get_transform_wavefunction_index(self, nG, k):
        """Get the "wavefunction transform index".

        This is a permutation of the numbers 1, 2, .. N which
        associates k + q to some k, and where N is the total
        number of grid points as specified by nG which is a
        3D tuple.

        Returns index_G and phase_G which are one-dimensional
        arrays on the grid."""

        s = self.sym_k[k]
        op_cc = np.linalg.inv(self.symmetry.op_scc[s]).round().astype(int)

        # General point group symmetry
        if (np.abs(op_cc - np.eye(3, dtype=int)) < 1e-10).all():
            nG0 = np.prod(nG)
            index_G = np.arange(nG0).reshape(nG)
            phase_G = np.ones(nG)
        else:
            ik = self.bz2ibz_k[k]
            kibz_c = self.ibzk_kc[ik]
            index_G = np.zeros(nG, dtype=int)
            phase_G = np.zeros(nG, dtype=complex)

            kbz_c = np.dot(self.symmetry.op_scc[s], kibz_c)
            _gpaw.symmetrize_return_index(index_G, phase_G, op_cc.copy(),
                                          np.ascontiguousarray(kibz_c),
                                          kbz_c)
        return index_G, phase_G

    #def find_k_plus_q(self, q_c, k_x=None):
    def find_k_plus_q(self, q_c, kpts_k=None):
        """Find the indices of k+q for all kpoints in the Brillouin zone.

        In case that k+q is outside the BZ, the k-point inside the BZ
        corresponding to k+q is given.

        Parameters
        ----------
        q_c: ndarray
            Coordinates for the q-vector in units of the reciprocal
            lattice vectors.
        kpts_k: list of ints
            Restrict search to specified k-points.

        """
        k_x = kpts_k
        if k_x is None:
            return self.find_k_plus_q(q_c, range(self.nbzkpts))

        i_x = []
        for k in k_x:
            kpt_c = self.bzk_kc[k] + q_c
            d_kc = kpt_c - self.bzk_kc
            d_k = abs(d_kc - d_kc.round()).sum(1)
            i = d_k.argmin()
            if d_k[i] > 1e-8:
                raise RuntimeError('Could not find k+q!')
            i_x.append(i)

        return i_x

    def get_bz_q_points(self, first=False):
        """Return the q=k1-k2. q-mesh is always Gamma-centered."""
        shift_c = 0.5 * ((self.N_c + 1) % 2) / self.N_c
        bzq_qc = monkhorst_pack(self.N_c) + shift_c
        if first:
            return to1bz(bzq_qc, self.symmetry.cell_cv)
        else:
            return bzq_qc

    def get_ibz_q_points(self, bzq_qc, op_scc):
        """Return ibz q points and the corresponding symmetry operations that
        work for k-mesh as well."""

        ibzq_qc_tmp = []
        ibzq_qc_tmp.append(bzq_qc[-1])
        weight_tmp = [0]

        for i, op_cc in enumerate(op_scc):
            if np.abs(op_cc - np.eye(3)).sum() < 1e-8:
                identity_iop = i
                break

        ibzq_q_tmp = {}
        iop_q = {}
        timerev_q = {}
        diff_qc = {}

        for i in range(len(bzq_qc) - 1, -1, -1):  # loop opposite to kpoint
            try:
                ibzk, iop, timerev, diff_c = self.find_ibzkpt(
                    op_scc, ibzq_qc_tmp, bzq_qc[i])
                find = False
                for ii, iop1 in enumerate(self.sym_k):
                    if iop1 == iop and self.time_reversal_k[ii] == timerev:
                        find = True
                        break
                if find is False:
                    raise ValueError('cant find k!')

                ibzq_q_tmp[i] = ibzk
                weight_tmp[ibzk] += 1.
                iop_q[i] = iop
                timerev_q[i] = timerev
                diff_qc[i] = diff_c
            except ValueError:
                ibzq_qc_tmp.append(bzq_qc[i])
                weight_tmp.append(1.)
                ibzq_q_tmp[i] = len(ibzq_qc_tmp) - 1
                iop_q[i] = identity_iop
                timerev_q[i] = False
                diff_qc[i] = np.zeros(3)

        # reverse the order.
        nq = len(ibzq_qc_tmp)
        ibzq_qc = np.zeros((nq, 3))
        ibzq_q = np.zeros(len(bzq_qc), dtype=int)
        for i in range(nq):
            ibzq_qc[i] = ibzq_qc_tmp[nq - i - 1]
        for i in range(len(bzq_qc)):
            ibzq_q[i] = nq - ibzq_q_tmp[i] - 1
        self.q_weights = np.array(weight_tmp[::-1]) / len(bzq_qc)
        return ibzq_qc, ibzq_q, iop_q, timerev_q, diff_qc

    def find_ibzkpt(self, symrel, ibzk_kc, bzk_c):
        """Find index in IBZ and related symmetry operations."""
        find = False
        ibzkpt = 0
        iop = 0
        timerev = False

        for sign in (1, -1):
            for ioptmp, op in enumerate(symrel):
                for i, ibzk in enumerate(ibzk_kc):
                    diff_c = bzk_c - sign * np.dot(op, ibzk)
                    if (np.abs(diff_c - diff_c.round()) < 1e-8).all():
                        ibzkpt = i
                        iop = ioptmp
                        find = True
                        if sign == -1:
                            timerev = True
                        break
                if find:
                    break
            if find:
                break

        if not find:
            raise ValueError('Cant find corresponding IBZ kpoint!')
        return ibzkpt, iop, timerev, diff_c.round()

    def where_is_q(self, q_c, bzq_qc):
        """Find the index of q points in BZ."""
        d_qc = q_c - bzq_qc
        d_q = abs(d_qc - d_qc.round()).sum(1)
        q = d_q.argmin()
        if d_q[q] > 1e-8:
            raise RuntimeError('Could not find q!')
        return q

    def get_count(self, rank=None):
        """Return the number of ks-pairs which belong to a given rank."""

        if rank is None:
            rank = self.comm.rank
        assert rank in xrange(self.comm.size)
        mynks0 = self.nks // self.comm.size
        mynks = mynks0
        if rank >= self.rank0:
            mynks += 1
        return mynks

    def get_offset(self, rank=None):
        """Return the offset of the first ks-pair on a given rank."""

        if rank is None:
            rank = self.comm.rank
        assert rank in xrange(self.comm.size)
        mynks0 = self.nks // self.comm.size
        ks0 = rank * mynks0
        if rank >= self.rank0:
            ks0 += rank - self.rank0
        return ks0

    def get_rank_and_index(self, s, k):
        """Find rank and local index of k-point/spin combination."""

        u = self.where_is(s, k)
        rank, myu = self.who_has(u)
        return rank, myu

    def get_slice(self, rank=None):
        """Return the slice of global ks-pairs which belong to a given rank."""

        if rank is None:
            rank = self.comm.rank
        assert rank in xrange(self.comm.size)
        mynks, ks0 = self.get_count(rank), self.get_offset(rank)
        uslice = slice(ks0, ks0 + mynks)
        return uslice

    def get_indices(self, rank=None):
        """Return the global ks-pair indices which belong to a given rank."""

        uslice = self.get_slice(rank)
        return np.arange(*uslice.indices(self.nks))

    def get_ranks(self):
        """Return array of ranks as a function of global ks-pair indices."""

        ranks = np.empty(self.nks, dtype=int)
        for rank in range(self.comm.size):
            uslice = self.get_slice(rank)
            ranks[uslice] = rank
        assert (ranks >= 0).all() and (ranks < self.comm.size).all()
        return ranks

    def who_has(self, u):
        """Convert global index to rank information and local index."""

        mynks0 = self.nks // self.comm.size
        if u < mynks0 * self.rank0:
            rank, myu = divmod(u, mynks0)
        else:
            rank, myu = divmod(u - mynks0 * self.rank0, mynks0 + 1)
            rank += self.rank0
        return rank, myu

    def global_index(self, myu, rank=None):
        """Convert rank information and local index to global index."""

        if rank is None:
            rank = self.comm.rank
        assert rank in xrange(self.comm.size)
        ks0 = self.get_offset(rank)
        u = ks0 + myu
        return u

    def what_is(self, u):
        """Convert global index to corresponding kpoint/spin combination."""

        s, k = divmod(u, self.nibzkpts)
        return s, k

    def where_is(self, s, k):
        """Convert kpoint/spin combination to the global index thereof."""

        u = k + self.nibzkpts * s
        return u<|MERGE_RESOLUTION|>--- conflicted
+++ resolved
@@ -107,19 +107,14 @@
         self.collinear = collinear
         self.nspins = nspins
         self.nbzkpts = len(self.bzk_kc)
-<<<<<<< HEAD
-        
+
         if gamma is not None:
             self.gamma = gamma
         else:
             # Gamma-point calculation?
             self.gamma = self.nbzkpts == 1 and not self.bzk_kc[0].any()
             
-        self.set_symmetry(None, None, usesymm=None)
-=======
-
-        # Gamma-point calculation?
-        self.gamma = (self.nbzkpts == 1 and np.allclose(self.bzk_kc[0], 0.0))
+        #self.set_symmetry(None, None, usesymm=None)
 
         # Point group and time-reversal symmetry neglected:
         self.weight_k = np.ones(self.nbzkpts) / self.nbzkpts
@@ -132,7 +127,6 @@
         self.nibzkpts = self.nbzkpts
         self.nks = self.nibzkpts * self.nspins
 
->>>>>>> 039dd83c
         self.set_communicator(mpi.serial_comm)
 
         if self.gamma:
