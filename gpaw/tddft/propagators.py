# flake8: noqa
# Written by Lauri Lehtovaara, 2007
"""This module implements time propagators for time-dependent density
functional theory calculations."""

import numpy as np

from gpaw.utilities.blas import axpy
from gpaw.utilities.blas import scal

from gpaw.tddft.utils import MultiBlas
from gpaw.tddft.tdopers import DummyDensity

<<<<<<< HEAD
import gpaw.cuda
=======
>>>>>>> b65d1b47

###############################################################################
# DummyKPoint
###############################################################################
class DummyKPoint(object):
    __slots__ = ('psit_nG', )


###############################################################################
# DummyPropagator
###############################################################################
class DummyPropagator:
    """Time propagator

    The DummyPropagator-class is the VIRTUAL base class for all propagators.

    """
    def __init__(self, td_density, td_hamiltonian, td_overlap, solver,
                 preconditioner, gd, timer):
        """Create the DummyPropagator-object.

        Parameters
        ----------
        td_density: TimeDependentDensity
            the time-dependent density
        td_hamiltonian: TimeDependentHamiltonian
            the time-dependent hamiltonian
        td_overlap: TimeDependentOverlap
            the time-dependent overlap operator
        solver: LinearSolver
            solver for linear equations
        preconditioner: Preconditioner
            preconditioner for linear equations
        gd: GridDescriptor
            coarse (/wavefunction) grid descriptor
        timer: Timer
            timer

        """
        self.td_density = td_density
        self.td_hamiltonian = td_hamiltonian
        self.td_overlap = td_overlap

        self.wfs = td_density.get_wavefunctions()

        self.solver = solver
        self.preconditioner = preconditioner
        self.gd = gd
        self.timer = timer

        self.mblas = MultiBlas(gd, timer)

    # Solve M psin = psi
    def apply_preconditioner(self, psi, psin):
        """Solves preconditioner equation.

        Parameters
        ----------
        psi: List of coarse grids
            the known wavefunctions
        psin: List of coarse grids
            the result

        """
        self.timer.start('Solve TDDFT preconditioner')
        if self.preconditioner is not None:
            self.preconditioner.apply(self.kpt, psi, psin)
        else:
            if isinstance(psi, gpaw.cuda.gpuarray.GPUArray):
                gpaw.cuda.drv.memcpy_dtod(psin.gpudata, psi.gpudata,
                                          psi.nbytes)
            else:
                psin[:] = psi
        self.timer.stop('Solve TDDFT preconditioner')

    def propagate(self, time, time_step):
        """Propagate wavefunctions once.

        Parameters
        ----------
        time: float
            the current time
        time_step: float
            the time step

        """
        raise RuntimeError('Error in DummyPropagator: '
                           'Member function propagate is virtual.')


###############################################################################
# ExplicitCrankNicolson
###############################################################################
class ExplicitCrankNicolson(DummyPropagator):
    """Explicit Crank-Nicolson propagator

    Crank-Nicolson propagator, which approximates the time-dependent
    Hamiltonian to be unchanged during one iteration step.

    (S(t) + .5j dt H(t) / hbar) psi(t+dt) = (S(t) - .5j dt H(t) / hbar) psi(t)

    """
<<<<<<< HEAD
    
    def __init__(self, td_density, td_hamiltonian, td_overlap,
                 solver, preconditioner, gd, timer, cuda=False):
=======
    def __init__(self, td_density, td_hamiltonian, td_overlap, solver,
                 preconditioner, gd, timer):
>>>>>>> b65d1b47
        """Create ExplicitCrankNicolson-object.

        Parameters
        ----------
        td_density: TimeDependentDensity
            time-dependent density
        td_hamiltonian: TimeDependentHamiltonian
            time-dependent hamiltonian
        td_overlap: TimeDependentOverlap
            time-dependent overlap operator
        solver: LinearSolver
            solver for linear equations
        preconditioner: Preconditioner
            preconditioner for linear equations
        gd: GridDescriptor
            coarse (/wavefunction) grid descriptor
        timer: Timer
            timer

        """
        DummyPropagator.__init__(self, td_density, td_hamiltonian, td_overlap,
                                 solver, preconditioner, gd, timer)

        self.cuda = cuda
        self.tmp_kpt_u = None
        self.hpsit = None
        self.sinvhpsit = None
<<<<<<< HEAD
        if self.cuda:
            self.hpsit_cpu = None
=======
>>>>>>> b65d1b47

    # ( S + i H dt/2 ) psit(t+dt) = ( S - i H dt/2 ) psit(t)
    def propagate(self, time, time_step):
        """Propagate wavefunctions.

        Parameters
        ----------
        time: float
            the current time
        time_step: float
            time step

        """
        self.niter = 0

        # Allocate temporary wavefunctions
        if self.tmp_kpt_u is None:
            self.tmp_kpt_u = []
            for kpt in self.wfs.kpt_u:
                tmp_kpt = DummyKPoint()
                tmp_kpt.psit_nG = self.gd.empty(n=len(kpt.psit_nG),
                                                dtype=complex, cuda=self.cuda)
                self.tmp_kpt_u.append(tmp_kpt)

        # Allocate memory for Crank-Nicolson stuff
        nvec = len(self.wfs.kpt_u[0].psit_nG)
        if self.hpsit is None:
<<<<<<< HEAD
            self.hpsit = self.gd.zeros(nvec, dtype=complex, cuda=self.cuda)
        if self.cuda and (self.hpsit_cpu is None):
            self.hpsit_cpu = self.gd.zeros(nvec, dtype=complex, cuda=False)
=======
            self.hpsit = self.gd.zeros(nvec, dtype=complex)
        if self.spsit is None:
            self.spsit = self.gd.zeros(nvec, dtype=complex)
>>>>>>> b65d1b47

        self.timer.start('Update time-dependent operators')

        # Update overlap S(t) of kpt.psit_nG in kpt.P_ani.
        self.td_overlap.update(self.wfs)

        # Calculate density rho(t) based on the wavefunctions psit_nG
        # in kpt_u for t = time. Updates wfs.D_asp based on kpt.P_ani.
        self.td_density.update()

        # Update Hamiltonian H(t) to reflect density rho(t)
        self.td_hamiltonian.update(self.td_density.get_density(), time)

        self.timer.stop('Update time-dependent operators')

        # Copy current wavefunctions psit_nG to work wavefunction arrays
<<<<<<< HEAD
        if self.cuda:
            for u, kpt in enumerate(self.wfs.kpt_u):
                gpaw.cuda.drv.memcpy_dtod(self.tmp_kpt_u[u].psit_nG.gpudata,
                                          kpt.psit_nG.gpudata,
                                          kpt.psit_nG.nbytes)
        else:
            for u, kpt in enumerate(self.wfs.kpt_u):
                self.tmp_kpt_u[u].psit_nG[:] = kpt.psit_nG
=======
        for u, kpt in enumerate(self.wfs.kpt_u):
            self.tmp_kpt_u[u].psit_nG[:] = kpt.psit_nG
>>>>>>> b65d1b47

        # Euler step
        # Overwrite psit_nG in tmp_kpt_u by (1 - i S^(-1)(t) H(t) dt) psit_nG
        # from corresponding kpt_u in a Euler step before predicting psit(t+dt)
        for [kpt, rhs_kpt] in zip(self.wfs.kpt_u, self.tmp_kpt_u):
            self.solve_propagation_equation(kpt,
                                            rhs_kpt,
                                            time_step,
                                            guess=True)

        # update projections before exiting
        self.td_overlap.update(self.wfs)

        return self.niter

    # ( S + i H dt/2 ) psit(t+dt) = ( S - i H dt/2 ) psit(t)
    def solve_propagation_equation(self, kpt, rhs_kpt, time_step, guess=False):

        psit_nG = kpt.psit_nG

        # kpt is guess, rhs_kpt is used to calculate rhs and is overwritten
        nvec = len(rhs_kpt.psit_nG)

        assert kpt != rhs_kpt, 'Data race condition detected'
        assert len(psit_nG) == nvec, 'Incompatible lhs/rhs vectors'

        self.timer.start('Apply time-dependent operators')
        # Store H psi(t) as hpsit and S psit(t) as spsit
        self.td_overlap.update_k_point_projections(self.wfs, kpt,
                                                   rhs_kpt.psit_nG)
        self.td_hamiltonian.apply(kpt,
                                  rhs_kpt.psit_nG,
                                  self.hpsit,
                                  calculate_P_ani=False)
<<<<<<< HEAD
        self.td_overlap.apply(rhs_kpt.psit_nG, rhs_kpt.psit_nG, self.wfs, kpt,
=======
        self.td_overlap.apply(rhs_kpt.psit_nG,
                              self.spsit,
                              self.wfs,
                              kpt,
>>>>>>> b65d1b47
                              calculate_P_ani=False)
        self.timer.stop('Apply time-dependent operators')

        # Update rhs_kpt.psit_nG to reflect ( S - i H dt/2 ) psit(t)
        #rhs_kpt.psit_nG[:] = self.spsit - .5J * self.hpsit * time_step
<<<<<<< HEAD
        self.mblas.multi_zaxpy(-.5j*time_step, self.hpsit, rhs_kpt.psit_nG)
=======
        rhs_kpt.psit_nG[:] = self.spsit
        self.mblas.multi_zaxpy(-.5j * time_step, self.hpsit, rhs_kpt.psit_nG,
                               nvec)
>>>>>>> b65d1b47

        if guess:
            if self.sinvhpsit is None:
                self.sinvhpsit = self.gd.zeros(len(psit_nG), dtype=complex,
                                               cuda=self.cuda)

            # Update estimate of psit(t+dt) to ( 1 - i S^(-1) H dt ) psit(t)
<<<<<<< HEAD
            self.td_overlap.apply_inverse(self.hpsit, self.sinvhpsit, self.wfs, kpt, use_cg=False)
            self.mblas.multi_zaxpy(-1.0j*time_step, self.sinvhpsit,
                                   psit_nG)
=======
            self.td_overlap.apply_inverse(self.hpsit,
                                          self.sinvhpsit,
                                          self.wfs,
                                          kpt,
                                          use_cg=False)
            self.mblas.multi_zaxpy(-1.0j * time_step, self.sinvhpsit,
                                   kpt.psit_nG, nvec)
>>>>>>> b65d1b47

        # Information needed by solver.solve -> self.dot
        self.kpt = kpt
        self.time_step = time_step

        # Solve A x = b where A is (S + i H dt/2) and b = rhs_kpt.psit_nG
        self.niter += self.solver.solve(self, psit_nG, rhs_kpt.psit_nG)

    # ( S + i H dt/2 ) psi
    def dot(self, psi, psin):
        """Applies the propagator matrix to the given wavefunctions.

        Parameters
        ----------
        psi: List of coarse grids
            the known wavefunctions
        psin: List of coarse grids
            the result ( S + i H dt/2 ) psi

        """
        self.timer.start('Apply time-dependent operators')
<<<<<<< HEAD

        nvec = len(psi)
        if  isinstance(psi, gpaw.cuda.gpuarray.GPUArray):
            hpsit = self.hpsit[:nvec]
        elif self.cuda:
            hpsit = self.hpsit_cpu[:nvec]

        P_axi = self.wfs.pt.dict(nvec)
        self.timer.start('Projections')
        self.wfs.pt.integrate(psi, P_axi, self.kpt.q)
        self.timer.stop('Projections')
        self.td_hamiltonian.apply(self.kpt, psi, hpsit,
                                  calculate_P_ani=False, P_axi=P_axi)
        self.td_overlap.apply(psi, psin, self.wfs, self.kpt,
                              calculate_P_ani=False, P_axi=P_axi)

        self.timer.stop('Apply time-dependent operators')

        # psin[:] = self.spsit + .5J * self.time_step * self.hpsit
        self.mblas.multi_zaxpy(.5j*self.time_step, hpsit, psin)
=======
        self.td_overlap.update_k_point_projections(self.wfs, self.kpt, psi)
        self.td_hamiltonian.apply(self.kpt,
                                  psi,
                                  self.hpsit,
                                  calculate_P_ani=False)
        self.td_overlap.apply(psi,
                              self.spsit,
                              self.wfs,
                              self.kpt,
                              calculate_P_ani=False)
        self.timer.stop('Apply time-dependent operators')

        # psin[:] = self.spsit + .5J * self.time_step * self.hpsit
        psin[:] = self.spsit
        self.mblas.multi_zaxpy(.5j * self.time_step, self.hpsit, psin,
                               len(psi))
>>>>>>> b65d1b47


###############################################################################
# SemiImplicitCrankNicolson
###############################################################################
class SemiImplicitCrankNicolson(ExplicitCrankNicolson):
    """Semi-implicit Crank-Nicolson propagator

    Crank-Nicolson propagator, which first approximates the time-dependent
    Hamiltonian to be unchanged during one iteration step to predict future
    wavefunctions. Then the approximations for the future wavefunctions are
    used to approximate the Hamiltonian at the middle of the time step.

    (S(t) + .5j dt H(t) / hbar) psi(t+dt) = (S(t) - .5j dt H(t) / hbar) psi(t)
    (S(t) + .5j dt H(t+dt/2) / hbar) psi(t+dt)
    = (S(t) - .5j dt H(t+dt/2) / hbar) psi(t)

    """
<<<<<<< HEAD
    
    def __init__(self, td_density, td_hamiltonian, td_overlap, 
                 solver, preconditioner, gd, timer, cuda=False):
=======
    def __init__(self, td_density, td_hamiltonian, td_overlap, solver,
                 preconditioner, gd, timer):
>>>>>>> b65d1b47
        """Create SemiImplicitCrankNicolson-object.

        Parameters
        ----------
        td_density: TimeDependentDensity
            the time-dependent density
        td_hamiltonian: TimeDependentHamiltonian
            the time-dependent hamiltonian
        td_overlap: TimeDependentOverlap
            the time-dependent overlap operator
        solver: LinearSolver
            solver for linear equations
        preconditioner: Preconditioner
            preconditioner for linear equations
        gd: GridDescriptor
            coarse (wavefunction) grid descriptor
        timer: Timer
            timer

        """
        ExplicitCrankNicolson.__init__(self, td_density, td_hamiltonian,
<<<<<<< HEAD
                          td_overlap, solver, preconditioner, gd, timer,
                          cuda=cuda)
=======
                                       td_overlap, solver, preconditioner, gd,
                                       timer)
>>>>>>> b65d1b47

        self.old_kpt_u = None

    def propagate(self, time, time_step):
        """Propagate wavefunctions once.

        Parameters
        ----------
        time: float
            the current time
        time_step: float
            time step
        """

        self.niter = 0

        # Allocate old/temporary wavefunctions
        if self.old_kpt_u is None:
            self.old_kpt_u = []
            for kpt in self.wfs.kpt_u:
                old_kpt = DummyKPoint()
                old_kpt.psit_nG = self.gd.empty(n=len(kpt.psit_nG),
                                                dtype=complex, cuda=self.cuda)
                self.old_kpt_u.append(old_kpt)

        if self.tmp_kpt_u is None:
            self.tmp_kpt_u = []
            for kpt in self.wfs.kpt_u:
                tmp_kpt = DummyKPoint()
                tmp_kpt.psit_nG = self.gd.empty(n=len(kpt.psit_nG),
                                                dtype=complex, cuda=self.cuda)
                self.tmp_kpt_u.append(tmp_kpt)

        # Allocate memory for Crank-Nicolson stuff
        nvec = len(self.wfs.kpt_u[0].psit_nG)
        if self.hpsit is None:
<<<<<<< HEAD
            self.hpsit = self.gd.zeros(nvec, dtype=complex, cuda=self.cuda)
        if self.cuda and (self.hpsit_cpu is None):
            self.hpsit_cpu = self.gd.zeros(nvec, dtype=complex, cuda=False)
=======
            self.hpsit = self.gd.zeros(nvec, dtype=complex)
        if self.spsit is None:
            self.spsit = self.gd.zeros(nvec, dtype=complex)
>>>>>>> b65d1b47

        self.timer.start('Update time-dependent operators')

        # Update overlap S(t) of kpt.psit_nG in kpt.P_ani.
        self.td_overlap.update(self.wfs)

        # Calculate density rho(t) based on the wavefunctions psit_nG
        # in kpt_u for t = time. Updates wfs.D_asp based on kpt.P_ani.
        self.td_density.update()

        # Update Hamiltonian H(t) to reflect density rho(t)
        self.td_hamiltonian.update(self.td_density.get_density(), time)

        self.timer.stop('Update time-dependent operators')

        # Copy current wavefunctions psit_nG to work and old wavefunction arrays
        if self.cuda:
            for u, kpt in enumerate(self.wfs.kpt_u):
                gpaw.cuda.drv.memcpy_dtod(self.old_kpt_u[u].psit_nG.gpudata,
                                          kpt.psit_nG.gpudata,
                                          kpt.psit_nG.nbytes)
                gpaw.cuda.drv.memcpy_dtod(self.tmp_kpt_u[u].psit_nG.gpudata,
                                          kpt.psit_nG.gpudata,
                                          kpt.psit_nG.nbytes)
        else:
            for u, kpt in enumerate(self.wfs.kpt_u):
                self.old_kpt_u[u].psit_nG[:] = kpt.psit_nG
                self.tmp_kpt_u[u].psit_nG[:] = kpt.psit_nG

        # Predictor step
        # Overwrite psit_nG in tmp_kpt_u by (1 - i S^(-1)(t) H(t) dt) psit_nG
        # from corresponding kpt_u in a Euler step before predicting psit(t+dt)
        for [kpt, rhs_kpt] in zip(self.wfs.kpt_u, self.tmp_kpt_u):
            self.solve_propagation_equation(kpt,
                                            rhs_kpt,
                                            time_step,
                                            guess=True)

        self.timer.start('Update time-dependent operators')

        # Update overlap S(t+dt) of kpt.psit_nG in kpt.P_ani.
        self.td_overlap.update(self.wfs)

        # Calculate density rho(t+dt) based on the wavefunctions psit_nG in
        # kpt_u for t = time+time_step. Updates wfs.D_asp based on kpt.P_ani.
        self.td_density.update()

        # Estimate Hamiltonian H(t+dt/2) by averaging H(t) and H(t+dt)
        # and retain the difference for a half-way Hamiltonian dH(t+dt/2).
        self.td_hamiltonian.half_update(self.td_density.get_density(),
                                        time + time_step)

        # Estimate overlap S(t+dt/2) by averaging S(t) and S(t+dt) #TODO!!!
        self.td_overlap.half_update(self.wfs)

        self.timer.stop('Update time-dependent operators')

        # Corrector step
        # Use predicted psit_nG in kpt_u as an initial guess, whereas the old
        # wavefunction in old_kpt_u are used to calculate rhs based on psit(t)
        for [kpt, rhs_kpt] in zip(self.wfs.kpt_u, self.old_kpt_u):
            # Average of psit(t) and predicted psit(t+dt)
<<<<<<< HEAD
            psit_nG = kpt.psit_nG
            if isinstance(psit_nG, gpaw.cuda.gpuarray.GPUArray):
                gpaw.cuda.drv.memcpy_dtod(self.sinvhpsit.gpudata,
                                          psit_nG.gpudata,
                                          psit_nG.nbytes)
            else:
                self.sinvhpsit[:] = psit_nG
            self.sinvhpsit += rhs_kpt.psit_nG
            scal(0.5, self.sinvhpsit)

            self.td_hamiltonian.half_apply(kpt, self.sinvhpsit, self.hpsit)
            self.td_overlap.apply_inverse(self.hpsit, self.sinvhpsit,
                                          self.wfs, kpt, use_cg=False)
            # Update kpt.psit_nG to reflect psit(t+dt) - i S^(-1) dH(t+dt/2) dt/2 psit(t+dt/2)
            self.mblas.multi_zaxpy(-.5j*time_step, self.sinvhpsit, psit_nG)
=======
            mean_psit_nG = 0.5 * (kpt.psit_nG + rhs_kpt.psit_nG)
            self.td_hamiltonian.half_apply(kpt, mean_psit_nG, self.hpsit)
            self.td_overlap.apply_inverse(self.hpsit,
                                          self.sinvhpsit,
                                          self.wfs,
                                          kpt,
                                          use_cg=False)

            # Update kpt.psit_nG to reflect psit(t+dt) - i S^(-1) dH(t+dt/2) dt/2 psit(t+dt/2)
            kpt.psit_nG[:] = kpt.psit_nG - .5J * self.sinvhpsit * time_step
            self.mblas.multi_zaxpy(-.5j * time_step, self.sinvhpsit,
                                   kpt.psit_nG, nvec)
>>>>>>> b65d1b47

            self.solve_propagation_equation(kpt, rhs_kpt, time_step)

        # update projections before exiting
        self.td_overlap.update(self.wfs)

        return self.niter

    # ( S + i H dt/2 ) psit(t+dt) = ( S - i H dt/2 ) psit(t)
    def solve_propagation_equation(self, kpt, rhs_kpt, time_step, guess=False):
        psit_nG = kpt.psit_nG

        # kpt is guess, rhs_kpt is used to calculate rhs and is overwritten
        nvec = len(rhs_kpt.psit_nG)

        assert kpt != rhs_kpt, 'Data race condition detected'
        assert len(psit_nG) == nvec, 'Incompatible lhs/rhs vectors'

        self.timer.start('Apply time-dependent operators')
<<<<<<< HEAD
        # Store H psi(t) as self.hpsit and S psit(t) as self.spsit
        self.td_overlap.update_k_point_projections(self.wfs, kpt, rhs_kpt.psit_nG)
        self.td_hamiltonian.apply(kpt, rhs_kpt.psit_nG, self.hpsit,
                                  calculate_P_ani=False)
        self.td_overlap.apply(rhs_kpt.psit_nG, rhs_kpt.psit_nG, self.wfs, kpt,
=======
        # Store H psi(t) as hpsit and S psit(t) as spsit
        self.td_overlap.update_k_point_projections(self.wfs, kpt,
                                                   rhs_kpt.psit_nG)
        self.td_hamiltonian.apply(kpt,
                                  rhs_kpt.psit_nG,
                                  self.hpsit,
                                  calculate_P_ani=False)
        self.td_overlap.apply(rhs_kpt.psit_nG,
                              self.spsit,
                              self.wfs,
                              kpt,
>>>>>>> b65d1b47
                              calculate_P_ani=False)
        self.timer.stop('Apply time-dependent operators')

        #self.mblas.multi_zdotc(rhs_kpt.psit_nG, self.hpsit, self.shift)
        #self.shift *= self.gd.dv
        #self.mblas.multi_zdotc(rhs_kpt.psit_nG, self.spsit, self.tmp_shift)
        #self.tmp_shift *= self.gd.dv
        #self.shift /= self.tmp_shift

        # Update rhs_kpt.psit_nG to reflect ( S - i H dt/2 ) psit(t)
        #rhs_kpt.psit_nG[:] = self.spsit - .5J * self.hpsit * time_step
<<<<<<< HEAD
        self.mblas.multi_zaxpy(-.5j*time_step, self.hpsit, rhs_kpt.psit_nG)
=======
        rhs_kpt.psit_nG[:] = self.spsit
        self.mblas.multi_zaxpy(-.5j * time_step, self.hpsit, rhs_kpt.psit_nG,
                               nvec)
>>>>>>> b65d1b47
        # Apply shift -i eps S t/2
        #self.mblas.multi_zaxpy(-.5j*time_step * (-self.shift), self.spsit, rhs_kpt.psit_nG)

        if guess:
            self.sinvhpsit = self.gd.zeros(len(psit_nG), dtype=complex,
                                           cuda=self.cuda)
            # Update estimate of psit(t+dt) to ( 1 - i S^(-1) H dt ) psit(t)
<<<<<<< HEAD
            self.td_overlap.apply_inverse(self.hpsit, self.sinvhpsit, self.wfs, kpt, use_cg=False)
            self.mblas.multi_zaxpy(-1.0j*time_step, self.sinvhpsit,
                                   psit_nG)
=======
            self.td_overlap.apply_inverse(self.hpsit,
                                          self.sinvhpsit,
                                          self.wfs,
                                          kpt,
                                          use_cg=False)
            self.mblas.multi_zaxpy(-1.0j * time_step, self.sinvhpsit,
                                   kpt.psit_nG, nvec)
>>>>>>> b65d1b47

        # Information needed by solver.solve -> self.dot
        self.kpt = kpt
        self.time_step = time_step

        # Solve A x = b where A is (S + i H dt/2) and b = rhs_kpt.psit_nG
        #
        self.niter += self.solver.solve(self, psit_nG, rhs_kpt.psit_nG)

        # Apply shift exp(i eps t)
        #self.phase_shift = np.exp(1.0J * self.shift * time_step)
        #self.mblas.multi_scale(self.phase_shift, psit_nG)

    # ( S + i H dt/2 ) psi
    def dot(self, psi, psin):
        """Applies the propagator matrix to the given wavefunctions.

        Parameters
        ----------
        psi: List of coarse grids
            the known wavefunctions
        psin: List of coarse grids
            the result ( S + i H dt/2 ) psi

        """
        ExplicitCrankNicolson.dot(self, psi, psin)
<<<<<<< HEAD
        # Apply shift -i eps S t/2 
        #self.mblas.multi_zaxpy(.5j * self.time_step * (-self.shift), self.spsit, psin)
=======
        # Apply shift -i eps S t/2
        #self.mblas.multi_zaxpy(.5j * self.time_step * (-self.shift), self.spsit, psin, len(psi))
>>>>>>> b65d1b47


class EhrenfestPAWSICN(ExplicitCrankNicolson):
    """Semi-implicit Crank-Nicolson propagator for Ehrenfest dynamics
       TODO: merge this with the ordinary SICN
    """
    def __init__(self,
                 td_density,
                 td_hamiltonian,
                 td_overlap,
                 solver,
                 preconditioner,
                 gd,
                 timer,
                 corrector_guess=True,
                 predictor_guess=(True, False),
                 use_cg=(False, False)):
        """Create SemiImplicitCrankNicolson-object.

        Parameters
        ----------
        td_density: TimeDependentDensity
            the time-dependent density
        td_hamiltonian: TimeDependentHamiltonian
            the time-dependent hamiltonian
        td_overlap: TimeDependentOverlap
            the time-dependent overlap operator
        solver: LinearSolver
            solver for linear equations
        preconditioner: Preconditioner
            preconditioner for linear equations
        gd: GridDescriptor
            coarse (wavefunction) grid descriptor
        timer: Timer
            timer
        corrector_guess: Bool
            use initial guess for the corrector step (default is True)
        predictor_guess: (Bool, Bool)
            use (first, second) order initial guesses for the predictor step
            default is (True, False)
        use_cg: (Bool, Bool)
            use CG for calculating the inverse overlap (predictor, corrector)
            default is (False, False)

        """
        ExplicitCrankNicolson.__init__(self, td_density, td_hamiltonian,
                                       td_overlap, solver, preconditioner, gd,
                                       timer)

        self.old_kpt_u = None
        self.corrector_guess = corrector_guess
        self.predictor_guess = predictor_guess
        self.use_cg = use_cg

        #self.hsinvhpsit = None
        self.sinvh2psit = None

    def update_velocities(self, v_at_new, v_at_old=None):
        self.v_at = v_at_new.copy()
        if (v_at_old is not None):
            self.v_at_old = v_at_old.copy()

    def propagate(self, time, time_step, v_a):
        """Propagate wavefunctions once.

        Parameters
        ----------
        time: float
            the current time
        time_step: float
            time step
        """

        self.niter = 0

        #update the atomic velocities which are required
        #for calculating the P term
        self.update_velocities(v_a)

        # Allocate old/temporary wavefunctions
        if self.old_kpt_u is None:
            self.old_kpt_u = []
            for kpt in self.wfs.kpt_u:
                old_kpt = DummyKPoint()
                old_kpt.psit_nG = self.gd.empty(n=len(kpt.psit_nG),
                                                dtype=complex)
                self.old_kpt_u.append(old_kpt)

        if self.tmp_kpt_u is None:
            self.tmp_kpt_u = []
            for kpt in self.wfs.kpt_u:
                tmp_kpt = DummyKPoint()
                tmp_kpt.psit_nG = self.gd.empty(n=len(kpt.psit_nG),
                                                dtype=complex)
                self.tmp_kpt_u.append(tmp_kpt)

        # Allocate memory for Crank-Nicolson stuff
        nvec = len(self.wfs.kpt_u[0].psit_nG)
        if self.hpsit is None:
            self.hpsit = self.gd.zeros(nvec, dtype=complex)
<<<<<<< HEAD
=======
        if self.spsit is None:
            self.spsit = self.gd.zeros(nvec, dtype=complex)
>>>>>>> b65d1b47

        self.timer.start('Update time-dependent operators')

        # Update overlap S(t) of kpt.psit_nG in kpt.P_ani.
        self.td_overlap.update(self.wfs)

        # Calculate density rho(t) based on the wavefunctions psit_nG
        # in kpt_u for t = time. Updates wfs.D_asp based on kpt.P_ani.
        self.td_density.update()

        # Update Hamiltonian H(t) to reflect density rho(t)
        self.td_hamiltonian.update(self.td_density.get_density(), time)

        self.timer.stop('Update time-dependent operators')

        # Copy current wavefunctions psit_nG to work and old wavefunction arrays
        for u, kpt in enumerate(self.wfs.kpt_u):
            self.old_kpt_u[u].psit_nG[:] = kpt.psit_nG
            self.tmp_kpt_u[u].psit_nG[:] = kpt.psit_nG

        #print 'P_ani[0] =', self.wfs.kpt_u[0].P_ani[0]
        #print self.test

        # Predictor step
        # Overwrite psit_nG in tmp_kpt_u by (1 - i S^(-1)(t) H(t) dt) psit_nG
        # from corresponding kpt_u in a Euler step before predicting psit(t+dt)
        #self.v_at = self.v_at_old.copy() #v(t) for predictor step
        for [kpt, rhs_kpt] in zip(self.wfs.kpt_u, self.tmp_kpt_u):
            #print 'self.predictor_guess[0]', self.predictor_guess[0]
            self.solve_propagation_equation(kpt,
                                            rhs_kpt,
                                            time_step,
                                            guess=self.predictor_guess[0])

        self.timer.start('Update time-dependent operators')

        # Update overlap S(t+dt) of kpt.psit_nG in kpt.P_ani.
        self.td_overlap.update(self.wfs)

        # Calculate density rho(t+dt) based on the wavefunctions psit_nG in
        # kpt_u for t = time+time_step. Updates wfs.D_asp based on kpt.P_ani.
        self.td_density.update()

        # Estimate Hamiltonian H(t+dt/2) by averaging H(t) and H(t+dt)
        # and retain the difference for a half-way Hamiltonian dH(t+dt/2).
        self.td_hamiltonian.half_update(self.td_density.get_density(),
                                        time + time_step)

        # Estimate overlap S(t+dt/2) by averaging S(t) and S(t+dt) #TODO!!!
        self.td_overlap.half_update(self.wfs)

        self.timer.stop('Update time-dependent operators')

        # Corrector step
        # Use predicted psit_nG in kpt_u as an initial guess, whereas the old
        # wavefunction in old_kpt_u are used to calculate rhs based on psit(t)
        for [kpt, rhs_kpt] in zip(self.wfs.kpt_u, self.old_kpt_u):
            # Average of psit(t) and predicted psit(t+dt)
            if (self.corrector_guess):
                mean_psit_nG = 0.5 * (kpt.psit_nG + rhs_kpt.psit_nG)
                self.td_hamiltonian.half_apply(kpt, mean_psit_nG, self.hpsit)
                self.td_overlap.apply_inverse(self.hpsit,
                                              self.sinvhpsit,
                                              self.wfs,
                                              kpt,
                                              use_cg=self.use_cg[1])

                # Update kpt.psit_nG to reflect psit(t+dt) - i S^(-1) dH(t+dt/2) dt/2 psit(t+dt/2)
                kpt.psit_nG[:] = kpt.psit_nG - .5J * self.sinvhpsit * time_step
<<<<<<< HEAD
                self.mblas.multi_zaxpy(-.5j*time_step, self.sinvhpsit, kpt.psit_nG)
=======
                self.mblas.multi_zaxpy(-.5j * time_step, self.sinvhpsit,
                                       kpt.psit_nG, nvec)
>>>>>>> b65d1b47

            self.solve_propagation_equation(kpt, rhs_kpt, time_step)

        # update projections before exiting
        self.td_overlap.update(self.wfs)

        return self.niter

    # ( S + i H dt/2 ) psit(t+dt) = ( S - i H dt/2 ) psit(t)
    def solve_propagation_equation(self,
                                   kpt,
                                   rhs_kpt,
                                   time_step,
                                   calculate_P_ani=False,
                                   guess=False):

        # kpt is guess, rhs_kpt is used to calculate rhs and is overwritten
        nvec = len(rhs_kpt.psit_nG)

        assert kpt != rhs_kpt, 'Data race condition detected'
        assert len(kpt.psit_nG) == nvec, 'Incompatible lhs/rhs vectors'

        self.timer.start('Apply time-dependent operators')
        # Store H psi(t) as hpsit and S psit(t) as spsit
        self.td_overlap.update_k_point_projections(self.wfs, kpt,
                                                   rhs_kpt.psit_nG)
        self.td_hamiltonian.apply(kpt,
                                  rhs_kpt.psit_nG,
                                  self.hpsit,
                                  calculate_P_ani=False)
<<<<<<< HEAD
        self.td_hamiltonian.calculate_paw_correction(rhs_kpt.psit_nG, self.hpsit, self.wfs, kpt, self.v_at, calculate_P_ani=False)
            
        self.td_overlap.apply(rhs_kpt.psit_nG, rhs_kpt.psit_nG, self.wfs, kpt,
=======
        self.td_hamiltonian.calculate_paw_correction(rhs_kpt.psit_nG,
                                                     self.hpsit,
                                                     self.wfs,
                                                     kpt,
                                                     self.v_at,
                                                     calculate_P_ani=False)

        self.td_overlap.apply(rhs_kpt.psit_nG,
                              self.spsit,
                              self.wfs,
                              kpt,
>>>>>>> b65d1b47
                              calculate_P_ani=False)
        self.timer.stop('Apply time-dependent operators')

        #self.mblas.multi_zdotc(rhs_kpt.psit_nG, self.hpsit, self.shift)
        #self.shift *= self.gd.dv
        #self.mblas.multi_zdotc(rhs_kpt.psit_nG, self.spsit, self.tmp_shift)
        #self.tmp_shift *= self.gd.dv
        #self.shift /= self.tmp_shift

        # Update rhs_kpt.psit_nG to reflect ( S - i H dt/2 ) psit(t)
        #rhs_kpt.psit_nG[:] = self.spsit - .5J * self.hpsit * time_step
<<<<<<< HEAD
        self.mblas.multi_zaxpy(-.5j*time_step, self.hpsit, rhs_kpt.psit_nG)
=======
        rhs_kpt.psit_nG[:] = self.spsit
        self.mblas.multi_zaxpy(-.5j * time_step, self.hpsit, rhs_kpt.psit_nG,
                               nvec)
>>>>>>> b65d1b47
        # Apply shift -i eps S t/2
        #self.mblas.multi_zaxpy(-.5j*time_step * (-self.shift), self.spsit, rhs_kpt.psit_nG)

        if guess:
            if self.sinvhpsit is None:
                self.sinvhpsit = self.gd.zeros(len(kpt.psit_nG), dtype=complex)

            if self.predictor_guess[1]:
                if self.sinvh2psit is None:
                    self.sinvh2psit = self.gd.zeros(len(kpt.psit_nG),
                                                    dtype=complex)

            # Update estimate of psit(t+dt) to ( 1 - i S^(-1) H dt ) psit(t)
            #print 'self.use_cg[0]', self.use_cg[0]
            self.td_overlap.apply_inverse(self.hpsit,
                                          self.sinvhpsit,
                                          self.wfs,
                                          kpt,
                                          use_cg=self.use_cg[0])
            #assert not self.use_cg[0]
            #self.td_overlap.apply_inverse(self.hpsit, self.sinvhpsit, self.wfs, kpt, use_cg=False)
<<<<<<< HEAD
            
            self.mblas.multi_zaxpy(-1.0j*time_step, self.sinvhpsit,
                                   kpt.psit_nG)
=======

            self.mblas.multi_zaxpy(-1.0j * time_step, self.sinvhpsit,
                                   kpt.psit_nG, nvec)
>>>>>>> b65d1b47
            #print 'using guess for P step'
            if (self.predictor_guess[1]):
                #print 'using 2nd order guess for P step'
<<<<<<< HEAD
                self.td_hamiltonian.apply(kpt, self.sinvhpsit, self.sinvh2psit,
                                  calculate_P_ani=False)
                self.td_hamiltonian.calculate_paw_correction(self.sinvhpsit, self.sinvh2psit, self.wfs, kpt, self.v_at, calculate_P_ani=False)
                self.td_overlap.apply_inverse(self.sinvh2psit, self.sinvh2psit, self.wfs, kpt, use_cg=self.use_cg[0])
                self.mblas.multi_zaxpy(-.5 * time_step*time_step, self.sinvh2psit,
                                   kpt.psit_nG)
                
=======
                self.td_hamiltonian.apply(kpt,
                                          self.sinvhpsit,
                                          self.sinvh2psit,
                                          calculate_P_ani=False)
                self.td_hamiltonian.calculate_paw_correction(
                    self.sinvhpsit,
                    self.sinvh2psit,
                    self.wfs,
                    kpt,
                    self.v_at,
                    calculate_P_ani=False)
                self.td_overlap.apply_inverse(self.sinvh2psit,
                                              self.sinvh2psit,
                                              self.wfs,
                                              kpt,
                                              use_cg=self.use_cg[0])
                self.mblas.multi_zaxpy(-.5 * time_step * time_step,
                                       self.sinvh2psit, kpt.psit_nG, nvec)
>>>>>>> b65d1b47

        # Information needed by solver.solve -> self.dot
        self.kpt = kpt
        self.time_step = time_step

        # Solve A x = b where A is (S + i H dt/2) and b = rhs_kpt.psit_nG
        self.niter += self.solver.solve(self, kpt.psit_nG, rhs_kpt.psit_nG)

        # Apply shift exp(i eps t)
        #self.phase_shift = np.exp(1.0J * self.shift * time_step)
        #self.mblas.multi_scale(self.phase_shift, kpt.psit_nG)

    # ( S + i H dt/2 ) psi
    def dot(self, psi, psin):
        """Applies the propagator matrix to the given wavefunctions.

        Parameters
        ----------
        psi: List of coarse grids
            the known wavefunctions
        psin: List of coarse grids
            the result ( S + i H dt/2 ) psi

        """
        self.timer.start('Apply time-dependent operators')
        self.td_overlap.update_k_point_projections(self.wfs, self.kpt, psi)
        self.td_hamiltonian.apply(self.kpt,
                                  psi,
                                  self.hpsit,
                                  calculate_P_ani=False)
<<<<<<< HEAD
        self.td_hamiltonian.calculate_paw_correction(psi, self.hpsit, self.wfs, self.kpt, self.v_at, calculate_P_ani=False)
        self.td_overlap.apply(psi, psin, self.wfs, self.kpt, calculate_P_ani=False)
        self.timer.stop('Apply time-dependent operators')

        # psin[:] = self.spsit + .5J * self.time_step * self.hpsit
        self.mblas.multi_zaxpy(.5j*self.time_step, self.hpsit, psin)
        # Apply shift -i eps S t/2 
        #self.mblas.multi_zaxpy(.5j * self.time_step * (-self.shift), self.spsit, psin)
=======
        self.td_hamiltonian.calculate_paw_correction(psi,
                                                     self.hpsit,
                                                     self.wfs,
                                                     self.kpt,
                                                     self.v_at,
                                                     calculate_P_ani=False)
        self.td_overlap.apply(psi,
                              self.spsit,
                              self.wfs,
                              self.kpt,
                              calculate_P_ani=False)
        self.timer.stop('Apply time-dependent operators')

        # psin[:] = self.spsit + .5J * self.time_step * self.hpsit
        psin[:] = self.spsit
        self.mblas.multi_zaxpy(.5j * self.time_step, self.hpsit, psin,
                               len(psi))
        # Apply shift -i eps S t/2
        #self.mblas.multi_zaxpy(.5j * self.time_step * (-self.shift), self.spsit, psin, len(psi))
>>>>>>> b65d1b47


class EhrenfestHGHSICN(ExplicitCrankNicolson):
    """Semi-implicit Crank-Nicolson propagator for Ehrenfest dynamics
       using HGH pseudopotentials

    """
    def __init__(self, td_density, td_hamiltonian, td_overlap, solver,
                 preconditioner, gd, timer):
        """Create SemiImplicitCrankNicolson-object.

        Parameters
        ----------
        td_density: TimeDependentDensity
            the time-dependent density
        td_hamiltonian: TimeDependentHamiltonian
            the time-dependent hamiltonian
        td_overlap: TimeDependentOverlap
            the time-dependent overlap operator
        solver: LinearSolver
            solver for linear equations
        preconditioner: Preconditioner
            preconditioner for linear equations
        gd: GridDescriptor
            coarse (wavefunction) grid descriptor
        timer: Timer
            timer

        """
        ExplicitCrankNicolson.__init__(self, td_density, td_hamiltonian,
                                       td_overlap, solver, preconditioner, gd,
                                       timer)

        self.old_kpt_u = None

    def propagate(self, time, time_step):
        """Propagate wavefunctions once.

        Parameters
        ----------
        time: float
            the current time
        time_step: float
            time step
        """

        self.niter = 0

        # Allocate old/temporary wavefunctions
        if self.old_kpt_u is None:
            self.old_kpt_u = []
            for kpt in self.wfs.kpt_u:
                old_kpt = DummyKPoint()
                old_kpt.psit_nG = self.gd.empty(n=len(kpt.psit_nG),
                                                dtype=complex)
                self.old_kpt_u.append(old_kpt)

        if self.tmp_kpt_u is None:
            self.tmp_kpt_u = []
            for kpt in self.wfs.kpt_u:
                tmp_kpt = DummyKPoint()
                tmp_kpt.psit_nG = self.gd.empty(n=len(kpt.psit_nG),
                                                dtype=complex)
                self.tmp_kpt_u.append(tmp_kpt)

        # Allocate memory for Crank-Nicolson stuff
        nvec = len(self.wfs.kpt_u[0].psit_nG)
        if self.hpsit is None:
            self.hpsit = self.gd.zeros(nvec, dtype=complex)
<<<<<<< HEAD
=======
        if self.spsit is None:
            self.spsit = self.gd.zeros(nvec, dtype=complex)
>>>>>>> b65d1b47

        self.timer.start('Update time-dependent operators')

        # Update overlap S(t) of kpt.psit_nG in kpt.P_ani.
        self.td_overlap.update(self.wfs)

        # Calculate density rho(t) based on the wavefunctions psit_nG
        # in kpt_u for t = time. Updates wfs.D_asp based on kpt.P_ani.
        self.td_density.update()

        # Update Hamiltonian H(t) to reflect density rho(t)
        self.td_hamiltonian.update(self.td_density.get_density(), time)

        self.timer.stop('Update time-dependent operators')

        # Copy current wavefunctions psit_nG to work and old wavefunction arrays
        for u, kpt in enumerate(self.wfs.kpt_u):
            self.old_kpt_u[u].psit_nG[:] = kpt.psit_nG
            self.tmp_kpt_u[u].psit_nG[:] = kpt.psit_nG

        #print 'P_ani[0] =', self.wfs.kpt_u[0].P_ani[0]
        #print self.test

        # Predictor step
        # Overwrite psit_nG in tmp_kpt_u by (1 - i S^(-1)(t) H(t) dt) psit_nG
        # from corresponding kpt_u in a Euler step before predicting psit(t+dt)
        for [kpt, rhs_kpt] in zip(self.wfs.kpt_u, self.tmp_kpt_u):
            self.solve_propagation_equation(kpt,
                                            rhs_kpt,
                                            time_step,
                                            guess=False)

        self.timer.start('Update time-dependent operators')

        # Update overlap S(t+dt) of kpt.psit_nG in kpt.P_ani.
        self.td_overlap.update(self.wfs)

        # Calculate density rho(t+dt) based on the wavefunctions psit_nG in
        # kpt_u for t = time+time_step. Updates wfs.D_asp based on kpt.P_ani.
        self.td_density.update()

        # Estimate Hamiltonian H(t+dt/2) by averaging H(t) and H(t+dt)
        # and retain the difference for a half-way Hamiltonian dH(t+dt/2).
        self.td_hamiltonian.half_update(self.td_density.get_density(),
                                        time + time_step)

        # Estimate overlap S(t+dt/2) by averaging S(t) and S(t+dt) #TODO!!!
        self.td_overlap.half_update(self.wfs)

        self.timer.stop('Update time-dependent operators')

        # Corrector step
        # Use predicted psit_nG in kpt_u as an initial guess, whereas the old
        # wavefunction in old_kpt_u are used to calculate rhs based on psit(t)
        for [kpt, rhs_kpt] in zip(self.wfs.kpt_u, self.old_kpt_u):

            self.solve_propagation_equation(kpt, rhs_kpt, time_step)

        # update projections before exiting
        self.td_overlap.update(self.wfs)

        return self.niter

    # ( S + i H dt/2 ) psit(t+dt) = ( S - i H dt/2 ) psit(t)
    def solve_propagation_equation(self,
                                   kpt,
                                   rhs_kpt,
                                   time_step,
                                   calculate_P_ani=False,
                                   guess=False):

        # kpt is guess, rhs_kpt is used to calculate rhs and is overwritten
        nvec = len(rhs_kpt.psit_nG)

        assert kpt != rhs_kpt, 'Data race condition detected'
        assert len(kpt.psit_nG) == nvec, 'Incompatible lhs/rhs vectors'

        self.timer.start('Apply time-dependent operators')
        # Store H psi(t) as hpsit and S psit(t) as spsit
<<<<<<< HEAD
        self.td_overlap.update_k_point_projections(self.wfs, kpt, rhs_kpt.psit_nG)
        self.td_hamiltonian.apply(kpt, rhs_kpt.psit_nG, self.hpsit,
                                  calculate_P_ani=False)          
        self.td_overlap.apply(rhs_kpt.psit_nG, rhs_kpt.psit_nG, self.wfs, kpt,
=======
        self.td_overlap.update_k_point_projections(self.wfs, kpt,
                                                   rhs_kpt.psit_nG)
        self.td_hamiltonian.apply(kpt,
                                  rhs_kpt.psit_nG,
                                  self.hpsit,
                                  calculate_P_ani=False)
        self.td_overlap.apply(rhs_kpt.psit_nG,
                              self.spsit,
                              self.wfs,
                              kpt,
>>>>>>> b65d1b47
                              calculate_P_ani=False)
        self.timer.stop('Apply time-dependent operators')

        # Update rhs_kpt.psit_nG to reflect ( S - i H dt/2 ) psit(t)
        #rhs_kpt.psit_nG[:] = self.spsit - .5J * self.hpsit * time_step
<<<<<<< HEAD
        self.mblas.multi_zaxpy(-.5j*time_step, self.hpsit, rhs_kpt.psit_nG)
=======
        rhs_kpt.psit_nG[:] = self.spsit
        self.mblas.multi_zaxpy(-.5j * time_step, self.hpsit, rhs_kpt.psit_nG,
                               nvec)
>>>>>>> b65d1b47
        # Apply shift -i eps S t/2
        #self.mblas.multi_zaxpy(-.5j*time_step * (-self.shift), self.spsit, rhs_kpt.psit_nG)

        # Information needed by solver.solve -> self.dot
        self.kpt = kpt
        self.time_step = time_step

        # Solve A x = b where A is (S + i H dt/2) and b = rhs_kpt.psit_nG
        self.niter += self.solver.solve(self, kpt.psit_nG, rhs_kpt.psit_nG)

        # Apply shift exp(i eps t)
        #self.phase_shift = np.exp(1.0J * self.shift * time_step)
        #self.mblas.multi_scale(self.phase_shift, kpt.psit_nG)

    # ( S + i H dt/2 ) psi
    def dot(self, psi, psin):
        """Applies the propagator matrix to the given wavefunctions.

        Parameters
        ----------
        psi: List of coarse grids
            the known wavefunctions
        psin: List of coarse grids
            the result ( S + i H dt/2 ) psi

        """
        ExplicitCrankNicolson.dot(self, psi, psin)


###############################################################################
# EnforcedTimeReversalSymmetryCrankNicolson
###############################################################################
class EnforcedTimeReversalSymmetryCrankNicolson(ExplicitCrankNicolson):
    """Enforced time-reversal symmetry Crank-Nicolson propagator

    Crank-Nicolson propagator, which first approximates the time-dependent
    Hamiltonian to be unchanged during one iteration step to predict future
    wavefunctions. Then the approximations for the future wavefunctions are
    used to approximate the Hamiltonian in the future.

    (S(t) + .5j dt H(t) / hbar) psi(t+dt) = (S(t) - .5j dt H(t) / hbar) psi(t)
    (S(t) + .5j dt H(t+dt) / hbar) psi(t+dt)
    = (S(t) - .5j dt H(t) / hbar) psi(t)

    """
    def __init__(self, td_density, td_hamiltonian, td_overlap, solver,
                 preconditioner, gd, timer):
        """Create SemiImplicitCrankNicolson-object.

        Parameters
        ----------
        td_density: TimeDependentDensity
            the time-dependent density
        td_hamiltonian: TimeDependentHamiltonian
            the time-dependent hamiltonian
        td_overlap: TimeDependentOverlap
            the time-dependent overlap operator
        solver: LinearSolver
            solver for linear equations
        preconditioner: Preconditioner
            preconditioner for linear equations
        gd: GridDescriptor
            coarse (wavefunction) grid descriptor
        timer: Timer
            timer

        """
        ExplicitCrankNicolson.__init__(self, td_density, td_hamiltonian,
                                       td_overlap, solver, preconditioner, gd,
                                       timer)

        self.old_kpt_u = None

    def propagate(self, time, time_step, update_callback=None):
        """Propagate wavefunctions once.

        Parameters
        ----------
        time: float
            the current time
        time_step: float
            time step
        """

        self.niter = 0

        # Allocate old/temporary wavefunctions
        if self.old_kpt_u is None:
            self.old_kpt_u = []
            for kpt in self.wfs.kpt_u:
                old_kpt = DummyKPoint()
                old_kpt.psit_nG = self.gd.empty(n=len(kpt.psit_nG),
                                                dtype=complex)
                self.old_kpt_u.append(old_kpt)

        if self.tmp_kpt_u is None:
            self.tmp_kpt_u = []
            for kpt in self.wfs.kpt_u:
                tmp_kpt = DummyKPoint()
                tmp_kpt.psit_nG = self.gd.empty(n=len(kpt.psit_nG),
                                                dtype=complex)
                self.tmp_kpt_u.append(tmp_kpt)

        # Allocate memory for Crank-Nicolson stuff
        nvec = len(self.wfs.kpt_u[0].psit_nG)
        if self.hpsit is None:
            self.hpsit = self.gd.zeros(nvec, dtype=complex)
<<<<<<< HEAD
=======
        if self.spsit is None:
            self.spsit = self.gd.zeros(nvec, dtype=complex)
>>>>>>> b65d1b47

        self.timer.start('Update time-dependent operators')

        # Update overlap S(t) of kpt.psit_nG in kpt.P_ani.
        self.td_overlap.update(self.wfs)

        # Calculate density rho(t) based on the wavefunctions psit_nG
        # in kpt_u for t = time. Updates wfs.D_asp based on kpt.P_ani.
        self.td_density.update()

        # Update Hamiltonian H(t) to reflect density rho(t)
        self.td_hamiltonian.update(self.td_density.get_density(), time)

        self.timer.stop('Update time-dependent operators')

        # Copy current wavefunctions psit_nG to work and old wavefunction arrays
        for u, kpt in enumerate(self.wfs.kpt_u):
            self.old_kpt_u[u].psit_nG[:] = kpt.psit_nG
            self.tmp_kpt_u[u].psit_nG[:] = kpt.psit_nG

        # Predictor step
        for [kpt, rhs_kpt] in zip(self.wfs.kpt_u, self.old_kpt_u):
            self.create_rhs(rhs_kpt, kpt, time_step)

        if update_callback is not None:
            update_callback()

        for [kpt, rhs_kpt] in zip(self.wfs.kpt_u, self.old_kpt_u):
            self.solve_propagation_equation(kpt, rhs_kpt, time_step)

        self.timer.start('Update time-dependent operators')

        # Update overlap S(t+dt) of kpt.psit_nG in kpt.P_ani.
        self.td_overlap.update(self.wfs)

        # Calculate density rho(t+dt) based on the wavefunctions psit_nG in
        # kpt_u for t = time+time_step. Updates wfs.D_asp based on kpt.P_ani.
        self.td_density.update()

        # Estimate Hamiltonian H(t+dt/2) by averaging H(t) and H(t+dt)
        # and retain the difference for a half-way Hamiltonian dH(t+dt/2).
        self.td_hamiltonian.update(self.td_density.get_density(),
                                   time + time_step)

        # Estimate overlap S(t+dt/2) by averaging S(t) and S(t+dt) #TODO!!!
        self.td_overlap.update(self.wfs)

        self.timer.stop('Update time-dependent operators')

        # Corrector step
        # Use predicted psit_nG in kpt_u as an initial guess, whereas the old
        # wavefunction in old_kpt_u are used to calculate rhs based on psit(t)
        for [kpt, rhs_kpt] in zip(self.wfs.kpt_u, self.old_kpt_u):
            self.solve_propagation_equation(kpt, rhs_kpt, time_step)

        # update projections before exiting
        self.td_overlap.update(self.wfs)

        return self.niter

    # Create RHS
    def create_rhs(self, rhs_kpt, kpt, time_step):
        # kpt is guess, rhs_kpt is used to calculate rhs and is overwritten
        nvec = len(rhs_kpt.psit_nG)

        assert kpt != rhs_kpt, 'Data race condition detected'
        assert len(kpt.psit_nG) == nvec, 'Incompatible lhs/rhs vectors'

        self.timer.start('Apply time-dependent operators')
        # Store H psi(t) as hpsit and S psit(t) as spsit
        self.td_overlap.update_k_point_projections(self.wfs, kpt,
                                                   rhs_kpt.psit_nG)
        self.td_hamiltonian.apply(kpt,
                                  rhs_kpt.psit_nG,
                                  self.hpsit,
                                  calculate_P_ani=False)
<<<<<<< HEAD
        self.td_overlap.apply(rhs_kpt.psit_nG, rhs_kpt.psit_nG, self.wfs, kpt,
=======
        self.td_overlap.apply(rhs_kpt.psit_nG,
                              self.spsit,
                              self.wfs,
                              kpt,
>>>>>>> b65d1b47
                              calculate_P_ani=False)
        self.timer.stop('Apply time-dependent operators')

        # Update rhs_kpt.psit_nG to reflect ( S - i H dt/2 ) psit(t)
        #rhs_kpt.psit_nG[:] = self.spsit - .5J * self.hpsit * time_step
<<<<<<< HEAD
        self.mblas.multi_zaxpy(-.5j*time_step, self.hpsit, rhs_kpt.psit_nG)
=======
        rhs_kpt.psit_nG[:] = self.spsit
        self.mblas.multi_zaxpy(-.5j * time_step, self.hpsit, rhs_kpt.psit_nG,
                               nvec)
>>>>>>> b65d1b47

    # ( S + i H(t+dt) dt/2 ) psit(t+dt) = ( S - i H(t) dt/2 ) psit(t)
    # rhs_kpt = ( S - i H(t) dt/2 ) psit(t)
    def solve_propagation_equation(self, kpt, rhs_kpt, time_step, guess=False):
        # Information needed by solver.solve -> self.dot
        self.kpt = kpt
        self.time_step = time_step

        # Solve A x = b where A is (S + i H dt/2) and b = rhs_kpt.psit_nG
        self.niter += self.solver.solve(self, kpt.psit_nG, rhs_kpt.psit_nG)

        # Apply shift exp(i eps t)
        #self.phase_shift = np.exp(1.0J * self.shift * time_step)
        #self.mblas.multi_scale(self.phase_shift, kpt.psit_nG)

    # ( S + i H dt/2 ) psi
    def dot(self, psi, psin):
        """Applies the propagator matrix to the given wavefunctions.

        Parameters
        ----------
        psi: List of coarse grids
            the known wavefunctions
        psin: List of coarse grids
            the result ( S + i H dt/2 ) psi

        """
        ExplicitCrankNicolson.dot(self, psi, psin)
<<<<<<< HEAD
        # Apply shift -i eps S t/2 
        #self.mblas.multi_zaxpy(.5j * self.time_step * (-self.shift), self.spsit, psin)
=======
        # Apply shift -i eps S t/2
        #self.mblas.multi_zaxpy(.5j * self.time_step * (-self.shift), self.spsit, psin, len(psi))
>>>>>>> b65d1b47


###############################################################################
# AbsorptionKick
###############################################################################
class AbsorptionKick(ExplicitCrankNicolson):
    """Absorption kick propagator

    Absorption kick propagator::

      (S(t) + .5j dt p.r / hbar) psi(0+) = (S(t) - .5j dt p.r / hbar) psi(0-)

    where ``|p| = (eps e / hbar)``, and eps is field strength, e is elementary
    charge.

    """
<<<<<<< HEAD
    
    def __init__(self, wfs, abs_kick_hamiltonian, td_overlap,
                 solver, preconditioner, gd, timer, cuda=False):
=======
    def __init__(self, wfs, abs_kick_hamiltonian, td_overlap, solver,
                 preconditioner, gd, timer):
>>>>>>> b65d1b47
        """Create AbsorptionKick-object.

        Parameters
        ----------
        wfs: FDWaveFunctions
            time-independent grid-based wavefunctions
        abs_kick_hamiltonian: AbsorptionKickHamiltonian
            the absorption kick hamiltonian
        td_overlap: TimeDependentOverlap
            the time-dependent overlap operator
        solver: LinearSolver
            solver for linear equations
        preconditioner: Preconditioner
            preconditioner for linear equations
        gd: GridDescriptor
            coarse (wavefunction) grid descriptor
        timer: Timer
            timer

        """
        ExplicitCrankNicolson.__init__(self, DummyDensity(wfs),
<<<<<<< HEAD
                        abs_kick_hamiltonian, td_overlap, solver,
                        preconditioner, gd, timer, cuda=cuda)

=======
                                       abs_kick_hamiltonian, td_overlap,
                                       solver, preconditioner, gd, timer)
>>>>>>> b65d1b47

    def kick(self):
        """Excite all possible frequencies.

        """

        # if rank == 0:
        #     self.text('Kick iterations = ', self.td_hamiltonian.iterations)

        for l in range(self.td_hamiltonian.iterations):
            self.propagate(0, 1.0)
            # if rank == 0:
            #     self.text('.')
        # if rank == 0:
        #     print ''


###############################################################################
# SemiImpicitTaylorExponential
###############################################################################
class SemiImplicitTaylorExponential(DummyPropagator):
    """Semi-implicit Taylor exponential propagator
    exp(-i S^-1 H t) = 1 - i S^-1 H t + (1/2) (-i S^-1 H t)^2 + ...

    """
    def __init__(self,
                 td_density,
                 td_hamiltonian,
                 td_overlap,
                 solver,
                 preconditioner,
                 gd,
                 timer,
                 degree=4):
        """Create SemiImplicitTaylorExponential-object.

        Parameters
        ----------
        td_density: TimeDependentDensity
            the time-dependent density
        td_hamiltonian: TimeDependentHamiltonian
            the time-dependent hamiltonian
        td_overlap: TimeDependentOverlap
            the time-dependent overlap operator
        solver: LinearSolver
            solver for linear equations
        preconditioner: Preconditioner
            preconditioner
        gd: GridDescriptor
            coarse (wavefunction) grid descriptor
        timer: Timer
            timer
        degree: integer
            Degree of the Taylor polynomial (default is 4)

        """
        DummyPropagator.__init__(self, td_density, td_hamiltonian, td_overlap,
                                 solver, preconditioner, gd, timer)

        self.degree = degree

        self.tmp_kpt_u = None
        self.psin = None
        self.hpsit = None

    def propagate(self, time, time_step):
        """Propagate wavefunctions once.

        Parameters
        ----------
        time: float
            the current time
        time_step: float
            time step
        """

        self.niter = 0

        # Allocate temporary wavefunctions
        if self.tmp_kpt_u is None:
            self.tmp_kpt_u = []
            for kpt in self.wfs.kpt_u:
                tmp_kpt = DummyKPoint()
                tmp_kpt.psit_nG = self.gd.empty(n=len(kpt.psit_nG),
                                                dtype=complex)
                self.tmp_kpt_u.append(tmp_kpt)

        # Allocate memory for Taylor exponential stuff
        nvec = len(self.wfs.kpt_u[0].psit_nG)
        if self.psin is None:
            self.psin = self.gd.zeros(nvec, dtype=complex)
        if self.hpsit is None:
            self.hpsit = self.gd.zeros(nvec, dtype=complex)

        self.timer.start('Update time-dependent operators')

        # Update overlap S(t) of kpt.psit_nG in kpt.P_ani.
        self.td_overlap.update(self.wfs)

        # Calculate density rho(t) based on the wavefunctions psit_nG
        # in kpt_u for t = time. Updates wfs.D_asp based on kpt.P_ani.
        self.td_density.update()

        # Update Hamiltonian H(t) to reflect density rho(t)
        self.td_hamiltonian.update(self.td_density.get_density(), time)

        self.timer.stop('Update time-dependent operators')

        # copy current wavefunctions to temporary variable
        for u, kpt in enumerate(self.wfs.kpt_u):
            self.tmp_kpt_u[u].psit_nG[:] = kpt.psit_nG

        # predict for each k-point
        for kpt in self.wfs.kpt_u:
            self.solve_propagation_equation(kpt, time_step)

        self.timer.start('Update time-dependent operators')

        # Update overlap S(t+dt) of kpt.psit_nG in kpt.P_ani.
        self.td_overlap.update(self.wfs)

        # Calculate density rho(t+dt) based on the wavefunctions psit_nG in
        # kpt_u for t = time+time_step. Updates wfs.D_asp based on kpt.P_ani.
        self.td_density.update()

        # Estimate Hamiltonian H(t+dt/2) by averaging H(t) and H(t+dt)
        self.td_hamiltonian.half_update(self.td_density.get_density(),
                                        time + time_step)

        # Estimate overlap S(t+dt/2) by averaging S(t) and S(t+dt) #TODO!!!
        self.td_overlap.half_update(self.wfs)

        self.timer.stop('Update time-dependent operators')

        # propagate psit(t), not psit(t+dt), in correct
        for u, kpt in enumerate(self.wfs.kpt_u):
            kpt.psit_nG[:] = self.tmp_kpt_u[u].psit_nG

        # correct for each k-point
        for kpt in self.wfs.kpt_u:
            self.solve_propagation_equation(kpt, time_step)

        # update projections before exiting
        self.td_overlap.update(self.wfs)

        return self.niter

    # psi(t) = exp(-i t S^-1 H) psi(0)
    # psi(t) = 1  + (-i S^-1 H t) (1 + (1/2) (-i S^-1 H t) (1 + ... ) )
    def solve_propagation_equation(self, kpt, time_step):

        nvec = len(kpt.psit_nG)

        # Information needed by solver.solve -> self.dot
        self.kpt = kpt
        self.time_step = time_step

        # psin = psi(0)
        self.psin[:] = kpt.psit_nG
        for k in range(self.degree, 0, -1):
            # psin = psi(0) + (1/k) (-i S^-1 H t) psin
            self.td_hamiltonian.apply(kpt, self.psin, self.hpsit)
            # S psin = H psin
            self.psin[:] = self.hpsit
            self.niter += self.solver.solve(self, self.psin, self.hpsit)
            #print 'Linear solver iterations = ', self.solver.iterations
            # psin = psi(0) + (-it/k) S^-1 H psin
<<<<<<< HEAD
            self.mblas.multi_scale(-1.0j*time_step/k, self.psin)
            self.mblas.multi_zaxpy(1.0, kpt.psit_nG, self.psin)
=======
            self.mblas.multi_scale(-1.0j * time_step / k, self.psin, nvec)
            self.mblas.multi_zaxpy(1.0, kpt.psit_nG, self.psin, nvec)
>>>>>>> b65d1b47

        kpt.psit_nG[:] = self.psin

    def dot(self, psit, spsit):
        self.td_overlap.apply(psit, spsit, self.wfs, self.kpt)


###############################################################################
# SemiImplicitKrylovExponential
###############################################################################
class SemiImplicitKrylovExponential(DummyPropagator):
    """Semi-implicit Krylov exponential propagator


    """
    def __init__(self,
                 td_density,
                 td_hamiltonian,
                 td_overlap,
                 solver,
                 preconditioner,
                 gd,
                 timer,
                 degree=4):
        """Create SemiImplicitKrylovExponential-object.

        Parameters
        ----------
        td_density: TimeDependentDensity
            the time-dependent density
        td_hamiltonian: TimeDependentHamiltonian
            the time-dependent hamiltonian
        td_overlap: TimeDependentOverlap
            the time-dependent overlap operator
        solver: LinearSolver
            solver for linear equations
        preconditioner: Preconditioner
            preconditioner
        gd: GridDescriptor
            coarse (wavefunction) grid descriptor
        timer: Timer
            timer
        degree: integer
            Degree of the Krylov subspace (default is 4)

        """
        DummyPropagator.__init__(self, td_density, td_hamiltonian, td_overlap,
                                 solver, preconditioner, gd, timer)

        self.kdim = degree + 1

        self.tmp_kpt_u = None
        self.lm = None
        self.em = None
        self.hm = None
        self.sm = None
        self.xm = None
        self.qm = None
        self.Hqm = None
        self.Sqm = None
        self.rqm = None

    def propagate(self, time, time_step):
        """Propagate wavefunctions once.

        Parameters
        ----------
        time: float
            the current time
        time_step: float
            time step
        """

        self.niter = 0

        # Allocate temporary wavefunctions
        if self.tmp_kpt_u is None:
            self.tmp_kpt_u = []
            for kpt in self.wfs.kpt_u:
                tmp_kpt = DummyKPoint()
                tmp_kpt.psit_nG = self.gd.empty(n=len(kpt.psit_nG),
                                                dtype=complex)
                self.tmp_kpt_u.append(tmp_kpt)

        # Allocate memory for Krylov subspace stuff
        nvec = len(self.wfs.kpt_u[0].psit_nG)

        # em = (wfs, degree)
        if self.em is None:
            self.em = np.zeros((nvec, self.kdim), float)

        # lm = (wfs)
        if self.lm is None:
            self.lm = np.zeros((nvec, ), complex)

        # hm = (wfs, degree, degree)
        if self.hm is None:
            self.hm = np.zeros((nvec, self.kdim, self.kdim), complex)
        # sm = (wfs, degree, degree)
        if self.sm is None:
            self.sm = np.zeros((nvec, self.kdim, self.kdim), complex)
        # xm = (wfs, degree, degree)
        if self.xm is None:
            self.xm = np.zeros((nvec, self.kdim, self.kdim), complex)

        # qm = (degree, wfs, nx, ny, nz)
        if self.qm is None:
            self.qm = self.gd.zeros((self.kdim, nvec), dtype=complex)
        # H qm = (degree, wfs, nx, ny, nz)
        if self.Hqm is None:
            self.Hqm = self.gd.zeros((self.kdim, nvec), dtype=complex)
        # S qm = (degree, wfs, nx, ny, nz)
        if self.Sqm is None:
            self.Sqm = self.gd.zeros((self.kdim, nvec), dtype=complex)
        # rqm = (wfs, nx, ny, nz)
        if self.rqm is None:
            self.rqm = self.gd.zeros((nvec, ), dtype=complex)

        self.time_step = time_step

        self.timer.start('Update time-dependent operators')

        # Update overlap S(t) of kpt.psit_nG in kpt.P_ani.
        self.td_overlap.update(self.wfs)

        # Calculate density rho(t) based on the wavefunctions psit_nG
        # in kpt_u for t = time. Updates wfs.D_asp based on kpt.P_ani.
        self.td_density.update()

        # Update Hamiltonian H(t) to reflect density rho(t)
        self.td_hamiltonian.update(self.td_density.get_density(), time)

        self.timer.stop('Update time-dependent operators')

        # copy current wavefunctions to temporary variable
        for u, kpt in enumerate(self.wfs.kpt_u):
            self.tmp_kpt_u[u].psit_nG[:] = kpt.psit_nG

        # predict for each k-point
        for kpt in self.wfs.kpt_u:
            self.solve_propagation_equation(kpt, time_step)

        self.timer.start('Update time-dependent operators')

        # Update overlap S(t+dt) of kpt.psit_nG in kpt.P_ani.
        self.td_overlap.update(self.wfs)

        # Calculate density rho(t+dt) based on the wavefunctions psit_nG in
        # kpt_u for t = time+time_step. Updates wfs.D_asp based on kpt.P_ani.
        self.td_density.update()

        # Estimate Hamiltonian H(t+dt/2) by averaging H(t) and H(t+dt)
        self.td_hamiltonian.half_update(self.td_density.get_density(),
                                        time + time_step)

        # Estimate overlap S(t+dt/2) by averaging S(t) and S(t+dt) #TODO!!!
        self.td_overlap.half_update(self.wfs)

        self.timer.stop('Update time-dependent operators')

        # propagate psit(t), not psit(t+dt), in correct
        for u, kpt in enumerate(self.wfs.kpt_u):
            kpt.psit_nG[:] = self.tmp_kpt_u[u].psit_nG

        # correct for each k-point
        for kpt in self.wfs.kpt_u:
            self.solve_propagation_equation(kpt, time_step)

        # update projections before exiting
        self.td_overlap.update(self.wfs)

        return self.niter

    # psi(t) = exp(-i t S^-1 H) psi(0)
    def solve_propagation_equation(self, kpt, time_step):

        nvec = len(kpt.psit_nG)
        tmp = np.zeros((nvec, ), complex)
        xm_tmp = np.zeros((nvec, self.kdim), complex)

        qm = self.qm
        Hqm = self.Hqm
        Sqm = self.Sqm

        # Information needed by solver.solve -> self.dot
        self.kpt = kpt

        scale = self.create_krylov_subspace(kpt, self.td_hamiltonian,
                                            self.td_overlap, self.qm, self.Hqm,
                                            self.Sqm)

        # Calculate hm and sm
        for i in range(self.kdim):
            for j in range(self.kdim):
                self.mblas.multi_zdotc(qm[i], Hqm[j], tmp)
                tmp *= self.gd.dv
                for k in range(nvec):
                    self.hm[k][i][j] = tmp[k]
                self.mblas.multi_zdotc(qm[i], Sqm[j], tmp)
                tmp *= self.gd.dv
                for k in range(nvec):
                    self.sm[k][i][j] = tmp[k]

        #print 'Hm ='
        #print np.round(self.hm*1e4) / 1e4
        #print 'log Hm ='
        #print np.round(np.log(self.hm)*1e2)/1e2
        #print 'Sm ='
        #print np.round(self.sm*1e4) / 1e4

        #print np.round(np.log10(np.abs(np.linalg.eigh(self.hm[0])[1]))*1e6)/1e6

        # Diagonalize
        # Propagate
        # psi(t) = Qm Xm exp(-i Em t) Xm^H Sm e_1
        #        = Qm Xm exp(-i Em t) Sm Qm^H S psi(0) ???
        #        = Qm Xm exp(-i Em t) y
        #        = Qm Xm z
        # y = Sm Qm^H S psi(0) = Xm^H Sm e_1
        # if Sm = I then y is the first row of Xm^*
        # and z = exp(-i Em t) y
        for k in range(nvec):
            (self.em[k], self.xm[k]) = np.linalg.eigh(self.hm[k])
        #print 'Em = ', self.em
        #for k in range(nvec):
        #print 'Xm',k,' = '
        #print self.xm[k]

        #print self.em[0] * (-1.0J*self.time_step)
        self.em = np.exp(self.em * (-1.0j * time_step))
        #print self.em[0]
        #print np.linalg.eigh(self.hm[0])
        for k in range(nvec):
            z = self.em[k] * np.conj(self.xm[k, 0])
            xm_tmp[k][:] = np.dot(self.xm[k], z)
        #print xm_tmp
        kpt.psit_nG[:] = 0.0
        for k in range(nvec):
            for i in range(self.kdim):
                #print 'Xm_tmp[',k,'][',i,'] = ', xm_tmp[k][i]
                axpy(xm_tmp[k][i] / scale[k], self.qm[i][k], kpt.psit_nG[k])

        #print self.qm
        #print kpt.psit_nG

    # Create Krylov subspace
    #    K_v = { psi, S^-1 H psi, (S^-1 H)^2 psi, ... }

    def create_krylov_subspace(self, kpt, h, s, qm, Hqm, Sqm):
        nvec = len(kpt.psit_nG)
        # tmp = (wfs)
        tmp = np.zeros((nvec, ), complex)
        scale = np.zeros((nvec, ), complex)
        scale[:] = 0.0
        rqm = self.rqm

        # q_0 = psi
        rqm[:] = kpt.psit_nG

        for i in range(self.kdim):
            qm[i][:] = rqm

            # S orthogonalize
            # q_i = q_i - sum_j<i <q_j|S|q_i> q_j
            for j in range(i):
                self.mblas.multi_zdotc(qm[i], Sqm[j], tmp)
                tmp *= self.gd.dv
                tmp = np.conj(tmp)
                self.mblas.multi_zaxpy(-tmp, qm[j], qm[i])

            # S q_i
            s.apply(qm[i], Sqm[i], self.wfs, kpt)
            self.mblas.multi_zdotc(qm[i], Sqm[i], tmp)
            tmp *= self.gd.dv
<<<<<<< HEAD
            self.mblas.multi_scale(1./np.sqrt(tmp), qm[i])
            self.mblas.multi_scale(1./np.sqrt(tmp), Sqm[i])
=======
            self.mblas.multi_scale(1. / np.sqrt(tmp), qm[i], nvec)
            self.mblas.multi_scale(1. / np.sqrt(tmp), Sqm[i], nvec)
>>>>>>> b65d1b47
            if i == 0:
                scale[:] = 1 / np.sqrt(tmp)
                #print 'Scale', scale

            # H q_i
            h.apply(kpt, qm[i], Hqm[i])

            # S r = H q_i, (if stuff, to save one inversion)
            if i + 1 < self.kdim:
                rqm[:] = Hqm[i]
                self.solver.solve(self, rqm, Hqm[i])
                #print 'Linear solver iterations = ', self.solver.iterations

        #print '---'
        return scale

    def dot(self, psit, spsit):
        self.td_overlap.apply(psit, spsit, self.wfs, self.kpt)

    # Below this, just for testing & debug
    def Sdot(self, psit, spsit):
        self.apply_preconditioner(psit, self.tmp)
        self.td_overlap.apply(self.tmp, spsit, self.wfs, self.kpt)

    def Hdot(self, psit, spsit):
        self.apply_preconditioner(psit, self.tmp)
        self.td_hamiltonian.apply(self.kpt, self.tmp, spsit)

    def inverse_overlap(self, kpt_u, degree):
        self.dot = self.Sdot
        self.kpt = kpt_u[0]
        nvec = len(self.kpt.psit_nG)
        nrm2 = np.zeros(nvec, dtype=complex)
        self.tmp = self.gd.zeros(n=nvec, dtype=complex)

        for i in range(10):
            self.solver.solve(self, self.kpt.psit_nG, self.kpt.psit_nG)
<<<<<<< HEAD
            self.mblas.multi_zdotc(self.kpt.psit_nG, self.kpt.psit_nG, nrm2)
            nrm2 *= self.gd.dv
            self.mblas.multi_scale(1/np.sqrt(nrm2), self.kpt.psit_nG)
=======
            self.mblas.multi_zdotc(nrm2, self.kpt.psit_nG, self.kpt.psit_nG,
                                   nvec)
            nrm2 *= self.gd.dv
            self.mblas.multi_scale(1 / np.sqrt(nrm2), self.kpt.psit_nG, nvec)
>>>>>>> b65d1b47
        self.td_overlap.apply(self.kpt.psit_nG, self.tmp, self.wfs, self.kpt)
        self.mblas.multi_zdotc(self.kpt.psit_nG, self.tmp, nrm2)
        nrm2 *= self.gd.dv
        print('S min eig = ', nrm2)

    def overlap(self, kpt_u, degree):
        self.dot = self.Sdot
        self.kpt = kpt_u[0]
        nvec = len(self.kpt.psit_nG)
        nrm2 = np.zeros(nvec, dtype=complex)
        self.tmp = self.gd.zeros(n=nvec, dtype=complex)

        for i in range(100):
            self.tmp[:] = self.kpt.psit_nG
<<<<<<< HEAD
            self.td_overlap.apply(self.tmp, self.kpt.psit_nG, self.wfs, self.kpt)
            self.mblas.multi_zdotc(self.kpt.psit_nG, self.kpt.psit_nG, nrm2)
            nrm2 *= self.gd.dv
            self.mblas.multi_scale(1/np.sqrt(nrm2), self.kpt.psit_nG)
=======
            self.td_overlap.apply(self.tmp, self.kpt.psit_nG, self.wfs,
                                  self.kpt)
            self.mblas.multi_zdotc(nrm2, self.kpt.psit_nG, self.kpt.psit_nG,
                                   nvec)
            nrm2 *= self.gd.dv
            self.mblas.multi_scale(1 / np.sqrt(nrm2), self.kpt.psit_nG, nvec)
>>>>>>> b65d1b47
        self.td_overlap.apply(self.kpt.psit_nG, self.tmp, self.wfs, self.kpt)
        self.mblas.multi_zdotc(self.kpt.psit_nG, self.tmp, nrm2)
        nrm2 *= self.gd.dv
        print('S max eig = ', nrm2)

    def inverse_hamiltonian(self, kpt_u, degree):
        self.dot = self.Hdot
        self.kpt = kpt_u[0]
        nvec = len(self.kpt.psit_nG)
        nrm2 = np.zeros(nvec, dtype=complex)
        self.tmp = self.gd.zeros(n=nvec, dtype=complex)

        for i in range(10):
            self.solver.solve(self, self.kpt.psit_nG, self.kpt.psit_nG)
<<<<<<< HEAD
            self.mblas.multi_zdotc(self.kpt.psit_nG, self.kpt.psit_nG, nrm2)
            nrm2 *= self.gd.dv
            self.mblas.multi_scale(1/np.sqrt(nrm2), self.kpt.psit_nG)
=======
            self.mblas.multi_zdotc(nrm2, self.kpt.psit_nG, self.kpt.psit_nG,
                                   nvec)
            nrm2 *= self.gd.dv
            self.mblas.multi_scale(1 / np.sqrt(nrm2), self.kpt.psit_nG, nvec)
>>>>>>> b65d1b47
        self.td_hamiltonian.apply(self.kpt, self.kpt.psit_nG, self.tmp)
        self.mblas.multi_zdotc(self.kpt.psit_nG, self.tmp, nrm2)
        nrm2 *= self.gd.dv
        print('H min eig = ', nrm2)

    def hamiltonian(self, kpt_u, degree):
        self.dot = self.Hdot
        self.kpt = kpt_u[0]
        nvec = len(self.kpt.psit_nG)
        nrm2 = np.zeros(nvec, dtype=complex)
        self.tmp = self.gd.zeros(n=nvec, dtype=complex)

        for i in range(100):
            self.tmp[:] = self.kpt.psit_nG
            self.td_hamiltonian.apply(self.kpt, self.tmp, self.kpt.psit_nG)
<<<<<<< HEAD
            self.mblas.multi_zdotc(self.kpt.psit_nG, self.kpt.psit_nG, nrm2)
            nrm2 *= self.gd.dv
            self.mblas.multi_scale(1/np.sqrt(nrm2), self.kpt.psit_nG)
=======
            self.mblas.multi_zdotc(nrm2, self.kpt.psit_nG, self.kpt.psit_nG,
                                   nvec)
            nrm2 *= self.gd.dv
            self.mblas.multi_scale(1 / np.sqrt(nrm2), self.kpt.psit_nG, nvec)
>>>>>>> b65d1b47
        self.td_hamiltonian.apply(self.kpt, self.kpt.psit_nG, self.tmp)
        self.mblas.multi_zdotc(self.kpt.psit_nG, self.tmp, nrm2)
        nrm2 *= self.gd.dv
        print('H max eig = ', nrm2)<|MERGE_RESOLUTION|>--- conflicted
+++ resolved
@@ -11,10 +11,7 @@
 from gpaw.tddft.utils import MultiBlas
 from gpaw.tddft.tdopers import DummyDensity
 
-<<<<<<< HEAD
 import gpaw.cuda
-=======
->>>>>>> b65d1b47
 
 ###############################################################################
 # DummyKPoint
@@ -117,14 +114,8 @@
     (S(t) + .5j dt H(t) / hbar) psi(t+dt) = (S(t) - .5j dt H(t) / hbar) psi(t)
 
     """
-<<<<<<< HEAD
-    
-    def __init__(self, td_density, td_hamiltonian, td_overlap,
-                 solver, preconditioner, gd, timer, cuda=False):
-=======
     def __init__(self, td_density, td_hamiltonian, td_overlap, solver,
-                 preconditioner, gd, timer):
->>>>>>> b65d1b47
+                 preconditioner, gd, timer, cuda=False):
         """Create ExplicitCrankNicolson-object.
 
         Parameters
@@ -152,11 +143,8 @@
         self.tmp_kpt_u = None
         self.hpsit = None
         self.sinvhpsit = None
-<<<<<<< HEAD
         if self.cuda:
             self.hpsit_cpu = None
-=======
->>>>>>> b65d1b47
 
     # ( S + i H dt/2 ) psit(t+dt) = ( S - i H dt/2 ) psit(t)
     def propagate(self, time, time_step):
@@ -184,15 +172,9 @@
         # Allocate memory for Crank-Nicolson stuff
         nvec = len(self.wfs.kpt_u[0].psit_nG)
         if self.hpsit is None:
-<<<<<<< HEAD
             self.hpsit = self.gd.zeros(nvec, dtype=complex, cuda=self.cuda)
         if self.cuda and (self.hpsit_cpu is None):
             self.hpsit_cpu = self.gd.zeros(nvec, dtype=complex, cuda=False)
-=======
-            self.hpsit = self.gd.zeros(nvec, dtype=complex)
-        if self.spsit is None:
-            self.spsit = self.gd.zeros(nvec, dtype=complex)
->>>>>>> b65d1b47
 
         self.timer.start('Update time-dependent operators')
 
@@ -209,7 +191,6 @@
         self.timer.stop('Update time-dependent operators')
 
         # Copy current wavefunctions psit_nG to work wavefunction arrays
-<<<<<<< HEAD
         if self.cuda:
             for u, kpt in enumerate(self.wfs.kpt_u):
                 gpaw.cuda.drv.memcpy_dtod(self.tmp_kpt_u[u].psit_nG.gpudata,
@@ -218,10 +199,6 @@
         else:
             for u, kpt in enumerate(self.wfs.kpt_u):
                 self.tmp_kpt_u[u].psit_nG[:] = kpt.psit_nG
-=======
-        for u, kpt in enumerate(self.wfs.kpt_u):
-            self.tmp_kpt_u[u].psit_nG[:] = kpt.psit_nG
->>>>>>> b65d1b47
 
         # Euler step
         # Overwrite psit_nG in tmp_kpt_u by (1 - i S^(-1)(t) H(t) dt) psit_nG
@@ -256,26 +233,16 @@
                                   rhs_kpt.psit_nG,
                                   self.hpsit,
                                   calculate_P_ani=False)
-<<<<<<< HEAD
-        self.td_overlap.apply(rhs_kpt.psit_nG, rhs_kpt.psit_nG, self.wfs, kpt,
-=======
         self.td_overlap.apply(rhs_kpt.psit_nG,
-                              self.spsit,
+                              rhs_kpt.psit_nG,
                               self.wfs,
                               kpt,
->>>>>>> b65d1b47
                               calculate_P_ani=False)
         self.timer.stop('Apply time-dependent operators')
 
         # Update rhs_kpt.psit_nG to reflect ( S - i H dt/2 ) psit(t)
         #rhs_kpt.psit_nG[:] = self.spsit - .5J * self.hpsit * time_step
-<<<<<<< HEAD
-        self.mblas.multi_zaxpy(-.5j*time_step, self.hpsit, rhs_kpt.psit_nG)
-=======
-        rhs_kpt.psit_nG[:] = self.spsit
-        self.mblas.multi_zaxpy(-.5j * time_step, self.hpsit, rhs_kpt.psit_nG,
-                               nvec)
->>>>>>> b65d1b47
+        self.mblas.multi_zaxpy(-.5j * time_step, self.hpsit, rhs_kpt.psit_nG)
 
         if guess:
             if self.sinvhpsit is None:
@@ -283,19 +250,13 @@
                                                cuda=self.cuda)
 
             # Update estimate of psit(t+dt) to ( 1 - i S^(-1) H dt ) psit(t)
-<<<<<<< HEAD
-            self.td_overlap.apply_inverse(self.hpsit, self.sinvhpsit, self.wfs, kpt, use_cg=False)
-            self.mblas.multi_zaxpy(-1.0j*time_step, self.sinvhpsit,
-                                   psit_nG)
-=======
             self.td_overlap.apply_inverse(self.hpsit,
                                           self.sinvhpsit,
                                           self.wfs,
                                           kpt,
                                           use_cg=False)
             self.mblas.multi_zaxpy(-1.0j * time_step, self.sinvhpsit,
-                                   kpt.psit_nG, nvec)
->>>>>>> b65d1b47
+                                   psit_nG)
 
         # Information needed by solver.solve -> self.dot
         self.kpt = kpt
@@ -317,45 +278,30 @@
 
         """
         self.timer.start('Apply time-dependent operators')
-<<<<<<< HEAD
-
         nvec = len(psi)
         if  isinstance(psi, gpaw.cuda.gpuarray.GPUArray):
             hpsit = self.hpsit[:nvec]
         elif self.cuda:
             hpsit = self.hpsit_cpu[:nvec]
-
         P_axi = self.wfs.pt.dict(nvec)
         self.timer.start('Projections')
         self.wfs.pt.integrate(psi, P_axi, self.kpt.q)
         self.timer.stop('Projections')
-        self.td_hamiltonian.apply(self.kpt, psi, hpsit,
-                                  calculate_P_ani=False, P_axi=P_axi)
-        self.td_overlap.apply(psi, psin, self.wfs, self.kpt,
-                              calculate_P_ani=False, P_axi=P_axi)
-
-        self.timer.stop('Apply time-dependent operators')
-
-        # psin[:] = self.spsit + .5J * self.time_step * self.hpsit
-        self.mblas.multi_zaxpy(.5j*self.time_step, hpsit, psin)
-=======
-        self.td_overlap.update_k_point_projections(self.wfs, self.kpt, psi)
         self.td_hamiltonian.apply(self.kpt,
                                   psi,
-                                  self.hpsit,
-                                  calculate_P_ani=False)
+                                  hpsit,
+                                  calculate_P_ani=False,
+                                  P_axi=P_axi)
         self.td_overlap.apply(psi,
-                              self.spsit,
+                              psin,
                               self.wfs,
                               self.kpt,
-                              calculate_P_ani=False)
+                              calculate_P_ani=False,
+                              P_axi=P_axi)
         self.timer.stop('Apply time-dependent operators')
 
         # psin[:] = self.spsit + .5J * self.time_step * self.hpsit
-        psin[:] = self.spsit
-        self.mblas.multi_zaxpy(.5j * self.time_step, self.hpsit, psin,
-                               len(psi))
->>>>>>> b65d1b47
+        self.mblas.multi_zaxpy(.5j * self.time_step, hpsit, psin)
 
 
 ###############################################################################
@@ -374,14 +320,8 @@
     = (S(t) - .5j dt H(t+dt/2) / hbar) psi(t)
 
     """
-<<<<<<< HEAD
-    
-    def __init__(self, td_density, td_hamiltonian, td_overlap, 
-                 solver, preconditioner, gd, timer, cuda=False):
-=======
     def __init__(self, td_density, td_hamiltonian, td_overlap, solver,
-                 preconditioner, gd, timer):
->>>>>>> b65d1b47
+                 preconditioner, gd, timer, cuda=False):
         """Create SemiImplicitCrankNicolson-object.
 
         Parameters
@@ -403,13 +343,8 @@
 
         """
         ExplicitCrankNicolson.__init__(self, td_density, td_hamiltonian,
-<<<<<<< HEAD
-                          td_overlap, solver, preconditioner, gd, timer,
-                          cuda=cuda)
-=======
                                        td_overlap, solver, preconditioner, gd,
-                                       timer)
->>>>>>> b65d1b47
+                                       timer, cuda=cuda)
 
         self.old_kpt_u = None
 
@@ -446,15 +381,9 @@
         # Allocate memory for Crank-Nicolson stuff
         nvec = len(self.wfs.kpt_u[0].psit_nG)
         if self.hpsit is None:
-<<<<<<< HEAD
             self.hpsit = self.gd.zeros(nvec, dtype=complex, cuda=self.cuda)
         if self.cuda and (self.hpsit_cpu is None):
             self.hpsit_cpu = self.gd.zeros(nvec, dtype=complex, cuda=False)
-=======
-            self.hpsit = self.gd.zeros(nvec, dtype=complex)
-        if self.spsit is None:
-            self.spsit = self.gd.zeros(nvec, dtype=complex)
->>>>>>> b65d1b47
 
         self.timer.start('Update time-dependent operators')
 
@@ -517,7 +446,6 @@
         # wavefunction in old_kpt_u are used to calculate rhs based on psit(t)
         for [kpt, rhs_kpt] in zip(self.wfs.kpt_u, self.old_kpt_u):
             # Average of psit(t) and predicted psit(t+dt)
-<<<<<<< HEAD
             psit_nG = kpt.psit_nG
             if isinstance(psit_nG, gpaw.cuda.gpuarray.GPUArray):
                 gpaw.cuda.drv.memcpy_dtod(self.sinvhpsit.gpudata,
@@ -529,13 +457,6 @@
             scal(0.5, self.sinvhpsit)
 
             self.td_hamiltonian.half_apply(kpt, self.sinvhpsit, self.hpsit)
-            self.td_overlap.apply_inverse(self.hpsit, self.sinvhpsit,
-                                          self.wfs, kpt, use_cg=False)
-            # Update kpt.psit_nG to reflect psit(t+dt) - i S^(-1) dH(t+dt/2) dt/2 psit(t+dt/2)
-            self.mblas.multi_zaxpy(-.5j*time_step, self.sinvhpsit, psit_nG)
-=======
-            mean_psit_nG = 0.5 * (kpt.psit_nG + rhs_kpt.psit_nG)
-            self.td_hamiltonian.half_apply(kpt, mean_psit_nG, self.hpsit)
             self.td_overlap.apply_inverse(self.hpsit,
                                           self.sinvhpsit,
                                           self.wfs,
@@ -543,10 +464,7 @@
                                           use_cg=False)
 
             # Update kpt.psit_nG to reflect psit(t+dt) - i S^(-1) dH(t+dt/2) dt/2 psit(t+dt/2)
-            kpt.psit_nG[:] = kpt.psit_nG - .5J * self.sinvhpsit * time_step
-            self.mblas.multi_zaxpy(-.5j * time_step, self.sinvhpsit,
-                                   kpt.psit_nG, nvec)
->>>>>>> b65d1b47
+            self.mblas.multi_zaxpy(-.5j * time_step, self.sinvhpsit, psit_nG)
 
             self.solve_propagation_equation(kpt, rhs_kpt, time_step)
 
@@ -566,14 +484,7 @@
         assert len(psit_nG) == nvec, 'Incompatible lhs/rhs vectors'
 
         self.timer.start('Apply time-dependent operators')
-<<<<<<< HEAD
         # Store H psi(t) as self.hpsit and S psit(t) as self.spsit
-        self.td_overlap.update_k_point_projections(self.wfs, kpt, rhs_kpt.psit_nG)
-        self.td_hamiltonian.apply(kpt, rhs_kpt.psit_nG, self.hpsit,
-                                  calculate_P_ani=False)
-        self.td_overlap.apply(rhs_kpt.psit_nG, rhs_kpt.psit_nG, self.wfs, kpt,
-=======
-        # Store H psi(t) as hpsit and S psit(t) as spsit
         self.td_overlap.update_k_point_projections(self.wfs, kpt,
                                                    rhs_kpt.psit_nG)
         self.td_hamiltonian.apply(kpt,
@@ -581,10 +492,9 @@
                                   self.hpsit,
                                   calculate_P_ani=False)
         self.td_overlap.apply(rhs_kpt.psit_nG,
-                              self.spsit,
+                              rhs_kpt.psit_nG,
                               self.wfs,
                               kpt,
->>>>>>> b65d1b47
                               calculate_P_ani=False)
         self.timer.stop('Apply time-dependent operators')
 
@@ -596,13 +506,7 @@
 
         # Update rhs_kpt.psit_nG to reflect ( S - i H dt/2 ) psit(t)
         #rhs_kpt.psit_nG[:] = self.spsit - .5J * self.hpsit * time_step
-<<<<<<< HEAD
-        self.mblas.multi_zaxpy(-.5j*time_step, self.hpsit, rhs_kpt.psit_nG)
-=======
-        rhs_kpt.psit_nG[:] = self.spsit
-        self.mblas.multi_zaxpy(-.5j * time_step, self.hpsit, rhs_kpt.psit_nG,
-                               nvec)
->>>>>>> b65d1b47
+        self.mblas.multi_zaxpy(-.5j * time_step, self.hpsit, rhs_kpt.psit_nG)
         # Apply shift -i eps S t/2
         #self.mblas.multi_zaxpy(-.5j*time_step * (-self.shift), self.spsit, rhs_kpt.psit_nG)
 
@@ -610,19 +514,13 @@
             self.sinvhpsit = self.gd.zeros(len(psit_nG), dtype=complex,
                                            cuda=self.cuda)
             # Update estimate of psit(t+dt) to ( 1 - i S^(-1) H dt ) psit(t)
-<<<<<<< HEAD
-            self.td_overlap.apply_inverse(self.hpsit, self.sinvhpsit, self.wfs, kpt, use_cg=False)
-            self.mblas.multi_zaxpy(-1.0j*time_step, self.sinvhpsit,
-                                   psit_nG)
-=======
             self.td_overlap.apply_inverse(self.hpsit,
                                           self.sinvhpsit,
                                           self.wfs,
                                           kpt,
                                           use_cg=False)
             self.mblas.multi_zaxpy(-1.0j * time_step, self.sinvhpsit,
-                                   kpt.psit_nG, nvec)
->>>>>>> b65d1b47
+                                   psit_nG)
 
         # Information needed by solver.solve -> self.dot
         self.kpt = kpt
@@ -649,13 +547,8 @@
 
         """
         ExplicitCrankNicolson.dot(self, psi, psin)
-<<<<<<< HEAD
-        # Apply shift -i eps S t/2 
-        #self.mblas.multi_zaxpy(.5j * self.time_step * (-self.shift), self.spsit, psin)
-=======
         # Apply shift -i eps S t/2
         #self.mblas.multi_zaxpy(.5j * self.time_step * (-self.shift), self.spsit, psin, len(psi))
->>>>>>> b65d1b47
 
 
 class EhrenfestPAWSICN(ExplicitCrankNicolson):
@@ -756,11 +649,6 @@
         nvec = len(self.wfs.kpt_u[0].psit_nG)
         if self.hpsit is None:
             self.hpsit = self.gd.zeros(nvec, dtype=complex)
-<<<<<<< HEAD
-=======
-        if self.spsit is None:
-            self.spsit = self.gd.zeros(nvec, dtype=complex)
->>>>>>> b65d1b47
 
         self.timer.start('Update time-dependent operators')
 
@@ -830,12 +718,8 @@
 
                 # Update kpt.psit_nG to reflect psit(t+dt) - i S^(-1) dH(t+dt/2) dt/2 psit(t+dt/2)
                 kpt.psit_nG[:] = kpt.psit_nG - .5J * self.sinvhpsit * time_step
-<<<<<<< HEAD
-                self.mblas.multi_zaxpy(-.5j*time_step, self.sinvhpsit, kpt.psit_nG)
-=======
                 self.mblas.multi_zaxpy(-.5j * time_step, self.sinvhpsit,
-                                       kpt.psit_nG, nvec)
->>>>>>> b65d1b47
+                                       kpt.psit_nG)
 
             self.solve_propagation_equation(kpt, rhs_kpt, time_step)
 
@@ -866,11 +750,6 @@
                                   rhs_kpt.psit_nG,
                                   self.hpsit,
                                   calculate_P_ani=False)
-<<<<<<< HEAD
-        self.td_hamiltonian.calculate_paw_correction(rhs_kpt.psit_nG, self.hpsit, self.wfs, kpt, self.v_at, calculate_P_ani=False)
-            
-        self.td_overlap.apply(rhs_kpt.psit_nG, rhs_kpt.psit_nG, self.wfs, kpt,
-=======
         self.td_hamiltonian.calculate_paw_correction(rhs_kpt.psit_nG,
                                                      self.hpsit,
                                                      self.wfs,
@@ -879,10 +758,9 @@
                                                      calculate_P_ani=False)
 
         self.td_overlap.apply(rhs_kpt.psit_nG,
-                              self.spsit,
+                              rhs_kpt.psit_nG,
                               self.wfs,
                               kpt,
->>>>>>> b65d1b47
                               calculate_P_ani=False)
         self.timer.stop('Apply time-dependent operators')
 
@@ -894,13 +772,7 @@
 
         # Update rhs_kpt.psit_nG to reflect ( S - i H dt/2 ) psit(t)
         #rhs_kpt.psit_nG[:] = self.spsit - .5J * self.hpsit * time_step
-<<<<<<< HEAD
-        self.mblas.multi_zaxpy(-.5j*time_step, self.hpsit, rhs_kpt.psit_nG)
-=======
-        rhs_kpt.psit_nG[:] = self.spsit
-        self.mblas.multi_zaxpy(-.5j * time_step, self.hpsit, rhs_kpt.psit_nG,
-                               nvec)
->>>>>>> b65d1b47
+        self.mblas.multi_zaxpy(-.5j * time_step, self.hpsit, rhs_kpt.psit_nG)
         # Apply shift -i eps S t/2
         #self.mblas.multi_zaxpy(-.5j*time_step * (-self.shift), self.spsit, rhs_kpt.psit_nG)
 
@@ -922,27 +794,12 @@
                                           use_cg=self.use_cg[0])
             #assert not self.use_cg[0]
             #self.td_overlap.apply_inverse(self.hpsit, self.sinvhpsit, self.wfs, kpt, use_cg=False)
-<<<<<<< HEAD
-            
-            self.mblas.multi_zaxpy(-1.0j*time_step, self.sinvhpsit,
+
+            self.mblas.multi_zaxpy(-1.0j * time_step, self.sinvhpsit,
                                    kpt.psit_nG)
-=======
-
-            self.mblas.multi_zaxpy(-1.0j * time_step, self.sinvhpsit,
-                                   kpt.psit_nG, nvec)
->>>>>>> b65d1b47
             #print 'using guess for P step'
             if (self.predictor_guess[1]):
                 #print 'using 2nd order guess for P step'
-<<<<<<< HEAD
-                self.td_hamiltonian.apply(kpt, self.sinvhpsit, self.sinvh2psit,
-                                  calculate_P_ani=False)
-                self.td_hamiltonian.calculate_paw_correction(self.sinvhpsit, self.sinvh2psit, self.wfs, kpt, self.v_at, calculate_P_ani=False)
-                self.td_overlap.apply_inverse(self.sinvh2psit, self.sinvh2psit, self.wfs, kpt, use_cg=self.use_cg[0])
-                self.mblas.multi_zaxpy(-.5 * time_step*time_step, self.sinvh2psit,
-                                   kpt.psit_nG)
-                
-=======
                 self.td_hamiltonian.apply(kpt,
                                           self.sinvhpsit,
                                           self.sinvh2psit,
@@ -960,8 +817,7 @@
                                               kpt,
                                               use_cg=self.use_cg[0])
                 self.mblas.multi_zaxpy(-.5 * time_step * time_step,
-                                       self.sinvh2psit, kpt.psit_nG, nvec)
->>>>>>> b65d1b47
+                                       self.sinvh2psit, kpt.psit_nG)
 
         # Information needed by solver.solve -> self.dot
         self.kpt = kpt
@@ -992,16 +848,6 @@
                                   psi,
                                   self.hpsit,
                                   calculate_P_ani=False)
-<<<<<<< HEAD
-        self.td_hamiltonian.calculate_paw_correction(psi, self.hpsit, self.wfs, self.kpt, self.v_at, calculate_P_ani=False)
-        self.td_overlap.apply(psi, psin, self.wfs, self.kpt, calculate_P_ani=False)
-        self.timer.stop('Apply time-dependent operators')
-
-        # psin[:] = self.spsit + .5J * self.time_step * self.hpsit
-        self.mblas.multi_zaxpy(.5j*self.time_step, self.hpsit, psin)
-        # Apply shift -i eps S t/2 
-        #self.mblas.multi_zaxpy(.5j * self.time_step * (-self.shift), self.spsit, psin)
-=======
         self.td_hamiltonian.calculate_paw_correction(psi,
                                                      self.hpsit,
                                                      self.wfs,
@@ -1009,19 +855,16 @@
                                                      self.v_at,
                                                      calculate_P_ani=False)
         self.td_overlap.apply(psi,
-                              self.spsit,
+                              psin,
                               self.wfs,
                               self.kpt,
                               calculate_P_ani=False)
         self.timer.stop('Apply time-dependent operators')
 
         # psin[:] = self.spsit + .5J * self.time_step * self.hpsit
-        psin[:] = self.spsit
-        self.mblas.multi_zaxpy(.5j * self.time_step, self.hpsit, psin,
-                               len(psi))
+        self.mblas.multi_zaxpy(.5j * self.time_step, self.hpsit, psin)
         # Apply shift -i eps S t/2
-        #self.mblas.multi_zaxpy(.5j * self.time_step * (-self.shift), self.spsit, psin, len(psi))
->>>>>>> b65d1b47
+        #self.mblas.multi_zaxpy(.5j * self.time_step * (-self.shift), self.spsit, psin)
 
 
 class EhrenfestHGHSICN(ExplicitCrankNicolson):
@@ -1091,11 +934,6 @@
         nvec = len(self.wfs.kpt_u[0].psit_nG)
         if self.hpsit is None:
             self.hpsit = self.gd.zeros(nvec, dtype=complex)
-<<<<<<< HEAD
-=======
-        if self.spsit is None:
-            self.spsit = self.gd.zeros(nvec, dtype=complex)
->>>>>>> b65d1b47
 
         self.timer.start('Update time-dependent operators')
 
@@ -1175,12 +1013,6 @@
 
         self.timer.start('Apply time-dependent operators')
         # Store H psi(t) as hpsit and S psit(t) as spsit
-<<<<<<< HEAD
-        self.td_overlap.update_k_point_projections(self.wfs, kpt, rhs_kpt.psit_nG)
-        self.td_hamiltonian.apply(kpt, rhs_kpt.psit_nG, self.hpsit,
-                                  calculate_P_ani=False)          
-        self.td_overlap.apply(rhs_kpt.psit_nG, rhs_kpt.psit_nG, self.wfs, kpt,
-=======
         self.td_overlap.update_k_point_projections(self.wfs, kpt,
                                                    rhs_kpt.psit_nG)
         self.td_hamiltonian.apply(kpt,
@@ -1188,22 +1020,15 @@
                                   self.hpsit,
                                   calculate_P_ani=False)
         self.td_overlap.apply(rhs_kpt.psit_nG,
-                              self.spsit,
+                              rhs_kpt.psit_nG,
                               self.wfs,
                               kpt,
->>>>>>> b65d1b47
                               calculate_P_ani=False)
         self.timer.stop('Apply time-dependent operators')
 
         # Update rhs_kpt.psit_nG to reflect ( S - i H dt/2 ) psit(t)
         #rhs_kpt.psit_nG[:] = self.spsit - .5J * self.hpsit * time_step
-<<<<<<< HEAD
-        self.mblas.multi_zaxpy(-.5j*time_step, self.hpsit, rhs_kpt.psit_nG)
-=======
-        rhs_kpt.psit_nG[:] = self.spsit
-        self.mblas.multi_zaxpy(-.5j * time_step, self.hpsit, rhs_kpt.psit_nG,
-                               nvec)
->>>>>>> b65d1b47
+        self.mblas.multi_zaxpy(-.5j * time_step, self.hpsit, rhs_kpt.psit_nG)
         # Apply shift -i eps S t/2
         #self.mblas.multi_zaxpy(-.5j*time_step * (-self.shift), self.spsit, rhs_kpt.psit_nG)
 
@@ -1311,11 +1136,6 @@
         nvec = len(self.wfs.kpt_u[0].psit_nG)
         if self.hpsit is None:
             self.hpsit = self.gd.zeros(nvec, dtype=complex)
-<<<<<<< HEAD
-=======
-        if self.spsit is None:
-            self.spsit = self.gd.zeros(nvec, dtype=complex)
->>>>>>> b65d1b47
 
         self.timer.start('Update time-dependent operators')
 
@@ -1392,26 +1212,16 @@
                                   rhs_kpt.psit_nG,
                                   self.hpsit,
                                   calculate_P_ani=False)
-<<<<<<< HEAD
-        self.td_overlap.apply(rhs_kpt.psit_nG, rhs_kpt.psit_nG, self.wfs, kpt,
-=======
         self.td_overlap.apply(rhs_kpt.psit_nG,
-                              self.spsit,
+                              rhs_kpt.psit_nG,
                               self.wfs,
                               kpt,
->>>>>>> b65d1b47
                               calculate_P_ani=False)
         self.timer.stop('Apply time-dependent operators')
 
         # Update rhs_kpt.psit_nG to reflect ( S - i H dt/2 ) psit(t)
         #rhs_kpt.psit_nG[:] = self.spsit - .5J * self.hpsit * time_step
-<<<<<<< HEAD
-        self.mblas.multi_zaxpy(-.5j*time_step, self.hpsit, rhs_kpt.psit_nG)
-=======
-        rhs_kpt.psit_nG[:] = self.spsit
-        self.mblas.multi_zaxpy(-.5j * time_step, self.hpsit, rhs_kpt.psit_nG,
-                               nvec)
->>>>>>> b65d1b47
+        self.mblas.multi_zaxpy(-.5j * time_step, self.hpsit, rhs_kpt.psit_nG)
 
     # ( S + i H(t+dt) dt/2 ) psit(t+dt) = ( S - i H(t) dt/2 ) psit(t)
     # rhs_kpt = ( S - i H(t) dt/2 ) psit(t)
@@ -1440,13 +1250,8 @@
 
         """
         ExplicitCrankNicolson.dot(self, psi, psin)
-<<<<<<< HEAD
-        # Apply shift -i eps S t/2 
+        # Apply shift -i eps S t/2
         #self.mblas.multi_zaxpy(.5j * self.time_step * (-self.shift), self.spsit, psin)
-=======
-        # Apply shift -i eps S t/2
-        #self.mblas.multi_zaxpy(.5j * self.time_step * (-self.shift), self.spsit, psin, len(psi))
->>>>>>> b65d1b47
 
 
 ###############################################################################
@@ -1463,14 +1268,8 @@
     charge.
 
     """
-<<<<<<< HEAD
-    
-    def __init__(self, wfs, abs_kick_hamiltonian, td_overlap,
-                 solver, preconditioner, gd, timer, cuda=False):
-=======
     def __init__(self, wfs, abs_kick_hamiltonian, td_overlap, solver,
-                 preconditioner, gd, timer):
->>>>>>> b65d1b47
+                 preconditioner, gd, timer, cuda=False):
         """Create AbsorptionKick-object.
 
         Parameters
@@ -1492,14 +1291,9 @@
 
         """
         ExplicitCrankNicolson.__init__(self, DummyDensity(wfs),
-<<<<<<< HEAD
-                        abs_kick_hamiltonian, td_overlap, solver,
-                        preconditioner, gd, timer, cuda=cuda)
-
-=======
                                        abs_kick_hamiltonian, td_overlap,
-                                       solver, preconditioner, gd, timer)
->>>>>>> b65d1b47
+                                       solver, preconditioner, gd, timer,
+                                       cuda=cuda)
 
     def kick(self):
         """Excite all possible frequencies.
@@ -1667,13 +1461,8 @@
             self.niter += self.solver.solve(self, self.psin, self.hpsit)
             #print 'Linear solver iterations = ', self.solver.iterations
             # psin = psi(0) + (-it/k) S^-1 H psin
-<<<<<<< HEAD
-            self.mblas.multi_scale(-1.0j*time_step/k, self.psin)
+            self.mblas.multi_scale(-1.0j * time_step / k, self.psin)
             self.mblas.multi_zaxpy(1.0, kpt.psit_nG, self.psin)
-=======
-            self.mblas.multi_scale(-1.0j * time_step / k, self.psin, nvec)
-            self.mblas.multi_zaxpy(1.0, kpt.psit_nG, self.psin, nvec)
->>>>>>> b65d1b47
 
         kpt.psit_nG[:] = self.psin
 
@@ -1948,13 +1737,8 @@
             s.apply(qm[i], Sqm[i], self.wfs, kpt)
             self.mblas.multi_zdotc(qm[i], Sqm[i], tmp)
             tmp *= self.gd.dv
-<<<<<<< HEAD
-            self.mblas.multi_scale(1./np.sqrt(tmp), qm[i])
-            self.mblas.multi_scale(1./np.sqrt(tmp), Sqm[i])
-=======
-            self.mblas.multi_scale(1. / np.sqrt(tmp), qm[i], nvec)
-            self.mblas.multi_scale(1. / np.sqrt(tmp), Sqm[i], nvec)
->>>>>>> b65d1b47
+            self.mblas.multi_scale(1. / np.sqrt(tmp), qm[i])
+            self.mblas.multi_scale(1. / np.sqrt(tmp), Sqm[i])
             if i == 0:
                 scale[:] = 1 / np.sqrt(tmp)
                 #print 'Scale', scale
@@ -1992,16 +1776,9 @@
 
         for i in range(10):
             self.solver.solve(self, self.kpt.psit_nG, self.kpt.psit_nG)
-<<<<<<< HEAD
             self.mblas.multi_zdotc(self.kpt.psit_nG, self.kpt.psit_nG, nrm2)
             nrm2 *= self.gd.dv
-            self.mblas.multi_scale(1/np.sqrt(nrm2), self.kpt.psit_nG)
-=======
-            self.mblas.multi_zdotc(nrm2, self.kpt.psit_nG, self.kpt.psit_nG,
-                                   nvec)
-            nrm2 *= self.gd.dv
-            self.mblas.multi_scale(1 / np.sqrt(nrm2), self.kpt.psit_nG, nvec)
->>>>>>> b65d1b47
+            self.mblas.multi_scale(1 / np.sqrt(nrm2), self.kpt.psit_nG)
         self.td_overlap.apply(self.kpt.psit_nG, self.tmp, self.wfs, self.kpt)
         self.mblas.multi_zdotc(self.kpt.psit_nG, self.tmp, nrm2)
         nrm2 *= self.gd.dv
@@ -2016,19 +1793,11 @@
 
         for i in range(100):
             self.tmp[:] = self.kpt.psit_nG
-<<<<<<< HEAD
-            self.td_overlap.apply(self.tmp, self.kpt.psit_nG, self.wfs, self.kpt)
+            self.td_overlap.apply(self.tmp, self.kpt.psit_nG, self.wfs,
+                                  self.kpt)
             self.mblas.multi_zdotc(self.kpt.psit_nG, self.kpt.psit_nG, nrm2)
             nrm2 *= self.gd.dv
-            self.mblas.multi_scale(1/np.sqrt(nrm2), self.kpt.psit_nG)
-=======
-            self.td_overlap.apply(self.tmp, self.kpt.psit_nG, self.wfs,
-                                  self.kpt)
-            self.mblas.multi_zdotc(nrm2, self.kpt.psit_nG, self.kpt.psit_nG,
-                                   nvec)
-            nrm2 *= self.gd.dv
-            self.mblas.multi_scale(1 / np.sqrt(nrm2), self.kpt.psit_nG, nvec)
->>>>>>> b65d1b47
+            self.mblas.multi_scale(1 / np.sqrt(nrm2), self.kpt.psit_nG)
         self.td_overlap.apply(self.kpt.psit_nG, self.tmp, self.wfs, self.kpt)
         self.mblas.multi_zdotc(self.kpt.psit_nG, self.tmp, nrm2)
         nrm2 *= self.gd.dv
@@ -2043,16 +1812,9 @@
 
         for i in range(10):
             self.solver.solve(self, self.kpt.psit_nG, self.kpt.psit_nG)
-<<<<<<< HEAD
             self.mblas.multi_zdotc(self.kpt.psit_nG, self.kpt.psit_nG, nrm2)
             nrm2 *= self.gd.dv
-            self.mblas.multi_scale(1/np.sqrt(nrm2), self.kpt.psit_nG)
-=======
-            self.mblas.multi_zdotc(nrm2, self.kpt.psit_nG, self.kpt.psit_nG,
-                                   nvec)
-            nrm2 *= self.gd.dv
-            self.mblas.multi_scale(1 / np.sqrt(nrm2), self.kpt.psit_nG, nvec)
->>>>>>> b65d1b47
+            self.mblas.multi_scale(1 / np.sqrt(nrm2), self.kpt.psit_nG)
         self.td_hamiltonian.apply(self.kpt, self.kpt.psit_nG, self.tmp)
         self.mblas.multi_zdotc(self.kpt.psit_nG, self.tmp, nrm2)
         nrm2 *= self.gd.dv
@@ -2068,16 +1830,9 @@
         for i in range(100):
             self.tmp[:] = self.kpt.psit_nG
             self.td_hamiltonian.apply(self.kpt, self.tmp, self.kpt.psit_nG)
-<<<<<<< HEAD
             self.mblas.multi_zdotc(self.kpt.psit_nG, self.kpt.psit_nG, nrm2)
             nrm2 *= self.gd.dv
-            self.mblas.multi_scale(1/np.sqrt(nrm2), self.kpt.psit_nG)
-=======
-            self.mblas.multi_zdotc(nrm2, self.kpt.psit_nG, self.kpt.psit_nG,
-                                   nvec)
-            nrm2 *= self.gd.dv
-            self.mblas.multi_scale(1 / np.sqrt(nrm2), self.kpt.psit_nG, nvec)
->>>>>>> b65d1b47
+            self.mblas.multi_scale(1 / np.sqrt(nrm2), self.kpt.psit_nG)
         self.td_hamiltonian.apply(self.kpt, self.kpt.psit_nG, self.tmp)
         self.mblas.multi_zdotc(self.kpt.psit_nG, self.tmp, nrm2)
         nrm2 *= self.gd.dv
