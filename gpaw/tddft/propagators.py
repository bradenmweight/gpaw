--- conflicted
+++ resolved
@@ -17,14 +17,18 @@
 
 
 def create_propagator(name, **kwargs):
+    kwargs.setdefault('use_gpu', False)
+    gpuargs = {'use_gpu': kwargs.pop('use_gpu')}
     if isinstance(name, BasePropagator):
         return name
     elif isinstance(name, dict):
         kwargs.update(name)
         return create_propagator(**kwargs)
     elif name == 'ECN':
+        kwargs.update(gpuargs)
         return ExplicitCrankNicolson(**kwargs)
     elif name == 'SICN':
+        kwargs.update(gpuargs)
         return SemiImplicitCrankNicolson(**kwargs)
     elif name == 'EFSICN':
         return EhrenfestPAWSICN(**kwargs)
@@ -43,12 +47,13 @@
         raise ValueError('Unknown propagator: %s' % name)
 
 
-def allocate_wavefunction_arrays(wfs):
+def allocate_wavefunction_arrays(wfs, use_gpu=None):
     """Allocate wavefunction arrays."""
     DummyKPoint = namedtuple('DummyKPoint', ['psit_nG'])
     new_kpt_u = []
     for kpt in wfs.kpt_u:
-        psit_nG = wfs.gd.empty(n=kpt.psit_nG.shape[0], dtype=complex)
+        psit_nG = wfs.gd.empty(n=kpt.psit_nG.shape[0], dtype=complex,
+                               use_gpu=use_gpu)
         new_kpt_u.append(DummyKPoint(psit_nG))
     return new_kpt_u
 
@@ -182,41 +187,13 @@
     (S(t) + .5j dt H(t) / hbar) psi(t+dt) = (S(t) - .5j dt H(t) / hbar) psi(t)
 
     """
-<<<<<<< HEAD
-    def __init__(self, td_density, td_hamiltonian, td_overlap, solver,
-                 preconditioner, gd, timer, use_gpu=False):
-        """Create ExplicitCrankNicolson-object.
-
-        Parameters
-        ----------
-        td_density: TimeDependentDensity
-            time-dependent density
-        td_hamiltonian: TimeDependentHamiltonian
-            time-dependent hamiltonian
-        td_overlap: TimeDependentOverlap
-            time-dependent overlap operator
-        solver: LinearSolver
-            solver for linear equations
-        preconditioner: Preconditioner
-            preconditioner for linear equations
-        gd: GridDescriptor
-            coarse (/wavefunction) grid descriptor
-        timer: Timer
-            timer
-
-        """
-        DummyPropagator.__init__(self, td_density, td_hamiltonian, td_overlap,
-                                 solver, preconditioner, gd, timer)
-
-        self.use_gpu = use_gpu
-=======
-    def __init__(self):
+    def __init__(self, use_gpu=False):
         """Create ExplicitCrankNicolson-object."""
         BasePropagator.__init__(self)
->>>>>>> dde85b12
         self.tmp_kpt_u = None
         self.hpsit = None
         self.sinvhpsit = None
+        self.use_gpu = use_gpu
         if self.use_gpu:
             self.hpsit_cpu = None
 
@@ -227,12 +204,13 @@
         BasePropagator.initialize(self, *args, **kwargs)
 
         # Allocate temporary wavefunctions
-        self.tmp_kpt_u = allocate_wavefunction_arrays(self.wfs)
+        self.tmp_kpt_u = allocate_wavefunction_arrays(self.wfs,
+                                                      use_gpu=self.use_gpu)
 
         # Allocate memory for Crank-Nicolson stuff
         nvec = len(self.wfs.kpt_u[0].psit_nG)
-        self.hpsit = self.gd.zeros(nvec, dtype=complex)
-        self.spsit = self.gd.zeros(nvec, dtype=complex)
+        self.hpsit = self.gd.zeros(nvec, dtype=complex, use_gpu=self.use_gpu)
+        self.spsit = self.gd.zeros(nvec, dtype=complex, use_gpu=self.use_gpu)
 
     # ( S + i H dt/2 ) psit(t+dt) = ( S - i H dt/2 ) psit(t)
     def propagate(self, time, time_step):
@@ -248,39 +226,6 @@
         """
         self.niter = 0
 
-<<<<<<< HEAD
-        # Allocate temporary wavefunctions
-        if self.tmp_kpt_u is None:
-            self.tmp_kpt_u = []
-            for kpt in self.wfs.kpt_u:
-                tmp_kpt = DummyKPoint()
-                tmp_kpt.psit_nG = self.gd.empty(n=len(kpt.psit_nG),
-                                                dtype=complex, use_gpu=self.use_gpu)
-                self.tmp_kpt_u.append(tmp_kpt)
-
-        # Allocate memory for Crank-Nicolson stuff
-        nvec = len(self.wfs.kpt_u[0].psit_nG)
-        if self.hpsit is None:
-            self.hpsit = self.gd.zeros(nvec, dtype=complex, use_gpu=self.use_gpu)
-        if self.use_gpu and (self.hpsit_cpu is None):
-            self.hpsit_cpu = self.gd.zeros(nvec, dtype=complex, use_gpu=False)
-
-        self.timer.start('Update time-dependent operators')
-
-        # Update overlap S(t) of kpt.psit_nG in kpt.P_ani.
-        self.td_overlap.update(self.wfs)
-
-        # Calculate density rho(t) based on the wavefunctions psit_nG
-        # in kpt_u for t = time. Updates wfs.D_asp based on kpt.P_ani.
-        self.td_density.update()
-
-        # Update Hamiltonian H(t) to reflect density rho(t)
-        self.td_hamiltonian.update(self.td_density.get_density(), time)
-
-        self.timer.stop('Update time-dependent operators')
-
-=======
->>>>>>> dde85b12
         # Copy current wavefunctions psit_nG to work wavefunction arrays
         if self.use_gpu:
             for u, kpt in enumerate(self.wfs.kpt_u):
@@ -307,13 +252,11 @@
     # ( S + i H dt/2 ) psit(t+dt) = ( S - i H dt/2 ) psit(t)
     def solve_propagation_equation(self, kpt, rhs_kpt, time_step, guess=False):
 
-        psit_nG = kpt.psit_nG
-
         # kpt is guess, rhs_kpt is used to calculate rhs and is overwritten
         nvec = len(rhs_kpt.psit_nG)
 
         assert kpt != rhs_kpt, 'Data race condition detected'
-        assert len(psit_nG) == nvec, 'Incompatible lhs/rhs vectors'
+        assert len(kpt.psit_nG) == nvec, 'Incompatible lhs/rhs vectors'
 
         self.timer.start('Apply time-dependent operators')
         # Store H psi(t) as hpsit and S psit(t) as spsit
@@ -331,19 +274,12 @@
         self.timer.stop('Apply time-dependent operators')
 
         # Update rhs_kpt.psit_nG to reflect ( S - i H dt/2 ) psit(t)
-<<<<<<< HEAD
-        #rhs_kpt.psit_nG[:] = self.spsit - .5J * self.hpsit * time_step
+        # rhs_kpt.psit_nG[:] = self.spsit - .5J * self.hpsit * time_step
         self.mblas.multi_zaxpy(-.5j * time_step, self.hpsit, rhs_kpt.psit_nG)
-=======
-        # rhs_kpt.psit_nG[:] = self.spsit - .5J * self.hpsit * time_step
-        rhs_kpt.psit_nG[:] = self.spsit
-        self.mblas.multi_zaxpy(-.5j * time_step, self.hpsit, rhs_kpt.psit_nG,
-                               nvec)
->>>>>>> dde85b12
 
         if guess:
             if self.sinvhpsit is None:
-                self.sinvhpsit = self.gd.zeros(len(psit_nG), dtype=complex,
+                self.sinvhpsit = self.gd.zeros(len(kpt.psit_nG), dtype=complex,
                                                use_gpu=self.use_gpu)
 
             # Update estimate of psit(t+dt) to ( 1 - i S^(-1) H dt ) psit(t)
@@ -353,14 +289,14 @@
                                           kpt,
                                           use_cg=False)
             self.mblas.multi_zaxpy(-1.0j * time_step, self.sinvhpsit,
-                                   psit_nG)
+                                   kpt.psit_nG)
 
         # Information needed by solver.solve -> self.dot
         self.kpt = kpt
         self.time_step = time_step
 
         # Solve A x = b where A is (S + i H dt/2) and b = rhs_kpt.psit_nG
-        self.niter += self.solver.solve(self, psit_nG, rhs_kpt.psit_nG)
+        self.niter += self.solver.solve(self, kpt.psit_nG, rhs_kpt.psit_nG)
 
     # ( S + i H dt/2 ) psi
     def dot(self, psi, psin):
@@ -414,32 +350,20 @@
     = (S(t) - .5j dt H(t+dt/2) / hbar) psi(t)
 
     """
-<<<<<<< HEAD
-    def __init__(self, td_density, td_hamiltonian, td_overlap, solver,
-                 preconditioner, gd, timer, use_gpu=False):
-        """Create SemiImplicitCrankNicolson-object.
-=======
-    def __init__(self):
+    def __init__(self, use_gpu=False):
         """Create SemiImplicitCrankNicolson-object."""
-        ExplicitCrankNicolson.__init__(self)
+        ExplicitCrankNicolson.__init__(self, use_gpu=use_gpu)
         self.old_kpt_u = None
->>>>>>> dde85b12
 
     def todict(self):
         return {'name': 'SICN'}
 
-<<<<<<< HEAD
-        """
-        ExplicitCrankNicolson.__init__(self, td_density, td_hamiltonian,
-                                       td_overlap, solver, preconditioner, gd,
-                                       timer, use_gpu=use_gpu)
-=======
     def initialize(self, *args, **kwargs):
         ExplicitCrankNicolson.initialize(self, *args, **kwargs)
->>>>>>> dde85b12
 
         # Allocate old wavefunctions
-        self.old_kpt_u = allocate_wavefunction_arrays(self.wfs)
+        self.old_kpt_u = allocate_wavefunction_arrays(self.wfs,
+                                                      use_gpu=self.use_gpu)
 
     def propagate(self, time, time_step):
         """Propagate wavefunctions once.
@@ -453,45 +377,6 @@
         """
 
         self.niter = 0
-<<<<<<< HEAD
-
-        # Allocate old/temporary wavefunctions
-        if self.old_kpt_u is None:
-            self.old_kpt_u = []
-            for kpt in self.wfs.kpt_u:
-                old_kpt = DummyKPoint()
-                old_kpt.psit_nG = self.gd.empty(n=len(kpt.psit_nG),
-                                                dtype=complex, use_gpu=self.use_gpu)
-                self.old_kpt_u.append(old_kpt)
-
-        if self.tmp_kpt_u is None:
-            self.tmp_kpt_u = []
-            for kpt in self.wfs.kpt_u:
-                tmp_kpt = DummyKPoint()
-                tmp_kpt.psit_nG = self.gd.empty(n=len(kpt.psit_nG),
-                                                dtype=complex, use_gpu=self.use_gpu)
-                self.tmp_kpt_u.append(tmp_kpt)
-
-        # Allocate memory for Crank-Nicolson stuff
-        nvec = len(self.wfs.kpt_u[0].psit_nG)
-        if self.hpsit is None:
-            self.hpsit = self.gd.zeros(nvec, dtype=complex, use_gpu=self.use_gpu)
-        if self.use_gpu and (self.hpsit_cpu is None):
-            self.hpsit_cpu = self.gd.zeros(nvec, dtype=complex, use_gpu=False)
-
-        self.timer.start('Update time-dependent operators')
-
-        # Update overlap S(t) of kpt.psit_nG in kpt.P_ani.
-        self.td_overlap.update(self.wfs)
-
-        # Calculate density rho(t) based on the wavefunctions psit_nG
-        # in kpt_u for t = time. Updates wfs.D_asp based on kpt.P_ani.
-        self.td_density.update()
-
-        # Update Hamiltonian H(t) to reflect density rho(t)
-        self.td_hamiltonian.update(self.td_density.get_density(), time)
-
-        self.timer.stop('Update time-dependent operators')
 
         # Copy current wavefunctions psit_nG to work and old wavefunction arrays
         if self.use_gpu:
@@ -506,14 +391,6 @@
             for u, kpt in enumerate(self.wfs.kpt_u):
                 self.old_kpt_u[u].psit_nG[:] = kpt.psit_nG
                 self.tmp_kpt_u[u].psit_nG[:] = kpt.psit_nG
-=======
-        nvec = len(self.wfs.kpt_u[0].psit_nG)
-
-        # Copy current wavefunctions to work and old wavefunction arrays
-        for u, kpt in enumerate(self.wfs.kpt_u):
-            self.old_kpt_u[u].psit_nG[:] = kpt.psit_nG
-            self.tmp_kpt_u[u].psit_nG[:] = kpt.psit_nG
->>>>>>> dde85b12
 
         # Predictor step
         # Overwrite psit_nG in tmp_kpt_u by (1 - i S^(-1)(t) H(t) dt) psit_nG
@@ -546,16 +423,9 @@
                                           kpt,
                                           use_cg=False)
 
-<<<<<<< HEAD
-            # Update kpt.psit_nG to reflect psit(t+dt) - i S^(-1) dH(t+dt/2) dt/2 psit(t+dt/2)
-            self.mblas.multi_zaxpy(-.5j * time_step, self.sinvhpsit, psit_nG)
-=======
             # Update kpt.psit_nG to reflect
             # psit(t+dt) - i S^(-1) dH(t+dt/2) dt/2 psit(t+dt/2)
-            kpt.psit_nG[:] = kpt.psit_nG - .5J * self.sinvhpsit * time_step
-            self.mblas.multi_zaxpy(-.5j * time_step, self.sinvhpsit,
-                                   kpt.psit_nG, nvec)
->>>>>>> dde85b12
+            self.mblas.multi_zaxpy(-.5j * time_step, self.sinvhpsit, psit_nG)
 
             self.solve_propagation_equation(kpt, rhs_kpt, time_step)
 
@@ -563,86 +433,6 @@
 
         return self.niter
 
-<<<<<<< HEAD
-    # ( S + i H dt/2 ) psit(t+dt) = ( S - i H dt/2 ) psit(t)
-    def solve_propagation_equation(self, kpt, rhs_kpt, time_step, guess=False):
-        psit_nG = kpt.psit_nG
-
-        # kpt is guess, rhs_kpt is used to calculate rhs and is overwritten
-        nvec = len(rhs_kpt.psit_nG)
-
-        assert kpt != rhs_kpt, 'Data race condition detected'
-        assert len(psit_nG) == nvec, 'Incompatible lhs/rhs vectors'
-
-        self.timer.start('Apply time-dependent operators')
-        # Store H psi(t) as self.hpsit and S psit(t) as self.spsit
-        self.td_overlap.update_k_point_projections(self.wfs, kpt,
-                                                   rhs_kpt.psit_nG)
-        self.td_hamiltonian.apply(kpt,
-                                  rhs_kpt.psit_nG,
-                                  self.hpsit,
-                                  calculate_P_ani=False)
-        self.td_overlap.apply(rhs_kpt.psit_nG,
-                              rhs_kpt.psit_nG,
-                              self.wfs,
-                              kpt,
-                              calculate_P_ani=False)
-        self.timer.stop('Apply time-dependent operators')
-
-        #self.mblas.multi_zdotc(rhs_kpt.psit_nG, self.hpsit, self.shift)
-        #self.shift *= self.gd.dv
-        #self.mblas.multi_zdotc(rhs_kpt.psit_nG, self.spsit, self.tmp_shift)
-        #self.tmp_shift *= self.gd.dv
-        #self.shift /= self.tmp_shift
-
-        # Update rhs_kpt.psit_nG to reflect ( S - i H dt/2 ) psit(t)
-        #rhs_kpt.psit_nG[:] = self.spsit - .5J * self.hpsit * time_step
-        self.mblas.multi_zaxpy(-.5j * time_step, self.hpsit, rhs_kpt.psit_nG)
-        # Apply shift -i eps S t/2
-        #self.mblas.multi_zaxpy(-.5j*time_step * (-self.shift), self.spsit, rhs_kpt.psit_nG)
-
-        if guess:
-            self.sinvhpsit = self.gd.zeros(len(psit_nG), dtype=complex,
-                                           use_gpu=self.use_gpu)
-            # Update estimate of psit(t+dt) to ( 1 - i S^(-1) H dt ) psit(t)
-            self.td_overlap.apply_inverse(self.hpsit,
-                                          self.sinvhpsit,
-                                          self.wfs,
-                                          kpt,
-                                          use_cg=False)
-            self.mblas.multi_zaxpy(-1.0j * time_step, self.sinvhpsit,
-                                   psit_nG)
-
-        # Information needed by solver.solve -> self.dot
-        self.kpt = kpt
-        self.time_step = time_step
-
-        # Solve A x = b where A is (S + i H dt/2) and b = rhs_kpt.psit_nG
-        #
-        self.niter += self.solver.solve(self, psit_nG, rhs_kpt.psit_nG)
-
-        # Apply shift exp(i eps t)
-        #self.phase_shift = np.exp(1.0J * self.shift * time_step)
-        #self.mblas.multi_scale(self.phase_shift, psit_nG)
-
-    # ( S + i H dt/2 ) psi
-    def dot(self, psi, psin):
-        """Applies the propagator matrix to the given wavefunctions.
-
-        Parameters
-        ----------
-        psi: List of coarse grids
-            the known wavefunctions
-        psin: List of coarse grids
-            the result ( S + i H dt/2 ) psi
-
-        """
-        ExplicitCrankNicolson.dot(self, psi, psin)
-        # Apply shift -i eps S t/2
-        #self.mblas.multi_zaxpy(.5j * self.time_step * (-self.shift), self.spsit, psin, len(psi))
-
-=======
->>>>>>> dde85b12
 
 class EhrenfestPAWSICN(SemiImplicitCrankNicolson):
     """Semi-implicit Crank-Nicolson propagator for Ehrenfest dynamics
@@ -696,11 +486,6 @@
 
         self.niter = 0
         nvec = len(self.wfs.kpt_u[0].psit_nG)
-<<<<<<< HEAD
-        if self.hpsit is None:
-            self.hpsit = self.gd.zeros(nvec, dtype=complex)
-=======
->>>>>>> dde85b12
 
         # update the atomic velocities which are required
         # for calculating the P term
@@ -785,25 +570,9 @@
                               calculate_P_ani=False)
         self.timer.stop('Apply time-dependent operators')
 
-<<<<<<< HEAD
-        #self.mblas.multi_zdotc(rhs_kpt.psit_nG, self.hpsit, self.shift)
-        #self.shift *= self.gd.dv
-        #self.mblas.multi_zdotc(rhs_kpt.psit_nG, self.spsit, self.tmp_shift)
-        #self.tmp_shift *= self.gd.dv
-        #self.shift /= self.tmp_shift
-
-        # Update rhs_kpt.psit_nG to reflect ( S - i H dt/2 ) psit(t)
-        #rhs_kpt.psit_nG[:] = self.spsit - .5J * self.hpsit * time_step
-        self.mblas.multi_zaxpy(-.5j * time_step, self.hpsit, rhs_kpt.psit_nG)
-        # Apply shift -i eps S t/2
-        #self.mblas.multi_zaxpy(-.5j*time_step * (-self.shift), self.spsit, rhs_kpt.psit_nG)
-=======
         # Update rhs_kpt.psit_nG to reflect ( S - i H dt/2 ) psit(t)
         # rhs_kpt.psit_nG[:] = self.spsit - .5J * self.hpsit * time_step
-        rhs_kpt.psit_nG[:] = self.spsit
-        self.mblas.multi_zaxpy(-.5j * time_step, self.hpsit, rhs_kpt.psit_nG,
-                               nvec)
->>>>>>> dde85b12
+        self.mblas.multi_zaxpy(-.5j * time_step, self.hpsit, rhs_kpt.psit_nG)
 
         if guess:
             if self.sinvhpsit is None:
@@ -822,12 +591,7 @@
                                           use_cg=self.use_cg[0])
 
             self.mblas.multi_zaxpy(-1.0j * time_step, self.sinvhpsit,
-<<<<<<< HEAD
                                    kpt.psit_nG)
-            #print 'using guess for P step'
-=======
-                                   kpt.psit_nG, nvec)
->>>>>>> dde85b12
             if (self.predictor_guess[1]):
                 self.td_hamiltonian.apply(kpt,
                                           self.sinvhpsit,
@@ -855,13 +619,6 @@
         # Solve A x = b where A is (S + i H dt/2) and b = rhs_kpt.psit_nG
         self.niter += self.solver.solve(self, kpt.psit_nG, rhs_kpt.psit_nG)
 
-<<<<<<< HEAD
-        # Apply shift exp(i eps t)
-        #self.phase_shift = np.exp(1.0J * self.shift * time_step)
-        #self.mblas.multi_scale(self.phase_shift, kpt.psit_nG)
-
-=======
->>>>>>> dde85b12
     # ( S + i H dt/2 ) psi
     def dot(self, psi, psin):
         """Applies the propagator matrix to the given wavefunctions.
@@ -894,15 +651,7 @@
         self.timer.stop('Apply time-dependent operators')
 
         # psin[:] = self.spsit + .5J * self.time_step * self.hpsit
-<<<<<<< HEAD
         self.mblas.multi_zaxpy(.5j * self.time_step, self.hpsit, psin)
-        # Apply shift -i eps S t/2
-        #self.mblas.multi_zaxpy(.5j * self.time_step * (-self.shift), self.spsit, psin)
-=======
-        psin[:] = self.spsit
-        self.mblas.multi_zaxpy(.5j * self.time_step, self.hpsit, psin,
-                               len(psi))
->>>>>>> dde85b12
 
 
 class EhrenfestHGHSICN(SemiImplicitCrankNicolson):
@@ -930,47 +679,7 @@
 
         self.niter = 0
 
-<<<<<<< HEAD
-        # Allocate old/temporary wavefunctions
-        if self.old_kpt_u is None:
-            self.old_kpt_u = []
-            for kpt in self.wfs.kpt_u:
-                old_kpt = DummyKPoint()
-                old_kpt.psit_nG = self.gd.empty(n=len(kpt.psit_nG),
-                                                dtype=complex)
-                self.old_kpt_u.append(old_kpt)
-
-        if self.tmp_kpt_u is None:
-            self.tmp_kpt_u = []
-            for kpt in self.wfs.kpt_u:
-                tmp_kpt = DummyKPoint()
-                tmp_kpt.psit_nG = self.gd.empty(n=len(kpt.psit_nG),
-                                                dtype=complex)
-                self.tmp_kpt_u.append(tmp_kpt)
-
-        # Allocate memory for Crank-Nicolson stuff
-        nvec = len(self.wfs.kpt_u[0].psit_nG)
-        if self.hpsit is None:
-            self.hpsit = self.gd.zeros(nvec, dtype=complex)
-
-        self.timer.start('Update time-dependent operators')
-
-        # Update overlap S(t) of kpt.psit_nG in kpt.P_ani.
-        self.td_overlap.update(self.wfs)
-
-        # Calculate density rho(t) based on the wavefunctions psit_nG
-        # in kpt_u for t = time. Updates wfs.D_asp based on kpt.P_ani.
-        self.td_density.update()
-
-        # Update Hamiltonian H(t) to reflect density rho(t)
-        self.td_hamiltonian.update(self.td_density.get_density(), time)
-
-        self.timer.stop('Update time-dependent operators')
-
-        # Copy current wavefunctions psit_nG to work and old wavefunction arrays
-=======
         # Copy current wavefunctions to work and old wavefunction arrays
->>>>>>> dde85b12
         for u, kpt in enumerate(self.wfs.kpt_u):
             self.old_kpt_u[u].psit_nG[:] = kpt.psit_nG
             self.tmp_kpt_u[u].psit_nG[:] = kpt.psit_nG
@@ -1027,17 +736,8 @@
         self.timer.stop('Apply time-dependent operators')
 
         # Update rhs_kpt.psit_nG to reflect ( S - i H dt/2 ) psit(t)
-<<<<<<< HEAD
-        #rhs_kpt.psit_nG[:] = self.spsit - .5J * self.hpsit * time_step
+        # rhs_kpt.psit_nG[:] = self.spsit - .5J * self.hpsit * time_step
         self.mblas.multi_zaxpy(-.5j * time_step, self.hpsit, rhs_kpt.psit_nG)
-        # Apply shift -i eps S t/2
-        #self.mblas.multi_zaxpy(-.5j*time_step * (-self.shift), self.spsit, rhs_kpt.psit_nG)
-=======
-        # rhs_kpt.psit_nG[:] = self.spsit - .5J * self.hpsit * time_step
-        rhs_kpt.psit_nG[:] = self.spsit
-        self.mblas.multi_zaxpy(-.5j * time_step, self.hpsit, rhs_kpt.psit_nG,
-                               nvec)
->>>>>>> dde85b12
 
         # Information needed by solver.solve -> self.dot
         self.kpt = kpt
@@ -1046,27 +746,6 @@
         # Solve A x = b where A is (S + i H dt/2) and b = rhs_kpt.psit_nG
         self.niter += self.solver.solve(self, kpt.psit_nG, rhs_kpt.psit_nG)
 
-<<<<<<< HEAD
-        # Apply shift exp(i eps t)
-        #self.phase_shift = np.exp(1.0J * self.shift * time_step)
-        #self.mblas.multi_scale(self.phase_shift, kpt.psit_nG)
-
-    # ( S + i H dt/2 ) psi
-    def dot(self, psi, psin):
-        """Applies the propagator matrix to the given wavefunctions.
-
-        Parameters
-        ----------
-        psi: List of coarse grids
-            the known wavefunctions
-        psin: List of coarse grids
-            the result ( S + i H dt/2 ) psi
-
-        """
-        ExplicitCrankNicolson.dot(self, psi, psin)
-
-=======
->>>>>>> dde85b12
 
 class EnforcedTimeReversalSymmetryCrankNicolson(SemiImplicitCrankNicolson):
     """Enforced time-reversal symmetry Crank-Nicolson propagator
@@ -1100,47 +779,7 @@
 
         self.niter = 0
 
-<<<<<<< HEAD
-        # Allocate old/temporary wavefunctions
-        if self.old_kpt_u is None:
-            self.old_kpt_u = []
-            for kpt in self.wfs.kpt_u:
-                old_kpt = DummyKPoint()
-                old_kpt.psit_nG = self.gd.empty(n=len(kpt.psit_nG),
-                                                dtype=complex)
-                self.old_kpt_u.append(old_kpt)
-
-        if self.tmp_kpt_u is None:
-            self.tmp_kpt_u = []
-            for kpt in self.wfs.kpt_u:
-                tmp_kpt = DummyKPoint()
-                tmp_kpt.psit_nG = self.gd.empty(n=len(kpt.psit_nG),
-                                                dtype=complex)
-                self.tmp_kpt_u.append(tmp_kpt)
-
-        # Allocate memory for Crank-Nicolson stuff
-        nvec = len(self.wfs.kpt_u[0].psit_nG)
-        if self.hpsit is None:
-            self.hpsit = self.gd.zeros(nvec, dtype=complex)
-
-        self.timer.start('Update time-dependent operators')
-
-        # Update overlap S(t) of kpt.psit_nG in kpt.P_ani.
-        self.td_overlap.update(self.wfs)
-
-        # Calculate density rho(t) based on the wavefunctions psit_nG
-        # in kpt_u for t = time. Updates wfs.D_asp based on kpt.P_ani.
-        self.td_density.update()
-
-        # Update Hamiltonian H(t) to reflect density rho(t)
-        self.td_hamiltonian.update(self.td_density.get_density(), time)
-
-        self.timer.stop('Update time-dependent operators')
-
-        # Copy current wavefunctions psit_nG to work and old wavefunction arrays
-=======
         # Copy current wavefunctions to work and old wavefunction arrays
->>>>>>> dde85b12
         for u, kpt in enumerate(self.wfs.kpt_u):
             self.old_kpt_u[u].psit_nG[:] = kpt.psit_nG
             self.tmp_kpt_u[u].psit_nG[:] = kpt.psit_nG
@@ -1192,15 +831,8 @@
         self.timer.stop('Apply time-dependent operators')
 
         # Update rhs_kpt.psit_nG to reflect ( S - i H dt/2 ) psit(t)
-<<<<<<< HEAD
-        #rhs_kpt.psit_nG[:] = self.spsit - .5J * self.hpsit * time_step
+        # rhs_kpt.psit_nG[:] = self.spsit - .5J * self.hpsit * time_step
         self.mblas.multi_zaxpy(-.5j * time_step, self.hpsit, rhs_kpt.psit_nG)
-=======
-        # rhs_kpt.psit_nG[:] = self.spsit - .5J * self.hpsit * time_step
-        rhs_kpt.psit_nG[:] = self.spsit
-        self.mblas.multi_zaxpy(-.5j * time_step, self.hpsit, rhs_kpt.psit_nG,
-                               nvec)
->>>>>>> dde85b12
 
     # ( S + i H(t+dt) dt/2 ) psit(t+dt) = ( S - i H(t) dt/2 ) psit(t)
     # rhs_kpt = ( S - i H(t) dt/2 ) psit(t)
@@ -1212,36 +844,8 @@
         # Solve A x = b where A is (S + i H dt/2) and b = rhs_kpt.psit_nG
         self.niter += self.solver.solve(self, kpt.psit_nG, rhs_kpt.psit_nG)
 
-<<<<<<< HEAD
-        # Apply shift exp(i eps t)
-        #self.phase_shift = np.exp(1.0J * self.shift * time_step)
-        #self.mblas.multi_scale(self.phase_shift, kpt.psit_nG)
-
-    # ( S + i H dt/2 ) psi
-    def dot(self, psi, psin):
-        """Applies the propagator matrix to the given wavefunctions.
-
-        Parameters
-        ----------
-        psi: List of coarse grids
-            the known wavefunctions
-        psin: List of coarse grids
-            the result ( S + i H dt/2 ) psi
-
-        """
-        ExplicitCrankNicolson.dot(self, psi, psin)
-        # Apply shift -i eps S t/2
-        #self.mblas.multi_zaxpy(.5j * self.time_step * (-self.shift), self.spsit, psin)
-
-
-###############################################################################
-# AbsorptionKick
-###############################################################################
-class AbsorptionKick(ExplicitCrankNicolson):
-=======
 
 class AbsorptionKick:
->>>>>>> dde85b12
     """Absorption kick propagator
 
     Absorption kick propagator::
@@ -1274,17 +878,10 @@
             timer
 
         """
-<<<<<<< HEAD
-        ExplicitCrankNicolson.__init__(self, DummyDensity(wfs),
-                                       abs_kick_hamiltonian, td_overlap,
-                                       solver, preconditioner, gd, timer,
-                                       use_gpu=use_gpu)
-=======
-        self.propagator = ExplicitCrankNicolson()
+        self.propagator = ExplicitCrankNicolson(use_gpu=use_gpu)
         self.propagator.initialize(DummyDensity(wfs),
                                    abs_kick_hamiltonian, td_overlap,
                                    solver, preconditioner, gd, timer)
->>>>>>> dde85b12
 
     def kick(self):
         """Excite all possible frequencies.
