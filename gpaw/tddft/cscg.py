--- conflicted
+++ resolved
@@ -7,17 +7,11 @@
 
 from gpaw.utilities.blas import axpy
 from gpaw.utilities.blas import dotu
-<<<<<<< HEAD
-from gpaw.utilities.blas import dotc
 from gpaw.utilities.linalg import change_sign
-=======
->>>>>>> b6e9cdbe
 from gpaw.mpi import rank
 from gpaw.tddft.utils import MultiBlas
 
-import _gpaw
 import gpaw.cuda
-
 
 class CSCG:
     """Conjugate gradient for complex symmetric matrices
@@ -104,75 +98,7 @@
         # number of vectors
         nvec = len(x)
 
-<<<<<<< HEAD
         B = min(self.blocksize, nvec)
-=======
-        # r_0 = b - A x_0
-        r = self.gd.zeros(nvec, dtype=complex)
-        A.dot(-x,r)
-        r += b
-
-        p = self.gd.zeros(nvec, dtype=complex)
-        q = self.gd.zeros(nvec, dtype=complex)
-        z = self.gd.zeros(nvec, dtype=complex)
-
-        alpha = np.zeros((nvec,), dtype=complex) 
-        beta = np.zeros((nvec,), dtype=complex) 
-        rho  = np.zeros((nvec,), dtype=complex) 
-        rhop  = np.zeros((nvec,), dtype=complex) 
-        scale = np.zeros((nvec,), dtype=complex) 
-        tmp = np.zeros((nvec,), dtype=complex) 
-
-        rhop[:] = 1.
-
-        # Multivector dot product, a^T b, where ^T is transpose
-        def multi_zdotu(s, x,y, nvec):
-            for i in range(nvec):
-                s[i] = dotu(x[i],y[i])
-            self.gd.comm.sum(s)
-            return s
-        # Multivector ZAXPY: a x + y => y
-        def multi_zaxpy(a,x,y, nvec):
-            for i in range(nvec):
-                axpy(a[i]*(1+0J), x[i], y[i])
-        # Multiscale: a x => x
-        def multi_scale(a,x, nvec):
-            for i in range(nvec):
-                x[i] *= a[i]
-
-        # scale = square of the norm of b
-        multi_zdotu(scale, b,b, nvec)
-        scale = np.abs( scale )
-
-        # if scale < eps, then convergence check breaks down
-        if (scale < self.eps).any():
-            raise RuntimeError("CSCG method detected underflow for squared norm of right-hand side (scale = %le < eps = %le)." % (scale, self.eps))
-
-        #print 'Scale = ', scale
-
-        slow_convergence_iters = 100
-
-        for i in range(self.max_iter):
-            # z_i = (M^-1.r)
-            A.apply_preconditioner(r,z)
-
-            # rho_i-1 = r^T z_i-1
-            multi_zdotu(rho, r, z, nvec)
-
-            #print 'Rho = ', rho
-
-            # if i=1, p_i = r_i-1
-            # else beta = (rho_i-1 / rho_i-2) (alpha_i-1 / omega_i-1)
-            #      p_i = r_i-1 + b_i-1 (p_i-1 - omega_i-1 v_i-1)
-            beta = rho / rhop
-
-            #print 'Beta = ', beta
-
-            # if abs(beta) / scale < eps, then CSCG breaks down
-            if ( (i > 0) and
-                 ((np.abs(beta) / scale) < self.eps).any() ):
-                raise RuntimeError("Conjugate gradient method failed (abs(beta)=%le < eps = %le)." % (np.min(np.abs(beta)),self.eps))
->>>>>>> b6e9cdbe
 
         r = self.gd.empty(B, dtype=complex, cuda=cuda)
         p = self.gd.empty(B, dtype=complex, cuda=cuda)
