--- conflicted
+++ resolved
@@ -31,14 +31,9 @@
     * Add preconditioned residuals to the subspace and diagonalize
     """
 
-<<<<<<< HEAD
-    def __init__(self, niter=2, smin=None, normalize=True, use_gpu=False):
+    def __init__(
+            self, niter=2, use_gpu=False):
         Eigensolver.__init__(self, use_gpu=use_gpu)
-=======
-    def __init__(
-            self, niter=2):
-        Eigensolver.__init__(self)
->>>>>>> dde85b12
         self.niter = niter
         self.diagonalizer_backend = None
 
