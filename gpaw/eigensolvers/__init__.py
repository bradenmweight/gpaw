"""Module defining  ``Eigensolver`` classes."""

from ase.utils import basestring

from gpaw.eigensolvers.rmmdiis import RMMDIIS
from gpaw.eigensolvers.cg import CG
from gpaw.eigensolvers.davidson import Davidson
from gpaw.eigensolvers.direct import DirectPW
from gpaw.lcao.eigensolver import DirectLCAO


def get_eigensolver(eigensolver, mode, convergence=None):
    """Create eigensolver object."""
    if eigensolver is None:
        if mode.name == 'lcao':
            eigensolver = 'lcao'
        else:
            eigensolver = 'dav'

    if isinstance(eigensolver, basestring):
        eigensolver = {'name': eigensolver}

    if isinstance(eigensolver, dict):
        eigensolver = eigensolver.copy()
        name = eigensolver.pop('name')
        eigensolver = {'rmm-diis': RMMDIIS,
                       'cg': CG,
                       'dav': Davidson,
<<<<<<< HEAD
                       'lcao': DirectLCAO,
                       'direct': DirectPW
                       }[name]()
    else:
        eigensolver = name
=======
                       'lcao': DirectLCAO
                       }[name](**eigensolver)
>>>>>>> c8d00298

    if isinstance(eigensolver, CG):
        eigensolver.tolerance = convergence.get('eigenstates', 4.0e-8)

    assert isinstance(eigensolver, DirectLCAO) == (mode.name == 'lcao')

    return eigensolver<|MERGE_RESOLUTION|>--- conflicted
+++ resolved
@@ -26,16 +26,9 @@
         eigensolver = {'rmm-diis': RMMDIIS,
                        'cg': CG,
                        'dav': Davidson,
-<<<<<<< HEAD
                        'lcao': DirectLCAO,
                        'direct': DirectPW
-                       }[name]()
-    else:
-        eigensolver = name
-=======
-                       'lcao': DirectLCAO
                        }[name](**eigensolver)
->>>>>>> c8d00298
 
     if isinstance(eigensolver, CG):
         eigensolver.tolerance = convergence.get('eigenstates', 4.0e-8)
