--- conflicted
+++ resolved
@@ -55,52 +55,11 @@
     filename:
     read from a file
     """
-<<<<<<< HEAD
-    def __init__(self,
-                 calculator=None,
-                 nspins=None,
-                 eps=0.001,
-                 istart=0,
-                 jend=None,
-                 energy_range=None,
-                 xc='GS',
-                 derivative_level=1,
-                 numscale=0.00001,
-                 txt=None,
-                 filename=None,
-                 finegrid=2,
-                 force_ApmB=False, # for tests
-                 eh_comm=None # parallelization over eh-pairs
-                 ):
-
-        parameters = {
-            'nspins' : None,
-            'eps' : 0.001,
-            'istart' : 0,
-            'jend' : None,
-            'energy_range' : None,
-            'xc' : 'GS',
-            'derivative_level' : 1,
-            'numscale' : 0.00001,
-            'txt' : None,
-            'filename' : None,
-            'finegrid' : 2,
-            'force_ApmB' : False, # for tests
-            'eh_comm' : None # parallelization over eh-pairs
-            }
-
-        self.timer = Timer()
-
-        self.nspins = None
-        self.istart = None
-        self.jend = None
-=======
     def __init__(self, calculator=None, **kwargs):
         
         self.timer = Timer()
 
         self.set(**kwargs)
->>>>>>> ad184c09
 
         if isinstance(calculator, str):
             ExcitationList.__init__(self, None, self.txt)
@@ -173,10 +132,6 @@
 #        self.force_ApmB = parameters['force_ApmB']
         self.force_ApmB = None # XXX
 
-    def set_calculator(self, calculator):
-        self.calculator = calculator
-        self.force_ApmB = parameters['force_ApmB']
-
     def analyse(self, what=None, out=None, min=0.1):
         """Print info about the transitions.
         
@@ -239,18 +194,11 @@
                      txt=self.txt)
         self.name = name
 
-<<<<<<< HEAD
-    def diagonalize(self, istart=None, jend=None, energy_range=None):
-        self.timer.start('diagonalize')
-        self.timer.start('omega')
-        self.Om.diagonalize(istart, jend, energy_range)
-=======
     def diagonalize(self, istart=None, jend=None, 
                     energy_range=None, TDA=False):
         self.timer.start('diagonalize')
         self.timer.start('omega')
         self.Om.diagonalize(istart, jend, energy_range, TDA)
->>>>>>> ad184c09
         self.timer.stop('omega')
         
         # remove old stuff
