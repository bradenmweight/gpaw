--- conflicted
+++ resolved
@@ -125,23 +125,7 @@
         for key in kwargs:
             raise KeyError('Unknown key ' + key)
 
-<<<<<<< HEAD
-        self.eh_comm = eh_comm
- 
-        if calculator is not None:
-            if xc == 'GS':
-                xc = calculator.hamiltonian.xc.name
-            if calculator.input_parameters.mode != 'lcao':
-                calculator.converge_wave_functions()
-            if calculator.density.nct_G is None:
-                calculator.set_positions()
-
-            self.update(calculator, nspins, eps, 
-                        istart, jend, energy_range,
-                        xc, derivative_level, numscale)
-=======
         return changed
->>>>>>> c8957ffa
 
     def set_calculator(self, calculator):
         self.calculator = calculator
