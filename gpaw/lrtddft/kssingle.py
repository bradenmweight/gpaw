"""Kohn-Sham single particle excitations realated objects.

"""
import sys
import json
import numpy as np
from copy import copy

from ase.units import Bohr, Hartree, alpha

import gpaw.mpi as mpi
from gpaw.utilities import packed_index
from gpaw.lrtddft.excitation import Excitation, ExcitationList, get_filehandle
from gpaw.pair_density import PairDensity
from gpaw.fd_operators import Gradient
from gpaw.utilities.tools import coordinates


class KSSingles(ExcitationList):
    """Kohn-Sham single particle excitations

    Input parameters:

    calculator:
      the calculator object after a ground state calculation

    nspins:
      number of spins considered in the calculation
      Note: Valid only for unpolarised ground state calculation

    eps:
      Minimal occupation difference for a transition (default 0.001)

    istart:
      First occupied state to consider
    jend:
      Last unoccupied state to consider
    energy_range:
      The energy range [emin, emax] or emax for KS transitions to use as basis
    """
    def __init__(self,
                 restrict={},
                 log=None,
                 txt=None):
        ExcitationList.__init__(self, log=log, txt=txt)
        self.world = mpi.world

        self.restrict = KSSRestrictor()
        self.restrict.update(restrict)

    def calculate(self, atoms, nspins=None):
        calculator = atoms.calc
        self.calculator = calculator

        # LCAO calculation requires special actions
        self.lcao = calculator.wfs.mode == 'lcao'

        # deny hybrids as their empty states are wrong
#        gsxc = calculator.hamiltonian.xc
#        hybrid = hasattr(gsxc, 'hybrid') and gsxc.hybrid > 0.0
#        assert(not hybrid)

        # ensure correctly initialized wave functions
        calculator.converge_wave_functions()
        self.world = calculator.wfs.world

        # parallelization over bands not yet supported
        assert(calculator.wfs.bd.comm.size == 1)

        # do the evaluation
        self.select(nspins)

        trkm = self.get_trk()
        self.log('KSS {0} transitions (restrict={1})'.format(
            len(self), self.restrict))
        self.log('KSS TRK sum %g (%g,%g,%g)' %
                 (np.sum(trkm) / 3., trkm[0], trkm[1], trkm[2]))
        pol = self.get_polarizabilities(lmax=3)
        self.log('KSS polarisabilities(l=0-3) %g, %g, %g, %g' %
                 tuple(pol.tolist()))
        return self

    @staticmethod
    def emin_emax(energy_range):
        emin = -sys.float_info.max
        emax = sys.float_info.max
        if energy_range is not None:
            try:
                emin, emax = energy_range
                emin /= Hartree
                emax /= Hartree
            except TypeError:
                emax = energy_range / Hartree
        return emin, emax

    def select(self, nspins=None):
        """Select KSSingles according to the given criterium."""

        # criteria
        emin, emax = self.restrict.emin_emax()
        istart = self.restrict['istart']
        jend = self.restrict['jend']
        eps = self.restrict['eps']

        if not hasattr(self, 'calculator'):  # I'm read from a file
            # throw away all not needed entries
            for i, ks in reversed(list(enumerate(self))):
                if ((ks.fij / ks.weight) <= eps or
                    ks.i < istart or ks.j > jend or
                    ks.energy < emin or ks.energy > emax):
                    del(self[i])
            return None

        paw = self.calculator
        wfs = paw.wfs
        self.dtype = wfs.dtype
        self.kpt_u = wfs.kpt_u

        if not self.lcao and self.kpt_u[0].psit_nG is None:
            raise RuntimeError('No wave functions in calculator!')

        # here, we need to take care of the spins also for
        # closed shell systems (Sz=0)
        # vspin is the virtual spin of the wave functions,
        #       i.e. the spin used in the ground state calculation
        # pspin is the physical spin of the wave functions
        #       i.e. the spin of the excited states
        self.nvspins = wfs.nspins
        self.npspins = wfs.nspins
        fijscale = 1
        ispins = [0]
        nks = wfs.kd.nibzkpts * wfs.kd.nspins
        if self.nvspins < 2:
            if (nspins or 0) > self.nvspins:
                self.npspins = nspins
                fijscale = 0.5
                ispins = [0, 1]
                nks *= 2

        kpt_comm = self.calculator.wfs.kd.comm
        nbands = len(self.kpt_u[0].f_n)

        # select
        take = np.zeros((nks, nbands, nbands), dtype=int)
        u = 0
        for ispin in ispins:
            for k in range(wfs.kd.nibzkpts):
                q = k - wfs.kd.k0
                for s in range(wfs.nspins):
                    if q >= 0 and q < wfs.kd.mynk:
                        kpt = wfs.kpt_qs[q][s]
                        for i in range(nbands):
                            for j in range(i + 1, nbands):
                                fij = (kpt.f_n[i] - kpt.f_n[j]) / kpt.weight
                                epsij = kpt.eps_n[j] - kpt.eps_n[i]
                                if (fij > eps and
                                    epsij >= emin and epsij < emax and
                                        i >= istart and j <= jend):
                                    take[u, i, j] = 1
                    u += 1
        kpt_comm.sum(take)

        self.log()
        self.log('Kohn-Sham single transitions')
        self.log()

        # calculate in parallel
        u = 0
        for ispin in ispins:
            for k in range(wfs.kd.nibzkpts):
                q = k - wfs.kd.k0
                for s in range(wfs.kd.nspins):
                    for i in range(nbands):
                        for j in range(i + 1, nbands):
                            if take[u, i, j]:
                                if q >= 0 and q < wfs.kd.mynk:
                                    kpt = wfs.kpt_qs[q][s]
                                    pspin = max(kpt.s, ispin)
                                    self.append(
                                        KSSingle(i, j, pspin, kpt, paw,
                                                 fijscale=fijscale,
                                                 dtype=self.dtype))
                                else:
                                    self.append(KSSingle(i, j, pspin=0,
                                                         kpt=None, paw=paw,
                                                         dtype=self.dtype))
                    u += 1

        # distribute
        for kss in self:
            kss.distribute()

    @classmethod
    def read(cls, filename=None, fh=None, restrict={}, log=None):
        """Read myself from a file"""
        assert (filename is not None) or (fh is not None)

        def fail(f):
            raise RuntimeError(f.name + ' does not contain ' +
                               cls.__class__.__name__ + ' data')
        if fh is None:
            f = get_filehandle(cls, filename)

            # there can be other information, i.e. the LrTDDFT header
            try:
                content = f.read()
                f.seek(content.index('# KSSingles'))
                del(content)
                f.readline()
            except ValueError:
                fail(f)
        else:
            f = fh
            # we assume to be at the right place and read the header
            if not f.readline().strip() == '# KSSingles':
                fail(f)

        words = f.readline().split()
        n = int(words[0])
        kssl = cls(log=log)
        if len(words) == 1:
            # very old output style for real wave functions (finite systems)
            kssl.dtype = float
            restrict_from_file = {}
        else:
            if words[1].startswith('complex'):
                kssl.dtype = complex
            else:
                kssl.dtype = float
            restrict_from_file = json.loads(f.readline())
            if not isinstance(restrict_from_file, dict):  # old output style
                restrict_from_file = {'eps': restrict_from_file}
        kssl.npspins = 1
        for i in range(n):
            kss = KSSingle(string=f.readline(), dtype=kssl.dtype)
            kssl.append(kss)
            kssl.npspins = max(kssl.npspins, kss.pspin + 1)

        if fh is None:
            f.close()

        kssl.update()
        kssl.restrict.update(restrict_from_file)
        if len(restrict):
            kssl.restrict.update(restrict)
            kssl.select()

        return kssl

    def update(self):
        istart = self[0].i
        jend = 0
        npspins = 1
        nvspins = 1
        for kss in self:
            istart = min(kss.i, istart)
            jend = max(kss.j, jend)
            if kss.pspin == 1:
                npspins = 2
            if kss.spin == 1:
                nvspins = 2
        self.restrict.update({'istart': istart, 'jend': jend})
        self.npspins = npspins
        self.nvspins = nvspins

        if hasattr(self, 'energies'):
            del(self.energies)

    def set_arrays(self):
        if hasattr(self, 'energies'):
            return
        energies = []
        fij = []
        me = []
        mur = []
        muv = []
        magn = []
        for k in self:
            energies.append(k.energy)
            fij.append(k.fij)
            me.append(k.me)
            mur.append(k.mur)
            if k.muv is not None:
                muv.append(k.muv)
            if k.magn is not None:
                magn.append(k.magn)
        self.energies = np.array(energies)
        self.fij = np.array(fij)
        self.me = np.array(me)
        self.mur = np.array(mur)
        if len(muv):
            self.muv = np.array(muv)
        else:
            self.muv = None
        if len(magn):
            self.magn = np.array(magn)
        else:
            self.magn = None

    def write(self, filename=None, fh=None):
        """Write current state to a file.

        'filename' is the filename. If the filename ends in .gz,
        the file is automatically saved in compressed gzip format.

        'fh' is a filehandle. This can be used to write into already
        opened files.
        """
        if self.world.rank != 0:
            return

        if fh is None:
            f = get_filehandle(self, filename, mode='w')
        else:
            f = fh

        f.write('# KSSingles\n')
        f.write('{0} {1}\n'.format(len(self), np.dtype(self.dtype)))
        f.write(json.dumps(self.restrict.values) + '\n')
        for kss in self:
            f.write(kss.outstring())
        if fh is None:
            f.close()

    def overlap(self, ov_nn, other):
        """Matrix element overlaps determined from wave function overlaps.

        Parameters
        ----------
        ov_nn: array
            Wave function overlap factors from a displaced calculator.
            Index 0 corresponds to our own wavefunctions conjugated and
            index 1 to the others' wavefunctions

        Returns
        -------
        ov_pp: array
            Overlap corresponding to matrix elements.
            Index 0 corresponds to our own matrix elements conjugated and
            index 1 to the others' matrix elements
        """
        n0 = len(self)
        n1 = len(other)
        ov_pp = np.zeros((n0, n1), dtype=ov_nn.dtype)
        i1_p = [ex.i for ex in other]
        j1_p = [ex.j for ex in other]
        for p0, ex0 in enumerate(self):
            ov_pp[p0, :] = ov_nn[ex0.i, i1_p].conj() * ov_nn[ex0.j, j1_p]
        return ov_pp


class KSSRestrictor:
    """Object to handle KSSingles restrictions"""
    defaults = {'eps': 0.01,
                'istart': 0,
                'jend': sys.maxsize,
                'energy_range': None}

    def __init__(self, dictionary={}):
        self._vals = {}
        self.update(dictionary)

    def __getitem__(self, index):
        assert index in self.defaults
        return self._vals.get(index, self.defaults[index])

    def __setitem__(self, index, value):
        assert index in self.defaults
        self._vals[index] = value

    def update(self, dictionary):
        for key, value in dictionary.items():
            self[key] = value

    def emin_emax(self):
        emin = -sys.float_info.max
        emax = sys.float_info.max
        if self['energy_range'] is not None:
            try:
                emin, emax = self['energy_range']
                emin /= Hartree
                emax /= Hartree
            except TypeError:
                emax = self['energy_range'] / Hartree
        return emin, emax

    def __ge__(self, other):
        """am I less or equal restricting than the other?"""
        emin, emax = self.emin_emax()
        omin, omax = other.emin_emax()
        res = (emin <= omin) & (emax >= omax)

        res &= self['istart'] <= other['istart']
        res &= self['jend'] >= other['jend']
        res &= self['eps'] < other['eps']

        return res

    @property
    def values(self):
        return dict(self._vals)

    def __str__(self):
        return str(self.values)


class KSSingle(Excitation, PairDensity):
    """Single Kohn-Sham transition containing all its indices
<<<<<<< HEAD

=======
>>>>>>> f2165641

      pspin=physical spin
      spin=virtual  spin, i.e. spin in the ground state calc.
      kpt=the Kpoint object
      fijscale=weight for the occupation difference::
      me  = sqrt(fij*epsij) * <i|r|j>
      mur = - <i|r|a>
      muv = - <i|nabla|a>/omega_ia with omega_ia>0
      magn = <i|[r x nabla]|a> / (2 m_e c)
    """

    def __init__(self, iidx=None, jidx=None, pspin=None, kpt=None,
                 paw=None, string=None, fijscale=1, dtype=float):
        """
        iidx: index of occupied state
        jidx: index of empty state
        pspin: physical spin
        kpt: kpoint object,
        paw: calculator,
        string: string to be initialized from
        fijscale:
        dtype: dtype of matrix elements
        """
        if string is not None:
            self.fromstring(string, dtype)
            return None

        # normal entry

        PairDensity.__init__(self, paw)
        PairDensity.initialize(self, kpt, iidx, jidx)

        self.pspin = pspin

        self.energy = 0.0
        self.fij = 0.0

        self.me = np.zeros((3), dtype=dtype)
        self.mur = np.zeros((3), dtype=dtype)
        self.muv = np.zeros((3), dtype=dtype)
        self.magn = np.zeros((3), dtype=dtype)

        self.kpt_comm = paw.wfs.kd.comm

        # leave empty if not my kpt
        if kpt is None:
            return

        wfs = paw.wfs
        gd = wfs.gd

        self.energy = kpt.eps_n[jidx] - kpt.eps_n[iidx]
        self.fij = (kpt.f_n[iidx] - kpt.f_n[jidx]) * fijscale

        # calculate matrix elements -----------

        # length form ..........................

        # course grid contribution
        # <i|r|j> is the negative of the dipole moment (because of negative
        # e- charge)
        me = - gd.calculate_dipole_moment(self.get())

        # augmentation contributions
        ma = np.zeros(me.shape, dtype=dtype)
        pos_av = paw.atoms.get_positions() / Bohr
        for a, P_ni in kpt.P_ani.items():
            Ra = pos_av[a]
            Pi_i = P_ni[self.i].conj()
            Pj_i = P_ni[self.j]
            Delta_pL = wfs.setups[a].Delta_pL
            ni = len(Pi_i)
            ma0 = 0
            ma1 = np.zeros(me.shape, dtype=me.dtype)
            for i in range(ni):
                for j in range(ni):
                    pij = Pi_i[i] * Pj_i[j]
                    ij = packed_index(i, j, ni)
                    # L=0 term
                    ma0 += Delta_pL[ij, 0] * pij
                    # L=1 terms
                    if wfs.setups[a].lmax >= 1:
                        # see spherical_harmonics.py for
                        # L=1:y L=2:z; L=3:x
                        ma1 += np.array([Delta_pL[ij, 3], Delta_pL[ij, 1],
                                         Delta_pL[ij, 2]]) * pij
            ma += np.sqrt(4 * np.pi / 3) * ma1 + Ra * np.sqrt(4 * np.pi) * ma0
        gd.comm.sum(ma)

        self.me = np.sqrt(self.energy * self.fij) * (me + ma)
        self.mur = - (me + ma)

        # velocity form .............................

        if self.lcao:
            self.wfi = _get_and_distribute_wf(wfs, iidx, kpt.k, pspin)
            self.wfj = _get_and_distribute_wf(wfs, jidx, kpt.k, pspin)

        me = np.zeros(self.mur.shape, dtype=dtype)

        # get derivatives
        dtype = self.wfj.dtype
        dwfj_cg = gd.empty((3), dtype=dtype)
        if not hasattr(gd, 'ddr'):
            gd.ddr = [Gradient(gd, c, dtype=dtype, n=2).apply
                      for c in range(3)]
        for c in range(3):
            gd.ddr[c](self.wfj, dwfj_cg[c], kpt.phase_cd)
            me[c] = gd.integrate(self.wfi.conj() * dwfj_cg[c])

        # XXX is this the best choice, maybe center of mass?
        origin = 0.5 * np.diag(paw.wfs.gd.cell_cv)

        # augmentation contributions

        # <psi_i|grad|psi_j>
        ma = np.zeros(me.shape, dtype=me.dtype)
        # Ra x <psi_i|grad|psi_j> for magnetic transition dipole
        mRa = np.zeros(me.shape, dtype=me.dtype)
        for a, P_ni in kpt.P_ani.items():
            Pi_i = P_ni[self.i].conj()
            Pj_i = P_ni[self.j]
            nabla_iiv = paw.wfs.setups[a].nabla_iiv
            ma_c = np.zeros(me.shape, dtype=me.dtype)
            for c in range(3):
                for i1, Pi in enumerate(Pi_i):
                    for i2, Pj in enumerate(Pj_i):
                        ma_c[c] += Pi * Pj * nabla_iiv[i1, i2, c]
            mRa += np.cross(paw.atoms[a].position / Bohr - origin, ma_c)
            ma += ma_c
        gd.comm.sum(ma)
        gd.comm.sum(mRa)

        self.muv = - (me + ma) / self.energy

        # magnetic transition dipole ................

        # m_ij = -(1/2c) <i|L|j> = i/2c <i|r x p|j>
        # see Autschbach et al., J. Chem. Phys., 116, 6930 (2002)

        r_cg, r2_g = coordinates(gd, origin=origin)
        magn = np.zeros(me.shape, dtype=dtype)

        # <psi_i|r x grad|psi_j>
        wfi_g = self.wfi.conj()
        for ci in range(3):
            cj = (ci + 1) % 3
            ck = (ci + 2) % 3
            magn[ci] = gd.integrate(wfi_g * r_cg[cj] * dwfj_cg[ck] -
                                    wfi_g * r_cg[ck] * dwfj_cg[cj])

        # augmentation contributions
        # <psi_i| r x nabla |psi_j>
        # = <psi_i| (r - Ra + Ra) x nabla |psi_j>
        # = <psi_i| (r - Ra) x nabla |psi_j> + Ra x <psi_i| nabla |psi_j>

        ma = np.zeros(magn.shape, dtype=magn.dtype)
        for a, P_ni in kpt.P_ani.items():
            Pi_i = P_ni[self.i].conj()
            Pj_i = P_ni[self.j]
            rxnabla_iiv = paw.wfs.setups[a].rxnabla_iiv
            for c in range(3):
                for i1, Pi in enumerate(Pi_i):
                    for i2, Pj in enumerate(Pj_i):
                        ma[c] += Pi * Pj * rxnabla_iiv[i1, i2, c]
        gd.comm.sum(ma)

        self.magn = alpha / 2. * (magn + ma + mRa)

    def distribute(self):
        """Distribute results to all cores."""
        self.spin = self.kpt_comm.sum(self.spin)
        self.pspin = self.kpt_comm.sum(self.pspin)
        self.k = self.kpt_comm.sum(self.k)
        self.weight = self.kpt_comm.sum(self.weight)
        self.energy = self.kpt_comm.sum(self.energy)
        self.fij = self.kpt_comm.sum(self.fij)

        self.kpt_comm.sum(self.me)
        self.kpt_comm.sum(self.mur)
        self.kpt_comm.sum(self.muv)
        self.kpt_comm.sum(self.magn)

    def __add__(self, other):
        """Add two KSSingles"""
        result = copy(self)
        result.me = self.me + other.me
        result.mur = self.mur + other.mur
        result.muv = self.muv + other.muv
        result.magn = self.magn - other.magn
        return result

    def __sub__(self, other):
        """Subtract two KSSingles"""
        result = copy(self)
        result.me = self.me - other.me
        result.mur = self.mur - other.mur
        result.muv = self.muv - other.muv
        result.magn = self.magn - other.magn
        return result

    def __rmul__(self, x):
        return self.__mul__(x)

    def __mul__(self, x):
        """Multiply a KSSingle with a number"""
        assert isinstance(x, (float, int))
        result = copy(self)
        result.me = self.me * x
        result.mur = self.mur * x
        result.muv = self.muv * x
        result.magn = self.magn * x
        return result

    def __truediv__(self, x):
        return self.__mul__(1. / x)

    __div__ = __truediv__

    def fromstring(self, string, dtype=float):
        l = string.split()
        self.i = int(l.pop(0))
        self.j = int(l.pop(0))
        self.pspin = int(l.pop(0))
        self.spin = int(l.pop(0))
        if dtype == float:
            self.k = 0
            self.weight = 1
        else:
            self.k = int(l.pop(0))
            self.weight = float(l.pop(0))
        self.energy = float(l.pop(0))
        self.fij = float(l.pop(0))
        self.mur = np.array([dtype(l.pop(0)) for i in range(3)])
        self.me = - self.mur * np.sqrt(self.energy * self.fij)
        self.muv = self.magn = None
        if len(l):
            self.muv = np.array([dtype(l.pop(0)) for i in range(3)])
        if len(l):
            self.magn = np.array([dtype(l.pop(0)) for i in range(3)])
        return None

    def outstring(self):
        if self.mur.dtype == float:
            string = '{0:d} {1:d}  {2:d} {3:d}  {4:.10g} {5:f}'.format(
                self.i, self.j, self.pspin, self.spin, self.energy, self.fij)
        else:
            string = (
                '{0:d} {1:d}  {2:d} {3:d} {4:d} {5:.10g}  {6:g} {7:g}'.format(
                    self.i, self.j, self.pspin, self.spin, self.k,
                    self.weight, self.energy, self.fij))
        string += '  '

        def format_me(me):
            string = ''
            if me.dtype == float:
                for m in me:
                    string += ' {0:.5e}'.format(m)
            else:
                for m in me:
                    string += ' {0.real:.5e}{0.imag:+.5e}j'.format(m)
            return string

        string += '  ' + format_me(self.mur)
        if self.muv is not None:
            string += '  ' + format_me(self.muv)
        if self.magn is not None:
            string += '  ' + format_me(self.magn)
        string += '\n'

        return string

    def __str__(self):
        string = '# <KSSingle> %d->%d %d(%d) eji=%g[eV]' % \
            (self.i, self.j, self.pspin, self.spin,
             self.energy * Hartree)
        if self.me.dtype == float:
            string += ' (%g,%g,%g)' % (self.me[0], self.me[1], self.me[2])
        else:
            string += ' kpt={0:d} w={1:g}'.format(self.k, self.weight)
            string += ' ('
            # use velocity form
            s = - np.sqrt(self.energy * self.fij)
            for c, m in enumerate(s * self.me):
                string += '{0.real:.5e}{0.imag:+.5e}j'.format(m)
                if c < 2:
                    string += ','
            string += ')'
        return string

    def __eq__(self, other):
        """KSSingles are considred equal when their indices are equal."""
        return (self.pspin == other.pspin and self.k == other.k and
                self.i == other.i and self.j == other.j)

    def __hash__(self):
        """Hash similar to __eq__"""
        if not hasattr(self, 'hash'):
            self.hash = hash((self.spin, self.k, self.i, self.j))
        return self.hash

    #
    # User interface: ##
    #

    def get_weight(self):
        return self.fij


def _get_and_distribute_wf(wfs, n, k, s):
    gd = wfs.gd
    wf = wfs.get_wave_function_array(n=n, k=k, s=s, realspace=True,
                                     periodic=False)
    if wfs.world.rank != 0:
        wf = gd.empty(dtype=wfs.dtype, global_array=True)
    wf = np.ascontiguousarray(wf)
    wfs.world.broadcast(wf, 0)
    wfd = gd.empty(dtype=wfs.dtype, global_array=False)
    wfd = gd.distribute(wf)
    return wfd<|MERGE_RESOLUTION|>--- conflicted
+++ resolved
@@ -406,10 +406,6 @@
 
 class KSSingle(Excitation, PairDensity):
     """Single Kohn-Sham transition containing all its indices
-<<<<<<< HEAD
-
-=======
->>>>>>> f2165641
 
       pspin=physical spin
       spin=virtual  spin, i.e. spin in the ground state calc.
