"""Excited state as calculator object."""

import os
import errno
import numpy as np
from typing import Dict, Any

from ase.units import Hartree
from ase.utils.timing import Timer
from ase.calculators.calculator import Calculator

import gpaw.mpi as mpi
from gpaw import GPAW, __version__, restart
from gpaw.density import RealSpaceDensity
from gpaw.lrtddft import LrTDDFT
from gpaw.lrtddft.finite_differences import FiniteDifference
from gpaw.utilities.blas import axpy
from gpaw.wavefunctions.lcao import LCAOWaveFunctions


class ExcitedState(GPAW, Calculator):
    has_been_split = False
    implemented_properties = ['energy', 'forces']
    default_parameters: Dict[str, Any] = {}
    
    def __init__(self, lrtddft, index, d=0.001, txt='-',
                 parallel=1, communicator=None):
        """ExcitedState object.
        parallel: Can be used to parallelize the numerical force calculation
        over images.
        """

        self.timer = Timer()
        if isinstance(index, int):
            self.index = UnconstraintIndex(index)
        else:
            self.index = index

        if communicator is None:
            try:
                communicator = lrtddft.calculator.wfs.world
            except AttributeError:
                communicator = mpi.world
        self.world = communicator

        self.lrtddft = lrtddft
        self.calculator = self.lrtddft.calculator
        self.log = self.calculator.log
        self.atoms = self.calculator.atoms
        
        self.d = d
        self.name = self.__class__.__name__

        self.results = {}
        self.parameters = {'d': d, 'index': self.index}
        
        # set output
        self.log = self.calculator.log
        self.log.fd = txt
        
        self.log('#', self.__class__.__name__, __version__)
        self.log('#', self.index)
        self.log('# Force displacement:', self.d)
        self.log
        
        self.split(parallel)

    def __del__(self):
        self.timer.write(self.log.fd)

    def set(self, **kwargs):
        self.calculator.set(**kwargs)

    def set_positions(self, atoms):
        """Update the positions of the atoms."""
        self.atoms = atoms.copy()
        self.results = {}

    def write(self, filename, mode=''):
        """Write yourself to a directory

        Paramaters
        ----------
        filenname: string
          Write the files to the directory filename. The directory
          is created in case it does not exist.
        mode: string
          Mode for writing the calculator (GPAW object). Default ''.
        """
        try:
            os.makedirs(filename)
        except OSError as exception:
            if exception.errno != errno.EEXIST:
                raise

        self.calculator.write(filename=filename + '/' + filename, mode=mode)
        self.lrtddft.write(filename=filename + '/' + filename + '.lr.dat.gz')

        if self.world.rank == 0:
            with open(filename + '/' + filename + '.exst', 'w') as f:
                f.write('# ' + self.__class__.__name__ + __version__ + '\n')
                f.write('Displacement: {0}'.format(self.d) + '\n')
                f.write('Index: ' + self.index.__class__.__name__ + '\n')
                for k, v in self.index.__dict__.items():
                    f.write('{0}, {1}'.format(k, v) + '\n')
        self.world.barrier()
 
    @classmethod
    def read(cls, filename, communicator=None, log=None, txt=None):
        """Read ExcitedState from a file"""
        atoms, calculator = restart(
            filename + '/' + filename,
            communicator=communicator, txt=txt)
        if log is not None:
            calculator.log = log
        E0 = calculator.get_potential_energy()
        lrtddft = LrTDDFT.read(filename + '/' +
                               filename + '.lr.dat.gz',
                               log=calculator.log)
        lrtddft.set_calculator(calculator)
        
        f = open(filename + '/' + filename + '.exst', 'r')
        f.readline()
        d = f.readline().replace('\n', '').split()[1]
        indextype = f.readline().replace('\n', '').split()[1]
        if indextype == 'UnconstraintIndex':
            iex = int(f.readline().replace('\n', '').split()[1])
            index = UnconstraintIndex(iex)
        else:
            direction = f.readline().replace('\n', '').split()[1]
            if direction in [str(0), str(1), str(2)]:
                direction = int(direction)
            else:
                direction = None

            val = f.readline().replace('\n', '').split()
            if indextype == 'MinimalOSIndex':

                index = MinimalOSIndex(float(val[1]), direction)
            else:
                emin = float(val[2])
                emax = float(val[3].replace(']', ''))
                index = MaximalOSIndex([emin, emax], direction)

<<<<<<< HEAD
        exst = cls(lrtddft, index, d, communicator=communicator,
                   txt=calculator.log.oldfd)
        index = exst.index.apply(lrtddft)
        exst.results['energy'] = E0 + lrtddft[index].energy * Hartree

        return exst
=======
        index = self.index.apply(self.lrtddft)
        self.results['energy'] = E0 + self.lrtddft[index].energy * Hartree
        self.lrtddft.calculator = self.calculator
>>>>>>> aadc02d3

    def calculation_required(self, atoms, quantities):
        if len(quantities) == 0:
            return False

        if self.atoms is None:
            return True

        elif (len(atoms) != len(self.atoms) or
              (atoms.get_atomic_numbers() !=
               self.atoms.get_atomic_numbers()).any() or
              (atoms.get_initial_magnetic_moments() !=
               self.atoms.get_initial_magnetic_moments()).any() or
              (atoms.get_cell() != self.atoms.get_cell()).any() or
              (atoms.get_pbc() != self.atoms.get_pbc()).any()):
            return True
        elif (atoms.get_positions() !=
              self.atoms.get_positions()).any():
            return True

        for quantity in ['energy', 'forces']:
            if quantity in quantities:
                quantities.remove(quantity)
                if quantity not in self.results:
                    return True
        return len(quantities) > 0

    def check_state(self, atoms, tol=1e-15):
        system_changes = GPAW.check_state(self.calculator, atoms, tol)
        return system_changes

    def calculate(self, atoms, properties=['energy'],
                  system_changes=['cell']):
        """Evaluate your energy if needed."""
        self.set_positions(atoms)

        self.calculator.calculate(atoms)
        E0 = self.calculator.get_potential_energy()
        atoms.calc = self

        if hasattr(self, 'density'):
            del(self.density)
        self.lrtddft.forced_update()
        self.lrtddft.diagonalize()

        index = self.index.apply(self.lrtddft)

        energy = E0 + self.lrtddft[index].energy * Hartree

        self.log('--------------------------')
        self.log('Excited state')
        self.log(self.index)
        self.log('Energy:   {0}'.format(energy))
        self.log()

        self.results['energy'] = energy

    def split(self, nparts):
        """Split world into parts and allow log in masters' part"""
        self.nparts = nparts
        if self.has_been_split or self.world.size == 1:
            return
        
        assert self.world.size % nparts == 0

        allranks = np.array(range(self.world.size), dtype=int)
        allranks = allranks.reshape(nparts, self.world.size // nparts)
        
        # force hard reset
        self.calculator.reset()
        self.calculator.set(
            external=self.calculator.parameters['external'])
        
        for ranks in allranks:
            if self.world.rank in ranks:
                self.world = self.world.new_communicator(ranks)
                self.calculator.world = self.world
                if 0 not in ranks:
                    self.calculator.log.fd = None
                    self.lrtddft.log.fd = None
                self.has_been_split = True
                return
                    
    def get_forces(self, atoms=None, save=False):
        """Get finite-difference forces
        If save = True, restartfiles for every displacement are given
        """
        if atoms is None:
            atoms = self.atoms

        if self.calculation_required(atoms, ['forces']):
<<<<<<< HEAD
=======
            atoms.calc = self

>>>>>>> aadc02d3
            # do the ground state calculation to set all
            # ranks to the same density to start with
            p0 = atoms.get_positions().copy()
            atoms.set_calculator(self)
            
            finite = FiniteDifference(
                atoms=atoms,
                propertyfunction=atoms.get_potential_energy,
                save=save,
                name="excited_state", ending='.gpw',
                d=self.d, parallel=self.nparts)
            F_av = finite.run()

            atoms.set_positions(p0)
            self.calculate(atoms)
            self.results['forces'] = F_av

            self.log('Excited state forces in eV/Ang:')
            symbols = self.atoms.get_chemical_symbols()
            for a, symbol in enumerate(symbols):
                self.log(('%3d %-2s %10.5f %10.5f %10.5f' %
                          ((a, symbol) +
                           tuple(self.results['forces'][a]))))

        return self.results['forces']

    def forces_indexn(self, index):
        """ If restartfiles are created from the force calculation,
        this function allows the calculation of forces for every
        excited state index.
        """
        atoms = self.atoms

        def reforce(self, name):
            excalc = ExcitedState(index=index, restart=name)
            return excalc.get_potential_energy()

        fd = FiniteDifference(
            atoms=atoms, save=True,
            propertyfunction=self.atoms.get_potential_energy,
            name="excited_state", ending='.gpw',
            d=self.d, parallel=0)
        atoms.calc = self

        return fd.restart(reforce)

    def get_stress(self, atoms):
        """Return the stress for the current state of the Atoms."""
        raise NotImplementedError

    def initialize_density(self, method='dipole'):
        if hasattr(self, 'density') and self.density.method == method:
            return

        gsdensity = self.calculator.density
        lr = self.lrtddft
        self.density = ExcitedStateDensity(
            gsdensity.gd, gsdensity.finegd, lr.kss.npspins,
            gsdensity.collinear,
            gsdensity.charge,
            method=method, redistributor=gsdensity.redistributor)
        index = self.index.apply(self.lrtddft)
        self.density.initialize(self.lrtddft, index)
        self.density.update(self.calculator.wfs)

    def get_pseudo_density(self, **kwargs):
        """Return pseudo-density array."""
        method = kwargs.pop('method', 'dipole')
        self.initialize_density(method)
        return GPAW.get_pseudo_density(self, **kwargs)

    def get_all_electron_density(self, **kwargs):
        """Return all electron density array."""
        method = kwargs.pop('method', 'dipole')
        self.initialize_density(method)
        return GPAW.get_all_electron_density(self, **kwargs)


class UnconstraintIndex:

    def __init__(self, index):
        self.index = index

    def apply(self, *argv):
        return self.index

    def __str__(self):
        return (self.__class__.__name__ + '(' + str(self.index) + ')')

    def todict(self):
        return {'class': self.__class__.__name__, 'index': self.index}


class MinimalOSIndex:

    """
    Constraint on minimal oscillator strength.

    Searches for the first excitation that has a larger
    oscillator strength than the given minimum.

    direction:
        None: averaged (default)
        0, 1, 2: x, y, z
    """

    def __init__(self, fmin=0.02, direction=None):
        self.fmin = fmin
        self.direction = direction

    def apply(self, lrtddft):
        i = 0
        fmax = 0.
        idir = 0
        if self.direction is not None:
            idir = 1 + self.direction
        while i < len(lrtddft):
            ex = lrtddft[i]
            f = ex.get_oscillator_strength()[idir]
            fmax = max(f, fmax)
            if f > self.fmin:
                return i
            i += 1
        error = 'The intensity constraint |f| > ' + str(self.fmin) + ' '
        error += 'can not be satisfied (max(f) = ' + str(fmax) + ').'
        raise RuntimeError(error)


class MaximalOSIndex:

    """
    Select maximal oscillator strength.

    Searches for the excitation with maximal oscillator strength
    in a given energy range.

    energy_range:
        None: take all (default)
        [Emin, Emax]: take only transition in this energy range
        Emax: the same as [0, Emax]
    direction:
        None: averaged (default)
        0, 1, 2: x, y, z
    """

    def __init__(self, energy_range=None, direction=None):
        if energy_range is None:
            energy_range = np.array([0.0, 1.e32])
        elif isinstance(energy_range, (int, float)):
            energy_range = np.array([0.0, energy_range]) / Hartree
        self.energy_range = energy_range

        self.direction = direction

    def apply(self, lrtddft):
        index = None
        fmax = 0.
        idir = 0
        if self.direction is not None:
            idir = 1 + self.direction
        emin, emax = self.energy_range
        for i, ex in enumerate(lrtddft):
            f = ex.get_oscillator_strength()[idir]
            e = ex.get_energy()
            if e >= emin and e < emax and f > fmax:
                fmax = f
                index = i
        if index is None:
            raise RuntimeError('No transition in the energy range ' +
                               '[%g,%g]' % self.energy_range)
        return index


class ExcitedStateDensity(RealSpaceDensity):

    """Approximate excited state density object."""

    def __init__(self, *args, **kwargs):
        self.method = kwargs.pop('method', 'dipole')
        RealSpaceDensity.__init__(self, *args, **kwargs)
        self.lrtddft = None
        self.index = None
        self.gsdensity = None
        self.nbands = None
        self.wocc_sn = None
        self.wunocc_sn = None

    def initialize(self, lrtddft, index):
        self.lrtddft = lrtddft
        self.index = index

        calc = lrtddft.calculator
        self.gsdensity = calc.density
        self.gd = self.gsdensity.gd
        self.nbands = calc.wfs.bd.nbands

        # obtain weights
        ex = lrtddft[index]
        wocc_sn = np.zeros((self.nspins, self.nbands))
        wunocc_sn = np.zeros((self.nspins, self.nbands))
        for f, k in zip(ex.f, ex.kss):
            # XXX why not k.fij * k.energy / energy ???
            if self.method == 'dipole':
                erat = k.energy / ex.energy
            elif self.method == 'orthogonal':
                erat = 1.
            else:
                raise NotImplementedError(
                    'method should be either "dipole" or "orthogonal"')
            wocc_sn[k.pspin, k.i] += erat * f ** 2
            wunocc_sn[k.pspin, k.j] += erat * f ** 2
        self.wocc_sn = wocc_sn
        self.wunocc_sn = wunocc_sn

        RealSpaceDensity.initialize(
            self, calc.wfs.setups, calc.timer, None, False)

        self.set_positions(calc.spos_ac, calc.wfs.atom_partition)

        D_asp = {}
        for a, D_sp in self.gsdensity.D_asp.items():
            repeats = self.nspins // self.gsdensity.nspins
            # XXX does this work always?
            D_asp[a] = (1. * D_sp).repeat(repeats, axis=0)
        self.update_atomic_density_matrices(D_asp)

    def update(self, wfs):
        self.timer.start('Density')
        self.timer.start('Pseudo density')
        self.calculate_pseudo_density(wfs)
        self.timer.stop('Pseudo density')
        self.timer.start('Atomic density matrices')
        f_un = []
        for kpt in wfs.kpt_u:
            f_n = kpt.f_n - self.wocc_sn[kpt.s] + self.wunocc_sn[kpt.s]
            if self.nspins > self.gsdensity.nspins:
                f_n = kpt.f_n - self.wocc_sn[1] + self.wunocc_sn[1]
            f_un.append(f_n)
        wfs.calculate_atomic_density_matrices_with_occupation(self.D_asp,
                                                              f_un)
        self.timer.stop('Atomic density matrices')
        self.timer.start('Multipole moments')
        comp_charge, _Q_aL = self.calculate_multipole_moments()
        self.timer.stop('Multipole moments')

        if isinstance(wfs, LCAOWaveFunctions):
            self.timer.start('Normalize')
            self.normalize(comp_charge)
            self.timer.stop('Normalize')

        self.timer.stop('Density')

    def calculate_pseudo_density(self, wfs):
        """Calculate nt_sG from scratch.

        nt_sG will be equal to nct_G plus the contribution from
        wfs.add_to_density().
        """
        nvspins = wfs.kd.nspins
        npspins = self.nspins
        self.nt_xG = self.gd.zeros(self.ncomponents)

        for s in range(npspins):
            for kpt in wfs.kpt_u:
                if s == kpt.s or npspins > nvspins:
                    f_n = kpt.f_n / (1. + int(npspins > nvspins))
                    for f, psit_G in zip((f_n - self.wocc_sn[s] +
                                          self.wunocc_sn[s]),
                                         kpt.psit_nG):
                        axpy(f, psit_G ** 2, self.nt_sG[s])
        self.nt_sG[:] += self.nct_G<|MERGE_RESOLUTION|>--- conflicted
+++ resolved
@@ -1,5 +1,3 @@
-"""Excited state as calculator object."""
-
 import os
 import errno
 import numpy as np
@@ -142,18 +140,12 @@
                 emax = float(val[3].replace(']', ''))
                 index = MaximalOSIndex([emin, emax], direction)
 
-<<<<<<< HEAD
         exst = cls(lrtddft, index, d, communicator=communicator,
                    txt=calculator.log.oldfd)
         index = exst.index.apply(lrtddft)
         exst.results['energy'] = E0 + lrtddft[index].energy * Hartree
 
         return exst
-=======
-        index = self.index.apply(self.lrtddft)
-        self.results['energy'] = E0 + self.lrtddft[index].energy * Hartree
-        self.lrtddft.calculator = self.calculator
->>>>>>> aadc02d3
 
     def calculation_required(self, atoms, quantities):
         if len(quantities) == 0:
@@ -245,11 +237,6 @@
             atoms = self.atoms
 
         if self.calculation_required(atoms, ['forces']):
-<<<<<<< HEAD
-=======
-            atoms.calc = self
-
->>>>>>> aadc02d3
             # do the ground state calculation to set all
             # ranks to the same density to start with
             p0 = atoms.get_positions().copy()
