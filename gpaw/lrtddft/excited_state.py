"""Excited state as calculator object."""

<<<<<<< HEAD
import numpy as np

=======
import sys
import numpy as np

from ase.utils import prnt
>>>>>>> ad184c09
from ase.units import Bohr, Hartree
from ase.calculators.general import Calculator
from ase.calculators.test import numeric_force
from gpaw import GPAW
from gpaw.density import RealSpaceDensity
from gpaw.output import initialize_text_stream
<<<<<<< HEAD
from gpaw.mpi import rank, world
from gpaw.transformers import Transformer
from gpaw.utilities.blas import axpy
from gpaw.wavefunctions.lcao import LCAOWaveFunctions

=======
from gpaw import mpi
from gpaw.transformers import Transformer
from gpaw.utilities.blas import axpy
from gpaw.wavefunctions.lcao import LCAOWaveFunctions
from gpaw.utilities.timing import Timer
from gpaw.version import version

from ase.parallel import distribute_cpus
>>>>>>> ad184c09

class FiniteDifferenceCalculator(Calculator):
    def __init__(self, lrtddft, d=0.001, txt=None, parallel=None):
        """Finite difference calculator for LrTDDFT.

        parallel: Can be used to parallelize the numerical force 
        calculation over images
        """
        self.timer = Timer()
        self.atoms = None

        world = mpi.world
        if lrtddft is not None:
            self.lrtddft = lrtddft
            self.calculator = self.lrtddft.calculator
<<<<<<< HEAD
            self.timer = self.calculator.timer
            self.set_atoms(self.calculator.get_atoms())
=======
            self.atoms = self.calculator.atoms
            if self.calculator.initialized:
                world = self.calculator.wfs.world
>>>>>>> ad184c09

            if txt is None:
                self.txt = self.lrtddft.txt
            else:
<<<<<<< HEAD
                rank = world.rank
                self.txt, firsttime = initialize_text_stream(txt, rank)
                                                              
        self.d = d
        self.parallel = parallel

    def calculate(self, atoms):
        redo = self.calculator.calculate(atoms)
        E0 = self.calculator.get_potential_energy()
        lr = self.lrtddft
        if redo:
            if hasattr(self, 'density'):
                del(self.density)
            self.lrtddft.forced_update()
        self.lrtddft.diagonalize()
        return E0
=======
                self.txt, firsttime = initialize_text_stream(
                    txt, world.rank)
        prnt('#', self.__class__.__name__, version, file=self.txt)
                                                              
        self.d = d
        self.parallel = {
            'world' : world, 'mycomm' : world, 'ncalcs' : 1, 'icalc' : 0 }
        if world.size < 2:
            if parallel > 0:
                prnt('#', (self.__class__.__name__ + ':'), 
                     'Serial calculation, keyword parallel ignored.',
                     file=self.txt)
        elif parallel > 0:
            mycomm, ncalcs, icalc = distribute_cpus(parallel, world)
            self.parallel = { 'world' : world, 'mycomm' : mycomm, 
                              'ncalcs' : ncalcs, 'icalc' : icalc }
            self.calculator.set(communicator=mycomm)
>>>>>>> ad184c09

    def set(self, **kwargs):
        self.calculator.set(**kwargs)

<<<<<<< HEAD
class ExcitedState(FiniteDifferenceCalculator,GPAW):
=======
class ExcitedState(FiniteDifferenceCalculator, GPAW):
>>>>>>> ad184c09
    def __init__(self, lrtddft, index, d=0.001, txt=None,
                 parallel=None, name=None):
        """ExcitedState object.

        parallel: Can be used to parallelize the numerical force calculation 
        over images.
        """
        FiniteDifferenceCalculator.__init__(self, lrtddft, d, txt, parallel)

        if type(index) == type(1):
            self.index = UnconstraintIndex(index)
        else:
            self.index = index
        self.name = name

        self.energy = None
<<<<<<< HEAD
        self.forces = None

        print >> self.txt, 'ExcitedState', self.index,
        if name:
            print >> self.txt, ('name=' + name),
        print >> self.txt
=======
        self.F_av = None

        prnt('#', self.index, file=self.txt)
        if name:
            prnt(('name=' + name), file=self.txt)
        prnt('# Force displacement:', self.d, file=self.txt)
        if self.parallel:
            prnt('#', self.parallel['world'].size, 
                 'cores in total, ', self.parallel['mycomm'].size, 
                 'cores per energy evaluation', 
                 file=self.txt)

    def set_positions(self, atoms):
        """Update the positions of the atoms."""
        self.atoms = atoms.copy()
        self.energy = None
        self.F_av = None
        self.atoms.set_calculator(self)
>>>>>>> ad184c09
 
    def calculation_required(self, atoms, quantities):
        if len(quantities) == 0:
            return False
<<<<<<< HEAD
        if atoms != self.atoms:
            return True
        for quantity in ['energy', 'forces']:
=======

        if self.atoms is None:
            return True
        elif (len(atoms) != len(self.atoms) or
              (atoms.get_atomic_numbers() !=
               self.atoms.get_atomic_numbers()).any() or
              (atoms.get_initial_magnetic_moments() !=
               self.atoms.get_initial_magnetic_moments()).any() or
              (atoms.get_cell() != self.atoms.get_cell()).any() or
              (atoms.get_pbc() != self.atoms.get_pbc()).any()):
            return True
        elif (atoms.get_positions() != 
              self.atoms.get_positions()).any():
            return True

        for quantity in ['energy', 'F_av']:
>>>>>>> ad184c09
            if quantity in quantities:
                quantities.remove(quantity)
                if self.__dict__[quantity] is None:
                    return True
        return len(quantities) > 0

    def get_potential_energy(self, atoms=None):
        """Evaluate potential energy for the given excitation."""
        if atoms is None:
            atoms = self.atoms
<<<<<<< HEAD
        if self.calculation_required(atoms, ['energy']):
            if atoms is None or atoms == self.atoms:
                self.energy = self.calculate(atoms)
                return self.energy
            else:
                return self.calculate(atoms)
        else:
            return self.energy
=======

        if self.calculation_required(atoms, ['energy']):
            self.energy = self.calculate(atoms)

        return self.energy
>>>>>>> ad184c09

    def calculate(self, atoms):
        """Evaluate your energy if needed."""
        self.set_positions(atoms)

        self.calculator.calculate(atoms)
        E0 = self.calculator.get_potential_energy()

        if hasattr(self, 'density'):
            del(self.density)
        self.lrtddft.forced_update()
        self.lrtddft.diagonalize()

        index = self.index.apply(self.lrtddft)

        energy = E0 + self.lrtddft[index].energy * Hartree
        return energy

    def get_forces(self, atoms=None):
        """Get finite-difference forces"""
<<<<<<< HEAD
        if self.calculation_required(atoms, ['forces']):
            atoms.set_calculator(self)
            name = self.name
            if name:
                name += 'force'
            self.forces = numeric_forces(atoms, d=self.d, 
                                         parallel=self.parallel,
                                         name=name)
=======
        if atoms is None:
            atoms = self.atoms

        if self.calculation_required(atoms, ['F_av']):
            atoms.set_calculator(self)

            # do the ground state calculation to set all
            # ranks to the same density to start with
            self.calculator.calculate(atoms)

            world = self.parallel['world']
            txt = self.txt
            if world.rank > 0:
                txt = sys.stdout

            mycomm = self.parallel['mycomm']
            ncalcs = self.parallel['ncalcs']
            icalc = self.parallel['icalc']
            F_av = np.zeros((len(atoms), 3))
            i = 0
            for ia, a in enumerate(self.atoms):
                for ic in range(3):
                    if (i % ncalcs) == icalc:
                        F_av[ia, ic] = numeric_force(
                            atoms, ia, ic, self.d) / mycomm.size
                        prnt('# rank', world.rank, '-> force',
                             (str(ia) + 'xyz'[ic]), file=txt)
                    i += 1
            energy = np.array([0.]) # array needed for world.sum()
            if (i % ncalcs) == icalc:
                self.energy = None
                energy[0] = self.get_potential_energy(atoms) / mycomm.size
                prnt('# rank', world.rank, '-> energy', 
                     energy[0] * mycomm.size, file=txt)
            self.set_positions(atoms)
            world.sum(F_av)
            world.sum(energy)
            self.energy = energy[0]
            self.F_av = F_av

>>>>>>> ad184c09
            if self.txt:
                prnt('Excited state forces in eV/Ang:', file=self.txt)
                symbols = self.atoms.get_chemical_symbols()
                for a, symbol in enumerate(symbols):
                    prnt(('%3d %-2s %10.5f %10.5f %10.5f' %
                          ((a, symbol) + tuple(self.F_av[a]))), 
                         file=self.txt)
        return self.F_av

    def get_stress(self, atoms):
        """Return the stress for the current state of the Atoms."""
        raise NotImplementedError

    def initialize_density(self, method='dipole'):
        if hasattr(self, 'density') and self.density.method == method:
            return

        gsdensity = self.calculator.density
        lr = self.lrtddft
        self.density = ExcitedStateDensity(
            gsdensity.gd, gsdensity.finegd, lr.kss.npspins,
            gsdensity.charge,
            method=method)
        index = self.index.apply(self.lrtddft)
<<<<<<< HEAD
        energy = self.get_potential_energy()
        self.density.initialize(self.lrtddft, index)
        self.density.update(self.calculator.wfs)

    def get_pseudo_density(self, *args, **kwargs):
        """Return pseudo-density array."""
        method = kwargs.pop('method', 'dipole')
        self.initialize_density(method)
        return GPAW.get_pseudo_density(self, *args, **kwargs)

    def get_all_electron_density(self, *args, **kwargs):
        """Return all electron density array."""
        method = kwargs.pop('method', 'dipole')
        self.initialize_density(method)
        return GPAW.get_all_electron_density(self, *args, **kwargs)
=======
        self.density.initialize(self.lrtddft, index)
        self.density.update(self.calculator.wfs)

    def get_pseudo_density(self, **kwargs):
        """Return pseudo-density array."""
        method = kwargs.pop('method', 'dipole')
        self.initialize_density(method)
        return GPAW.get_pseudo_density(self, **kwargs)

    def get_all_electron_density(self, **kwargs):
        """Return all electron density array."""
        method = kwargs.pop('method', 'dipole')
        self.initialize_density(method)
        return GPAW.get_all_electron_density(self, **kwargs)
>>>>>>> ad184c09

class UnconstraintIndex:
    def __init__(self, index):
        assert(type(index) == type(1))
        self.index = index
    def apply(self, *argv):
        return self.index
    def __str__(self):
        return (self.__class__.__name__ + '(' + str(self.index) + ')')

class MinimalOSIndex:
    """
    Constraint on minimal oscillator strength.

    Searches for the first excitation that has a larger
    oscillator strength than the given minimum.

    direction:
        None: averaged (default)
        0, 1, 2: x, y, z
    """
    def __init__(self, fmin=0.02, direction=None):
        self.fmin = fmin
        self.direction = direction

    def apply(self, lrtddft):
        index = None
        i = 0
        fmax = 0.
        idir = 0
        if self.direction is not None:
            idir = 1 + self.direction
        while i < len(lrtddft):
            ex = lrtddft[i]
            f = ex.get_oscillator_strength()[idir]
            fmax = max(f, fmax)
            if f > self.fmin:
                return i
            i += 1
        error = 'The intensity constraint |f| > ' + str(self.fmin) + ' '
        error += 'can not be satisfied (max(f) = ' + str(fmax) + ').'
        raise RuntimeError(error)
        
class MaximalOSIndex:
    """
    Select maximal oscillator strength.

    Searches for the excitation with maximal oscillator strength
    in a given energy range.

    energy_range:
        None: take all (default)
        [Emin, Emax]: take only transition in this energy range
        Emax: the same as [0, Emax]
    direction:
        None: averaged (default)
        0, 1, 2: x, y, z
    """
    def __init__(self, energy_range=None, direction=None):
        if energy_range is None:
            energy_range = np.array([0.0, 1.e32])
        elif isinstance(energy_range, (int, long, float)):
            energy_range = np.array([0.0, energy_range]) / Hartree
        self.energy_range = energy_range

        self.direction = direction

    def apply(self, lrtddft):
        index = None
        fmax = 0.
        idir = 0
        if self.direction is not None:
            idir = 1 + self.direction
        emin, emax = self.energy_range
        for i, ex in enumerate(lrtddft):
            f = ex.get_oscillator_strength()[idir]
            e = ex.get_energy()
            if e >= emin and e < emax and f > fmax:
                fmax = f
                index = i
        if index is None:
            raise RuntimeError('No transition in the energy range ' +
                               '[%g,%g]' % self.energy_range)
        return index

class ExcitedStateDensity(RealSpaceDensity):
    """Approximate excited state density object."""
    def __init__(self, *args, **kwargs):
        self.method = kwargs.pop('method', 'dipole')
        RealSpaceDensity.__init__(self, *args, **kwargs)

    def initialize(self, lrtddft, index):
        self.lrtddft = lrtddft
        self.index = index

        calc = lrtddft.calculator
        self.gsdensity = calc.density
        self.gd = self.gsdensity.gd
        self.nbands =  calc.wfs.bd.nbands
        self.D_asp = {}
        for a, D_sp in self.gsdensity.D_asp.items():
            self.D_asp[a] = 1. *  D_sp
        
        # obtain weights
        ex = lrtddft[index]
        energy = ex.energy
        wocc_sn = np.zeros((self.nspins, self.nbands))
        wunocc_sn = np.zeros((self.nspins, self.nbands))
        for f, k in zip(ex.f, ex.kss):
            # XXX why not k.fij * k.energy / energy ???
            if self.method == 'dipole':
                erat = k.energy / ex.energy
            elif self.method == 'orthogonal':
                erat = 1.
            else:
                raise NotImplementedError(
                    'method should be either "dipole" or "orthogonal"')
            wocc_sn[k.pspin, k.i] += erat * f**2
            wunocc_sn[k.pspin, k.j] += erat * f**2
        self.wocc_sn = wocc_sn
        self.wunocc_sn = wunocc_sn

        RealSpaceDensity.initialize(
            self, calc.wfs.setups, calc.timer, None, False)

        spos_ac = calc.get_atoms().get_scaled_positions() % 1.0
        self.set_positions(spos_ac, calc.wfs.rank_a)

    def update(self, wfs):
        self.timer.start('Density')
        self.timer.start('Pseudo density')
        self.calculate_pseudo_density(wfs)
        self.timer.stop('Pseudo density')
        self.timer.start('Atomic density matrices')
        f_un = []
        for kpt in wfs.kpt_u:
            f_n = kpt.f_n - self.wocc_sn[kpt.s] + self.wunocc_sn[kpt.s]
            if self.nspins > self.gsdensity.nspins:
                f_n = kpt.f_n - self.wocc_sn[1] + self.wunocc_sn[1]
            f_un.append(f_n)
        wfs.calculate_atomic_density_matrices_with_occupation(self.D_asp,
                                                              f_un)
        self.timer.stop('Atomic density matrices')
        self.timer.start('Multipole moments')
        comp_charge = self.calculate_multipole_moments()
        self.timer.stop('Multipole moments')
        
        if isinstance(wfs, LCAOWaveFunctions):
            self.timer.start('Normalize')
            self.normalize(comp_charge)
            self.timer.stop('Normalize')

        self.timer.stop('Density')

    def calculate_pseudo_density(self, wfs):
        """Calculate nt_sG from scratch.

        nt_sG will be equal to nct_G plus the contribution from
        wfs.add_to_density().
        """
        nvspins = wfs.kd.nspins
        npspins = self.nspins
        self.nt_sG = self.gd.zeros(npspins)

        for s in range(npspins):
            for kpt in wfs.kpt_u:
                if s == kpt.s or npspins > nvspins:
                    f_n = kpt.f_n / (1. + int(npspins > nvspins))
                    for f, psit_G in zip((f_n - self.wocc_sn[s] +
                                          self.wunocc_sn[s]),
                                         kpt.psit_nG):
                        axpy(f, psit_G**2, self.nt_sG[s])
        self.nt_sG[:self.nspins] += self.nct_G<|MERGE_RESOLUTION|>--- conflicted
+++ resolved
@@ -1,27 +1,15 @@
 """Excited state as calculator object."""
 
-<<<<<<< HEAD
-import numpy as np
-
-=======
 import sys
 import numpy as np
 
 from ase.utils import prnt
->>>>>>> ad184c09
 from ase.units import Bohr, Hartree
 from ase.calculators.general import Calculator
 from ase.calculators.test import numeric_force
 from gpaw import GPAW
 from gpaw.density import RealSpaceDensity
 from gpaw.output import initialize_text_stream
-<<<<<<< HEAD
-from gpaw.mpi import rank, world
-from gpaw.transformers import Transformer
-from gpaw.utilities.blas import axpy
-from gpaw.wavefunctions.lcao import LCAOWaveFunctions
-
-=======
 from gpaw import mpi
 from gpaw.transformers import Transformer
 from gpaw.utilities.blas import axpy
@@ -30,7 +18,6 @@
 from gpaw.version import version
 
 from ase.parallel import distribute_cpus
->>>>>>> ad184c09
 
 class FiniteDifferenceCalculator(Calculator):
     def __init__(self, lrtddft, d=0.001, txt=None, parallel=None):
@@ -46,36 +33,13 @@
         if lrtddft is not None:
             self.lrtddft = lrtddft
             self.calculator = self.lrtddft.calculator
-<<<<<<< HEAD
-            self.timer = self.calculator.timer
-            self.set_atoms(self.calculator.get_atoms())
-=======
             self.atoms = self.calculator.atoms
             if self.calculator.initialized:
                 world = self.calculator.wfs.world
->>>>>>> ad184c09
 
             if txt is None:
                 self.txt = self.lrtddft.txt
             else:
-<<<<<<< HEAD
-                rank = world.rank
-                self.txt, firsttime = initialize_text_stream(txt, rank)
-                                                              
-        self.d = d
-        self.parallel = parallel
-
-    def calculate(self, atoms):
-        redo = self.calculator.calculate(atoms)
-        E0 = self.calculator.get_potential_energy()
-        lr = self.lrtddft
-        if redo:
-            if hasattr(self, 'density'):
-                del(self.density)
-            self.lrtddft.forced_update()
-        self.lrtddft.diagonalize()
-        return E0
-=======
                 self.txt, firsttime = initialize_text_stream(
                     txt, world.rank)
         prnt('#', self.__class__.__name__, version, file=self.txt)
@@ -93,16 +57,11 @@
             self.parallel = { 'world' : world, 'mycomm' : mycomm, 
                               'ncalcs' : ncalcs, 'icalc' : icalc }
             self.calculator.set(communicator=mycomm)
->>>>>>> ad184c09
 
     def set(self, **kwargs):
         self.calculator.set(**kwargs)
 
-<<<<<<< HEAD
-class ExcitedState(FiniteDifferenceCalculator,GPAW):
-=======
 class ExcitedState(FiniteDifferenceCalculator, GPAW):
->>>>>>> ad184c09
     def __init__(self, lrtddft, index, d=0.001, txt=None,
                  parallel=None, name=None):
         """ExcitedState object.
@@ -119,14 +78,6 @@
         self.name = name
 
         self.energy = None
-<<<<<<< HEAD
-        self.forces = None
-
-        print >> self.txt, 'ExcitedState', self.index,
-        if name:
-            print >> self.txt, ('name=' + name),
-        print >> self.txt
-=======
         self.F_av = None
 
         prnt('#', self.index, file=self.txt)
@@ -145,16 +96,10 @@
         self.energy = None
         self.F_av = None
         self.atoms.set_calculator(self)
->>>>>>> ad184c09
  
     def calculation_required(self, atoms, quantities):
         if len(quantities) == 0:
             return False
-<<<<<<< HEAD
-        if atoms != self.atoms:
-            return True
-        for quantity in ['energy', 'forces']:
-=======
 
         if self.atoms is None:
             return True
@@ -171,7 +116,6 @@
             return True
 
         for quantity in ['energy', 'F_av']:
->>>>>>> ad184c09
             if quantity in quantities:
                 quantities.remove(quantity)
                 if self.__dict__[quantity] is None:
@@ -182,22 +126,11 @@
         """Evaluate potential energy for the given excitation."""
         if atoms is None:
             atoms = self.atoms
-<<<<<<< HEAD
-        if self.calculation_required(atoms, ['energy']):
-            if atoms is None or atoms == self.atoms:
-                self.energy = self.calculate(atoms)
-                return self.energy
-            else:
-                return self.calculate(atoms)
-        else:
-            return self.energy
-=======
 
         if self.calculation_required(atoms, ['energy']):
             self.energy = self.calculate(atoms)
 
         return self.energy
->>>>>>> ad184c09
 
     def calculate(self, atoms):
         """Evaluate your energy if needed."""
@@ -218,16 +151,6 @@
 
     def get_forces(self, atoms=None):
         """Get finite-difference forces"""
-<<<<<<< HEAD
-        if self.calculation_required(atoms, ['forces']):
-            atoms.set_calculator(self)
-            name = self.name
-            if name:
-                name += 'force'
-            self.forces = numeric_forces(atoms, d=self.d, 
-                                         parallel=self.parallel,
-                                         name=name)
-=======
         if atoms is None:
             atoms = self.atoms
 
@@ -268,7 +191,6 @@
             self.energy = energy[0]
             self.F_av = F_av
 
->>>>>>> ad184c09
             if self.txt:
                 prnt('Excited state forces in eV/Ang:', file=self.txt)
                 symbols = self.atoms.get_chemical_symbols()
@@ -293,23 +215,6 @@
             gsdensity.charge,
             method=method)
         index = self.index.apply(self.lrtddft)
-<<<<<<< HEAD
-        energy = self.get_potential_energy()
-        self.density.initialize(self.lrtddft, index)
-        self.density.update(self.calculator.wfs)
-
-    def get_pseudo_density(self, *args, **kwargs):
-        """Return pseudo-density array."""
-        method = kwargs.pop('method', 'dipole')
-        self.initialize_density(method)
-        return GPAW.get_pseudo_density(self, *args, **kwargs)
-
-    def get_all_electron_density(self, *args, **kwargs):
-        """Return all electron density array."""
-        method = kwargs.pop('method', 'dipole')
-        self.initialize_density(method)
-        return GPAW.get_all_electron_density(self, *args, **kwargs)
-=======
         self.density.initialize(self.lrtddft, index)
         self.density.update(self.calculator.wfs)
 
@@ -324,7 +229,6 @@
         method = kwargs.pop('method', 'dipole')
         self.initialize_density(method)
         return GPAW.get_all_electron_density(self, **kwargs)
->>>>>>> ad184c09
 
 class UnconstraintIndex:
     def __init__(self, index):
