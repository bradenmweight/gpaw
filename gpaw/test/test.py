#!/usr/bin/env python
import os
import gc
import platform
import sys
import time
import tempfile
import warnings
from optparse import OptionParser

import gpaw.mpi as mpi
from gpaw.hooks import hooks
from gpaw import debug


parser = OptionParser(usage='%prog [options] [tests]',
                      version='%prog 0.1')
parser.add_option('-x', '--exclude',
                  type='string', default=None,
                  help='Exclude tests (comma separated list of tests).',
                  metavar='test1.py,test2.py,...')
parser.add_option('-f', '--run-failed-tests-only',
                  action='store_true',
                  help='Run failed tests only.')
parser.add_option('--from', metavar='TESTFILE', dest='from_test',
                  help='Run remaining tests, starting from TESTFILE')
parser.add_option('--after', metavar='TESTFILE', dest='after_test',
                  help='Run remaining tests, starting after TESTFILE')
<<<<<<< HEAD
parser.add_option('--range', 
=======
parser.add_option('--range',
>>>>>>> b900b368
                  type='string', default=None,
                  help='Run tests in range test_i.py to test_j.py (inclusive)',
                  metavar='test_i.py,test_j.py')
parser.add_option('-j', '--jobs', type='int', default=1,
                  help='Run JOBS threads.')
parser.add_option('--reverse', action='store_true',
                  help=('Run tests in reverse order (less overhead with '
                        'multiple jobs)'))
parser.add_option('-k', '--keep-temp-dir', action='store_true',
                  dest='keep_tmpdir', help='Do not delete temporary files.')
parser.add_option('-d', '--directory', help='Run test in this directory')
parser.add_option('-s', '--show-output', action='store_true',
                  help='Show standard output from tests.')

opt, tests = parser.parse_args()


if len(tests) == 0:
    from gpaw.test import tests

if opt.reverse:
    tests.reverse()

if opt.run_failed_tests_only:
    tests = [line.strip() for line in open('failed-tests.txt')]

exclude = []
if opt.exclude is not None:
    exclude += opt.exclude.split(',')

if opt.from_test:
    fromindex = tests.index(opt.from_test)
    tests = tests[fromindex:]

if opt.after_test:
    index = tests.index(opt.after_test) + 1
    tests = tests[index:]

if opt.range:
    # default start(stop) index is first(last) test
    indices = opt.range.split(',')
    try:
        start_index = tests.index(indices[0])
    except ValueError:
        start_index = 0
    try:
        stop_index = tests.index(indices[1])
    except ValueError:
        stop_index = -1
    tests = tests[start_index:stop_index]

for test in exclude:
    if test in tests:
        tests.remove(test)

from gpaw.test import TestRunner

if mpi.world.size > 8:
    if mpi.rank == 0:
        message = '!!!!!!!\n' \
            'GPAW regression test suite was not designed to run on more\n'  \
            'than 8 MPI tasks. Re-run test suite using 1, 2, 4 or 8 MPI\n' \
            'tasks instead.'
        warnings.warn(message, RuntimeWarning)

old_hooks = hooks.copy()
hooks.clear()
if mpi.rank == 0:
    if opt.directory is None:
        tmpdir = tempfile.mkdtemp(prefix='gpaw-test-')
    else:
        tmpdir = opt.directory
        if os.path.isdir(tmpdir):
            opt.keep_tmpdir = True
        else:
            os.mkdir(tmpdir)
else:
    tmpdir = None
tmpdir = mpi.broadcast_string(tmpdir)
cwd = os.getcwd()
os.chdir(tmpdir)
operating_system = platform.system() + ' ' + platform.machine()
operating_system += ' ' + ' '.join(platform.dist())
python = platform.python_version() + ' ' + platform.python_compiler()
python += ' ' + ' '.join(platform.architecture())
if mpi.rank == 0:
<<<<<<< HEAD
    print 'Running tests in', tmpdir
=======
    print('python %s on %s' % (python, operating_system))
    print('Running tests in %s' % tmpdir)
    print('Jobs: %d, Cores: %d, debug-mode: %r' % (opt.jobs, mpi.size, debug))
>>>>>>> b900b368
failed = TestRunner(tests, jobs=opt.jobs, show_output=opt.show_output).run()
os.chdir(cwd)
if mpi.rank == 0:
    if len(failed) > 0:
        open('failed-tests.txt', 'w').write('\n'.join(failed) + '\n')
    elif not opt.keep_tmpdir:
        os.system('rm -rf ' + tmpdir)
hooks.update(old_hooks.items())<|MERGE_RESOLUTION|>--- conflicted
+++ resolved
@@ -26,11 +26,7 @@
                   help='Run remaining tests, starting from TESTFILE')
 parser.add_option('--after', metavar='TESTFILE', dest='after_test',
                   help='Run remaining tests, starting after TESTFILE')
-<<<<<<< HEAD
-parser.add_option('--range', 
-=======
 parser.add_option('--range',
->>>>>>> b900b368
                   type='string', default=None,
                   help='Run tests in range test_i.py to test_j.py (inclusive)',
                   metavar='test_i.py,test_j.py')
@@ -117,13 +113,9 @@
 python = platform.python_version() + ' ' + platform.python_compiler()
 python += ' ' + ' '.join(platform.architecture())
 if mpi.rank == 0:
-<<<<<<< HEAD
-    print 'Running tests in', tmpdir
-=======
     print('python %s on %s' % (python, operating_system))
     print('Running tests in %s' % tmpdir)
     print('Jobs: %d, Cores: %d, debug-mode: %r' % (opt.jobs, mpi.size, debug))
->>>>>>> b900b368
 failed = TestRunner(tests, jobs=opt.jobs, show_output=opt.show_output).run()
 os.chdir(cwd)
 if mpi.rank == 0:
