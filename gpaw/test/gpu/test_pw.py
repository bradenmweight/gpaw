--- conflicted
+++ resolved
@@ -41,17 +41,10 @@
 @pytest.mark.skipif(size > 2, reason='Not implemented')
 @pytest.mark.parametrize('gpu', [False, True])
 @pytest.mark.parametrize('par', ['domain', 'kpt', 'band'])
-<<<<<<< HEAD
 @pytest.mark.parametrize('mode', ['pw', 'fd'])
-@pytest.mark.parametrize('xc', ['LDA','PBE'])
+@pytest.mark.parametrize('xc', ['LDA', 'PBE'])
 def test_gpu_k(gpu, par, mode, xc):
-=======
-@pytest.mark.parametrize('xc', ['LDA', 'PBE'])
-def test_gpu_pw_k(gpu, par, xc):
->>>>>>> 241cb0d7
     atoms = Atoms('H', pbc=True, cell=[1.0, 1.1, 1.1])
-    #atoms.translate([0,3,0])
-    #atoms.center()
     if mode == 'fd':
         poisson = FDPoissonSolver()
     else:
@@ -61,7 +54,7 @@
         dict(mode={'name': mode},
              spinpol=True,
              xc=xc,
-             convergence={'density':1e-8},
+             convergence={'density': 1e-8},
              kpts=(4, 1, 1),
              poissonsolver=poisson,
              parallel={'gpu': gpu,
@@ -70,21 +63,12 @@
         log='-')
     dft.converge()
     dft.energies()
-<<<<<<< HEAD
+    dft.forces()
     if mode == 'pw':
-        dft.forces()
-        #dft.stress()
+        dft.stress()
     energy = dft.results['energy'] * Ha
     ref = {'LDAfd': -17.371536887378824,
            'PBEfd': -17.020743089737195,
            'PBEpw': -17.304186,
-           'LDApw': -17.653433 }[xc+mode]
-    assert energy == pytest.approx(ref, abs=1e-6)
-=======
-    dft.forces()
-    dft.stress()
-    energy = dft.results['energy'] * Ha
-    ref = {'PBE': -17.304186,
-           'LDA': -17.653433}
-    assert energy == pytest.approx(ref[xc], abs=1e-6)
->>>>>>> 241cb0d7
+           'LDApw': -17.653433}[xc + mode]
+    assert energy == pytest.approx(ref, abs=1e-6)