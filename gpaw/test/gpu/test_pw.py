import pytest
from ase import Atoms
from ase.units import Ha

from gpaw.new.calculation import DFTCalculation
from gpaw.mpi import size
from gpaw.poisson import FDPoissonSolver
from gpaw.new.c import GPU_AWARE_MPI


@pytest.mark.gpu
@pytest.mark.serial
@pytest.mark.parametrize('dtype', [float, complex])
@pytest.mark.parametrize('gpu', [False, True])
@pytest.mark.parametrize('mode', ['pw', 'fd'])
def test_gpu(dtype, gpu, mode):
    atoms = Atoms('H2')
    atoms.positions[1, 0] = 0.75
    atoms.center(vacuum=1.0)
    if mode == 'fd':
        poisson = FDPoissonSolver()
        h = 0.17
    else:
        poisson = None
        h = None
    dft = DFTCalculation.from_parameters(
        atoms,
        dict(mode={'name': mode,
                   'force_complex_dtype': dtype == complex},
             poissonsolver=poisson,
             h=h,
             convergence={'density': 1e-8},
             parallel={'gpu': gpu},
             setups='paw'),
        log='-')
    dft.converge()
    dft.energies()
    energy = dft.results['energy'] * Ha
    if mode == 'pw':
        assert energy == pytest.approx(-16.032945, abs=1e-6)
    else:
        assert energy == pytest.approx(5.071972893296197, abs=1e-6)


@pytest.mark.gpu
@pytest.mark.skipif(size > 2, reason='Not implemented')
@pytest.mark.parametrize('gpu', [False, True])
@pytest.mark.parametrize('par', ['domain', 'kpt', 'band'])
@pytest.mark.parametrize('mode', ['pw', 'fd'])
@pytest.mark.parametrize('xc', ['LDA', 'PBE'])
def test_gpu_k(gpu, par, mode, xc):
    if gpu and size > 1 and not GPU_AWARE_MPI:
        if mode == 'fd' and par == 'domain':
            pytest.skip('Domain decomposition needs GPU-aware MPI')
        if mode == 'pw' and par == 'domain' and xc == 'PBE':
            pytest.skip('Domain decomposition needs GPU-aware MPI')
        if mode == 'fd':
            pytest.skip('???')
        if mode == 'pw' and par in ['kpt', 'band'] and xc == 'PBE':
            pytest.skip('???')

<<<<<<< HEAD
    if gpu and size > 1:
        if mode == 'fd' and par == 'band':
            pytest.skip('FAILING')
=======
    if size == 1 and par in ['kpt', 'band']:
        pytest.skip('Not testing parallelization on single core')
>>>>>>> 5efd7caa

    atoms = Atoms('H', pbc=True, cell=[1, 1.1, 1.1])
    if mode == 'fd':
        poisson = FDPoissonSolver()
        h = 0.09
    else:
        poisson = None
        h = None

    dft = DFTCalculation.from_parameters(
        atoms,
        dict(mode={'name': mode},
             spinpol=True,
             xc=xc,
             h=h,
             convergence={'density': 1e-8},
             kpts=(4, 1, 1),
             poissonsolver=poisson,
             parallel={'gpu': gpu,
                       par: size},
             setups='paw'),
        log='-')
    dft.converge()
    dft.energies()
    if mode == 'pw':
        dft.forces()
        dft.stress()
    energy = dft.results['energy'] * Ha
    ref = {'LDAfd': -17.685022604078714,
           'PBEfd': -17.336991943070384,
           'PBEpw': -17.304186,
           'LDApw': -17.653433}[xc + mode]
    assert energy == pytest.approx(ref, abs=1e-6)<|MERGE_RESOLUTION|>--- conflicted
+++ resolved
@@ -59,14 +59,12 @@
         if mode == 'pw' and par in ['kpt', 'band'] and xc == 'PBE':
             pytest.skip('???')
 
-<<<<<<< HEAD
     if gpu and size > 1:
         if mode == 'fd' and par == 'band':
             pytest.skip('FAILING')
-=======
+
     if size == 1 and par in ['kpt', 'band']:
         pytest.skip('Not testing parallelization on single core')
->>>>>>> 5efd7caa
 
     atoms = Atoms('H', pbc=True, cell=[1, 1.1, 1.1])
     if mode == 'fd':
