import pytest

from gpaw import GPAW, LCAO
from gpaw.directmin.etdm import ETDM
from ase import Atoms
import numpy as np


def test_lcaosic_h2o(in_tmp_dir):
    """
    test Perdew-Zunger Self-Interaction
    Correction  in LCAO mode using DirectMin
    :param in_tmp_dir:
    :return:
    """

    # Water molecule:
    d = 0.9575
    t = np.pi / 180 * 104.51
    H2O = Atoms('OH2',
                positions=[(0, 0, 0),
                           (d, 0, 0),
                           (d * np.cos(t), d * np.sin(t), 0)])
    H2O.center(vacuum=4.0)

    calc = GPAW(mode=LCAO(force_complex_dtype=True),
                h=0.22,
                occupations={'name': 'fixed-uniform'},
                eigensolver=ETDM(localizationtype='PM',
                                 localizationseed=42,
                                 functional_settings={
                                     'name': 'PZ-SIC',
                                     'scaling_factor': \
                                         (0.5, 0.5)}),  # SIC/2
                convergence={'eigenstates': 1e-4},
                mixer={'backend': 'no-mixing'},
                nbands='nao',
                symmetry='off'
                )
    H2O.calc = calc
    e = H2O.get_potential_energy()
    f = H2O.get_forces()

<<<<<<< HEAD
    assert e == pytest.approx(-12.16353, abs=1e-4)
=======
    assert e == pytest.approx(-12.16352, abs=1e-3)
>>>>>>> 634763e3

    f2 = np.array([[-4.21747862, -4.63118948, 0.00303988],
                   [5.66636141, -0.51037693, -0.00049136],
                   [-1.96478031, 5.4043045, -0.0006107]])
    assert f2 == pytest.approx(f, abs=0.1)

    numeric = False
    if numeric:
        from ase.calculators.test import numeric_force
        f_num = np.array([[numeric_force(H2O, a, i)
                          for i in range(3)]
                         for a in range(len(H2O))])
        print('Numerical forces')
        print(f_num)
        print(f - f_num, np.abs(f - f_num).max())

    calc.write('h2o.gpw', mode='all')
    from gpaw import restart
    H2O, calc = restart('h2o.gpw', txt='-')
    H2O.positions += 1.0e-6
    f3 = H2O.get_forces()
    niter = calc.get_number_of_iterations()
    assert niter == pytest.approx(4, abs=3)
<<<<<<< HEAD
    assert f2 == pytest.approx(f3, abs=0.1)
=======
    assert f2 == pytest.approx(f3, abs=0.1)

test_lcaosic_h2o(0)
>>>>>>> 634763e3
<|MERGE_RESOLUTION|>--- conflicted
+++ resolved
@@ -41,11 +41,7 @@
     e = H2O.get_potential_energy()
     f = H2O.get_forces()
 
-<<<<<<< HEAD
-    assert e == pytest.approx(-12.16353, abs=1e-4)
-=======
     assert e == pytest.approx(-12.16352, abs=1e-3)
->>>>>>> 634763e3
 
     f2 = np.array([[-4.21747862, -4.63118948, 0.00303988],
                    [5.66636141, -0.51037693, -0.00049136],
@@ -69,10 +65,4 @@
     f3 = H2O.get_forces()
     niter = calc.get_number_of_iterations()
     assert niter == pytest.approx(4, abs=3)
-<<<<<<< HEAD
-    assert f2 == pytest.approx(f3, abs=0.1)
-=======
-    assert f2 == pytest.approx(f3, abs=0.1)
-
-test_lcaosic_h2o(0)
->>>>>>> 634763e3
+    assert f2 == pytest.approx(f3, abs=0.1)