--- conflicted
+++ resolved
@@ -4,14 +4,10 @@
 import time
 from ase.units import Bohr
 from ase.lattice import bulk
-<<<<<<< HEAD
 from gpaw import GPAW, PW
 from gpaw.test import findpeak
-=======
-from gpaw import GPAW
 from gpaw.eigensolvers.rmm_diis import RMM_DIIS
 from gpaw.mixer import Mixer
->>>>>>> 2408f5a6
 from gpaw.atom.basis import BasisMaker
 from gpaw.response.df2 import DielectricFunction
 from gpaw.mpi import serial_comm, rank, size
@@ -30,13 +26,9 @@
 a = 4.043
 atoms = bulk('Al', 'fcc', a=a)
 atoms.center()
-<<<<<<< HEAD
 calc = GPAW(mode=PW(200),
-=======
-calc = GPAW(h=0.2,
             eigensolver=RMM_DIIS(),
             mixer=Mixer(0.1,3),
->>>>>>> 2408f5a6
             kpts=(4,4,4),
             parallel={'band':1},
             idiotproof=False,  # allow uneven distribution of k-points
