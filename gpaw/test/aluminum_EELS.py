import numpy as np
import sys
import os
import time
from ase.units import Bohr
from ase.lattice import bulk
<<<<<<< HEAD
from gpaw import GPAW, PW
from gpaw.test import findpeak
from gpaw.eigensolvers.rmm_diis import RMM_DIIS
=======
from gpaw import GPAW
from gpaw.eigensolvers.rmm_diis_old import RMM_DIIS
>>>>>>> cacd4f82
from gpaw.mixer import Mixer
from gpaw.atom.basis import BasisMaker
from gpaw.response.df2 import DielectricFunction
from gpaw.mpi import serial_comm, rank, size
from gpaw.utilities import devnull
from gpaw.wavefunctions.pw import PW

if rank != 0:
  sys.stdout = devnull 

assert size <= 4**3

# Ground state calculation

t1 = time.time()

a = 4.043
atoms = bulk('Al', 'fcc', a=a)
atoms.center()
calc = GPAW(mode=PW(200),
            eigensolver=RMM_DIIS(),
            mixer=Mixer(0.1,3),
            kpts=(4,4,4),
            parallel={'band':1},
            idiotproof=False,  # allow uneven distribution of k-points
            xc='LDA')

atoms.set_calculator(calc)
atoms.get_potential_energy()
t2 = time.time()

# Excited state calculation
q = np.array([1/4.,0.,0.])
w = np.linspace(0, 24, 241)

df = DielectricFunction(calc=calc, frequencies=w, eta=0.2, ecut=50)
eels_NLFC_w, eels_LFC_w = df.get_eels_spectrum(filename='EELS_Al', q_c=q)
df_NLFC_w, df_LFC_w = df.get_dielectric_function(q_c=q)


df.check_sum_rule(spectrum=np.imag(df_NLFC_w))
df.check_sum_rule(spectrum=np.imag(df_LFC_w))

df.check_sum_rule(spectrum=eels_NLFC_w)
df.check_sum_rule(spectrum=eels_LFC_w)
#df.write('Al.pckl')

t3 = time.time()

print ''
print 'For ground  state calc, it took', (t2 - t1) / 60, 'minutes'
print 'For excited state calc, it took', (t3 - t2) / 60, 'minutes'

d = np.loadtxt('EELS_Al',delimiter=',')

# New results are compared with test values
wpeak1,Ipeak1 = findpeak(d[:,0],d[:,1])
wpeak2,Ipeak2 = findpeak(d[:,0],d[:,2])

test_wpeak1 = 15.70 # eV
test_Ipeak1 = 29.05 # eV
test_wpeak2 = 15.725 # eV
test_Ipeak2 = 26.41 # eV


if np.abs(test_wpeak1-wpeak1)<1e-2 and np.abs(test_wpeak2-wpeak2)<1e-2:
    pass
else:
    print test_wpeak1-wpeak1,test_wpeak2-wpeak2
    raise ValueError('Plasmon peak not correct ! ')

if np.abs(test_Ipeak1-Ipeak1)>1e-2 or np.abs(test_Ipeak2-Ipeak2)>1e-2:
    print Ipeak1-test_Ipeak1, Ipeak2-test_Ipeak2
    raise ValueError('Please check spectrum strength ! ')





<|MERGE_RESOLUTION|>--- conflicted
+++ resolved
@@ -4,14 +4,9 @@
 import time
 from ase.units import Bohr
 from ase.lattice import bulk
-<<<<<<< HEAD
 from gpaw import GPAW, PW
 from gpaw.test import findpeak
-from gpaw.eigensolvers.rmm_diis import RMM_DIIS
-=======
-from gpaw import GPAW
 from gpaw.eigensolvers.rmm_diis_old import RMM_DIIS
->>>>>>> cacd4f82
 from gpaw.mixer import Mixer
 from gpaw.atom.basis import BasisMaker
 from gpaw.response.df2 import DielectricFunction
