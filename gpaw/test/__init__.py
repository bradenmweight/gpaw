from typing import Tuple

import numpy as np
import pytest

import gpaw.mpi as mpi
from gpaw import setup_paths
from gpaw.atom.configurations import parameters, tf_parameters
from gpaw.atom.generator import Generator
from gpaw.typing import Array1D


def equal(x, y, tolerance=0):
    assert x == pytest.approx(y, abs=tolerance)


def print_reference(data_i, name='ref_i', fmt='%.12le'):
    if mpi.world.rank == 0:
        print('%s = [' % name, end='')
        for i, val in enumerate(data_i):
            if i > 0:
                print('', end='\n')
                print(' ' * (len(name) + 4), end='')
            print(fmt % val, end='')
            print(',', end='')
        print('\b]')


def findpeak(x: Array1D, y: Array1D) -> Tuple[float, float]:
    """Find peak.

    >>> x = np.linspace(1, 5, 10)
    >>> y = 1 - (x - np.pi)**2
    >>> x0, y0 = findpeak(x, y)
    >>> f'x0={x0:.6f}, y0={y0:.6f}'
    'x0=3.141593, y0=1.000000'
    """
    i = y.argmax()
    a, b, c = np.polyfit(x[i - 1:i + 2] - x[i], y[i - 1:i + 2], 2)
    assert a < 0
    dx = -0.5 * b / a
    x0 = x[i] + dx
    return x0, a * dx**2 + b * dx + c


def gen(symbol, exx=False, name=None, yukawa_gamma=None,
        write_xml=False, **kwargs):
    setup = None
    if mpi.rank == 0:
        if 'scalarrel' not in kwargs:
            kwargs['scalarrel'] = True
        g = Generator(symbol, **kwargs)
        if 'orbital_free' in kwargs:
            setup = g.run(exx=exx, name=name, yukawa_gamma=yukawa_gamma,
                          use_restart_file=False,
                          write_xml=write_xml,
                          **tf_parameters.get(symbol, {'rcut': 0.9}))
        else:
            setup = g.run(exx=exx, name=name, yukawa_gamma=yukawa_gamma,
                          use_restart_file=False,
                          write_xml=write_xml,
                          **parameters[symbol])
    setup = mpi.broadcast(setup, 0)
    if setup_paths[0] != '.':
        setup_paths.insert(0, '.')
<<<<<<< HEAD
    return setup


tests = [
    'linalg/gemm_complex.py',
    'ase_features/ase3k_version.py',
    'kpt.py',
    'mpicomm.py',
    'pathological/numpy_core_multiarray_dot.py',
    'eigen/cg2.py',
    'fd_ops/laplace.py',
    'linalg/lapack.py',
    'parallel/submatrix_redist.py',
    'lfc/second_derivative.py',
    'parallel/parallel_eigh.py',
    'linalg/blas.py',
    'Gauss.py',
    'symmetry/check.py',
    'fd_ops/nabla.py',
    'linalg/dot.py',
    'linalg/mmm.py',
    'xc/pbe_pw91.py',
    'fd_ops/gradient.py',
    'maths/erf.py',
    'initial_occs.py',
    'lfc/lf.py',
    'maths/fsbt.py',
    'parallel/compare.py',
    'vdw/libvdwxc_functionals.py',
    'radial/integral4.py',
    'linalg/zher.py',
    'fd_ops/gd.py',
    'pw/interpol.py',
    'poisson/screened_poisson.py',
    'electronphonon.py',
    'xc/xc.py',
    'xc/XC2.py',
    'radial/yukawa_radial.py',
    'vdw/potential.py',
    'radial/lebedev.py',
    'occupations.py',
    'lfc/derivatives.py',
    # 'parallel/realspace_blacs.py',
    'pw/reallfc.py',
    'parallel/pblas.py',
    'fd_ops/non_periodic.py',
    'spectrum.py',
    'pw/lfc.py',
    'gauss_func.py',
    'multipoletest.py',
    'cluster.py',
    'poisson/poisson.py',
    'poisson/fastpoisson.py',
    'poisson/poisson_asym.py',
    'parallel/arraydict_redist.py',
    'parallel/scalapack.py',
    'gauss_wave.py',
    'fd_ops/transformations.py',
    'parallel/blacsdist.py',
    'pbc.py',
    'atoms_too_close.py',
    'ext_potential/harmonic.py',
    'atoms_mismatch.py',
    'setup_basis_spec.py',
    'pw/direct.py',
    'libelpa.py',
    'vdw/libvdwxc_spin.py',                 # ~1s
    'timing.py',                            # ~1s
    'parallel/ut_parallel.py',              # ~1s
    'lcao/density.py',                      # ~1s
    'pw/stresstest.py',                     # ~1s
    'pw/fftmixer.py',                       # ~1s
    'lcao/fftmixer.py',                     # ~1s
    'symmetry/usesymm.py',                  # ~1s
    'coulomb.py',                           # ~1s
    'xc/xcatom.py',                         # ~1s
    'force_as_stop.py',                     # ~1s
    'vdwradii.py',                          # ~1s
    'ase_features/ase3k.py',                # ~1s
    'pathological/numpy_zdotc_graphite.py',  # ~1s
    'utilities/eed.py',                     # ~1s
    'lcao/dos.py',                          # ~1s
    'negative_eigerror.py',
    'solvation/nan_radius.py',              # ~1s
    'solvation/pbc_pos_repeat.py',          # ~1s
    'lcao/generate_ngto.py',                # ~1s
    'reuse_wfs_celldisp.py',                # ~1s
    'fileio/idiotproof_setup.py',           # ~2s
    'radial/ylexpand.py',                   # ~2s
    'eigen/keep_htpsit.py',                 # ~2s
    'xc/gga_atom.py',                       # ~2s
    'generic/hydrogen.py',                  # ~2s
    'aeatom.py',                            # ~2s
    'ase_features/plt.py',                  # ~2s
    'ds_beta.py',                           # ~2s
    'multipoleH2O.py',                      # ~2s
    'spinorbit_Kr.py',                      # ~2s
    'stdout.py',                            # ~2s
    'lcao/largecellforce.py',               # ~2s
    'parallel/scalapack_diag_simple.py',    # ~2s
    'fixdensity.py',                        # ~2s
    'pseudopotential/ah.py',                # ~2s
    'lcao/gllb_si.py',                      # ~2s
    'fileio/wfs_io.py',                     # ~3s
    'lrtddft/2.py',                         # ~3s
    'pw/smallanglecell.py',
    'gllbghost.py',                         # ~3s
    'fileio/file_reference.py',             # ~3s
    'fileio/restart.py',                    # ~3s
    'broydenmixer.py',                      # ~3s
    'pw/fulldiagk.py',                      # ~3s
    'ext_potential/external.py',            # ~3s
    'ext_potential/external_pw.py',         # ~3s
    'lcao/atomic_corrections.py',           # ~3s
    'vdw/libvdwxc_h2.py',                   # ~3s
    'generic/mixer.py',                     # ~3s
    'lcao/lcao_projections.py',             # ~3s
    'lcao/h2o.py',                          # ~3s
    'corehole/h2o.py',                      # ~3s
    'fileio/wfs_auto.py',                   # ~3s
    'pw/fulldiag.py',                       # ~3s
    'symmetry/symmetry_ft.py',              # ~3s
    'response/aluminum_EELS_RPA.py',        # ~3s
    'poisson/poisson_extended.py',          # ~3s
    'solvation/vacuum.py',                  # ~3s
    'vdw/libvdwxc_mbeef.py',                # ~3s
    'response/graphene_refined_response.py',  # ~3s
    'response/pdens_tool.py',               # ~4s
    'pw/par_strategies.py',                  # ~4s
    'pseudopotential/sg15_hydrogen.py',     # ~4s
    'fileio/read_old_gpw.py',
    'generic/move_across_cell.py',          # ~4s
    'parallel/augment_grid.py',             # ~4s
    'pw/augment_grids.py',
    'utilities/ewald.py',                   # ~4s
    'symmetry/symmetry.py',                 # ~4s
    'xc/revPBE.py',                         # ~4s
    'xc/nonselfconsistentLDA.py',           # ~4s
    'response/aluminum_EELS_ALDA.py',       # ~4s
    'spin/spin_contamination.py',           # ~4s
    'inducedfield_lrtddft.py',              # ~4s
    'generic/H_force.py',                   # ~4s
    'symmetry/usesymm2.py',                 # ~4s
    'mgga/mgga_restart.py',                 # ~4s
    'fixocc.py',                            # ~4s
    'spin/spinFe3plus.py',                  # ~4s
    'fermisplit.py',                        # ~4s
    'generic/Cl_minus.py',                  # ~4s
    'lrtddft/pes.py',                       # ~4s
    'generic/proton.py',                    # ~4s
    'lcao/lcao_elpa_kpts.py',               # ~4s
    'lcao/lcao_elpa.py',                    # ~5s
    'corehole/h2o_recursion.py',            # ~5s
    'xc/nonselfconsistent.py',              # ~5s
    'spin/spinpol.py',                      # ~5s
    'eigen/cg.py',                          # ~5s
    'parallel/kptpar.py',                   # ~5s
    'utilities/elf.py',                     # ~5s
    'eigen/blocked_rmm_diis.py',            # ~5s
    'pw/slab.py',                           # ~5s
    'generic/si.py',                        # ~5s
    'lcao/bsse.py',                         # ~5s
    'lcao/lcao_hamiltonian.py',             # ~5s
    'xc/degeneracy.py',                     # ~5s
    'fileio/refine.py',                     # ~5s
    'solvation/pbc.py',                     # ~5s
    'generic/asym_box.py',                  # ~5s
    'overlap.py',                           # ~5s
    'response/silicon_chi_RPA.py',          # ~6s
    'linalg/gemm.py',                       # ~6s
    'generic/al_chain.py',                  # ~6s
    'fileio/parallel.py',                   # ~6s
    'fixmom.py',                            # ~6s
    'exx/unocc.py',                         # ~6s
    'eigen/davidson.py',                    # ~6s
    'vdw/H_Hirshfeld.py',                   # ~6s
    'parallel/redistribute_grid.py',        # ~7s
    'aedensity.py',                         # ~7s
    'pw/h.py',                              # ~7s
    'lrtddft/apmb.py',                      # ~7s
    'pseudopotential/hgh_h2o.py',           # ~7s
    'poisson/poisson_restart.py',           # ~7s
    'poisson/poisson_extravacuum.py',       # ~7s
    'fdtd/ed_wrapper.py',                   # ~7s
    'fdtd/ed_shapes.py',                    # ~7s
    'fdtd/ed.py',                           # ~12s
    'fdtd/ed_inducedfield.py',              # ~16s
    'inducedfield_td.py',                   # ~9s
    'pw/bulk.py',                           # ~7s
    'gllb/ne.py',                           # ~7s
    'lcao/force.py',                        # ~7s
    'xc/pplda.py',                          # ~7s
    'response/test_unit_sphere_area.py',    # ~7s
    'rsf_yukawa/lrtddft_short.py',          # ~7s
    'fileio/restart_density.py',            # ~8s
    'rpa/rpa_energy_Ni.py',                 # ~8s
    'tddft/be_nltd_ip.py',                  # ~8s
    'ibzqpt.py',                            # ~8s
    'noncollinear/o2.py',
    'noncollinear/soc.py',
    'generic/si_primitive.py',              # ~9s
    'tddft/ehrenfest_nacl.py',              # ~9s
    'lcao/fd2lcao_restart.py',              # ~9s
    'ext_potential/constant_e_field.py',    # ~9s
    'complex.py',                           # ~9s
    'vdw/quick.py',                         # ~9s
    'pathological/lcao_spos_derivative.py',  # ~9s
    'lrtddft2/H2O-lcao.py',                 # ~10s
    'poisson/metallic_poisson.py',          # ~10s
    'lrtddft2/Al2.py',                      # ~10s
    'lcaotddft/simple.py',                  # ~10s
    'lcaotddft/restart.py',                 # ~10s
    'lcaotddft/fxc_is_xc.py',               # ~10s
    'lcaotddft/fxc_rpa.py',                 # ~10s
    'lcaotddft/fxc_vs_linearize.py',        # ~10s
    'lcaotddft/replay.py',                  # ~10s
    'lcaotddft/ksdecomp.py',                # ~10s
    'tddft/fxc_linearize.py',               # ~10s
    'timelimit.py',                         # ~10s
    'ralda/ralda_energy_N2.py',             # ~10s
    'lcao/lcao_complicated.py',             # ~10s
    'generic/bulk.py',                      # ~10s
    'sic/scfsic_h2.py',                     # ~10s
    'kpt_refine.py',                        # ~10s
    'response/iron_sf_gssALDA.py',          # ~10s
    'lcao/bulk.py',                         # ~11s
    'reuse_wfs.py',                         # ~11s
    'generic/2Al.py',                       # ~11s
    'lrtddft/kssingles_Be.py',              # ~11s
    'generic/relax.py',                     # ~11s
    'solvation/adm12.py',                   # ~11s
    'rsf_yukawa/rsf_ivo_sing_mg.py',        # ~11s
    'solvation/lrtddft.py',                 # ~12s
    'dscf/dscf_lcao.py',                    # ~12s
    'generic/8Si.py',                       # ~12s
    'utilities/partitioning.py',            # ~12s
    'xc/lxc_xcatom.py',                     # ~12s
    'solvation/sfgcm06.py',                 # ~12s
    'solvation/sss09.py',                   # ~12s
    'tddft/restart.py',                     # ~13s
    'gllb/atomic.py',                       # ~13s
    'generic/guc_force.py',                 # ~13s
    'ralda/ralda_energy_Ni.py',             # ~13s
    'utilities/simple_stm.py',              # ~13s
    'ofdft/ofdft_pbc.py',                   # ~13s
    'gllb/restart_band_structure.py',       # ~14s
    'exx/exx.py',                           # ~14s
    'Hubbard_U.py',                         # ~15s
    'rpa/rpa_energy_Si.py',                 # ~15s
    'dipole.py',                            # ~15s
    'watermodel.py',                        # ~15s
    'rattle.py',                            # ~15s
    'generic/IP_oxygen.py',                 # ~15s
    'rpa/rpa_energy_Na.py',                 # ~15s
    'parallel/fd_parallel.py',              # ~15s
    'solvation/poisson.py',                 # ~15s
    'solvation/water_water.py',             # ~15s
    'xc/pygga.py',                          # ~15s
    'pseudopotential/atompaw.py',           # ~15s
    'lcao/lcao_parallel.py',                # ~16s
    'xc/atomize.py',                        # ~16s
    'lrtddft/excited_state.py',             # ~16s
    'gllb/ne_disc.py',                      # ~16s
    'ofdft/ofdft.py',                       # ~17s
    'response/bse_silicon.py',              # ~18s
    'tpss.py',                              # ~18s
    'tddft/td_na2.py',                      # ~18s
    'exx/coarse.py',                        # ~18s
    'exx/double_cell.py',
    'exx/derivs.py',
    'corehole/si.py',                       # ~18s
    'mgga/mgga_sc.py',                      # ~19s
    'Hubbard_U_Zn.py',                      # ~20s
    'symmetry/fractional_translations.py',
    'symmetry/fractional_translations_med.py',
    'symmetry/fractional_translations_big.py',
    'lrtddft/1.py',                         # ~20s
    'gllb/spin.py',                         # ~21s
    'parallel/fd_parallel_kpt.py',          # ~21s
    'generic/Cu.py',                        # ~21s
    'vdw/ts09.py',                          # ~21s
    'response/na_plasmon.py',               # ~22s
    'response/two-aluminum_chi_RPA.py',     # ~23s
    'lcao/kpts_many_combinations.py',       # ~23s
    'fermilevel.py',                        # ~23s
    'ralda/ralda_energy_H2.py',             # ~23s
    'symmetry/kpoint_mapping.py',           # ~23s
    'response/diamond_absorption.py',       # ~24s
    'ralda/ralda_energy_Si.py',             # ~24s
    'jellium.py',                           # ~24s
    'response/iron_sf_ALDA.py',             # ~25s
    'utilities/ldos.py',                    # ~25s
    'solvation/swap_atoms.py',              # ~25s
    'xc/revPBE_Li.py',                      # ~26s
    'ofdft/ofdft_scale.py',                 # ~26s
    'lcao/lcao_parallel_kpt.py',            # ~29s
    'lrtddft/placzek_profeta_albrecht.py',  # ~29s
    'corehole/h2o_dks.py',                  # ~30s
    'lcaotddft/parallel_options.py',        # ~30s
    'lcaotddft/lcaotddft_vs_lrtddft2.py',   # ~30s
    'lcaotddft/lcaotddft_vs_lrtddft2_rpa.py',  # ~30s
    'mgga/nsc_MGGA.py',                     # ~32s
    'solvation/spinpol.py',                 # ~32s
    'gllb/diamond.py',                      # ~33s
    'vdw/quick_spin.py',                    # ~37s
    'pw/expert_diag.py',                    # ~37s
    'pathological/LDA_unstable.py',         # ~42s
    'response/bse_aluminum.py',             # ~42s
    'response/au02_absorption.py',          # ~44s
    'xc/tb09.py',
    'ext_potential/point_charge.py',
    'ase_features/wannierk.py',             # ~45s
    'ut_tddft.py',                          # ~49s
    'response/pair.py',                     # ~50s
    'rpa/rpa_energy_N2.py',                 # ~52s
    'vdw/ar2.py',                           # ~53s
    'rsf_yukawa/rsf_general.py',            # ~54s
    'solvation/forces_symmetry.py',         # ~56s
    'parallel/diamond_gllb.py',             # ~59s
    'xc/qna_force.py',
    'xc/qna_stress.py',
    'xc/qna_band.py',
    'xc/qna_spinpol.py',
    'beef.py',
    'response/chi0.py',                     # ~71s
    'lrtddft/3.py',                         # ~75s
    'response/chi0_intraband_test.py',      # ~76s
    'pathological/nonlocalset.py',          # ~82s
    'response/gw0_hBN.py',                  # ~82s
    'xc/lb94.py',                           # ~84s
    'exx/exx_scf.py',                       # ~91s
    'pw/si_stress.py',                      # ~100s
    'response/gw_hBN_extrapolate.py',       # ~109s
    'exx/AA_enthalpy.py',                   # ~119s
    'response/na_plasmons.py',
    'response/na_plasmons_tetrahedron.py',  # ~120s
    'solvation/forces.py',                  # ~140s
    'response/gw_MoS2_cut.py',
    'response/gwsi.py',                     # ~147s
    'response/graphene.py',                 # ~160s
    'response/symmetry.py',                 # ~300s
    'pw/moleculecg.py',                     # duration unknown
    'potential.py',                         # duration unknown
    'lcao/pair_and_coulomb.py',             # duration unknown
    'ase_features/asewannier.py',           # duration unknown
    'pw/davidson_pw.py',                    # duration unknown
    'ase_features/neb.py',                  # duration unknown
    'utilities/wannier_ethylene.py',        # duration unknown
    'muffintinpot.py',                      # duration unknown
    'sic/nscfsic.py',                       # duration unknown
    'coreeig.py',                           # duration unknown
    'response/bse_MoS2_cut.py',             # duration unknown
    'parallel/scalapack_mpirecv_crash.py',  # duration unknown
    'cdft.py',                              # 40s
    'directmin_lcao.py',                    # ~11s
    'sic/sic_lcao_H2O.py',                  # ~30s
    'sic/sic_pw_H2O.py',                    # ~72s
    'sic/sic_fd_H2O.py'                     # ~180 s
]

# 'response/graphene_EELS.py', disabled while work is in progress

# 'parallel/scalapack_pdlasrt_hang.py',
# 'dscf/dscf_forces.py',
# 'ext_potential/stark_shift.py',


exclude = []

if mpi.size > 1:
    exclude += ['ase_features/asewannier.py',
                'coreeig.py',
                'ext_potential/stark_shift.py',
                'spinorbit_Kr.py',
                'fd_ops/laplace.py',
                'potential.py',
                'lcao/generate_ngto.py',
                'lcao/pair_and_coulomb.py',
                'muffintinpot.py',
                'pw/moleculecg.py',
                'pw/davidson_pw.py',
                'sic/nscfsic.py',
                # scipy.weave fails often in parallel due to
                # ~/.python*_compiled
                # https://github.com/scipy/scipy/issues/1895
                'scipy_test.py',
                'utilities/wannier_ethylene.py']

if mpi.size > 2:
    exclude += ['ase_features/neb.py',
                'poisson/poisson_restart.py',
                'response/pair.py',
                'electronphonon.py']

if mpi.size > 4:
    exclude += ['poisson/poisson_extravacuum.py']

if mpi.size < 4:
    exclude += ['parallel/fd_parallel.py',
                'lcao/lcao_parallel.py',
                'parallel/pblas.py',
                'parallel/scalapack.py',
                'parallel/scalapack_diag_simple.py',
                'parallel/realspace_blacs.py',
                'exx/AA_enthalpy.py',
                'exx/exx_scf.py',
                'response/bse_aluminum.py',
                'response/bse_MoS2_cut.py',
                'fileio/parallel.py',
                'parallel/diamond_gllb.py',
                'lcao/lcao_parallel_kpt.py',
                'parallel/fd_parallel_kpt.py',
                'response/iron_sf_ALDA.py',
                'response/na_plasmons.py',
                'response/na_plasmons_tetrahedron.py']


if mpi.size != 4:
    exclude += ['parallel/scalapack_mpirecv_crash.py',
                'parallel/scalapack_pdlasrt_hang.py',
                'response/bse_silicon.py']

if mpi.size == 1 or not compiled_with_sl():
    exclude += ['parallel/submatrix_redist.py',
                'lcaotddft/parallel_options.py']

if mpi.size != 1 and not compiled_with_sl():
    exclude += ['ralda/ralda_energy_H2.py',
                'ralda/ralda_energy_N2.py',
                'ralda/ralda_energy_Ni.py',
                'ralda/ralda_energy_Si.py',
                'response/bse_silicon.py',
                'response/bse_MoS2_cut.py',
                'response/gwsi.py',
                'response/gw_MoS2_cut.py',
                'rpa/rpa_energy_N2.py',
                'pw/expert_diag.py',
                'pw/fulldiag.py',
                'pw/fulldiagk.py',
                'response/gw_hBN_extrapolate.py',
                'response/gw0_hBN.py',
                'response/au02_absorption.py']

if not compiled_with_sl():
    exclude += ['lcao/atomic_corrections.py',
                'response/iron_sf_ALDA.py',
                'response/na_plasmons.py',
                'response/na_plasmons_tetrahedron.py']

if not compiled_with_libvdwxc():
    exclude.append('vdw/libvdwxc_functionals.py')
    exclude.append('vdw/libvdwxc_h2.py')
    exclude.append('vdw/libvdwxc_mbeef.py')
    exclude.append('vdw/libvdwxc_spin.py')

if not LibElpa.have_elpa():
    exclude += ['libelpa.py',
                'lcao/lcao_elpa_kpts.py',
                'lcao/lcao_elpa.py']


if LooseVersion(np.__version__) < '1.6.0':
    exclude.append('response/chi0.py')


def get_test_path(test):
    return os.path.join(gpaw.__path__[0], 'test', test)


exclude = set(exclude)


def check_file_lists():
    for test in tests + list(exclude):
        assert os.path.exists(get_test_path(test)), \
            ('No such file: {}.  Test list or test exclusion list mentions '
             'files that do not exist.'.format(test))


class TestRunner:
    def __init__(self, tests, stream=sys.__stdout__, jobs=1,
                 show_output=False):
        if mpi.size > 1:
            assert jobs == 1
        self.jobs = jobs
        self.show_output = show_output
        self.tests = tests
        self.failed = []
        self.skipped = []
        self.garbage = []
        if mpi.rank == 0:
            self.log = stream
        else:
            self.log = devnull
        self.n = max([len(test) for test in tests])
        self.setup_paths = setup_paths[:]

        # Check *all* the files, not just the ones we are supposed to be
        # running right now:
        check_file_lists()

    def run(self):
        self.log.write('=' * 77 + '\n')
        if not self.show_output:
            sys.stdout = devnull
        ntests = len(self.tests)
        t0 = time.time()
        if self.jobs == 1:
            self.run_single()
        else:
            # Run several processes using fork:
            self.run_forked()

        sys.stdout = sys.__stdout__
        self.log.write('=' * 77 + '\n')
        self.log.write('Ran %d tests out of %d in %.1f seconds\n' %
                       (ntests - len(self.tests) - len(self.skipped),
                        ntests, time.time() - t0))
        self.log.write('Tests skipped: %d\n' % len(self.skipped))
        if self.failed:
            print('Tests failed:', len(self.failed), file=self.log)
        else:
            self.log.write('All tests passed!\n')
        self.log.write('=' * 77 + '\n')
        return self.failed

    def run_single(self):
        while self.tests:
            test = self.tests.pop(0)
            try:
                self.run_one(test)
            except KeyboardInterrupt:
                self.tests.append(test)
                break

    def run_forked(self):
        j = 0
        pids = {}
        while self.tests or j > 0:
            if self.tests and j < self.jobs:
                test = self.tests.pop(0)
                pid = os.fork()
                if pid == 0:
                    exitcode = self.run_one(test)
                    os._exit(exitcode)
                else:
                    j += 1
                    pids[pid] = test
            else:
                try:
                    while True:
                        pid, exitcode = os.wait()
                        if pid in pids:
                            break
                except KeyboardInterrupt:
                    for pid, test in pids.items():
                        os.kill(pid, signal.SIGHUP)
                        self.write_result(test, 'STOPPED', time.time())
                        self.tests.append(test)
                    break
                if exitcode == 512:
                    self.failed.append(pids[pid])
                elif exitcode == 256:
                    self.skipped.append(pids[pid])
                del pids[pid]
                j -= 1

    def run_one(self, test):
        exitcode_ok = 0
        exitcode_skip = 1
        exitcode_fail = 2

        if self.jobs == 1:
            self.log.write('%*s' % (-self.n, test))
            self.log.flush()

        t0 = time.time()
        filename = get_test_path(test)

        tb = ''
        skip = False

        if test in exclude:
            self.register_skipped(test, t0)
            return exitcode_skip

        assert test.endswith('.py')
        dirname = test[:-3]
        if os.path.isabs(dirname):
            mydir = os.path.split(__file__)[0]
            dirname = os.path.relpath(dirname, mydir)

        # We don't want files anywhere outside the tempdir.
        assert not dirname.startswith('../')  # test file outside sourcedir

        if mpi.rank == 0:
            os.makedirs(dirname)
        mpi.world.barrier()
        cwd = os.getcwd()
        os.chdir(dirname)

        try:
            setup_paths[:] = self.setup_paths
            loc = {}
            with open(filename) as fd:
                exec(compile(fd.read(), filename, 'exec'), loc)
            loc.clear()
            del loc
            self.check_garbage()
        except KeyboardInterrupt:
            self.write_result(test, 'STOPPED', t0)
            raise
        except SkipTest:
            skip = True
        except ImportError as ex:
            module = ex.name
            if module == 'scipy':
                skip = True
            else:
                tb = traceback.format_exc()
        except AttributeError as ex:
            if (ex.args[0] ==
                "'module' object has no attribute 'new_blacs_context'"):
                skip = True
            else:
                tb = traceback.format_exc()
        except Exception:
            tb = traceback.format_exc()
        finally:
            os.chdir(cwd)

        mpi.ibarrier(timeout=60.0)  # guard against parallel hangs

        me = np.array(tb != '')
        everybody = np.empty(mpi.size, bool)
        mpi.world.all_gather(me, everybody)
        failed = everybody.any()
        skip = mpi.world.sum(int(skip))

        if failed:
            self.fail(test, np.argwhere(everybody).ravel(), tb, t0)
            exitcode = exitcode_fail
        elif skip:
            self.register_skipped(test, t0)
            exitcode = exitcode_skip
        else:
            self.write_result(test, 'OK', t0)
            exitcode = exitcode_ok

        return exitcode

    def register_skipped(self, test, t0):
        self.write_result(test, 'SKIPPED', t0)
        self.skipped.append(test)

    def check_garbage(self):
        gc.collect()
        n = len(gc.garbage)
        self.garbage += gc.garbage
        del gc.garbage[:]
        assert n == 0, ('Leak: Uncollectable garbage (%d object%s) %s' %
                        (n, 's'[:n > 1], self.garbage))

    def fail(self, test, ranks, tb, t0):
        if mpi.size == 1:
            text = 'FAILED!\n%s\n%s%s' % ('#' * 77, tb, '#' * 77)
            self.write_result(test, text, t0)
        else:
            tbs = {tb: [0]}
            for r in range(1, mpi.size):
                if mpi.rank == r:
                    mpi.send_string(tb, 0)
                elif mpi.rank == 0:
                    tb = mpi.receive_string(r)
                    if tb in tbs:
                        tbs[tb].append(r)
                    else:
                        tbs[tb] = [r]
            if mpi.rank == 0:
                text = ('FAILED! (rank %s)\n%s' %
                        (','.join([str(r) for r in ranks]), '#' * 77))
                for tb, ranks in tbs.items():
                    if tb:
                        text += ('\nRANK %s:\n' %
                                 ','.join([str(r) for r in ranks]))
                        text += '%s%s' % (tb, '#' * 77)
                self.write_result(test, text, t0)

        self.failed.append(test)

    def write_result(self, test, text, t0):
        t = time.time() - t0
        if self.jobs > 1:
            self.log.write('%*s' % (-self.n, test))
        self.log.write('%10.3f  %s\n' % (t, text))
=======
    return setup
>>>>>>> 05563807
<|MERGE_RESOLUTION|>--- conflicted
+++ resolved
@@ -1,4 +1,11 @@
-from typing import Tuple
+import os
+import gc
+import sys
+import time
+import signal
+import traceback
+from distutils.version import LooseVersion
+from unittest import SkipTest
 
 import numpy as np
 import pytest
@@ -63,702 +70,4 @@
     setup = mpi.broadcast(setup, 0)
     if setup_paths[0] != '.':
         setup_paths.insert(0, '.')
-<<<<<<< HEAD
-    return setup
-
-
-tests = [
-    'linalg/gemm_complex.py',
-    'ase_features/ase3k_version.py',
-    'kpt.py',
-    'mpicomm.py',
-    'pathological/numpy_core_multiarray_dot.py',
-    'eigen/cg2.py',
-    'fd_ops/laplace.py',
-    'linalg/lapack.py',
-    'parallel/submatrix_redist.py',
-    'lfc/second_derivative.py',
-    'parallel/parallel_eigh.py',
-    'linalg/blas.py',
-    'Gauss.py',
-    'symmetry/check.py',
-    'fd_ops/nabla.py',
-    'linalg/dot.py',
-    'linalg/mmm.py',
-    'xc/pbe_pw91.py',
-    'fd_ops/gradient.py',
-    'maths/erf.py',
-    'initial_occs.py',
-    'lfc/lf.py',
-    'maths/fsbt.py',
-    'parallel/compare.py',
-    'vdw/libvdwxc_functionals.py',
-    'radial/integral4.py',
-    'linalg/zher.py',
-    'fd_ops/gd.py',
-    'pw/interpol.py',
-    'poisson/screened_poisson.py',
-    'electronphonon.py',
-    'xc/xc.py',
-    'xc/XC2.py',
-    'radial/yukawa_radial.py',
-    'vdw/potential.py',
-    'radial/lebedev.py',
-    'occupations.py',
-    'lfc/derivatives.py',
-    # 'parallel/realspace_blacs.py',
-    'pw/reallfc.py',
-    'parallel/pblas.py',
-    'fd_ops/non_periodic.py',
-    'spectrum.py',
-    'pw/lfc.py',
-    'gauss_func.py',
-    'multipoletest.py',
-    'cluster.py',
-    'poisson/poisson.py',
-    'poisson/fastpoisson.py',
-    'poisson/poisson_asym.py',
-    'parallel/arraydict_redist.py',
-    'parallel/scalapack.py',
-    'gauss_wave.py',
-    'fd_ops/transformations.py',
-    'parallel/blacsdist.py',
-    'pbc.py',
-    'atoms_too_close.py',
-    'ext_potential/harmonic.py',
-    'atoms_mismatch.py',
-    'setup_basis_spec.py',
-    'pw/direct.py',
-    'libelpa.py',
-    'vdw/libvdwxc_spin.py',                 # ~1s
-    'timing.py',                            # ~1s
-    'parallel/ut_parallel.py',              # ~1s
-    'lcao/density.py',                      # ~1s
-    'pw/stresstest.py',                     # ~1s
-    'pw/fftmixer.py',                       # ~1s
-    'lcao/fftmixer.py',                     # ~1s
-    'symmetry/usesymm.py',                  # ~1s
-    'coulomb.py',                           # ~1s
-    'xc/xcatom.py',                         # ~1s
-    'force_as_stop.py',                     # ~1s
-    'vdwradii.py',                          # ~1s
-    'ase_features/ase3k.py',                # ~1s
-    'pathological/numpy_zdotc_graphite.py',  # ~1s
-    'utilities/eed.py',                     # ~1s
-    'lcao/dos.py',                          # ~1s
-    'negative_eigerror.py',
-    'solvation/nan_radius.py',              # ~1s
-    'solvation/pbc_pos_repeat.py',          # ~1s
-    'lcao/generate_ngto.py',                # ~1s
-    'reuse_wfs_celldisp.py',                # ~1s
-    'fileio/idiotproof_setup.py',           # ~2s
-    'radial/ylexpand.py',                   # ~2s
-    'eigen/keep_htpsit.py',                 # ~2s
-    'xc/gga_atom.py',                       # ~2s
-    'generic/hydrogen.py',                  # ~2s
-    'aeatom.py',                            # ~2s
-    'ase_features/plt.py',                  # ~2s
-    'ds_beta.py',                           # ~2s
-    'multipoleH2O.py',                      # ~2s
-    'spinorbit_Kr.py',                      # ~2s
-    'stdout.py',                            # ~2s
-    'lcao/largecellforce.py',               # ~2s
-    'parallel/scalapack_diag_simple.py',    # ~2s
-    'fixdensity.py',                        # ~2s
-    'pseudopotential/ah.py',                # ~2s
-    'lcao/gllb_si.py',                      # ~2s
-    'fileio/wfs_io.py',                     # ~3s
-    'lrtddft/2.py',                         # ~3s
-    'pw/smallanglecell.py',
-    'gllbghost.py',                         # ~3s
-    'fileio/file_reference.py',             # ~3s
-    'fileio/restart.py',                    # ~3s
-    'broydenmixer.py',                      # ~3s
-    'pw/fulldiagk.py',                      # ~3s
-    'ext_potential/external.py',            # ~3s
-    'ext_potential/external_pw.py',         # ~3s
-    'lcao/atomic_corrections.py',           # ~3s
-    'vdw/libvdwxc_h2.py',                   # ~3s
-    'generic/mixer.py',                     # ~3s
-    'lcao/lcao_projections.py',             # ~3s
-    'lcao/h2o.py',                          # ~3s
-    'corehole/h2o.py',                      # ~3s
-    'fileio/wfs_auto.py',                   # ~3s
-    'pw/fulldiag.py',                       # ~3s
-    'symmetry/symmetry_ft.py',              # ~3s
-    'response/aluminum_EELS_RPA.py',        # ~3s
-    'poisson/poisson_extended.py',          # ~3s
-    'solvation/vacuum.py',                  # ~3s
-    'vdw/libvdwxc_mbeef.py',                # ~3s
-    'response/graphene_refined_response.py',  # ~3s
-    'response/pdens_tool.py',               # ~4s
-    'pw/par_strategies.py',                  # ~4s
-    'pseudopotential/sg15_hydrogen.py',     # ~4s
-    'fileio/read_old_gpw.py',
-    'generic/move_across_cell.py',          # ~4s
-    'parallel/augment_grid.py',             # ~4s
-    'pw/augment_grids.py',
-    'utilities/ewald.py',                   # ~4s
-    'symmetry/symmetry.py',                 # ~4s
-    'xc/revPBE.py',                         # ~4s
-    'xc/nonselfconsistentLDA.py',           # ~4s
-    'response/aluminum_EELS_ALDA.py',       # ~4s
-    'spin/spin_contamination.py',           # ~4s
-    'inducedfield_lrtddft.py',              # ~4s
-    'generic/H_force.py',                   # ~4s
-    'symmetry/usesymm2.py',                 # ~4s
-    'mgga/mgga_restart.py',                 # ~4s
-    'fixocc.py',                            # ~4s
-    'spin/spinFe3plus.py',                  # ~4s
-    'fermisplit.py',                        # ~4s
-    'generic/Cl_minus.py',                  # ~4s
-    'lrtddft/pes.py',                       # ~4s
-    'generic/proton.py',                    # ~4s
-    'lcao/lcao_elpa_kpts.py',               # ~4s
-    'lcao/lcao_elpa.py',                    # ~5s
-    'corehole/h2o_recursion.py',            # ~5s
-    'xc/nonselfconsistent.py',              # ~5s
-    'spin/spinpol.py',                      # ~5s
-    'eigen/cg.py',                          # ~5s
-    'parallel/kptpar.py',                   # ~5s
-    'utilities/elf.py',                     # ~5s
-    'eigen/blocked_rmm_diis.py',            # ~5s
-    'pw/slab.py',                           # ~5s
-    'generic/si.py',                        # ~5s
-    'lcao/bsse.py',                         # ~5s
-    'lcao/lcao_hamiltonian.py',             # ~5s
-    'xc/degeneracy.py',                     # ~5s
-    'fileio/refine.py',                     # ~5s
-    'solvation/pbc.py',                     # ~5s
-    'generic/asym_box.py',                  # ~5s
-    'overlap.py',                           # ~5s
-    'response/silicon_chi_RPA.py',          # ~6s
-    'linalg/gemm.py',                       # ~6s
-    'generic/al_chain.py',                  # ~6s
-    'fileio/parallel.py',                   # ~6s
-    'fixmom.py',                            # ~6s
-    'exx/unocc.py',                         # ~6s
-    'eigen/davidson.py',                    # ~6s
-    'vdw/H_Hirshfeld.py',                   # ~6s
-    'parallel/redistribute_grid.py',        # ~7s
-    'aedensity.py',                         # ~7s
-    'pw/h.py',                              # ~7s
-    'lrtddft/apmb.py',                      # ~7s
-    'pseudopotential/hgh_h2o.py',           # ~7s
-    'poisson/poisson_restart.py',           # ~7s
-    'poisson/poisson_extravacuum.py',       # ~7s
-    'fdtd/ed_wrapper.py',                   # ~7s
-    'fdtd/ed_shapes.py',                    # ~7s
-    'fdtd/ed.py',                           # ~12s
-    'fdtd/ed_inducedfield.py',              # ~16s
-    'inducedfield_td.py',                   # ~9s
-    'pw/bulk.py',                           # ~7s
-    'gllb/ne.py',                           # ~7s
-    'lcao/force.py',                        # ~7s
-    'xc/pplda.py',                          # ~7s
-    'response/test_unit_sphere_area.py',    # ~7s
-    'rsf_yukawa/lrtddft_short.py',          # ~7s
-    'fileio/restart_density.py',            # ~8s
-    'rpa/rpa_energy_Ni.py',                 # ~8s
-    'tddft/be_nltd_ip.py',                  # ~8s
-    'ibzqpt.py',                            # ~8s
-    'noncollinear/o2.py',
-    'noncollinear/soc.py',
-    'generic/si_primitive.py',              # ~9s
-    'tddft/ehrenfest_nacl.py',              # ~9s
-    'lcao/fd2lcao_restart.py',              # ~9s
-    'ext_potential/constant_e_field.py',    # ~9s
-    'complex.py',                           # ~9s
-    'vdw/quick.py',                         # ~9s
-    'pathological/lcao_spos_derivative.py',  # ~9s
-    'lrtddft2/H2O-lcao.py',                 # ~10s
-    'poisson/metallic_poisson.py',          # ~10s
-    'lrtddft2/Al2.py',                      # ~10s
-    'lcaotddft/simple.py',                  # ~10s
-    'lcaotddft/restart.py',                 # ~10s
-    'lcaotddft/fxc_is_xc.py',               # ~10s
-    'lcaotddft/fxc_rpa.py',                 # ~10s
-    'lcaotddft/fxc_vs_linearize.py',        # ~10s
-    'lcaotddft/replay.py',                  # ~10s
-    'lcaotddft/ksdecomp.py',                # ~10s
-    'tddft/fxc_linearize.py',               # ~10s
-    'timelimit.py',                         # ~10s
-    'ralda/ralda_energy_N2.py',             # ~10s
-    'lcao/lcao_complicated.py',             # ~10s
-    'generic/bulk.py',                      # ~10s
-    'sic/scfsic_h2.py',                     # ~10s
-    'kpt_refine.py',                        # ~10s
-    'response/iron_sf_gssALDA.py',          # ~10s
-    'lcao/bulk.py',                         # ~11s
-    'reuse_wfs.py',                         # ~11s
-    'generic/2Al.py',                       # ~11s
-    'lrtddft/kssingles_Be.py',              # ~11s
-    'generic/relax.py',                     # ~11s
-    'solvation/adm12.py',                   # ~11s
-    'rsf_yukawa/rsf_ivo_sing_mg.py',        # ~11s
-    'solvation/lrtddft.py',                 # ~12s
-    'dscf/dscf_lcao.py',                    # ~12s
-    'generic/8Si.py',                       # ~12s
-    'utilities/partitioning.py',            # ~12s
-    'xc/lxc_xcatom.py',                     # ~12s
-    'solvation/sfgcm06.py',                 # ~12s
-    'solvation/sss09.py',                   # ~12s
-    'tddft/restart.py',                     # ~13s
-    'gllb/atomic.py',                       # ~13s
-    'generic/guc_force.py',                 # ~13s
-    'ralda/ralda_energy_Ni.py',             # ~13s
-    'utilities/simple_stm.py',              # ~13s
-    'ofdft/ofdft_pbc.py',                   # ~13s
-    'gllb/restart_band_structure.py',       # ~14s
-    'exx/exx.py',                           # ~14s
-    'Hubbard_U.py',                         # ~15s
-    'rpa/rpa_energy_Si.py',                 # ~15s
-    'dipole.py',                            # ~15s
-    'watermodel.py',                        # ~15s
-    'rattle.py',                            # ~15s
-    'generic/IP_oxygen.py',                 # ~15s
-    'rpa/rpa_energy_Na.py',                 # ~15s
-    'parallel/fd_parallel.py',              # ~15s
-    'solvation/poisson.py',                 # ~15s
-    'solvation/water_water.py',             # ~15s
-    'xc/pygga.py',                          # ~15s
-    'pseudopotential/atompaw.py',           # ~15s
-    'lcao/lcao_parallel.py',                # ~16s
-    'xc/atomize.py',                        # ~16s
-    'lrtddft/excited_state.py',             # ~16s
-    'gllb/ne_disc.py',                      # ~16s
-    'ofdft/ofdft.py',                       # ~17s
-    'response/bse_silicon.py',              # ~18s
-    'tpss.py',                              # ~18s
-    'tddft/td_na2.py',                      # ~18s
-    'exx/coarse.py',                        # ~18s
-    'exx/double_cell.py',
-    'exx/derivs.py',
-    'corehole/si.py',                       # ~18s
-    'mgga/mgga_sc.py',                      # ~19s
-    'Hubbard_U_Zn.py',                      # ~20s
-    'symmetry/fractional_translations.py',
-    'symmetry/fractional_translations_med.py',
-    'symmetry/fractional_translations_big.py',
-    'lrtddft/1.py',                         # ~20s
-    'gllb/spin.py',                         # ~21s
-    'parallel/fd_parallel_kpt.py',          # ~21s
-    'generic/Cu.py',                        # ~21s
-    'vdw/ts09.py',                          # ~21s
-    'response/na_plasmon.py',               # ~22s
-    'response/two-aluminum_chi_RPA.py',     # ~23s
-    'lcao/kpts_many_combinations.py',       # ~23s
-    'fermilevel.py',                        # ~23s
-    'ralda/ralda_energy_H2.py',             # ~23s
-    'symmetry/kpoint_mapping.py',           # ~23s
-    'response/diamond_absorption.py',       # ~24s
-    'ralda/ralda_energy_Si.py',             # ~24s
-    'jellium.py',                           # ~24s
-    'response/iron_sf_ALDA.py',             # ~25s
-    'utilities/ldos.py',                    # ~25s
-    'solvation/swap_atoms.py',              # ~25s
-    'xc/revPBE_Li.py',                      # ~26s
-    'ofdft/ofdft_scale.py',                 # ~26s
-    'lcao/lcao_parallel_kpt.py',            # ~29s
-    'lrtddft/placzek_profeta_albrecht.py',  # ~29s
-    'corehole/h2o_dks.py',                  # ~30s
-    'lcaotddft/parallel_options.py',        # ~30s
-    'lcaotddft/lcaotddft_vs_lrtddft2.py',   # ~30s
-    'lcaotddft/lcaotddft_vs_lrtddft2_rpa.py',  # ~30s
-    'mgga/nsc_MGGA.py',                     # ~32s
-    'solvation/spinpol.py',                 # ~32s
-    'gllb/diamond.py',                      # ~33s
-    'vdw/quick_spin.py',                    # ~37s
-    'pw/expert_diag.py',                    # ~37s
-    'pathological/LDA_unstable.py',         # ~42s
-    'response/bse_aluminum.py',             # ~42s
-    'response/au02_absorption.py',          # ~44s
-    'xc/tb09.py',
-    'ext_potential/point_charge.py',
-    'ase_features/wannierk.py',             # ~45s
-    'ut_tddft.py',                          # ~49s
-    'response/pair.py',                     # ~50s
-    'rpa/rpa_energy_N2.py',                 # ~52s
-    'vdw/ar2.py',                           # ~53s
-    'rsf_yukawa/rsf_general.py',            # ~54s
-    'solvation/forces_symmetry.py',         # ~56s
-    'parallel/diamond_gllb.py',             # ~59s
-    'xc/qna_force.py',
-    'xc/qna_stress.py',
-    'xc/qna_band.py',
-    'xc/qna_spinpol.py',
-    'beef.py',
-    'response/chi0.py',                     # ~71s
-    'lrtddft/3.py',                         # ~75s
-    'response/chi0_intraband_test.py',      # ~76s
-    'pathological/nonlocalset.py',          # ~82s
-    'response/gw0_hBN.py',                  # ~82s
-    'xc/lb94.py',                           # ~84s
-    'exx/exx_scf.py',                       # ~91s
-    'pw/si_stress.py',                      # ~100s
-    'response/gw_hBN_extrapolate.py',       # ~109s
-    'exx/AA_enthalpy.py',                   # ~119s
-    'response/na_plasmons.py',
-    'response/na_plasmons_tetrahedron.py',  # ~120s
-    'solvation/forces.py',                  # ~140s
-    'response/gw_MoS2_cut.py',
-    'response/gwsi.py',                     # ~147s
-    'response/graphene.py',                 # ~160s
-    'response/symmetry.py',                 # ~300s
-    'pw/moleculecg.py',                     # duration unknown
-    'potential.py',                         # duration unknown
-    'lcao/pair_and_coulomb.py',             # duration unknown
-    'ase_features/asewannier.py',           # duration unknown
-    'pw/davidson_pw.py',                    # duration unknown
-    'ase_features/neb.py',                  # duration unknown
-    'utilities/wannier_ethylene.py',        # duration unknown
-    'muffintinpot.py',                      # duration unknown
-    'sic/nscfsic.py',                       # duration unknown
-    'coreeig.py',                           # duration unknown
-    'response/bse_MoS2_cut.py',             # duration unknown
-    'parallel/scalapack_mpirecv_crash.py',  # duration unknown
-    'cdft.py',                              # 40s
-    'directmin_lcao.py',                    # ~11s
-    'sic/sic_lcao_H2O.py',                  # ~30s
-    'sic/sic_pw_H2O.py',                    # ~72s
-    'sic/sic_fd_H2O.py'                     # ~180 s
-]
-
-# 'response/graphene_EELS.py', disabled while work is in progress
-
-# 'parallel/scalapack_pdlasrt_hang.py',
-# 'dscf/dscf_forces.py',
-# 'ext_potential/stark_shift.py',
-
-
-exclude = []
-
-if mpi.size > 1:
-    exclude += ['ase_features/asewannier.py',
-                'coreeig.py',
-                'ext_potential/stark_shift.py',
-                'spinorbit_Kr.py',
-                'fd_ops/laplace.py',
-                'potential.py',
-                'lcao/generate_ngto.py',
-                'lcao/pair_and_coulomb.py',
-                'muffintinpot.py',
-                'pw/moleculecg.py',
-                'pw/davidson_pw.py',
-                'sic/nscfsic.py',
-                # scipy.weave fails often in parallel due to
-                # ~/.python*_compiled
-                # https://github.com/scipy/scipy/issues/1895
-                'scipy_test.py',
-                'utilities/wannier_ethylene.py']
-
-if mpi.size > 2:
-    exclude += ['ase_features/neb.py',
-                'poisson/poisson_restart.py',
-                'response/pair.py',
-                'electronphonon.py']
-
-if mpi.size > 4:
-    exclude += ['poisson/poisson_extravacuum.py']
-
-if mpi.size < 4:
-    exclude += ['parallel/fd_parallel.py',
-                'lcao/lcao_parallel.py',
-                'parallel/pblas.py',
-                'parallel/scalapack.py',
-                'parallel/scalapack_diag_simple.py',
-                'parallel/realspace_blacs.py',
-                'exx/AA_enthalpy.py',
-                'exx/exx_scf.py',
-                'response/bse_aluminum.py',
-                'response/bse_MoS2_cut.py',
-                'fileio/parallel.py',
-                'parallel/diamond_gllb.py',
-                'lcao/lcao_parallel_kpt.py',
-                'parallel/fd_parallel_kpt.py',
-                'response/iron_sf_ALDA.py',
-                'response/na_plasmons.py',
-                'response/na_plasmons_tetrahedron.py']
-
-
-if mpi.size != 4:
-    exclude += ['parallel/scalapack_mpirecv_crash.py',
-                'parallel/scalapack_pdlasrt_hang.py',
-                'response/bse_silicon.py']
-
-if mpi.size == 1 or not compiled_with_sl():
-    exclude += ['parallel/submatrix_redist.py',
-                'lcaotddft/parallel_options.py']
-
-if mpi.size != 1 and not compiled_with_sl():
-    exclude += ['ralda/ralda_energy_H2.py',
-                'ralda/ralda_energy_N2.py',
-                'ralda/ralda_energy_Ni.py',
-                'ralda/ralda_energy_Si.py',
-                'response/bse_silicon.py',
-                'response/bse_MoS2_cut.py',
-                'response/gwsi.py',
-                'response/gw_MoS2_cut.py',
-                'rpa/rpa_energy_N2.py',
-                'pw/expert_diag.py',
-                'pw/fulldiag.py',
-                'pw/fulldiagk.py',
-                'response/gw_hBN_extrapolate.py',
-                'response/gw0_hBN.py',
-                'response/au02_absorption.py']
-
-if not compiled_with_sl():
-    exclude += ['lcao/atomic_corrections.py',
-                'response/iron_sf_ALDA.py',
-                'response/na_plasmons.py',
-                'response/na_plasmons_tetrahedron.py']
-
-if not compiled_with_libvdwxc():
-    exclude.append('vdw/libvdwxc_functionals.py')
-    exclude.append('vdw/libvdwxc_h2.py')
-    exclude.append('vdw/libvdwxc_mbeef.py')
-    exclude.append('vdw/libvdwxc_spin.py')
-
-if not LibElpa.have_elpa():
-    exclude += ['libelpa.py',
-                'lcao/lcao_elpa_kpts.py',
-                'lcao/lcao_elpa.py']
-
-
-if LooseVersion(np.__version__) < '1.6.0':
-    exclude.append('response/chi0.py')
-
-
-def get_test_path(test):
-    return os.path.join(gpaw.__path__[0], 'test', test)
-
-
-exclude = set(exclude)
-
-
-def check_file_lists():
-    for test in tests + list(exclude):
-        assert os.path.exists(get_test_path(test)), \
-            ('No such file: {}.  Test list or test exclusion list mentions '
-             'files that do not exist.'.format(test))
-
-
-class TestRunner:
-    def __init__(self, tests, stream=sys.__stdout__, jobs=1,
-                 show_output=False):
-        if mpi.size > 1:
-            assert jobs == 1
-        self.jobs = jobs
-        self.show_output = show_output
-        self.tests = tests
-        self.failed = []
-        self.skipped = []
-        self.garbage = []
-        if mpi.rank == 0:
-            self.log = stream
-        else:
-            self.log = devnull
-        self.n = max([len(test) for test in tests])
-        self.setup_paths = setup_paths[:]
-
-        # Check *all* the files, not just the ones we are supposed to be
-        # running right now:
-        check_file_lists()
-
-    def run(self):
-        self.log.write('=' * 77 + '\n')
-        if not self.show_output:
-            sys.stdout = devnull
-        ntests = len(self.tests)
-        t0 = time.time()
-        if self.jobs == 1:
-            self.run_single()
-        else:
-            # Run several processes using fork:
-            self.run_forked()
-
-        sys.stdout = sys.__stdout__
-        self.log.write('=' * 77 + '\n')
-        self.log.write('Ran %d tests out of %d in %.1f seconds\n' %
-                       (ntests - len(self.tests) - len(self.skipped),
-                        ntests, time.time() - t0))
-        self.log.write('Tests skipped: %d\n' % len(self.skipped))
-        if self.failed:
-            print('Tests failed:', len(self.failed), file=self.log)
-        else:
-            self.log.write('All tests passed!\n')
-        self.log.write('=' * 77 + '\n')
-        return self.failed
-
-    def run_single(self):
-        while self.tests:
-            test = self.tests.pop(0)
-            try:
-                self.run_one(test)
-            except KeyboardInterrupt:
-                self.tests.append(test)
-                break
-
-    def run_forked(self):
-        j = 0
-        pids = {}
-        while self.tests or j > 0:
-            if self.tests and j < self.jobs:
-                test = self.tests.pop(0)
-                pid = os.fork()
-                if pid == 0:
-                    exitcode = self.run_one(test)
-                    os._exit(exitcode)
-                else:
-                    j += 1
-                    pids[pid] = test
-            else:
-                try:
-                    while True:
-                        pid, exitcode = os.wait()
-                        if pid in pids:
-                            break
-                except KeyboardInterrupt:
-                    for pid, test in pids.items():
-                        os.kill(pid, signal.SIGHUP)
-                        self.write_result(test, 'STOPPED', time.time())
-                        self.tests.append(test)
-                    break
-                if exitcode == 512:
-                    self.failed.append(pids[pid])
-                elif exitcode == 256:
-                    self.skipped.append(pids[pid])
-                del pids[pid]
-                j -= 1
-
-    def run_one(self, test):
-        exitcode_ok = 0
-        exitcode_skip = 1
-        exitcode_fail = 2
-
-        if self.jobs == 1:
-            self.log.write('%*s' % (-self.n, test))
-            self.log.flush()
-
-        t0 = time.time()
-        filename = get_test_path(test)
-
-        tb = ''
-        skip = False
-
-        if test in exclude:
-            self.register_skipped(test, t0)
-            return exitcode_skip
-
-        assert test.endswith('.py')
-        dirname = test[:-3]
-        if os.path.isabs(dirname):
-            mydir = os.path.split(__file__)[0]
-            dirname = os.path.relpath(dirname, mydir)
-
-        # We don't want files anywhere outside the tempdir.
-        assert not dirname.startswith('../')  # test file outside sourcedir
-
-        if mpi.rank == 0:
-            os.makedirs(dirname)
-        mpi.world.barrier()
-        cwd = os.getcwd()
-        os.chdir(dirname)
-
-        try:
-            setup_paths[:] = self.setup_paths
-            loc = {}
-            with open(filename) as fd:
-                exec(compile(fd.read(), filename, 'exec'), loc)
-            loc.clear()
-            del loc
-            self.check_garbage()
-        except KeyboardInterrupt:
-            self.write_result(test, 'STOPPED', t0)
-            raise
-        except SkipTest:
-            skip = True
-        except ImportError as ex:
-            module = ex.name
-            if module == 'scipy':
-                skip = True
-            else:
-                tb = traceback.format_exc()
-        except AttributeError as ex:
-            if (ex.args[0] ==
-                "'module' object has no attribute 'new_blacs_context'"):
-                skip = True
-            else:
-                tb = traceback.format_exc()
-        except Exception:
-            tb = traceback.format_exc()
-        finally:
-            os.chdir(cwd)
-
-        mpi.ibarrier(timeout=60.0)  # guard against parallel hangs
-
-        me = np.array(tb != '')
-        everybody = np.empty(mpi.size, bool)
-        mpi.world.all_gather(me, everybody)
-        failed = everybody.any()
-        skip = mpi.world.sum(int(skip))
-
-        if failed:
-            self.fail(test, np.argwhere(everybody).ravel(), tb, t0)
-            exitcode = exitcode_fail
-        elif skip:
-            self.register_skipped(test, t0)
-            exitcode = exitcode_skip
-        else:
-            self.write_result(test, 'OK', t0)
-            exitcode = exitcode_ok
-
-        return exitcode
-
-    def register_skipped(self, test, t0):
-        self.write_result(test, 'SKIPPED', t0)
-        self.skipped.append(test)
-
-    def check_garbage(self):
-        gc.collect()
-        n = len(gc.garbage)
-        self.garbage += gc.garbage
-        del gc.garbage[:]
-        assert n == 0, ('Leak: Uncollectable garbage (%d object%s) %s' %
-                        (n, 's'[:n > 1], self.garbage))
-
-    def fail(self, test, ranks, tb, t0):
-        if mpi.size == 1:
-            text = 'FAILED!\n%s\n%s%s' % ('#' * 77, tb, '#' * 77)
-            self.write_result(test, text, t0)
-        else:
-            tbs = {tb: [0]}
-            for r in range(1, mpi.size):
-                if mpi.rank == r:
-                    mpi.send_string(tb, 0)
-                elif mpi.rank == 0:
-                    tb = mpi.receive_string(r)
-                    if tb in tbs:
-                        tbs[tb].append(r)
-                    else:
-                        tbs[tb] = [r]
-            if mpi.rank == 0:
-                text = ('FAILED! (rank %s)\n%s' %
-                        (','.join([str(r) for r in ranks]), '#' * 77))
-                for tb, ranks in tbs.items():
-                    if tb:
-                        text += ('\nRANK %s:\n' %
-                                 ','.join([str(r) for r in ranks]))
-                        text += '%s%s' % (tb, '#' * 77)
-                self.write_result(test, text, t0)
-
-        self.failed.append(test)
-
-    def write_result(self, test, text, t0):
-        t = time.time() - t0
-        if self.jobs > 1:
-            self.log.write('%*s' % (-self.n, test))
-        self.log.write('%10.3f  %s\n' % (t, text))
-=======
-    return setup
->>>>>>> 05563807
+    return setup