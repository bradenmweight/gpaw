--- conflicted
+++ resolved
@@ -261,10 +261,7 @@
     'restart_band_structure.py',
     'ne_disc.py',
     'exx_coarse.py',
-<<<<<<< HEAD
-=======
     'exx_unocc.py',
->>>>>>> de02a618
     'Hubbard_U_Zn.py',
     'muffintinpot.py',
     'diamond_gllb.py',
