import pytest
import numpy as np
from gpaw.mpi import world
from gpaw.atom.generator2 import generate


@pytest.mark.skipif(world.size > 1, reason='Not parallelized')
def test_diamond(in_tmp_dir, add_cwd_to_setup_paths):
    parameters = {'symbol': 'C', 'Z': 6, 'xc': 'PBE',
                  'projectors': '2s,s,2p,p,d', 'radii': [1.2],
                  'scalar_relativistic': False, 'r0': 1.2,
                  'v0': None,
                  'nderiv0': 2, 'pseudize': ('poly', 4),
                  'omega': 0.11}

    gen = generate(**parameters)
    setup = gen.make_paw_setup()
    setup.write_xml()

    from ase.build import bulk
    from gpaw import GPAW
    atoms = bulk('C', 'diamond')
    atoms.calc = GPAW(kpts={'size': (2, 2, 2), 'gamma': True},
                      mode='lcao', basis='dzp',
                      xc='HSE06WIP:backend=ri')

    # NOTE: HSE06 does not yet work. This is just a placeholder for
    # integration test.
<<<<<<< HEAD
    assert np.allclose(atoms.get_potential_energy(), +5.532720, atol=1e-4)

    del setup_paths[0]


if __name__ == "__main__":
    test_diamond()
=======
    assert np.allclose(atoms.get_potential_energy(), +5.315192)
>>>>>>> 5e69f37e
<|MERGE_RESOLUTION|>--- conflicted
+++ resolved
@@ -26,14 +26,4 @@
 
     # NOTE: HSE06 does not yet work. This is just a placeholder for
     # integration test.
-<<<<<<< HEAD
-    assert np.allclose(atoms.get_potential_energy(), +5.532720, atol=1e-4)
-
-    del setup_paths[0]
-
-
-if __name__ == "__main__":
-    test_diamond()
-=======
-    assert np.allclose(atoms.get_potential_energy(), +5.315192)
->>>>>>> 5e69f37e
+    assert np.allclose(atoms.get_potential_energy(), +5.315192)