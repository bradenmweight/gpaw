from functools import cached_property
import numpy as np
import pytest

from gpaw.test import findpeak
from gpaw.response.df import DielectricFunction
from ase.units import Bohr, Hartree


<<<<<<< HEAD
@pytest.mark.tetrahedron
=======
class Helper:
    def __init__(self, gpw, integrationmode):
        self._gpw = gpw
        self._integrationmode = integrationmode

    @cached_property
    def df(self):
        return DielectricFunction(
            self._gpw,
            frequencies={'type': 'nonlinear',
                         'domega0': 0.03},
            ecut=10,
            rate=0.1,
            integrationmode=self._integrationmode,
            txt=None)

    @cached_property
    def lfc(self):
        # lfc == local field corrections (?)
        return {axis: self.df.get_dielectric_function(direction=axis)[1]
                for axis in 'xyz'}

    @cached_property
    def wp(self):
        chi0_drude = self.df.chi0calc.chi0_opt_ext_calc.drude_calc.calculate(
            self.df.wd, 0.1)
        return chi0_drude.plasmafreq_vv[0, 0]**0.5

    @cached_property
    def w_w(self):
        return self.df.wd.omega_w

    def _compare_peak(self, calc, axis):
        df1LFCx = self.lfc[axis]
        df2LFCx = calc.lfc[axis]
        # w_x equal for paired & polarized tetra
        w1, I1 = findpeak(self.w_w, -(1. / df1LFCx).imag)
        w2, I2 = findpeak(self.w_w, -(1. / df2LFCx).imag)
        assert w1 == pytest.approx(w2, abs=1e-3)
        assert I1 == pytest.approx(I2, abs=0.1)

    def compare_peaks(self, calc):
        for axis in 'xyz':
            self._compare_peak(calc, axis)


>>>>>>> a771eaf6
@pytest.mark.response
@pytest.mark.slow
def test_chi0_intraband(in_tmp_dir, gpw_files):
    """Comparing the plasmon peaks found in bulk sodium for two different
    atomic structures. Testing for idential plasmon peaks. Not using
    physical sodium cell."""
    intraband_spinpaired = gpw_files['intraband_spinpaired_fulldiag']
    intraband_spinpolarized = gpw_files['intraband_spinpolarized_fulldiag']

    calc1 = Helper(intraband_spinpaired, 'tetrahedron integration')
    calc2 = Helper(intraband_spinpaired, None)
    calc3 = Helper(intraband_spinpolarized, 'tetrahedron integration')
    calc4 = Helper(intraband_spinpolarized, None)

    # Compare plasmon frequencies and intensities
    w_w = calc1.w_w

    # frequency grids must be the same
    for calc in [calc1, calc2, calc3, calc4]:
        assert np.allclose(calc.w_w, w_w, atol=1e-5, rtol=1e-4)

    # Analytical Drude result
    n = 1 / (calc1.df.gs.volume * Bohr**-3)
    drude_wp = np.sqrt(4 * np.pi * n)

    # From https://doi.org/10.1021/jp810808h
    ref_wp = 5.71 / Hartree

    # spin paired matches spin polar - tetra
    assert calc1.wp == pytest.approx(calc3.wp, abs=1e-2)
    # spin paired matches spin polar - none
    assert calc2.wp == pytest.approx(calc4.wp, abs=1e-2)
    # Use larger margin when comparing to Drude
    assert calc1.wp == pytest.approx(drude_wp, abs=0.5)
    # Use larger margin when comparing to Drude
    assert calc2.wp == pytest.approx(drude_wp, abs=0.5)
    # paired tetra match paper
    assert calc1.wp == pytest.approx(ref_wp, abs=0.1)
    # paired none match paper
    assert calc2.wp == pytest.approx(ref_wp, abs=0.1)

    # w_x, w_y and w_z equal for paired & polarized tetra
    calc1.compare_peaks(calc3)

    # w_x, w_y and w_z equal for paired & polarized none
    calc2.compare_peaks(calc4)<|MERGE_RESOLUTION|>--- conflicted
+++ resolved
@@ -7,9 +7,6 @@
 from ase.units import Bohr, Hartree
 
 
-<<<<<<< HEAD
-@pytest.mark.tetrahedron
-=======
 class Helper:
     def __init__(self, gpw, integrationmode):
         self._gpw = gpw
@@ -56,7 +53,7 @@
             self._compare_peak(calc, axis)
 
 
->>>>>>> a771eaf6
+@pytest.mark.tetrahedron
 @pytest.mark.response
 @pytest.mark.slow
 def test_chi0_intraband(in_tmp_dir, gpw_files):
