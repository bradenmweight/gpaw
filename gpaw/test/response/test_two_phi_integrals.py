import pytest
from gpaw import GPAW
from gpaw.response.paw import calculate_pair_density_correction
import numpy as np


@pytest.mark.response
def test_two_phi_integrals(gpw_files):
<<<<<<< HEAD
    calc = GPAW(gpw_files['bn_pw'])
=======
    calc = GPAW(gpw_files['bn_pw_wfs'])
>>>>>>> 2ec41d4f

    setup = calc.wfs.setups[0]
    k_Gv = np.array([[0.0, 0.0, 0.0]])
    dO_aii = calculate_pair_density_correction(k_Gv, pawdata=setup)
    assert dO_aii[0] == pytest.approx(setup.dO_ii, 1e-8, 1e-7)<|MERGE_RESOLUTION|>--- conflicted
+++ resolved
@@ -6,11 +6,7 @@
 
 @pytest.mark.response
 def test_two_phi_integrals(gpw_files):
-<<<<<<< HEAD
     calc = GPAW(gpw_files['bn_pw'])
-=======
-    calc = GPAW(gpw_files['bn_pw_wfs'])
->>>>>>> 2ec41d4f
 
     setup = calc.wfs.setups[0]
     k_Gv = np.array([[0.0, 0.0, 0.0]])
