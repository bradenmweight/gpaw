--- conflicted
+++ resolved
@@ -81,27 +81,12 @@
 
 mw = (wpeak + d[0, 0]) * 1000
 
-<<<<<<< HEAD
 # Part 4: compare new results to test values
-test_mw = 79.6502049831  # meV
-test_Ipeak = 71.0518550563  # a.u.
+test_mw = 79.65  # meV
+test_Ipeak = 71.05  # a.u.
 
 # Magnon peak:
 equal(test_mw, mw, eta * 100)
 
 # Scattering function intensity:
-equal(test_Ipeak, Ipeak, 1.5)
-=======
-test_mw1 = 81.0  # meV
-test_mw2 = 242.866784926  # meV
-test_Ipeak1 = 71.0518550563  # a.u.
-test_Ipeak2 = 60.5  # a.u.
-
-# Magnon peak:
-equal(test_mw1, mw1, eta * 200)
-equal(test_mw2, mw2, eta * 900)
-
-# Scattering function intensity:
-equal(test_Ipeak1, Ipeak1, 5.5)
-equal(test_Ipeak2, Ipeak2, 6.0)
->>>>>>> 8d746e54
+equal(test_Ipeak, Ipeak, 1.5)