"""Test GW band-gaps for Si."""

import pytest
from ase.build import bulk

from gpaw import GPAW, PW, FermiDirac
from gpaw.mpi import world
from gpaw.response.g0w0 import G0W0
from gpaw.utilities import compiled_with_sl


def generate_si_systems():
    a = 5.43
    si1 = bulk('Si', 'diamond', a=a)
    si2 = si1.copy()
    si2.positions -= a / 8

    return [si1, si2]


<<<<<<< HEAD
@pytest.mark.response
@pytest.mark.slow
def test_response_gwsi(in_tmp_dir, scalapack):
    def run(atoms, symm, name):
        atoms.calc = GPAW(mode=PW(250),
                          eigensolver='rmm-diis',
                          occupations=FermiDirac(0.01),
                          symmetry=symm,
                          kpts={'size': (2, 2, 2), 'gamma': True},
                          parallel={'domain': 1},
                          txt=name + '.txt')
        e = atoms.get_potential_energy()
        scalapack = atoms.calc.wfs.bd.comm.size
        atoms.calc.diagonalize_full_hamiltonian(nbands=8, scalapack=scalapack)
        atoms.calc.write(name + '.gpw', mode='all')
        gw = G0W0(name + '.gpw', 'gw-' + name,
                  nbands=8,
                  integrate_gamma=0,
                  kpts=[(0, 0, 0), (0.5, 0.5, 0)],  # Gamma, X
                  ecut=40,
                  domega0=0.1,
                  eta=0.2,
                  relbands=(-1, 2))  # homo, lumo, lumo+1, same as bands=(3, 6)
        results = gw.calculate()
        return e, results
=======
pytestmark = pytest.mark.skipif(
    world.size != 1 and not compiled_with_sl(),
    reason='world.size != 1 and not compiled_with_sl()')


def run(atoms, symm):
    atoms.calc = GPAW(mode=PW(250),
                      eigensolver='rmm-diis',
                      occupations=FermiDirac(0.01),
                      symmetry=symm,
                      kpts={'size': (2, 2, 2), 'gamma': True},
                      parallel={'domain': 1},
                      txt='si.txt')
    e = atoms.get_potential_energy()
    scalapack = atoms.calc.wfs.bd.comm.size
    atoms.calc.diagonalize_full_hamiltonian(nbands=8, scalapack=scalapack)
    atoms.calc.write('si.gpw', mode='all')
    gw = G0W0('si.gpw', 'gw',
              nbands=8,
              integrate_gamma=0,
              kpts=[(0, 0, 0), (0.5, 0.5, 0)],  # Gamma, X
              ecut=40,
              frequencies={'type': 'nonlinear',
                           'domega0': 0.1},
              eta=0.2,
              relbands=(-1, 2))  # homo, lumo, lumo+1, same as bands=(3, 6)
    results = gw.calculate()
    return e, results
>>>>>>> 26cc7082


@pytest.mark.response
@pytest.mark.slow
@pytest.mark.parametrize('si', generate_si_systems())
@pytest.mark.parametrize('symm', [{},
                                  'off',
                                  {'time_reversal': False},
                                  {'point_group': False}])
def test_response_gwsi(in_tmp_dir, si, symm):
    e, r = run(si, symm)
    G, X = r['eps'][0]
    results = [e, G[0], G[1] - G[0], X[1] - G[0], X[2] - X[1]]
    G, X = r['qp'][0]
    results += [G[0], G[1] - G[0], X[1] - G[0], X[2] - X[1]]

    assert results == pytest.approx(
        [-9.253,
         5.442, 2.389, 0.403, 0.000,
         6.261, 3.570, 1.323, 0.001], abs=0.003)<|MERGE_RESOLUTION|>--- conflicted
+++ resolved
@@ -6,7 +6,6 @@
 from gpaw import GPAW, PW, FermiDirac
 from gpaw.mpi import world
 from gpaw.response.g0w0 import G0W0
-from gpaw.utilities import compiled_with_sl
 
 
 def generate_si_systems():
@@ -16,38 +15,6 @@
     si2.positions -= a / 8
 
     return [si1, si2]
-
-
-<<<<<<< HEAD
-@pytest.mark.response
-@pytest.mark.slow
-def test_response_gwsi(in_tmp_dir, scalapack):
-    def run(atoms, symm, name):
-        atoms.calc = GPAW(mode=PW(250),
-                          eigensolver='rmm-diis',
-                          occupations=FermiDirac(0.01),
-                          symmetry=symm,
-                          kpts={'size': (2, 2, 2), 'gamma': True},
-                          parallel={'domain': 1},
-                          txt=name + '.txt')
-        e = atoms.get_potential_energy()
-        scalapack = atoms.calc.wfs.bd.comm.size
-        atoms.calc.diagonalize_full_hamiltonian(nbands=8, scalapack=scalapack)
-        atoms.calc.write(name + '.gpw', mode='all')
-        gw = G0W0(name + '.gpw', 'gw-' + name,
-                  nbands=8,
-                  integrate_gamma=0,
-                  kpts=[(0, 0, 0), (0.5, 0.5, 0)],  # Gamma, X
-                  ecut=40,
-                  domega0=0.1,
-                  eta=0.2,
-                  relbands=(-1, 2))  # homo, lumo, lumo+1, same as bands=(3, 6)
-        results = gw.calculate()
-        return e, results
-=======
-pytestmark = pytest.mark.skipif(
-    world.size != 1 and not compiled_with_sl(),
-    reason='world.size != 1 and not compiled_with_sl()')
 
 
 def run(atoms, symm):
@@ -73,7 +40,6 @@
               relbands=(-1, 2))  # homo, lumo, lumo+1, same as bands=(3, 6)
     results = gw.calculate()
     return e, results
->>>>>>> 26cc7082
 
 
 @pytest.mark.response
@@ -83,7 +49,7 @@
                                   'off',
                                   {'time_reversal': False},
                                   {'point_group': False}])
-def test_response_gwsi(in_tmp_dir, si, symm):
+def test_response_gwsi(in_tmp_dir, si, symm, scalapack):
     e, r = run(si, symm)
     G, X = r['eps'][0]
     results = [e, G[0], G[1] - G[0], X[1] - G[0], X[2] - X[1]]
