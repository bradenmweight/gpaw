--- conflicted
+++ resolved
@@ -15,15 +15,10 @@
 from gpaw.response import ResponseGroundStateAdapter, ResponseContext
 from gpaw.response.chiks import ChiKSCalculator, smat
 from gpaw.response.localft import (LocalFTCalculator, LocalPAWFTCalculator,
-<<<<<<< HEAD
-                                   add_magnetization)
+                                   add_spin_polarization)
 from gpaw.response.mft import (IsotropicExchangeCalculator, AtomicSiteData,
                                SumRuleSiteMagnetization,
                                SumRuleSiteMagnetizationCalculator)
-=======
-                                   add_spin_polarization)
-from gpaw.response.mft import IsotropicExchangeCalculator, AtomicSiteData
->>>>>>> 809e85ac
 from gpaw.response.site_kernels import (SphericalSiteKernels,
                                         CylindricalSiteKernels,
                                         ParallelepipedicSiteKernels)
