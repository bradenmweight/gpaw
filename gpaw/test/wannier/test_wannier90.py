--- conflicted
+++ resolved
@@ -26,21 +26,15 @@
 def test_wannier90(gpw_files, mode, in_tmp_dir):
     o_ai = [[], [0, 1, 2, 3]]
     bands = range(4)
-<<<<<<< HEAD
     
     if mode == 'sym':
-        calc = GPAW(gpw_files['gaas_pw_wfs'])
+        calc = GPAW(gpw_files['gaas_pw'])
         assert calc.wfs.kd.nbzkpts > calc.wfs.kd.nibzkpts
     else:
-        calc = GPAW(gpw_files['gaas_pw_nosym_wfs'])
+        calc = GPAW(gpw_files['gaas_pw_nosym'])
         assert calc.wfs.kd.nbzkpts == calc.wfs.kd.nibzkpts
 
     seed = f'GaAs_{mode}'
-=======
-    calc = GPAW(gpw_files['gaas_pw_nosym'])
-    seed = 'GaAs'
-    assert calc.wfs.kd.nbzkpts == calc.wfs.kd.nibzkpts
->>>>>>> a4978073
 
     w90.write_input(calc, orbitals_ai=o_ai,
                     bands=bands,
