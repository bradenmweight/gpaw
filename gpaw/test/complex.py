from gpaw import GPAW, restart, FD
from ase.build import molecule
from gpaw.test import equal
Eini0 = -17.8037610364
energy_eps = 0.0005
esolvers = ['cg', 'rmm-diis', 'dav']

calc = GPAW(xc='LDA',
            h=0.21,
            eigensolver='cg',
<<<<<<< HEAD
            convergence={'eigenstates': 3.5e-5},
            mode=FD(force_complex_dtype=True))
=======
            convergence={'eigenstates': 3.5e-5, 'energy': energy_eps},
            txt=None,
            dtype=complex)
>>>>>>> 2ef2c3e4

mol = molecule('N2')
mol.center(vacuum=3.0)
mol.set_calculator(calc)

Eini = mol.get_potential_energy()
Iini = calc.get_number_of_iterations()
<<<<<<< HEAD
print('%10s: %12.6f eV in %3d iterations' % ('init(cg)', Eini, Iini))
equal(Eini, Eini0, 1E-8)
=======
print(('%10s: %12.6f eV in %3d iterations' %
       ('init(cg)', Eini, Iini)))
equal(Eini, Eini0, energy_eps * calc.get_number_of_electrons())
>>>>>>> 2ef2c3e4

calc.write('N2_complex.gpw', mode='all')

for esolver in esolvers:
    mol, calc = restart('N2_complex.gpw')

    assert calc.wfs.dtype == complex
    assert calc.wfs.kpt_u[0].psit_nG.dtype == complex
    
<<<<<<< HEAD
    calc.set(convergence={'eigenstates': 3.5e-9})
=======
    calc.scf.reset()
    calc.set(convergence={'eigenstates': 3.5e-9, 'energy': energy_eps})
>>>>>>> 2ef2c3e4
    calc.set(eigensolver=esolver)
    E = mol.get_potential_energy()
    equal(E, Eini, energy_eps * calc.get_number_of_electrons())<|MERGE_RESOLUTION|>--- conflicted
+++ resolved
@@ -8,14 +8,8 @@
 calc = GPAW(xc='LDA',
             h=0.21,
             eigensolver='cg',
-<<<<<<< HEAD
-            convergence={'eigenstates': 3.5e-5},
+            convergence={'eigenstates': 3.5e-5, 'energy': energy_eps},
             mode=FD(force_complex_dtype=True))
-=======
-            convergence={'eigenstates': 3.5e-5, 'energy': energy_eps},
-            txt=None,
-            dtype=complex)
->>>>>>> 2ef2c3e4
 
 mol = molecule('N2')
 mol.center(vacuum=3.0)
@@ -23,14 +17,8 @@
 
 Eini = mol.get_potential_energy()
 Iini = calc.get_number_of_iterations()
-<<<<<<< HEAD
 print('%10s: %12.6f eV in %3d iterations' % ('init(cg)', Eini, Iini))
-equal(Eini, Eini0, 1E-8)
-=======
-print(('%10s: %12.6f eV in %3d iterations' %
-       ('init(cg)', Eini, Iini)))
 equal(Eini, Eini0, energy_eps * calc.get_number_of_electrons())
->>>>>>> 2ef2c3e4
 
 calc.write('N2_complex.gpw', mode='all')
 
@@ -40,12 +28,7 @@
     assert calc.wfs.dtype == complex
     assert calc.wfs.kpt_u[0].psit_nG.dtype == complex
     
-<<<<<<< HEAD
-    calc.set(convergence={'eigenstates': 3.5e-9})
-=======
-    calc.scf.reset()
     calc.set(convergence={'eigenstates': 3.5e-9, 'energy': energy_eps})
->>>>>>> 2ef2c3e4
     calc.set(eigensolver=esolver)
     E = mol.get_potential_energy()
     equal(E, Eini, energy_eps * calc.get_number_of_electrons())