import os
from math import sqrt
from contextlib import contextmanager
from pathlib import Path
import functools

import numpy as np
import pytest
from ase import Atoms, Atom
from ase.build import bulk
from ase.lattice.hexagonal import Graphene
from gpaw import GPAW, PW, Davidson, FermiDirac, setup_paths
from gpaw.poisson import FDPoissonSolver
from gpaw.cli.info import info
from gpaw.mpi import broadcast, world
from gpaw.utilities import devnull
from ase.lattice.compounds import L1_2
from gpaw import Mixer
from gpaw.new.ase_interface import GPAW as GPAWNew


@contextmanager
def execute_in_tmp_path(request, tmp_path_factory):
    if world.rank == 0:
        # Obtain basename as
        # * request.function.__name__  for function fixture
        # * request.module.__name__    for module fixture
        basename = getattr(request, request.scope).__name__
        path = tmp_path_factory.mktemp(basename)
    else:
        path = None
    path = broadcast(path)
    cwd = os.getcwd()
    os.chdir(path)
    try:
        yield path
    finally:
        os.chdir(cwd)


@pytest.fixture(scope='function')
def in_tmp_dir(request, tmp_path_factory):
    """Run test function in a temporary directory."""
    with execute_in_tmp_path(request, tmp_path_factory) as path:
        yield path


@pytest.fixture(scope='module')
def module_tmp_path(request, tmp_path_factory):
    """Run test module in a temporary directory."""
    with execute_in_tmp_path(request, tmp_path_factory) as path:
        yield path


@pytest.fixture
def add_cwd_to_setup_paths():
    """Temporarily add current working directory to setup_paths."""
    try:
        setup_paths[:0] = ['.']
        yield
    finally:
        del setup_paths[:1]


response_band_cutoff = {}


@pytest.fixture(scope='session')
def sessionscoped_monkeypatch():
    # The standard monkeypatch fixture is function scoped
    # so we need to roll our own
    with pytest.MonkeyPatch.context() as monkeypatch:
        yield monkeypatch


@pytest.fixture(autouse=True, scope='session')
def monkeypatch_response_spline_points(sessionscoped_monkeypatch):
    import gpaw.response.paw as paw
    # https://gitlab.com/gpaw/gpaw/-/issues/984
    sessionscoped_monkeypatch.setattr(paw, 'DEFAULT_RADIAL_POINTS', 2**10)


def with_band_cutoff(*, gpw, band_cutoff):
    # Store the band cutoffs in a dictionary to aid response tests
    response_band_cutoff[gpw] = band_cutoff

    def decorator(func):
        @functools.wraps(func)
        def wrapper(*args, **kwargs):
            return func(*args, band_cutoff=band_cutoff, **kwargs)
        return wrapper

    return decorator


@pytest.fixture(scope='session')
def gpw_files(request):
    """Reuse gpw-files.

    Returns a dict mapping names to paths to gpw-files.
    The files are written to the pytest cache and can be cleared using
    pytest --cache-clear.

    Example::

        def test_something(gpw_files):
            calc = GPAW(gpw_files['h2_lcao'])
            ...

    Possible systems are:

    * Bulk BCC-Li with 3x3x3 k-points: ``bcc_li_pw``, ``bcc_li_fd``,
      ``bcc_li_lcao``.

    * O2 molecule: ``o2_pw``.

    * H2 molecule: ``h2_pw``, ``h2_fd``, ``h2_lcao``.

    * H2 molecule (not centered): ``h2_pw_0``.

    * N2 molecule ``n2_pw``

    * N molecule ``n_pw``

    * Spin-polarized H atom: ``h_pw``.

    * Polyethylene chain.  One unit, 3 k-points, no symmetry:
      ``c2h4_pw_nosym``.  Three units: ``c6h12_pw``.

    * Bulk BN (zinkblende) with 2x2x2 k-points and 9 converged bands:
      ``bn_pw``.

    * h-BN layer with 3x3x1 (gamma center) k-points and 26 converged bands:
      ``hbn_pw``.

    * Graphene with 6x6x1 k-points: ``graphene_pw``

    * I2Sb2 (Z2 topological insulator) with 6x6x1 k-points and no
      symmetries: ``i2sb2_pw_nosym``

    * MoS2 with 6x6x1 k-points: ``mos2_pw`` and ``mos2_pw_nosym``

    * NiCl2 with 6x6x1 k-points: ``nicl2_pw`` and ``nicl2_pw_evac``

    * V2Br4 (AFM monolayer), LDA, 4x2x1 k-points, 28(+1) converged bands:
      ``v2br4_pw`` and ``v2br4_pw_nosym``

    * Bulk Si, LDA, 2x2x2 k-points (gamma centered): ``si_pw``

    * Bulk Si, LDA, 4x4x4 k-points, 8(+1) converged bands: ``fancy_si_pw``
      and ``fancy_si_pw_nosym``

    * Bulk SiC, LDA, 4x4x4 k-points, 8(+1) converged bands: ``sic_pw``
      and ``sic_pw_spinpol``

    * Bulk Fe, LDA, 4x4x4 k-points, 9(+1) converged bands: ``fe_pw``
      and ``fe_pw_nosym``

    * Bulk C, LDA, 2x2x2 k-points (gamma centered), ``c_pw``

    * Bulk Co (HCP), 4x4x4 k-points, 12(+1) converged bands: ``co_pw``
      and ``co_pw_nosym``

    * Bulk SrVO3 (SC), 3x3x3 k-points, 20(+1) converged bands: ``srvo3_pw``
      and ``srvo3_pw_nosym``

    * Bulk Al, LDA, 4x4x4 k-points, 10(+1) converged bands: ``al_pw``
      and ``al_pw_nosym``

    * Bulk Al, LDA, 4x4x4 k-points, 4 converged bands: ``bse_al``

    * Bulk Ag, LDA, 2x2x2 k-points, 6 converged bands,
      2eV U on d-band: ``ag_pw``

    * Bulk GaAs, LDA, 4x4x4 k-points, 8(+1) bands converged: ``gaas_pw``
      and ``gaas_pw_nosym``

    * Bulk P4, LDA, 4x4 k-points, 40 bands converged: ``p4_pw``

    * Distorted bulk Fe, revTPSS: ``fe_pw_distorted``

    * Distorted bulk Si, TPSS: ``si_pw_distorted``

    Files always include wave functions.
    """
    cache = request.config.cache
    gpaw_cachedir = cache.mkdir('gpaw_test_gpwfiles')

    gpwfiles = GPWFiles(gpaw_cachedir)

    try:
        setup_paths.append(gpwfiles.testing_setup_path)
        yield gpwfiles
    finally:
        setup_paths.remove(gpwfiles.testing_setup_path)


class Locked(FileExistsError):
    pass


@contextmanager
def temporary_lock(path):
    fd = None
    try:
        with path.open('x') as fd:
            yield
    except FileExistsError:
        raise Locked()
    finally:
        if fd is not None:
            path.unlink()


@contextmanager
def world_temporary_lock(path):
    if world.rank == 0:
        try:
            with temporary_lock(path):
                world.sum_scalar(1)
                yield
        except Locked:
            world.sum_scalar(0)
            raise
    else:
        status = world.sum_scalar(0)
        if status:
            yield
        else:
            raise Locked


def si_gpwfiles():
    gpw_file_dict = {}
    for a in [0, 1]:
        for symm, name1 in [({}, 'all'), ('off', 'no'),
                            ({'point_group': False}, 'tr'),
                            ({'time_reversal': False}, 'pg')]:
            name = f'si_gw_a{a}_{name1}'

            def _si_gw(self):
                atoms = self.generate_si_systems()[a]
                return self._si_gw(atoms=atoms,
                                   symm=symm,
                                   name=f'{name}.txt')
            _si_gw.__name__ = name
            gpw_file_dict[name] = gpwfile(_si_gw)

    return gpw_file_dict


_all_gpw_methodnames = set()


def gpwfile(meth):
    """Decorator to identify the methods that produce gpw files."""
    _all_gpw_methodnames.add(meth.__name__)
    return meth


class GPWFiles:
    """Create gpw-files."""

    def __init__(self, path: Path):
        self.path = path

        self.gpw_files = {}
        for file in path.glob('*.gpw'):
            self.gpw_files[file.name[:-4]] = file

    def __getitem__(self, name: str) -> Path:
        if name in self.gpw_files:
            return self.gpw_files[name]

        gpwpath = self.path / (name + '.gpw')

        lockfile = self.path / f'{name}.lock'

        for _attempt in range(60):  # ~60s timeout
            files_exist = 0
            if world.rank == 0:
                files_exist = int(gpwpath.exists())
            files_exist = world.sum_scalar(files_exist)

            if files_exist:
                self.gpw_files[name] = gpwpath
                return self.gpw_files[name]

            try:
                with world_temporary_lock(lockfile):
                    calc = getattr(self, name)()
                    work_path = gpwpath.with_suffix('.tmp')
                    calc.write(work_path, mode='all')

                    # By now files should exist *and* be fully written, by us.
                    # Rename them to the final intended paths:
                    if world.rank == 0:
                        work_path.rename(gpwpath)

            except Locked:
                import time
                time.sleep(1)

        raise RuntimeError(f'GPW fixture generation takes too long: {name}.  '
                           'Consider using pytest --cache-clear if there are '
                           'stale lockfiles, else write faster tests.')

    @gpwfile
    def bcc_li_pw(self):
        return self.bcc_li({'name': 'pw', 'ecut': 200})

    @gpwfile
    def bcc_li_fd(self):
        return self.bcc_li({'name': 'fd'})

    @gpwfile
    def bcc_li_lcao(self):
        return self.bcc_li({'name': 'lcao'})

    def bcc_li(self, mode):
        li = bulk('Li', 'bcc', 3.49)
        li.calc = GPAW(mode=mode,
                       kpts=(3, 3, 3),
                       txt=self.path / f'bcc_li_{mode["name"]}.txt')
        li.get_potential_energy()
        return li.calc

    @gpwfile
    def be_atom_fd(self):
        atoms = Atoms('Be', [(0, 0, 0)], pbc=False)
        atoms.center(vacuum=6)
        calc = GPAW(mode='fd', h=0.35, symmetry={'point_group': False},
                    txt=self.path / 'be_atom_fd.txt')
        atoms.calc = calc
        atoms.get_potential_energy()
        return atoms.calc

    @gpwfile
    def fcc_Ni_col(self):
        return self._fcc_Ni('col')

    @gpwfile
    def fcc_Ni_ncol(self):
        return self._fcc_Ni('ncol')

    @gpwfile
    def fcc_Ni_ncolsoc(self):
        return self._fcc_Ni('ncolsoc')

    def _fcc_Ni(self, calc_type):
        Ni = bulk('Ni', 'fcc', 3.48)
        Ni.center()

        mm = 0.5
        easy_axis = 1 / np.sqrt(3) * np.ones(3)
        Ni.set_initial_magnetic_moments([mm])

        symmetry = {'point_group': False, 'time_reversal': True} if \
            calc_type == 'col' else 'off'
        magmoms = None if calc_type == 'col' else [mm * easy_axis]
        soc = True if calc_type == 'ncolsoc' else False

        Ni.calc = GPAWNew(mode={'name': 'pw', 'ecut': 400}, xc='LDA',
                          kpts={'size': (4, 4, 4), 'gamma': True},
                          parallel={'domain': 1, 'band': 1},
                          symmetry=symmetry,
                          occupations={'name': 'fermi-dirac', 'width': 0.05},
                          convergence={'density': 1e-6},
                          magmoms=magmoms, soc=soc,
                          txt=self.path / f'fcc_Ni_{calc_type}.txt')
        Ni.get_potential_energy()
        return Ni.calc

    @gpwfile
    def h2_pw(self):
        return self.h2({'name': 'pw', 'ecut': 200})

    @gpwfile
    def h2_fd(self):
        return self.h2({'name': 'fd'})

    @gpwfile
    def h2_lcao(self):
        return self.h2({'name': 'lcao'})

    def h2(self, mode):
        h2 = Atoms('H2', positions=[[0, 0, 0], [0.74, 0, 0]])
        h2.center(vacuum=2.5)
        h2.calc = GPAW(mode=mode,
                       txt=self.path / f'h2_{mode["name"]}.txt')
        h2.get_potential_energy()
        return h2.calc

    @gpwfile
    def h2_pw_0(self):
        h2 = Atoms('H2',
                   positions=[[-0.37, 0, 0], [0.37, 0, 0]],
                   cell=[5.74, 5, 5],
                   pbc=True)
        h2.calc = GPAW(mode={'name': 'pw', 'ecut': 200},
                       txt=self.path / 'h2_pw_0.txt')
        h2.get_potential_energy()
        return h2.calc

    @gpwfile
    def h2_bcc_afm(self):
        a = 2.75
        atoms = bulk(name='H', crystalstructure='bcc', a=a, cubic=True)
        atoms.set_initial_magnetic_moments([1., -1.])

        atoms.calc = GPAW(xc='LDA',
                          txt=self.path / 'h2_bcc_afm.txt',
                          mode=PW(250),
                          nbands=4,
                          convergence={'bands': 4},
                          kpts={'density': 2.0, 'gamma': True})
        atoms.get_potential_energy()
        return atoms.calc

    @gpwfile
    def h_pw(self):
        h = Atoms('H', magmoms=[1])
        h.center(vacuum=4.0)
        h.calc = GPAW(mode={'name': 'pw', 'ecut': 500},
                      txt=self.path / 'h_pw.txt')
        h.get_potential_energy()
        return h.calc

    @gpwfile
    def h_chain(self):
        from gpaw.new.ase_interface import GPAW
        a = 2.5
        k = 4
        """Compare 2*H AFM cell with 1*H q=1/2 spin-spiral cell."""
        h = Atoms('H',
                  magmoms=[1],
                  cell=[a, 0, 0],
                  pbc=[1, 0, 0])
        h.center(vacuum=2.0, axis=(1, 2))
        h.calc = GPAW(mode={'name': 'pw',
                            'ecut': 400,
                            'qspiral': [0.5, 0, 0]},
                      magmoms=[[1, 0, 0]],
                      symmetry='off',
                      kpts=(2 * k, 1, 1),
                      txt=self.path / 'h_chain.txt')
        h.get_potential_energy()
        return h.calc

    @gpwfile
    def h2_chain(self):
        a = 2.5
        k = 4
        h2 = Atoms('H2',
                   [(0, 0, 0), (a, 0, 0)],
                   magmoms=[1, -1],
                   cell=[2 * a, 0, 0],
                   pbc=[1, 0, 0])
        h2.center(vacuum=2.0, axis=(1, 2))
        h2.calc = GPAW(mode={'name': 'pw',
                             'ecut': 400},
                       kpts=(k, 1, 1),
                       txt=self.path / 'h2_chain.txt')
        h2.get_potential_energy()
        return h2.calc

    @gpwfile
    def n2_pw(self):
        from ase.build import molecule
        N2 = molecule('N2')
        N2.center(vacuum=2.0)

        N2.calc = GPAW(mode=PW(force_complex_dtype=True),
                       xc='PBE',
                       parallel={'domain': 1},
                       eigensolver='rmm-diis',
                       txt=self.path / 'n2_pw.txt')

        N2.get_potential_energy()
        N2.calc.diagonalize_full_hamiltonian(nbands=104, scalapack=True)
        return N2.calc

    @gpwfile
    def n_pw(self):
        from ase.build import molecule
        N2 = molecule('N2')
        N2.center(vacuum=2.0)

        N = molecule('N')
        N.set_cell(N2.cell)
        N.center()

        N.calc = GPAW(mode=PW(force_complex_dtype=True),
                      xc='PBE',
                      parallel={'domain': 1},
                      eigensolver='rmm-diis',
                      txt=self.path / 'n_pw.txt')
        N.get_potential_energy()
        N.calc.diagonalize_full_hamiltonian(nbands=104, scalapack=True)
        return N.calc

    @gpwfile
    def o2_pw(self):
        d = 1.1
        a = Atoms('O2', positions=[[0, 0, 0], [d, 0, 0]], magmoms=[1, 1])
        a.center(vacuum=4.0)
        a.calc = GPAW(mode={'name': 'pw', 'ecut': 800},
                      txt=self.path / 'o2_pw.txt')
        a.get_potential_energy()
        return a.calc

    @gpwfile
    def Cu3Au_qna(self):
        ecut = 300
        kpts = (1, 1, 1)

        QNA = {'alpha': 2.0,
               'name': 'QNA',
               'stencil': 1,
               'orbital_dependent': False,
               'parameters': {'Au': (0.125, 0.1), 'Cu': (0.0795, 0.005)},
               'setup_name': 'PBE',
               'type': 'qna-gga'}

        atoms = L1_2(['Au', 'Cu'], latticeconstant=3.7)
        atoms[0].position[0] += 0.01  # Break symmetry already here
        calc = GPAW(mode=PW(ecut),
                    eigensolver=Davidson(2),
                    nbands='120%',
                    mixer=Mixer(0.4, 7, 50.0),
                    parallel=dict(domain=1),
                    convergence={'density': 1e-4},
                    xc=QNA,
                    kpts=kpts,
                    txt=self.path / 'Cu3Au_qna.txt')
        atoms.calc = calc
        atoms.get_potential_energy()
        return atoms.calc

    @gpwfile
    def co_lcao(self):
        d = 1.1
        co = Atoms('CO', positions=[[0, 0, 0], [d, 0, 0]])
        co.center(vacuum=4.0)
        co.calc = GPAW(mode='lcao',
                       txt=self.path / 'co_lcao.txt')
        co.get_potential_energy()
        return co.calc

    def _c2h4(self):
        d = 1.54
        h = 1.1
        x = d * (2 / 3)**0.5
        z = d / 3**0.5
        pe = Atoms('C2H4',
                   positions=[[0, 0, 0],
                              [x, 0, z],
                              [0, -h * (2 / 3)**0.5, -h / 3**0.5],
                              [0, h * (2 / 3)**0.5, -h / 3**0.5],
                              [x, -h * (2 / 3)**0.5, z + h / 3**0.5],
                              [x, h * (2 / 3)**0.5, z + h / 3**0.5]],
                   cell=[2 * x, 0, 0],
                   pbc=(1, 0, 0))
        pe.center(vacuum=2.0, axis=(1, 2))
        return pe

    def c2h4_pw_nosym(self):
        pe = self._c2h4()
        pe.calc = GPAW(mode='pw',
                       kpts=(3, 1, 1),
                       symmetry='off',
                       txt=self.path / 'c2h4_pw_nosym.txt')
        pe.get_potential_energy()
        return pe.calc

    @gpwfile
    def c6h12_pw(self):
        pe = self._c2h4()
        pe = pe.repeat((3, 1, 1))
        pe.calc = GPAW(mode='pw', txt=self.path / 'c6h12_pw.txt')
        pe.get_potential_energy()
        return pe.calc

    @gpwfile
    def h2o_lcao(self):
        from ase.build import molecule
        atoms = molecule('H2O', cell=[8, 8, 8], pbc=1)
        atoms.center()
        atoms.calc = GPAW(mode='lcao', txt=self.path / 'h2o_lcao.txt')
        atoms.get_potential_energy()
        return atoms.calc

    @gpwfile
    def h2o_xas(self):
        from math import cos, pi, sin

        setupname = 'h2o_xas_hch1s'
        self.generator2_setup(
            'O', 8, '2s,s,2p,p,d', [1.2], 1.0, None, 2,
            core_hole='1s,0.5',
            name=setupname)

        a = 5.0
        d = 0.9575
        t = pi / 180 * 104.51
        H2O = Atoms(
            [
                Atom("O", (0, 0, 0)),
                Atom("H", (d, 0, 0)),
                Atom("H", (d * cos(t), d * sin(t), 0)),
            ],
            cell=(a, a, a),
            pbc=False,
        )
        H2O.center()
        calc = GPAW(
            txt=self.path / 'h2o_xas.txt',
            mode="fd",
            nbands=10,
            h=0.2,
            setups={"O": "h2o_xas_hch1s"},
            poissonsolver=FDPoissonSolver(use_charge_center=True),
        )
        H2O.calc = calc
        _ = H2O.get_potential_energy()
        return calc

    @gpwfile
    def si_fd_ibz(self):
        si = bulk('Si', 'diamond', a=5.43)
        k = 3
        si.calc = GPAW(mode='fd', kpts=(k, k, k),
                       txt=self.path / 'si_fd_ibz.txt')
        si.get_potential_energy()
        return si.calc

    @gpwfile
    def si_fd_bz(self):
        si = bulk('Si', 'diamond', a=5.43)
        k = 3
        si.calc = GPAW(mode='fd', kpts=(k, k, k,),
                       symmetry={'point_group': False,
                                 'time_reversal': False},
                       txt=self.path / 'si_fd_bz.txt')
        si.get_potential_energy()
        return si.calc

    @gpwfile
    def si_pw(self):
        si = bulk('Si')
        calc = GPAW(mode='pw',
                    xc='LDA',
                    occupations=FermiDirac(width=0.001),
                    kpts={'size': (2, 2, 2), 'gamma': True},
                    txt=self.path / 'si_pw.txt')
        si.calc = calc
        si.get_potential_energy()
        return si.calc

    @property
    def testing_setup_path(self):
        # Some calculations in gpwfile fixture like to use funny setups.
        # This is not so robust since the setups will be all jumbled.
        # We could improve the mechanism by programmatic naming/subfolders.
        return self.path / 'setups'

    def save_setup(self, setup):
        self.testing_setup_path.mkdir(parents=True, exist_ok=True)
        setup_file = self.testing_setup_path / setup.stdfilename
        if world.rank == 0:
            setup.write_xml(setup_file)
        world.barrier()
        return setup

    def generate_setup(self, *args, **kwargs):
        from gpaw.test import gen
        setup = gen(*args, **kwargs, write_xml=False)
        self.save_setup(setup)
        return setup

    def generator2_setup(self, *args, name, **kwargs):
        from gpaw.atom.generator2 import generate
        gen = generate(*args, **kwargs)
        setup = gen.make_paw_setup(name)
        self.save_setup(setup)
        return setup

    @gpwfile
    def si_corehole_pw(self):
        # Generate setup for oxygen with half a core-hole:
        setupname = 'si_corehole_pw_hch1s'
        self.generate_setup('Si', name=setupname,
                            corehole=(1, 0, 0.5), gpernode=30)

        a = 2.6
        si = Atoms('Si', cell=(a, a, a), pbc=True)

        calc = GPAW(mode='fd',
                    txt=self.path / "si_corehole_pw.txt",
                    nbands=None,
                    h=0.25,
                    occupations=FermiDirac(width=0.05),
                    setups='si_corehole_pw_hch1s',
                    convergence={'maximum iterations': 1})
        si.calc = calc
        _ = si.get_potential_energy()
        return si.calc

    @gpwfile
    def si_corehole_sym_pw(self):
        setupname = 'si_corehole_sym_pw_hch1s'
        self.generate_setup('Si', name=setupname, corehole=(1, 0, 0.5),
                            gpernode=30)
        return self.si_corehole_sym(sym={}, setupname=setupname)

    @gpwfile
    def si_corehole_nosym_pw(self):
        setupname = 'si_corehole_sym_pw_hch1s'
        # XXX same setup as above, but we have it twice since caching
        # works per gpw file and not per setup
        self.generate_setup('Si', name=setupname, corehole=(1, 0, 0.5),
                            gpernode=30)
        return self.si_corehole_sym(sym='off', setupname=setupname)

    def si_corehole_sym(self, sym, setupname):
        tag = 'nosym' if sym == 'off' else 'sym'

        a = 5.43095
        si_nonortho = Atoms(
            [Atom("Si", (0, 0, 0)), Atom("Si", (a / 4, a / 4, a / 4))],
            cell=[(a / 2, a / 2, 0), (a / 2, 0, a / 2), (0, a / 2, a / 2)],
            pbc=True,
        )
        # calculation with full symmetry
        calc = GPAW(
            mode="fd",
            txt=self.path / f"si_corehole_{tag}_hch1s.txt",
            nbands=-10,
            h=0.25,
            kpts=(2, 2, 2),
            occupations=FermiDirac(width=0.05),
            setups={0: setupname},
            symmetry=sym
        )
        si_nonortho.calc = calc
        _ = si_nonortho.get_potential_energy()
        return calc

    @gpwfile
    @with_band_cutoff(gpw='fancy_si_pw',
                      band_cutoff=8)  # 2 * (3s, 3p)
    def _fancy_si(self, *, band_cutoff, symmetry=None):
        if symmetry is None:
            symmetry = {}
        xc = 'LDA'
        kpts = 4
        pw = 300
        occw = 0.01
        conv = {'bands': band_cutoff + 1,
                'density': 1.e-8}
        atoms = bulk('Si')
        atoms.center()

        tag = '_nosym' if symmetry == 'off' else ''
        atoms.calc = GPAW(
            xc=xc,
            mode=PW(pw),
            kpts={'size': (kpts, kpts, kpts), 'gamma': True},
            nbands=band_cutoff + 12,  # + 2 * (3s, 3p),
            occupations=FermiDirac(occw),
            convergence=conv,
            txt=self.path / f'fancy_si_pw{tag}.txt',
            symmetry=symmetry)

        atoms.get_potential_energy()
        return atoms.calc

    @gpwfile
    def fancy_si_pw(self):
        return self._fancy_si()

    @gpwfile
    def fancy_si_pw_nosym(self):
        return self._fancy_si(symmetry='off')

    @with_band_cutoff(gpw='sic_pw',
                      band_cutoff=8)  # (3s, 3p) + (2s, 2p)
    def _sic_pw(self, *, band_cutoff, spinpol=False):
        """Simple semi-conductor with broken inversion symmetry."""
        # Use the diamond crystal structure as blue print
        diamond = bulk('C', 'diamond')
        si = bulk('Si', 'diamond')
        # Break inversion symmetry by substituting one Si for C
        atoms = si.copy()
        atoms.symbols = 'CSi'
        # Scale the cell to the diamond/Si average
        cell_cv = (diamond.get_cell() + si.get_cell()) / 2.
        atoms.set_cell(cell_cv)

        # Set up calculator
        tag = '_spinpol' if spinpol else ''
        atoms.calc = GPAW(
            mode=PW(400),
            xc='LDA',
            kpts={'size': (4, 4, 4)},
            symmetry={'point_group': False,
                      'time_reversal': True},
            nbands=band_cutoff + 6,
            occupations=FermiDirac(0.001),
            convergence={'bands': band_cutoff + 1,
                         'density': 1e-8},
            spinpol=spinpol,
            txt=self.path / f'sic_pw{tag}.txt'
        )

        atoms.get_potential_energy()
        return atoms.calc

    @staticmethod
    def generate_si_systems():
        a = 5.43
        si1 = bulk('Si', 'diamond', a=a)
        si2 = si1.copy()
        si2.positions -= a / 8
        return [si1, si2]

    def _si_gw(self, atoms, symm, name):
        atoms.calc = GPAW(mode=PW(250),
                          eigensolver='rmm-diis',
                          occupations=FermiDirac(0.01),
                          symmetry=symm,
                          kpts={'size': (2, 2, 2), 'gamma': True},
                          convergence={'density': 1e-7},
                          parallel={'domain': 1},
                          txt=self.path / name)
        atoms.get_potential_energy()
        scalapack = atoms.calc.wfs.bd.comm.size
        atoms.calc.diagonalize_full_hamiltonian(nbands=8, scalapack=scalapack)
        return atoms.calc

    @gpwfile
    def sic_pw(self):
        return self._sic_pw()

    @gpwfile
    def sic_pw_spinpol(self):
        return self._sic_pw(spinpol=True)

    @gpwfile
    def na_pw(self):
        from ase.build import bulk

        blk = bulk('Na', 'bcc', a=4.23)

        ecut = 350
        blk.calc = GPAW(mode=PW(ecut),
                        basis='dzp',
                        kpts={'size': (4, 4, 4), 'gamma': True},
                        parallel={'domain': 1},
                        txt=self.path / 'temp.txt',
                        nbands=4,
                        occupations=FermiDirac(0.01),
                        setups={'Na': '1'})
        blk.get_potential_energy()
        blk.calc.write('gs_occ_pw.gpw')

        calc = GPAW('gs_occ_pw.gpw', txt=self.path / 'na_pw.txt',
                    parallel={'band': 1})
        calc.diagonalize_full_hamiltonian(nbands=520)
        return calc

    @gpwfile
    def na2_fd(self):
        """Sodium dimer, Na2."""
        d = 1.5
        atoms = Atoms(symbols='Na2',
                      positions=[(0, 0, d),
                                 (0, 0, -d)],
                      pbc=False)

        atoms.center(vacuum=6.0)
        # Larger grid spacing, LDA is ok
        gs_calc = GPAW(mode='fd',
                       txt=self.path / "na2_fd.txt",
                       nbands=1, h=0.35, xc='LDA',
                       setups={'Na': '1'},
                       symmetry={'point_group': False})
        atoms.calc = gs_calc
        atoms.get_potential_energy()
        return atoms.calc

    @gpwfile
    def na2_fd_with_sym(self):
        """Sodium dimer, Na2."""
        d = 1.5
        atoms = Atoms(symbols='Na2',
                      positions=[(0, 0, d),
                                 (0, 0, -d)],
                      pbc=False)

        atoms.center(vacuum=6.0)
        # Larger grid spacing, LDA is ok
        gs_calc = GPAW(mode='fd', nbands=1, h=0.35, xc='LDA',
                       txt=self.path / 'na2_fd_with_sym.txt',
                       setups={'Na': '1'})
        atoms.calc = gs_calc
        atoms.get_potential_energy()
        return atoms.calc

    @gpwfile
    def na2_isolated(self):
        # Permittivity file
        if world.rank == 0:
            fo = open("ed.txt", "w")
            fo.writelines(["1.20 0.20 25.0"])
            fo.close()
        world.barrier()

        from gpaw.fdtd.poisson_fdtd import FDTDPoissonSolver
        from gpaw.fdtd.polarizable_material import (
            PermittivityPlus,
            PolarizableMaterial,
            PolarizableSphere,
        )

        # Whole simulation cell (Angstroms)
        large_cell = [20, 20, 30]

        # Quantum subsystem
        atom_center = np.array([10.0, 10.0, 20.0])
        atoms = Atoms("Na2", [atom_center + [0.0, 0.0, -1.50],
                              atom_center + [0.0, 0.0, +1.50]])

        # Classical subsystem
        classical_material = PolarizableMaterial()
        sphere_center = np.array([10.0, 10.0, 10.0])
        classical_material.add_component(
            PolarizableSphere(
                permittivity=PermittivityPlus("ed.txt"),
                center=sphere_center,
                radius=5.0
            )
        )

        # Accuracy
        energy_eps = 0.0005
        density_eps = 1e-6
        poisson_eps = 1e-12

        # Combined Poisson solver
        poissonsolver = FDTDPoissonSolver(
            classical_material=classical_material,
            eps=poisson_eps,
            qm_spacing=0.40,
            cl_spacing=0.40 * 4,
            cell=large_cell,
            remove_moments=(1, 4),
            communicator=world,
            potential_coupler="Refiner",
        )
        poissonsolver.set_calculation_mode("iterate")

        # Combined system
        atoms.set_cell(large_cell)
        atoms, qm_spacing, gpts = poissonsolver.cut_cell(atoms, vacuum=2.50)

        # Initialize GPAW
        gs_calc = GPAW(mode='fd',
                       txt=self.path / 'na2_isolated.txt',
                       gpts=gpts,
                       eigensolver='cg',
                       nbands=-1,
                       poissonsolver=poissonsolver,
                       symmetry={'point_group': False},
                       convergence={'energy': energy_eps,
                                    'density': density_eps})
        atoms.calc = gs_calc

        # Ground state
        atoms.get_potential_energy()

        return gs_calc

    @gpwfile
    def na3_pw_restart(self):
        params = dict(mode=PW(200), convergence={
            "eigenstates": 1.24, "energy": 2e-1, "density": 1e-1})
        return self._na3_restart(params=params)

    @gpwfile
    def na3_fd_restart(self):
        params = dict(mode="fd", h=0.30, convergence={
            "eigenstates": 1.24, "energy": 2e-1, "density": 1e-1})
        return self._na3_restart(params=params)

    @gpwfile
    def na3_fd_kp_restart(self):
        params = dict(mode="fd", h=0.30, kpts=(1, 1, 3), convergence={
            "eigenstates": 1.24, "energy": 2e-1, "density": 1e-1})
        return self._na3_restart(params=params)

    @gpwfile
    def na3_fd_density_restart(self):
        params = dict(mode="fd", h=0.30, convergence={
            "eigenstates": 1.e-3, "energy": 2e-1, "density": 1e-1})
        return self._na3_restart(params=params)

    def _na3_restart(self, params):
        d = 3.0
        atoms = Atoms("Na3",
                      positions=[(0, 0, 0),
                                 (0, 0, d),
                                 (0, d * sqrt(3 / 4), d / 2)],
                      magmoms=[1.0, 1.0, 1.0],
                      cell=(3.5, 3.5, 4 + 2 / 3),
                      pbc=True)

        atoms.calc = GPAW(nbands=3,
                          setups={"Na": "1"},
                          **params)
        atoms.get_potential_energy()

        return atoms.calc

    @gpwfile
    def sih4_xc_gllbsc(self):
        from ase.build import molecule
        atoms = molecule('SiH4')
        atoms.center(vacuum=4.0)

        # Ground-state calculation
        calc = GPAW(mode='fd', nbands=7, h=0.4,
                    convergence={'density': 1e-8},
                    xc='GLLBSC',
                    symmetry={'point_group': False},
                    txt=self.path / 'sih4_xc_gllbsc.txt')
        atoms.calc = calc
        atoms.get_potential_energy()
        return atoms.calc

    @gpwfile
    def nacl_fd(self):
        d = 4.0
        atoms = Atoms('NaCl', [(0, 0, 0), (0, 0, d)])
        atoms.center(vacuum=4.5)

        gs_calc = GPAW(
            txt=self.path / 'nacl_fd.txt',
            mode='fd', nbands=4, eigensolver='cg',
            gpts=(32, 32, 44), xc='LDA', symmetry={'point_group': False},
            setups={'Na': '1'})
        atoms.calc = gs_calc
        atoms.get_potential_energy()
        return atoms.calc

    @gpwfile
    def bn_pw(self):
        atoms = bulk('BN', 'zincblende', a=3.615)
        atoms.calc = GPAW(mode=PW(400),
                          kpts={'size': (2, 2, 2), 'gamma': True},
                          nbands=12,
                          convergence={'bands': 9},
                          occupations=FermiDirac(0.001),
                          txt=self.path / 'bn_pw.txt')
        atoms.get_potential_energy()
        return atoms.calc

    @gpwfile
    def hbn_pw(self):
        atoms = Graphene(symbol='B',
                         latticeconstant={'a': 2.5, 'c': 1.0},
                         size=(1, 1, 1))
        atoms[0].symbol = 'N'
        atoms.pbc = (1, 1, 0)
        atoms.center(axis=2, vacuum=3.0)
        atoms.calc = GPAW(txt=self.path / 'hbn_pw.txt',
                          mode=PW(400),
                          xc='LDA',
                          nbands=50,
                          occupations=FermiDirac(0.001),
                          parallel={'domain': 1},
                          convergence={'bands': 26},
                          kpts={'size': (3, 3, 1), 'gamma': True})
        atoms.get_potential_energy()
        return atoms.calc

    @gpwfile
    def graphene_pw(self):
        from ase.lattice.hexagonal import Graphene
        atoms = Graphene(symbol='C',
                         latticeconstant={'a': 2.45, 'c': 1.0},
                         size=(1, 1, 1))
        atoms.pbc = (1, 1, 0)
        atoms.center(axis=2, vacuum=4.0)
        ecut = 250
        nkpts = 6
        atoms.calc = GPAW(mode=PW(ecut),
                          kpts={'size': (nkpts, nkpts, 1), 'gamma': True},
                          nbands=len(atoms) * 6,
                          txt=self.path / 'graphene_pw.txt')
        atoms.get_potential_energy()
        return atoms.calc

    @gpwfile
    def i2sb2_pw_nosym(self):
        # Structure from c2db
        atoms = Atoms('I2Sb2',
                      positions=[[0.02437357, 0.05048655, 6.11612164],
                                 [0.02524896, 3.07135573, 11.64646853],
                                 [0.02717742, 0.01556495, 8.89278807],
                                 [0.02841809, 3.10675382, 8.86983839]],
                      cell=[[5.055642258802973, -9.89475498615942e-15, 0.0],
                            [-2.5278211265136266, 4.731999711338355, 0.0],
                            [3.38028806436979e-15, 0.0, 18.85580293064]],
                      pbc=(1, 1, 0))
        atoms.calc = GPAW(mode=PW(250),
                          xc='PBE',
                          kpts={'size': (6, 6, 1), 'gamma': True},
                          txt=self.path / 'i2sb2_pw_nosym.txt',
                          symmetry='off')

        atoms.get_potential_energy()
        return atoms.calc

    @with_band_cutoff(gpw='bi2i6_pw',
                      band_cutoff=36)
    def _bi2i6(self, *, band_cutoff, symmetry=None):
        if symmetry is None:
            symmetry = {}
        positions = [[4.13843656, 2.38932746, 9.36037077],
                     [0.00000000, 4.77865492, 9.36034750],
                     [3.89827619, 0.00000000, 7.33713295],
                     [2.18929748, 3.79197674, 7.33713295],
                     [-1.94913711, 3.37600678, 7.33713295],
                     [3.89827619, 0.00000000, 11.3835853],
                     [2.18929961, 3.79197551, 11.3835853],
                     [-1.94913924, 3.37600555, 11.3835853]]
        cell = [[8.276873113486648, 0.0, 0.0],
                [-4.138436556743325, 7.167982380179831, 0.0],
                [0.0, 0.0, 18.720718261172827]]
        pbc = [True, True, False]
        atoms = Atoms('Bi2I6',
                      positions=positions,
                      cell=cell,
                      pbc=pbc)

        ecut = 150
        nkpts = 4
        conv = {'bands': band_cutoff + 1,
                'density': 1.e-8}
        print(conv)
        tag = '_nosym' if symmetry == 'off' else ''
        atoms.calc = GPAW(mode=PW(ecut),
                          xc='LDA',
                          kpts={'size': (nkpts, nkpts, 1), 'gamma': True},
                          occupations=FermiDirac(0.01),
                          convergence=conv,
                          nbands=band_cutoff + 9,
                          txt=self.path / f'bi2i6_pw{tag}.txt',
                          symmetry=symmetry)

        atoms.get_potential_energy()
        return atoms.calc

    @gpwfile
    def bi2i6_pw(self):
        return self._bi2i6()

    @gpwfile
    def bi2i6_pw_nosym(self):
        return self._bi2i6(symmetry='off')

    def _mos2(self, symmetry=None):
        if symmetry is None:
            symmetry = {}
        from ase.build import mx2
        atoms = mx2(formula='MoS2', kind='2H', a=3.184, thickness=3.127,
                    size=(1, 1, 1), vacuum=5)
        atoms.pbc = (1, 1, 0)
        ecut = 250
        nkpts = 6
        tag = '_nosym' if symmetry == 'off' else ''
        atoms.calc = GPAW(mode=PW(ecut),
                          xc='LDA',
                          kpts={'size': (nkpts, nkpts, 1), 'gamma': True},
                          occupations=FermiDirac(0.01),
                          txt=self.path / f'mos2_pw{tag}.txt',
                          symmetry=symmetry)

        atoms.get_potential_energy()
        return atoms.calc

    @gpwfile
    def mos2_pw(self):
        return self._mos2()

    @gpwfile
    def mos2_pw_nosym(self):
        return self._mos2(symmetry='off')

    @with_band_cutoff(gpw='p4_pw',
                      band_cutoff=40)
    def _p4(self, band_cutoff, spinpol=False):
        atoms = Atoms('P4', positions=[[0.03948480, -0.00027057, 7.49990646],
                                       [0.86217564, -0.00026338, 9.60988536],
                                       [2.35547782, 1.65277230, 9.60988532],
                                       [3.17816857, 1.65277948, 7.49990643]],
                      cell=[4.63138807675, 3.306178252090, 17.10979291],
                      pbc=[True, True, False])
        atoms.center(vacuum=1.5, axis=2)
        tag = '_spinpol' if spinpol else ''
        nkpts = 2
        atoms.calc = GPAW(mode=PW(250),
                          xc='LDA', spinpol=spinpol,
                          kpts={'size': (nkpts, nkpts, 1), 'gamma': True},
                          occupations={'width': 0},
                          nbands=band_cutoff + 10,
                          convergence={'bands': band_cutoff + 1},
                          txt=self.path / f'p4_pw{tag}.txt')
        atoms.get_potential_energy()
        return atoms.calc

    @gpwfile
    def p4_pw(self):
        return self._p4()

    @gpwfile
    def p4_pw_spinpol(self):
        return self._p4(spinpol=True)

    @gpwfile
    def ni_pw_kpts333(self):
        from ase.dft.kpoints import monkhorst_pack
        # from gpaw.mpi import serial_comm
        Ni = bulk('Ni', 'fcc')
        Ni.set_initial_magnetic_moments([0.7])

        kpts = monkhorst_pack((3, 3, 3))

        calc = GPAW(mode='pw',
                    txt=self.path / "ni_pw_kpts333.txt",
                    kpts=kpts,
                    occupations=FermiDirac(0.001),
                    setups={'Ni': '10'},
                    parallel=dict(domain=1),  # >1 fails on 8 cores
                    # communicator=serial_comm
                    )

        Ni.calc = calc
        Ni.get_potential_energy()
        calc.diagonalize_full_hamiltonian()
        return calc

    @gpwfile
    def c_pw(self):
        atoms = bulk('C')
        atoms.center()
        calc = GPAW(mode=PW(150),
                    txt=self.path / "c_pw.txt",
                    convergence={'bands': 6},
                    nbands=12,
                    kpts={'gamma': True, 'size': (2, 2, 2)},
                    xc='LDA')

        atoms.calc = calc
        atoms.get_potential_energy()
        return atoms.calc

    def _nicl2_pw(self, vacuum=3.0, identifier=''):
        from ase.build import mx2

        # Define input parameters
        xc = 'LDA'
        kpts = 6
        pw = 300
        occw = 0.01
        conv = {'density': 1.e-8,
                'forces': 1.e-8}

        a = 3.502
        thickness = 2.617
        mm = 2.0

        # Set up atoms
        atoms = mx2(formula='NiCl2', kind='1T', a=a,
                    thickness=thickness, vacuum=vacuum)
        atoms.set_initial_magnetic_moments([mm, 0.0, 0.0])
        # Use pbc to allow for real-space density interpolation
        atoms.pbc = True

        # Set up calculator
        atoms.calc = GPAW(
            xc=xc,
            mode=PW(pw,
                    # Interpolate the density in real-space
                    interpolation=3),
            kpts={'size': (kpts, kpts, 1), 'gamma': True},
            occupations=FermiDirac(occw),
            convergence=conv,
            txt=self.path / f'nicl2_pw{identifier}.txt')

        atoms.get_potential_energy()

        return atoms.calc

    @gpwfile
    def nicl2_pw(self):
        return self._nicl2_pw(vacuum=3.0)

    @gpwfile
    def nicl2_pw_evac(self):
        return self._nicl2_pw(vacuum=10.0, identifier='_evac')

    @with_band_cutoff(gpw='v2br4_pw',
                      band_cutoff=28)  # V(4s,3d) = 6, Br(4s,4p) = 4
    def _v2br4(self, *, band_cutoff, symmetry=None):
        from ase.build import mx2

        if symmetry is None:
            symmetry = {}

        # Define input parameters
        xc = 'LDA'
        kpts = 4
        pw = 200
        occw = 0.01
        conv = {'density': 1.e-4,
                'bands': band_cutoff + 1}

        a = 3.840
        thickness = 2.897
        vacuum = 3.0
        mm = 3.0

        # Set up atoms
        atoms = mx2(formula='VBr2', kind='1T', a=a,
                    thickness=thickness, vacuum=vacuum)
        atoms = atoms.repeat((1, 2, 1))
        atoms.set_initial_magnetic_moments([mm, 0.0, 0.0, -mm, 0.0, 0.0])
        # Use pbc to allow for real-space density interpolation
        atoms.pbc = True

        # Set up calculator
        tag = '_nosym' if symmetry == 'off' else ''
        atoms.calc = GPAW(
            xc=xc,
            mode=PW(pw,
                    # Interpolate the density in real-space
                    interpolation=3),
            kpts={'size': (kpts, kpts // 2, 1), 'gamma': True},
            setups={'V': '5'},
            nbands=band_cutoff + 12,
            occupations=FermiDirac(occw),
            convergence=conv,
            symmetry=symmetry,
            txt=self.path / f'v2br4_pw{tag}.txt')

        atoms.get_potential_energy()

        return atoms.calc

    @gpwfile
    def v2br4_pw(self):
        return self._v2br4()

    @gpwfile
    def v2br4_pw_nosym(self):
        return self._v2br4(symmetry='off')

    @with_band_cutoff(gpw='fe_pw',
                      band_cutoff=9)  # 4s, 4p, 3d = 9
    def _fe(self, *, band_cutoff, symmetry=None):
        if symmetry is None:
            symmetry = {}
        """See also the fe_fixture_test.py test."""
        xc = 'LDA'
        kpts = 4
        pw = 300
        occw = 0.01
        conv = {'bands': band_cutoff + 1,
                'density': 1.e-8}
        a = 2.867
        mm = 2.21
        atoms = bulk('Fe', 'bcc', a=a)
        atoms.set_initial_magnetic_moments([mm])
        atoms.center()
        tag = '_nosym' if symmetry == 'off' else ''

        atoms.calc = GPAW(
            xc=xc,
            mode=PW(pw),
            kpts={'size': (kpts, kpts, kpts)},
            nbands=band_cutoff + 9,
            occupations=FermiDirac(occw),
            convergence=conv,
            txt=self.path / f'fe_pw{tag}.txt',
            symmetry=symmetry)

        atoms.get_potential_energy()
        return atoms.calc

    @gpwfile
    def fe_pw(self):
        return self._fe()

    @gpwfile
    def fe_pw_nosym(self):
        return self._fe(symmetry='off')

    @with_band_cutoff(gpw='co_pw',
                      band_cutoff=14)  # 2 * (4s + 3d)
    def _co(self, *, band_cutoff, symmetry=None):
        if symmetry is None:
            symmetry = {}
        # ---------- Inputs ---------- #

        # Atomic configuration
        a = 2.5071
        c = 4.0695
        mm = 1.6
        atoms = bulk('Co', 'hcp', a=a, c=c)
        atoms.set_initial_magnetic_moments([mm, mm])
        atoms.center()

        # Ground state parameters
        xc = 'LDA'
        occw = 0.01
        ebands = 2 * 2  # extra bands for ground state calculation
        pw = 200
        conv = {'density': 1e-8,
                'forces': 1e-8,
                'bands': band_cutoff + 1}

        # ---------- Calculation ---------- #

        tag = '_nosym' if symmetry == 'off' else ''
        atoms.calc = GPAW(xc=xc,
                          mode=PW(pw),
                          kpts={'size': (4, 4, 4), 'gamma': True},
                          occupations=FermiDirac(occw),
                          convergence=conv,
                          nbands=band_cutoff + ebands,
                          symmetry=symmetry,
                          txt=self.path / f'co_pw{tag}.txt')

        atoms.get_potential_energy()
        return atoms.calc

    @gpwfile
    def co_pw(self):
        return self._co()

    @gpwfile
    def co_pw_nosym(self):
        return self._co(symmetry='off')

    @with_band_cutoff(gpw='srvo3_pw',
                      band_cutoff=20)
    def _srvo3(self, *, band_cutoff, symmetry=None):
        if symmetry is None:
            symmetry = {}

        nk = 3
        cell = bulk('V', 'sc', a=3.901).cell
        atoms = Atoms('SrVO3', cell=cell, pbc=True,
                      scaled_positions=((0.5, 0.5, 0.5),
                                        (0, 0, 0),
                                        (0, 0.5, 0),
                                        (0, 0, 0.5),
                                        (0.5, 0, 0)))
        # Ground state parameters
        xc = 'LDA'
        occw = 0.01
        ebands = 10  # extra bands for ground state calculation
        pw = 200
        conv = {'density': 1e-8,
                'bands': band_cutoff + 1}

        # ---------- Calculation ---------- #

        tag = '_nosym' if symmetry == 'off' else ''
        atoms.calc = GPAW(xc=xc,
                          mode=PW(pw),
                          kpts={'size': (nk, nk, nk), 'gamma': True},
                          occupations=FermiDirac(occw),
                          convergence=conv,
                          nbands=band_cutoff + ebands,
                          symmetry=symmetry,
                          txt=self.path / f'srvo3_pw{tag}.txt')

        atoms.get_potential_energy()
        return atoms.calc

    @gpwfile
    def srvo3_pw(self):
        return self._srvo3()

    @gpwfile
    def srvo3_pw_nosym(self):
        return self._srvo3(symmetry='off')

    @with_band_cutoff(gpw='al_pw',
                      band_cutoff=10)  # 3s, 3p, 4s, 3d
    def _al(self, *, band_cutoff, symmetry=None):
        if symmetry is None:
            symmetry = {}
        xc = 'LDA'
        kpts = 4
        pw = 300
        occw = 0.01
        conv = {'bands': band_cutoff + 1,
                'density': 1.e-8}
        a = 4.043
        atoms = bulk('Al', 'fcc', a=a)
        atoms.center()
        tag = '_nosym' if symmetry == 'off' else ''

        atoms.calc = GPAW(
            xc=xc,
            mode=PW(pw),
            kpts={'size': (kpts, kpts, kpts), 'gamma': True},
            nbands=band_cutoff + 4,  # + 4p, 5s
            occupations=FermiDirac(occw),
            convergence=conv,
            txt=self.path / f'al_pw{tag}.txt',
            symmetry=symmetry)

        atoms.get_potential_energy()
        return atoms.calc

    @gpwfile
    def al_pw(self):
        return self._al()

    @gpwfile
    def al_pw_nosym(self):
        return self._al(symmetry='off')

    @gpwfile
    def bse_al(self):
        a = 4.043
        atoms = bulk('Al', 'fcc', a=a)
        calc = GPAW(mode='pw',
                    txt=self.path / "bse_al.txt",
                    kpts={'size': (4, 4, 4), 'gamma': True},
                    xc='LDA',
                    nbands=4,
                    convergence={'bands': 'all'})

        atoms.calc = calc
        atoms.get_potential_energy()
        return atoms.calc

    @gpwfile
    def ag_plusU_pw(self):
        xc = 'LDA'
        kpts = 2
        nbands = 6
        pw = 300
        occw = 0.01
        conv = {'bands': nbands,
                'density': 1e-12}
        a = 4.07
        atoms = bulk('Ag', 'fcc', a=a)
        atoms.center()

        atoms.calc = GPAW(
            xc=xc,
            mode=PW(pw),
            kpts={'size': (kpts, kpts, kpts), 'gamma': True},
            setups={'Ag': '11:d,2.0,0'},
            nbands=nbands,
            occupations=FermiDirac(occw),
            convergence=conv,
            parallel={'domain': 1},
            txt=self.path / 'ag_pw.txt')

        atoms.get_potential_energy()

        atoms.calc.diagonalize_full_hamiltonian()

        return atoms.calc

    @gpwfile
    def gaas_pw_nosym(self):
        return self._gaas(symmetry='off')

    @gpwfile
    def gaas_pw(self):
        return self._gaas()

    @with_band_cutoff(gpw='gaas_pw',
                      band_cutoff=8)
    def _gaas(self, *, band_cutoff, symmetry=None):
        if symmetry is None:
            symmetry = {}
        nk = 4
        cell = bulk('Ga', 'fcc', a=5.68).cell
        atoms = Atoms('GaAs', cell=cell, pbc=True,
                      scaled_positions=((0, 0, 0), (0.25, 0.25, 0.25)))
        tag = '_nosym' if symmetry == 'off' else ''
        conv = {'bands': band_cutoff + 1,
                'density': 1.e-8}

        calc = GPAW(mode=PW(400),
                    xc='LDA',
                    occupations=FermiDirac(width=0.01),
                    convergence=conv,
                    nbands=band_cutoff + 1,
                    kpts={'size': (nk, nk, nk), 'gamma': True},
                    txt=self.path / f'gs_GaAs{tag}.txt',
                    symmetry=symmetry)

        atoms.calc = calc
        atoms.get_potential_energy()
        return atoms.calc

    @gpwfile
    def h_pw280_fulldiag(self):
        return self._pw_280_fulldiag(Atoms('H'), hund=True, nbands=4)

    @gpwfile
    def h2_pw280_fulldiag(self):
        return self._pw_280_fulldiag(
            Atoms('H2', [(0, 0, 0), (0, 0, 0.7413)]), nbands=8)

    def _pw_280_fulldiag(self, atoms, **kwargs):
        atoms.set_pbc(True)
        atoms.set_cell((2., 2., 3.))
        atoms.center()
        calc = GPAW(mode=PW(280, force_complex_dtype=True),
                    txt=self.path / f'{atoms.symbols}_pw_280_fulldiag.txt',
                    xc='LDA',
                    basis='dzp',
                    parallel={'domain': 1},
                    convergence={'density': 1.e-6},
                    **kwargs)
        atoms.calc = calc
        atoms.get_potential_energy()
        calc.diagonalize_full_hamiltonian(nbands=80)
        return calc

    @gpwfile
    def fe_pw_distorted(self):
        xc = 'revTPSS'
        m = [2.9]
        fe = bulk('Fe')
        fe.set_initial_magnetic_moments(m)
        k = 3
        fe.calc = GPAW(mode=PW(800),
                       h=0.15,
                       occupations=FermiDirac(width=0.03),
                       xc=xc,
                       kpts=(k, k, k),
                       convergence={'energy': 1e-8},
                       parallel={'domain': 1, 'augment_grids': True},
                       txt=self.path / 'fe_pw_distorted.txt')
        fe.set_cell(np.dot(fe.cell,
                           [[1.02, 0, 0.03],
                            [0, 0.99, -0.02],
                            [0.2, -0.01, 1.03]]),
                    scale_atoms=True)
        fe.get_potential_energy()
        return fe.calc

    @gpwfile
    def si_pw_distorted(self):
        xc = 'TPSS'
        si = bulk('Si')
        k = 3
        si.calc = GPAW(mode=PW(250),
                       mixer=Mixer(0.7, 5, 50.0),
                       xc=xc,
                       occupations=FermiDirac(0.01),
                       kpts=(k, k, k),
                       convergence={'energy': 1e-8},
                       parallel={'domain': min(2, world.size)},
                       txt=self.path / 'si_pw_distorted.txt')
        si.set_cell(np.dot(si.cell,
                           [[1.02, 0, 0.03],
                            [0, 0.99, -0.02],
                            [0.2, -0.01, 1.03]]),
                    scale_atoms=True)
        si.get_potential_energy()
        return si.calc

<<<<<<< HEAD
    @gpwfile
    def IBiTe_pw_monolayer(self):
        # janus material. material parameters obtained from c2db.
        from ase.atoms import Atoms
        IBiTe_positions = np.array([[0, 2.552, 7.802],
                                    [0, 0, 9.872],
                                    [2.210, 1.276, 11.575]])
        IBiTe = Atoms('IBiTe', positions=IBiTe_positions)
        IBiTe.pbc = [True, True, False]
        cell = np.array([[4.4219, 0, 0.0, ],
                         [-2.211, 3.829, 0.0],
                         [0.0, 0.0, 19.5]])
        IBiTe.cell = cell
        calc = GPAW(mode=PW(200),
                    xc='LDA',
                    occupations=FermiDirac(0.01),
                    kpts={'size': (6, 6, 1), 'gamma': True},
                    txt=None)
        IBiTe.calc = calc
        IBiTe.get_potential_energy()
        return IBiTe.calc
=======
    def _intraband(self, spinpol: bool):
        atoms = bulk('Na')
        if spinpol:
            atoms.set_initial_magnetic_moments([[0.1]])
        atoms.calc = GPAW(mode=PW(300),
                          kpts={'size': (8, 8, 8), 'gamma': True},
                          parallel={'band': 1},
                          txt=None)
        atoms.get_potential_energy()
        atoms.calc.diagonalize_full_hamiltonian(nbands=20)
        return atoms.calc

    @gpwfile
    def intraband_spinpaired_fulldiag(self):
        return self._intraband(False)

    @gpwfile
    def intraband_spinpolarized_fulldiag(self):
        return self._intraband(True)
>>>>>>> 1eda5e93


# We add Si fixtures with various symmetries to the GPWFiles namespace
for name, method in si_gpwfiles().items():
    setattr(GPWFiles, name, method)


@pytest.fixture(scope='session', params=sorted(_all_gpw_methodnames))
def all_gpw_files(request, gpw_files, pytestconfig):
    """This fixture parametrizes a test over all gpw_files.

    For example pytest test_generate_gpwfiles.py -n 16 is a way to quickly
    generate all gpw files independently of the rest of the test suite."""

    # Note: Parametrizing over _all_gpw_methodnames must happen *after*
    # it is populated, i.e., further down in the file than
    # the @gpwfile decorator.

    import os
    gpaw_new = os.environ.get('GPAW_NEW')

    # TODO This xfail-information should probably live closer to the
    # gpwfile definitions and not here in the fixture.
    skip_if_new = {'Cu3Au_qna',
                   'nicl2_pw', 'nicl2_pw_evac',
                   'v2br4_pw', 'v2br4_pw_nosym',
                   'sih4_xc_gllbsc', 'na2_isolated'}
    if gpaw_new and request.param in skip_if_new:
        pytest.xfail(f'{request.param} gpwfile not yet working with GPAW_NEW')

    # Accessing each file via __getitem__ executes the calculation:
    return gpw_files[request.param]


class GPAWPlugin:
    def __init__(self):
        if world.rank == -1:
            print()
            info()

    def pytest_terminal_summary(self, terminalreporter, exitstatus, config):
        from gpaw.mpi import size
        terminalreporter.section('GPAW-MPI stuff')
        terminalreporter.write(f'size: {size}\n')


@pytest.fixture
def sg15_hydrogen():
    from io import StringIO
    from gpaw.test.pseudopotential.H_sg15 import pp_text
    from gpaw.upf import read_sg15
    # We can't easily load a non-python file from the test suite.
    # Therefore we load the pseudopotential from a Python file.
    return read_sg15(StringIO(pp_text))


def pytest_configure(config):
    # Allow for fake cupy:
    os.environ['GPAW_CPUPY'] = '1'

    if world.rank != 0:
        try:
            tw = config.get_terminal_writer()
        except (AssertionError, AttributeError):
            pass
        else:
            tw._file = devnull
    config.pluginmanager.register(GPAWPlugin(), 'pytest_gpaw')


def pytest_runtest_setup(item):
    """Skip some tests.

    If:

    * they depend on libxc and GPAW is not compiled with libxc
    * they are before $PYTEST_START_AFTER
    """
    from gpaw import get_libraries
    libraries = get_libraries()

    if world.size > 1:
        for mark in item.iter_markers():
            if mark.name == 'serial':
                pytest.skip('Only run in serial')

    if item.location[0] <= os.environ.get('PYTEST_START_AFTER', ''):
        pytest.skip('Not after $PYTEST_START_AFTER')
        return

    if libraries['libxc']:
        return

    if any(mark.name in {'libxc', 'mgga'}
           for mark in item.iter_markers()):
        pytest.skip('No LibXC.')


@pytest.fixture
def scalapack():
    """Skip if not compiled with sl.

    This fixture otherwise does not return or do anything."""
    from gpaw.utilities import compiled_with_sl
    if not compiled_with_sl():
        pytest.skip('no scalapack')


@pytest.fixture
def needs_ase_master():
    from ase.utils.filecache import MultiFileJSONCache
    try:
        MultiFileJSONCache('bla-bla', comm=None)
    except TypeError:
        pytest.skip('ASE is too old')


def pytest_report_header(config, startdir):
    # Use this to add custom information to the pytest printout.
    yield f'GPAW MPI rank={world.rank}, size={world.size}'

    # We want the user to be able to see where gpw files are cached,
    # but the only way to see the cache location is to make a directory
    # inside it.  mkdir('') returns the toplevel cache dir without
    # actually creating a subdirectory:
    cachedir = config.cache.mkdir('')
    yield f'Cache directory including gpw files: {cachedir}'


@pytest.fixture
def rng():
    """Seeded random number generator.

    Tests should be deterministic and should use this
    fixture or initialize their own rng."""
    return np.random.default_rng(42)


@pytest.fixture
def gpaw_new() -> bool:
    """Are we testing the new code?"""
    return os.environ.get('GPAW_NEW')<|MERGE_RESOLUTION|>--- conflicted
+++ resolved
@@ -1684,7 +1684,6 @@
         si.get_potential_energy()
         return si.calc
 
-<<<<<<< HEAD
     @gpwfile
     def IBiTe_pw_monolayer(self):
         # janus material. material parameters obtained from c2db.
@@ -1706,7 +1705,7 @@
         IBiTe.calc = calc
         IBiTe.get_potential_energy()
         return IBiTe.calc
-=======
+
     def _intraband(self, spinpol: bool):
         atoms = bulk('Na')
         if spinpol:
@@ -1726,7 +1725,6 @@
     @gpwfile
     def intraband_spinpolarized_fulldiag(self):
         return self._intraband(True)
->>>>>>> 1eda5e93
 
 
 # We add Si fixtures with various symmetries to the GPWFiles namespace
