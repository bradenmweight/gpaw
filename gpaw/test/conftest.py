--- conflicted
+++ resolved
@@ -501,8 +501,6 @@
         atoms.get_potential_energy()
         return atoms.calc
 
-<<<<<<< HEAD
-=======
     @gpwfile
     def h2o_xas(self):
         from math import cos, pi, sin
@@ -531,53 +529,6 @@
         _ = H2O.get_potential_energy()
         return calc
 
-    def ti2o4(self, symmetry):
-        pwcutoff = 400.0
-        k = 4
-        a = 4.59
-        c = 2.96
-        u = 0.305
-
-        rutile_cell = [[a, 0, 0],
-                       [0, a, 0],
-                       [0, 0, c]]
-
-        TiO2_basis = np.array([[0.0, 0.0, 0.0],
-                               [0.5, 0.5, 0.5],
-                               [u, u, 0.0],
-                               [-u, -u, 0.0],
-                               [0.5 + u, 0.5 - u, 0.5],
-                               [0.5 - u, 0.5 + u, 0.5]])
-
-        bulk_crystal = Atoms(symbols='Ti2O4',
-                             scaled_positions=TiO2_basis,
-                             cell=rutile_cell,
-                             pbc=(1, 1, 1))
-
-        tag = '_nosym' if symmetry == 'off' else ''
-        bulk_calc = GPAW(mode=PW(pwcutoff),
-                         nbands=42,
-                         eigensolver=Davidson(1),
-                         kpts={'size': (k, k, k), 'gamma': True},
-                         xc='PBE',
-                         occupations=FermiDirac(0.00001),
-                         parallel={'band': 1},
-                         symmetry=symmetry,
-                         txt=self.path / f'ti2o4_pw{tag}.txt')
-
-        bulk_crystal.calc = bulk_calc
-        bulk_crystal.get_potential_energy()
-        return bulk_calc
-
-    @gpwfile
-    def ti2o4_pw(self):
-        return self.ti2o4({})
-
-    @gpwfile
-    def ti2o4_pw_nosym(self):
-        return self.ti2o4('off')
-
->>>>>>> 149593b7
     @gpwfile
     def si_fd_ibz(self):
         si = bulk('Si', 'diamond', a=5.43)
