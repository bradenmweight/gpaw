import os
from contextlib import contextmanager

import numpy as np
import pytest
from gpaw import setup_paths
from gpaw.cli.info import info
from gpaw.mpi import broadcast, world
from gpaw.test.gpwfile import GPWFiles, _all_gpw_methodnames
from gpaw.utilities import devnull


@contextmanager
def execute_in_tmp_path(request, tmp_path_factory):
    if world.rank == 0:
        # Obtain basename as
        # * request.function.__name__  for function fixture
        # * request.module.__name__    for module fixture
        basename = getattr(request, request.scope).__name__
        path = tmp_path_factory.mktemp(basename)
    else:
        path = None
    path = broadcast(path)
    cwd = os.getcwd()
    os.chdir(path)
    try:
        yield path
    finally:
        os.chdir(cwd)


@pytest.fixture(scope='function')
def in_tmp_dir(request, tmp_path_factory):
    """Run test function in a temporary directory."""
    with execute_in_tmp_path(request, tmp_path_factory) as path:
        yield path


@pytest.fixture(scope='module')
def module_tmp_path(request, tmp_path_factory):
    """Run test module in a temporary directory."""
    with execute_in_tmp_path(request, tmp_path_factory) as path:
        yield path


@pytest.fixture
def add_cwd_to_setup_paths():
    """Temporarily add current working directory to setup_paths."""
    try:
        setup_paths[:0] = ['.']
        yield
    finally:
        del setup_paths[:1]


@pytest.fixture(scope='session')
def sessionscoped_monkeypatch():
    # The standard monkeypatch fixture is function scoped
    # so we need to roll our own
    with pytest.MonkeyPatch.context() as monkeypatch:
        yield monkeypatch


@pytest.fixture(autouse=True, scope='session')
def monkeypatch_response_spline_points(sessionscoped_monkeypatch):
    import gpaw.response.paw as paw
    # https://gitlab.com/gpaw/gpaw/-/issues/984
    sessionscoped_monkeypatch.setattr(paw, 'DEFAULT_RADIAL_POINTS', 2**10)


@pytest.fixture(scope='session')
def gpw_files(request):
    """Reuse gpw-files.

    Returns a dict mapping names to paths to gpw-files.
    The files are written to the pytest cache and can be cleared using
    pytest --cache-clear.

    Example::

        def test_something(gpw_files):
            calc = GPAW(gpw_files['h2_lcao'])
            ...

    Possible systems are:

    * Bulk BCC-Li with 3x3x3 k-points: ``bcc_li_pw``, ``bcc_li_fd``,
      ``bcc_li_lcao``.

    * O2 molecule: ``o2_pw``.

    * H2 molecule: ``h2_pw``, ``h2_fd``, ``h2_lcao``.

    * H2 molecule (not centered): ``h2_pw_0``.

    * N2 molecule ``n2_pw``

    * N molecule ``n_pw``

    * Spin-polarized H atom: ``h_pw``.

    * Polyethylene chain.  One unit, 3 k-points, no symmetry:
      ``c2h4_pw_nosym``.  Three units: ``c6h12_pw``.

    * Bulk BN (zinkblende) with 2x2x2 k-points and 9 converged bands:
      ``bn_pw``.

    * h-BN layer with 3x3x1 (gamma center) k-points and 26 converged bands:
      ``hbn_pw``.

    * Graphene with 6x6x1 k-points: ``graphene_pw``

    * I2Sb2 (Z2 topological insulator) with 6x6x1 k-points and no
      symmetries: ``i2sb2_pw_nosym``

    * MoS2 with 6x6x1 k-points: ``mos2_pw`` and ``mos2_pw_nosym``

    * MoS2 with 5x5x1 k-points: ``mos2_5x5_pw``

    * NiCl2 with 6x6x1 k-points: ``nicl2_pw`` and ``nicl2_pw_evac``

    * V2Br4 (AFM monolayer), LDA, 4x2x1 k-points, 28(+1) converged bands:
      ``v2br4_pw`` and ``v2br4_pw_nosym``

    * Bulk Si, LDA, 2x2x2 k-points (gamma centered): ``si_pw``

    * Bulk Si, LDA, 4x4x4 k-points, 8(+1) converged bands: ``fancy_si_pw``
      and ``fancy_si_pw_nosym``

    * Bulk SiC, LDA, 4x4x4 k-points, 8(+1) converged bands: ``sic_pw``
      and ``sic_pw_spinpol``

    * Bulk Fe, LDA, 4x4x4 k-points, 9(+1) converged bands: ``fe_pw``
      and ``fe_pw_nosym``

    * Bulk C, LDA, 2x2x2 k-points (gamma centered), ``c_pw``

    * Bulk Co (HCP), 4x4x4 k-points, 12(+1) converged bands: ``co_pw``
      and ``co_pw_nosym``

    * Bulk SrVO3 (SC), 3x3x3 k-points, 20(+1) converged bands: ``srvo3_pw``
      and ``srvo3_pw_nosym``

    * Bulk Al, LDA, 4x4x4 k-points, 10(+1) converged bands: ``al_pw``
      and ``al_pw_nosym``

    * Bulk Al, LDA, 4x4x4 k-points, 4 converged bands: ``bse_al``

    * Bulk Ag, LDA, 2x2x2 k-points, 6 converged bands,
      2eV U on d-band: ``ag_pw``

    * Bulk GaAs, LDA, 4x4x4 k-points, 8(+1) bands converged: ``gaas_pw``
      and ``gaas_pw_nosym``

    * Bulk P4, LDA, 4x4 k-points, 40 bands converged: ``p4_pw``

    * Distorted bulk Fe, revTPSS: ``fe_pw_distorted``

    * Distorted bulk Si, TPSS: ``si_pw_distorted``

    Files always include wave functions.
    """
    cache = request.config.cache
    gpaw_cachedir = cache.mkdir('gpaw_test_gpwfiles')

    gpwfiles = GPWFiles(gpaw_cachedir)

    try:
        setup_paths.append(gpwfiles.testing_setup_path)
        yield gpwfiles
    finally:
        setup_paths.remove(gpwfiles.testing_setup_path)


<<<<<<< HEAD
class Locked(FileExistsError):
    pass


@contextmanager
def temporary_lock(path):
    fd = None
    try:
        with path.open('x') as fd:
            yield
    except FileExistsError:
        raise Locked()
    finally:
        if fd is not None:
            path.unlink()


@contextmanager
def world_temporary_lock(path):
    if world.rank == 0:
        try:
            with temporary_lock(path):
                world.sum_scalar(1)
                yield
        except Locked:
            world.sum_scalar(0)
            raise
    else:
        status = world.sum_scalar(0)
        if status:
            yield
        else:
            raise Locked


def si_gpwfiles():
    gpw_file_dict = {}
    for a in [0, 1]:
        for symm, name1 in [({}, 'all'), ('off', 'no'),
                            ({'point_group': False}, 'tr'),
                            ({'time_reversal': False}, 'pg')]:
            name = f'si_gw_a{a}_{name1}'

            def _si_gw(self):
                atoms = self.generate_si_systems()[a]
                return self._si_gw(atoms=atoms,
                                   symm=symm,
                                   name=f'{name}.txt')
            _si_gw.__name__ = name
            gpw_file_dict[name] = gpwfile(_si_gw)

    return gpw_file_dict


_all_gpw_methodnames = set()


def gpwfile(meth):
    """Decorator to identify the methods that produce gpw files."""
    _all_gpw_methodnames.add(meth.__name__)
    return meth


class GPWFiles:
    """Create gpw-files."""

    def __init__(self, path: Path):
        self.path = path

        self.gpw_files = {}
        for file in path.glob('*.gpw'):
            self.gpw_files[file.name[:-4]] = file

    def __getitem__(self, name: str) -> Path:
        if name in self.gpw_files:
            return self.gpw_files[name]

        gpwpath = self.path / (name + '.gpw')

        lockfile = self.path / f'{name}.lock'

        for _attempt in range(60):  # ~60s timeout
            files_exist = 0
            if world.rank == 0:
                files_exist = int(gpwpath.exists())
            files_exist = world.sum_scalar(files_exist)

            if files_exist:
                self.gpw_files[name] = gpwpath
                return self.gpw_files[name]

            try:
                with world_temporary_lock(lockfile):
                    calc = getattr(self, name)()
                    work_path = gpwpath.with_suffix('.tmp')
                    calc.write(work_path, mode='all')

                    # By now files should exist *and* be fully written, by us.
                    # Rename them to the final intended paths:
                    if world.rank == 0:
                        work_path.rename(gpwpath)

            except Locked:
                import time
                time.sleep(1)

        raise RuntimeError(f'GPW fixture generation takes too long: {name}.  '
                           'Consider using pytest --cache-clear if there are '
                           'stale lockfiles, else write faster tests.')

    @gpwfile
    def bcc_li_pw(self):
        return self.bcc_li({'name': 'pw', 'ecut': 200})

    @gpwfile
    def bcc_li_fd(self):
        return self.bcc_li({'name': 'fd'})

    @gpwfile
    def bcc_li_lcao(self):
        return self.bcc_li({'name': 'lcao'})

    def bcc_li(self, mode):
        li = bulk('Li', 'bcc', 3.49)
        li.calc = GPAW(mode=mode,
                       kpts=(3, 3, 3),
                       txt=self.path / f'bcc_li_{mode["name"]}.txt')
        li.get_potential_energy()
        return li.calc

    @gpwfile
    def be_atom_fd(self):
        atoms = Atoms('Be', [(0, 0, 0)], pbc=False)
        atoms.center(vacuum=6)
        calc = GPAW(mode='fd', h=0.35, symmetry={'point_group': False},
                    txt=self.path / 'be_atom_fd.txt')
        atoms.calc = calc
        atoms.get_potential_energy()
        return atoms.calc

    @gpwfile
    def fcc_Ni_col(self):
        return self._fcc_Ni('col')

    @gpwfile
    def fcc_Ni_ncol(self):
        return self._fcc_Ni('ncol')

    @gpwfile
    def fcc_Ni_ncolsoc(self):
        return self._fcc_Ni('ncolsoc')

    def _fcc_Ni(self, calc_type):
        Ni = bulk('Ni', 'fcc', 3.48)
        Ni.center()

        mm = 0.5
        easy_axis = 1 / np.sqrt(3) * np.ones(3)
        Ni.set_initial_magnetic_moments([mm])

        symmetry = {'point_group': False, 'time_reversal': True} if \
            calc_type == 'col' else 'off'
        magmoms = None if calc_type == 'col' else [mm * easy_axis]
        soc = True if calc_type == 'ncolsoc' else False

        Ni.calc = GPAWNew(mode={'name': 'pw', 'ecut': 400}, xc='LDA',
                          kpts={'size': (4, 4, 4), 'gamma': True},
                          parallel={'domain': 1, 'band': 1},
                          symmetry=symmetry,
                          occupations={'name': 'fermi-dirac', 'width': 0.05},
                          convergence={'density': 1e-6},
                          magmoms=magmoms, soc=soc,
                          txt=self.path / f'fcc_Ni_{calc_type}.txt')
        Ni.get_potential_energy()
        return Ni.calc

    @gpwfile
    def h2_pw(self):
        return self.h2({'name': 'pw', 'ecut': 200})

    @gpwfile
    def h2_fd(self):
        return self.h2({'name': 'fd'})

    @gpwfile
    def h2_lcao(self):
        return self.h2({'name': 'lcao'})

    def h2(self, mode):
        h2 = Atoms('H2', positions=[[0, 0, 0], [0.74, 0, 0]])
        h2.center(vacuum=2.5)
        h2.calc = GPAW(mode=mode,
                       txt=self.path / f'h2_{mode["name"]}.txt')
        h2.get_potential_energy()
        return h2.calc

    @gpwfile
    def h2_pw_0(self):
        h2 = Atoms('H2',
                   positions=[[-0.37, 0, 0], [0.37, 0, 0]],
                   cell=[5.74, 5, 5],
                   pbc=True)
        h2.calc = GPAW(mode={'name': 'pw', 'ecut': 200},
                       txt=self.path / 'h2_pw_0.txt')
        h2.get_potential_energy()
        return h2.calc

    @gpwfile
    def h2_bcc_afm(self):
        a = 2.75
        atoms = bulk(name='H', crystalstructure='bcc', a=a, cubic=True)
        atoms.set_initial_magnetic_moments([1., -1.])

        atoms.calc = GPAW(xc='LDA',
                          txt=self.path / 'h2_bcc_afm.txt',
                          mode=PW(250),
                          nbands=4,
                          convergence={'bands': 4},
                          kpts={'density': 2.0, 'gamma': True})
        atoms.get_potential_energy()
        return atoms.calc

    @gpwfile
    def silicon_pdens_tool(self):
        # used by response code's pdens tool test
        pw = 200
        kpts = 3
        nbands = 8

        a = 5.431
        atoms = bulk('Si', 'diamond', a=a)

        calc = GPAW(mode=PW(pw),
                    kpts=(kpts, kpts, kpts),
                    nbands=nbands,
                    convergence={'bands': -1},
                    xc='LDA',
                    occupations=FermiDirac(0.001))

        atoms.calc = calc
        atoms.get_potential_energy()
        return calc

    @gpwfile
    def h_pw(self):
        h = Atoms('H', magmoms=[1])
        h.center(vacuum=4.0)
        h.calc = GPAW(mode={'name': 'pw', 'ecut': 500},
                      txt=self.path / 'h_pw.txt')
        h.get_potential_energy()
        return h.calc

    @gpwfile
    def h_chain(self):
        from gpaw.new.ase_interface import GPAW
        a = 2.5
        k = 4
        """Compare 2*H AFM cell with 1*H q=1/2 spin-spiral cell."""
        h = Atoms('H',
                  magmoms=[1],
                  cell=[a, 0, 0],
                  pbc=[1, 0, 0])
        h.center(vacuum=2.0, axis=(1, 2))
        h.calc = GPAW(mode={'name': 'pw',
                            'ecut': 400,
                            'qspiral': [0.5, 0, 0]},
                      magmoms=[[1, 0, 0]],
                      symmetry='off',
                      kpts=(2 * k, 1, 1),
                      txt=self.path / 'h_chain.txt')
        h.get_potential_energy()
        return h.calc

    @gpwfile
    def h2_chain(self):
        a = 2.5
        k = 4
        h2 = Atoms('H2',
                   [(0, 0, 0), (a, 0, 0)],
                   magmoms=[1, -1],
                   cell=[2 * a, 0, 0],
                   pbc=[1, 0, 0])
        h2.center(vacuum=2.0, axis=(1, 2))
        h2.calc = GPAW(mode={'name': 'pw',
                             'ecut': 400},
                       kpts=(k, 1, 1),
                       txt=self.path / 'h2_chain.txt')
        h2.get_potential_energy()
        return h2.calc

    @gpwfile
    def na_chain(self):
        a = 3
        atom = Atoms('Na',
                     cell=[a, 0, 0],
                     pbc=[1, 1, 1])
        atom.center(vacuum=1 * a, axis=(1, 2))
        atom.center()
        atoms = atom.repeat((2, 1, 1))

        calc = GPAW(mode=PW(200),
                    nbands=4,
                    setups={'Na': '1'},
                    txt=self.path / 'na_chain.txt',
                    kpts=(16, 2, 2))

        atoms.calc = calc
        atoms.get_potential_energy()
        return calc

    @gpwfile
    def n2_pw(self):
        from ase.build import molecule
        N2 = molecule('N2')
        N2.center(vacuum=2.0)

        N2.calc = GPAW(mode=PW(force_complex_dtype=True),
                       xc='PBE',
                       parallel={'domain': 1},
                       eigensolver='rmm-diis',
                       txt=self.path / 'n2_pw.txt')

        N2.get_potential_energy()
        N2.calc.diagonalize_full_hamiltonian(nbands=104, scalapack=True)
        return N2.calc

    @gpwfile
    def n_pw(self):
        from ase.build import molecule
        N2 = molecule('N2')
        N2.center(vacuum=2.0)

        N = molecule('N')
        N.set_cell(N2.cell)
        N.center()

        N.calc = GPAW(mode=PW(force_complex_dtype=True),
                      xc='PBE',
                      parallel={'domain': 1},
                      eigensolver='rmm-diis',
                      txt=self.path / 'n_pw.txt')
        N.get_potential_energy()
        N.calc.diagonalize_full_hamiltonian(nbands=104, scalapack=True)
        return N.calc

    @gpwfile
    def o2_pw(self):
        d = 1.1
        a = Atoms('O2', positions=[[0, 0, 0], [d, 0, 0]], magmoms=[1, 1])
        a.center(vacuum=4.0)
        a.calc = GPAW(mode={'name': 'pw', 'ecut': 800},
                      txt=self.path / 'o2_pw.txt')
        a.get_potential_energy()
        return a.calc

    @gpwfile
    def Cu3Au_qna(self):
        ecut = 300
        kpts = (1, 1, 1)

        QNA = {'alpha': 2.0,
               'name': 'QNA',
               'stencil': 1,
               'orbital_dependent': False,
               'parameters': {'Au': (0.125, 0.1), 'Cu': (0.0795, 0.005)},
               'setup_name': 'PBE',
               'type': 'qna-gga'}

        atoms = L1_2(['Au', 'Cu'], latticeconstant=3.7)
        atoms[0].position[0] += 0.01  # Break symmetry already here
        calc = GPAW(mode=PW(ecut),
                    eigensolver=Davidson(2),
                    nbands='120%',
                    mixer=Mixer(0.4, 7, 50.0),
                    parallel=dict(domain=1),
                    convergence={'density': 1e-4},
                    xc=QNA,
                    kpts=kpts,
                    txt=self.path / 'Cu3Au_qna.txt')
        atoms.calc = calc
        atoms.get_potential_energy()
        return atoms.calc

    @gpwfile
    def co_lcao(self):
        d = 1.1
        co = Atoms('CO', positions=[[0, 0, 0], [d, 0, 0]])
        co.center(vacuum=4.0)
        co.calc = GPAW(mode='lcao',
                       txt=self.path / 'co_lcao.txt')
        co.get_potential_energy()
        return co.calc

    def _c2h4(self):
        d = 1.54
        h = 1.1
        x = d * (2 / 3)**0.5
        z = d / 3**0.5
        pe = Atoms('C2H4',
                   positions=[[0, 0, 0],
                              [x, 0, z],
                              [0, -h * (2 / 3)**0.5, -h / 3**0.5],
                              [0, h * (2 / 3)**0.5, -h / 3**0.5],
                              [x, -h * (2 / 3)**0.5, z + h / 3**0.5],
                              [x, h * (2 / 3)**0.5, z + h / 3**0.5]],
                   cell=[2 * x, 0, 0],
                   pbc=(1, 0, 0))
        pe.center(vacuum=2.0, axis=(1, 2))
        return pe

    def c2h4_pw_nosym(self):
        pe = self._c2h4()
        pe.calc = GPAW(mode='pw',
                       kpts=(3, 1, 1),
                       symmetry='off',
                       txt=self.path / 'c2h4_pw_nosym.txt')
        pe.get_potential_energy()
        return pe.calc

    @gpwfile
    def c6h12_pw(self):
        pe = self._c2h4()
        pe = pe.repeat((3, 1, 1))
        pe.calc = GPAW(mode='pw', txt=self.path / 'c6h12_pw.txt')
        pe.get_potential_energy()
        return pe.calc

    @gpwfile
    def h2o_lcao(self):
        from ase.build import molecule
        atoms = molecule('H2O', cell=[8, 8, 8], pbc=1)
        atoms.center()
        atoms.calc = GPAW(mode='lcao', txt=self.path / 'h2o_lcao.txt')
        atoms.get_potential_energy()
        return atoms.calc

    @gpwfile
    def h2o_xas(self):
        from math import cos, pi, sin

        setupname = 'h2o_xas_hch1s'
        self.generator2_setup(
            'O', 8, '2s,s,2p,p,d', [1.2], 1.0, None, 2,
            core_hole='1s,0.5',
            name=setupname)

        a = 5.0
        d = 0.9575
        t = pi / 180 * 104.51
        H2O = Atoms(
            [
                Atom("O", (0, 0, 0)),
                Atom("H", (d, 0, 0)),
                Atom("H", (d * cos(t), d * sin(t), 0)),
            ],
            cell=(a, a, a),
            pbc=False,
        )
        H2O.center()
        calc = GPAW(
            txt=self.path / 'h2o_xas.txt',
            mode="fd",
            nbands=10,
            h=0.2,
            setups={"O": "h2o_xas_hch1s"},
            poissonsolver=FDPoissonSolver(use_charge_center=True),
        )
        H2O.calc = calc
        _ = H2O.get_potential_energy()
        return calc

    @gpwfile
    def si_fd_ibz(self):
        si = bulk('Si', 'diamond', a=5.43)
        k = 3
        si.calc = GPAW(mode='fd', kpts=(k, k, k),
                       txt=self.path / 'si_fd_ibz.txt')
        si.get_potential_energy()
        return si.calc

    @gpwfile
    def si_fd_bz(self):
        si = bulk('Si', 'diamond', a=5.43)
        k = 3
        si.calc = GPAW(mode='fd', kpts=(k, k, k,),
                       symmetry={'point_group': False,
                                 'time_reversal': False},
                       txt=self.path / 'si_fd_bz.txt')
        si.get_potential_energy()
        return si.calc

    @gpwfile
    def si_pw(self):
        si = bulk('Si')
        calc = GPAW(mode='pw',
                    xc='LDA',
                    occupations=FermiDirac(width=0.001),
                    kpts={'size': (2, 2, 2), 'gamma': True},
                    txt=self.path / 'si_pw.txt')
        si.calc = calc
        si.get_potential_energy()
        return si.calc

    @property
    def testing_setup_path(self):
        # Some calculations in gpwfile fixture like to use funny setups.
        # This is not so robust since the setups will be all jumbled.
        # We could improve the mechanism by programmatic naming/subfolders.
        return self.path / 'setups'

    def save_setup(self, setup):
        self.testing_setup_path.mkdir(parents=True, exist_ok=True)
        setup_file = self.testing_setup_path / setup.stdfilename
        if world.rank == 0:
            setup.write_xml(setup_file)
        world.barrier()
        return setup

    def generate_setup(self, *args, **kwargs):
        from gpaw.test import gen
        setup = gen(*args, **kwargs, write_xml=False)
        self.save_setup(setup)
        return setup

    def generator2_setup(self, *args, name, **kwargs):
        from gpaw.atom.generator2 import generate
        gen = generate(*args, **kwargs)
        setup = gen.make_paw_setup(name)
        self.save_setup(setup)
        return setup

    @gpwfile
    def si_corehole_pw(self):
        # Generate setup for oxygen with half a core-hole:
        setupname = 'si_corehole_pw_hch1s'
        self.generate_setup('Si', name=setupname,
                            corehole=(1, 0, 0.5), gpernode=30)

        a = 2.6
        si = Atoms('Si', cell=(a, a, a), pbc=True)

        calc = GPAW(mode='fd',
                    txt=self.path / "si_corehole_pw.txt",
                    nbands=None,
                    h=0.25,
                    occupations=FermiDirac(width=0.05),
                    setups='si_corehole_pw_hch1s',
                    convergence={'maximum iterations': 1})
        si.calc = calc
        _ = si.get_potential_energy()
        return si.calc

    @gpwfile
    def si_corehole_sym_pw(self):
        setupname = 'si_corehole_sym_pw_hch1s'
        self.generate_setup('Si', name=setupname, corehole=(1, 0, 0.5),
                            gpernode=30)
        return self.si_corehole_sym(sym={}, setupname=setupname)

    @gpwfile
    def si_corehole_nosym_pw(self):
        setupname = 'si_corehole_sym_pw_hch1s'
        # XXX same setup as above, but we have it twice since caching
        # works per gpw file and not per setup
        self.generate_setup('Si', name=setupname, corehole=(1, 0, 0.5),
                            gpernode=30)
        return self.si_corehole_sym(sym='off', setupname=setupname)

    def si_corehole_sym(self, sym, setupname):
        tag = 'nosym' if sym == 'off' else 'sym'

        a = 5.43095
        si_nonortho = Atoms(
            [Atom("Si", (0, 0, 0)), Atom("Si", (a / 4, a / 4, a / 4))],
            cell=[(a / 2, a / 2, 0), (a / 2, 0, a / 2), (0, a / 2, a / 2)],
            pbc=True,
        )
        # calculation with full symmetry
        calc = GPAW(
            mode="fd",
            txt=self.path / f"si_corehole_{tag}_hch1s.txt",
            nbands=-10,
            h=0.25,
            kpts=(2, 2, 2),
            occupations=FermiDirac(width=0.05),
            setups={0: setupname},
            symmetry=sym
        )
        si_nonortho.calc = calc
        _ = si_nonortho.get_potential_energy()
        return calc

    @gpwfile
    @with_band_cutoff(gpw='fancy_si_pw',
                      band_cutoff=8)  # 2 * (3s, 3p)
    def _fancy_si(self, *, band_cutoff, symmetry=None):
        if symmetry is None:
            symmetry = {}
        xc = 'LDA'
        kpts = 4
        pw = 300
        occw = 0.01
        conv = {'bands': band_cutoff + 1,
                'density': 1.e-8}
        atoms = bulk('Si')
        atoms.center()

        tag = '_nosym' if symmetry == 'off' else ''
        atoms.calc = GPAW(
            xc=xc,
            mode=PW(pw),
            kpts={'size': (kpts, kpts, kpts), 'gamma': True},
            nbands=band_cutoff + 12,  # + 2 * (3s, 3p),
            occupations=FermiDirac(occw),
            convergence=conv,
            txt=self.path / f'fancy_si_pw{tag}.txt',
            symmetry=symmetry)

        atoms.get_potential_energy()
        return atoms.calc

    @gpwfile
    def fancy_si_pw(self):
        return self._fancy_si()

    @gpwfile
    def fancy_si_pw_nosym(self):
        return self._fancy_si(symmetry='off')

    @with_band_cutoff(gpw='sic_pw',
                      band_cutoff=8)  # (3s, 3p) + (2s, 2p)
    def _sic_pw(self, *, band_cutoff, spinpol=False):
        """Simple semi-conductor with broken inversion symmetry."""
        # Use the diamond crystal structure as blue print
        diamond = bulk('C', 'diamond')
        si = bulk('Si', 'diamond')
        # Break inversion symmetry by substituting one Si for C
        atoms = si.copy()
        atoms.symbols = 'CSi'
        # Scale the cell to the diamond/Si average
        cell_cv = (diamond.get_cell() + si.get_cell()) / 2.
        atoms.set_cell(cell_cv)

        # Set up calculator
        tag = '_spinpol' if spinpol else ''
        atoms.calc = GPAW(
            mode=PW(400),
            xc='LDA',
            kpts={'size': (4, 4, 4)},
            symmetry={'point_group': False,
                      'time_reversal': True},
            nbands=band_cutoff + 6,
            occupations=FermiDirac(0.001),
            convergence={'bands': band_cutoff + 1,
                         'density': 1e-8},
            spinpol=spinpol,
            txt=self.path / f'sic_pw{tag}.txt'
        )

        atoms.get_potential_energy()
        return atoms.calc

    @staticmethod
    def generate_si_systems():
        a = 5.43
        si1 = bulk('Si', 'diamond', a=a)
        si2 = si1.copy()
        si2.positions -= a / 8
        return [si1, si2]

    def _si_gw(self, atoms, symm, name):
        atoms.calc = GPAW(mode=PW(250),
                          eigensolver='rmm-diis',
                          occupations=FermiDirac(0.01),
                          symmetry=symm,
                          kpts={'size': (2, 2, 2), 'gamma': True},
                          convergence={'density': 1e-7},
                          parallel={'domain': 1},
                          txt=self.path / name)
        atoms.get_potential_energy()
        scalapack = atoms.calc.wfs.bd.comm.size
        atoms.calc.diagonalize_full_hamiltonian(nbands=8, scalapack=scalapack)
        return atoms.calc

    @gpwfile
    def sic_pw(self):
        return self._sic_pw()

    @gpwfile
    def sic_pw_spinpol(self):
        return self._sic_pw(spinpol=True)

    @gpwfile
    def na_pw(self):
        from ase.build import bulk

        blk = bulk('Na', 'bcc', a=4.23)

        ecut = 350
        blk.calc = GPAW(mode=PW(ecut),
                        basis='dzp',
                        kpts={'size': (4, 4, 4), 'gamma': True},
                        parallel={'domain': 1, 'band': 1},
                        txt=self.path / 'na_pw.txt',
                        nbands=4,
                        occupations=FermiDirac(0.01),
                        setups={'Na': '1'})
        blk.get_potential_energy()
        blk.calc.diagonalize_full_hamiltonian(nbands=520)
        return blk.calc

    @gpwfile
    def na2_fd(self):
        """Sodium dimer, Na2."""
        d = 1.5
        atoms = Atoms(symbols='Na2',
                      positions=[(0, 0, d),
                                 (0, 0, -d)],
                      pbc=False)

        atoms.center(vacuum=6.0)
        # Larger grid spacing, LDA is ok
        gs_calc = GPAW(mode='fd',
                       txt=self.path / "na2_fd.txt",
                       nbands=1, h=0.35, xc='LDA',
                       setups={'Na': '1'},
                       symmetry={'point_group': False})
        atoms.calc = gs_calc
        atoms.get_potential_energy()
        return atoms.calc

    @gpwfile
    def na2_fd_with_sym(self):
        """Sodium dimer, Na2."""
        d = 1.5
        atoms = Atoms(symbols='Na2',
                      positions=[(0, 0, d),
                                 (0, 0, -d)],
                      pbc=False)

        atoms.center(vacuum=6.0)
        # Larger grid spacing, LDA is ok
        gs_calc = GPAW(mode='fd', nbands=1, h=0.35, xc='LDA',
                       txt=self.path / 'na2_fd_with_sym.txt',
                       setups={'Na': '1'})
        atoms.calc = gs_calc
        atoms.get_potential_energy()
        return atoms.calc

    @gpwfile
    def na2_isolated(self):
        # Permittivity file
        if world.rank == 0:
            fo = open("ed.txt", "w")
            fo.writelines(["1.20 0.20 25.0"])
            fo.close()
        world.barrier()

        from gpaw.fdtd.poisson_fdtd import FDTDPoissonSolver
        from gpaw.fdtd.polarizable_material import (
            PermittivityPlus,
            PolarizableMaterial,
            PolarizableSphere,
        )

        # Whole simulation cell (Angstroms)
        large_cell = [20, 20, 30]

        # Quantum subsystem
        atom_center = np.array([10.0, 10.0, 20.0])
        atoms = Atoms("Na2", [atom_center + [0.0, 0.0, -1.50],
                              atom_center + [0.0, 0.0, +1.50]])

        # Classical subsystem
        classical_material = PolarizableMaterial()
        sphere_center = np.array([10.0, 10.0, 10.0])
        classical_material.add_component(
            PolarizableSphere(
                permittivity=PermittivityPlus("ed.txt"),
                center=sphere_center,
                radius=5.0
            )
        )

        # Accuracy
        energy_eps = 0.0005
        density_eps = 1e-6
        poisson_eps = 1e-12

        # Combined Poisson solver
        poissonsolver = FDTDPoissonSolver(
            classical_material=classical_material,
            eps=poisson_eps,
            qm_spacing=0.40,
            cl_spacing=0.40 * 4,
            cell=large_cell,
            remove_moments=(1, 4),
            communicator=world,
            potential_coupler="Refiner",
        )
        poissonsolver.set_calculation_mode("iterate")

        # Combined system
        atoms.set_cell(large_cell)
        atoms, qm_spacing, gpts = poissonsolver.cut_cell(atoms, vacuum=2.50)

        # Initialize GPAW
        gs_calc = GPAW(mode='fd',
                       txt=self.path / 'na2_isolated.txt',
                       gpts=gpts,
                       eigensolver='cg',
                       nbands=-1,
                       poissonsolver=poissonsolver,
                       symmetry={'point_group': False},
                       convergence={'energy': energy_eps,
                                    'density': density_eps})
        atoms.calc = gs_calc

        # Ground state
        atoms.get_potential_energy()

        return gs_calc

    @gpwfile
    def na3_pw_restart(self):
        params = dict(mode=PW(200), convergence={
            "eigenstates": 1.24, "energy": 2e-1, "density": 1e-1})
        return self._na3_restart(params=params)

    @gpwfile
    def na3_fd_restart(self):
        params = dict(mode="fd", h=0.30, convergence={
            "eigenstates": 1.24, "energy": 2e-1, "density": 1e-1})
        return self._na3_restart(params=params)

    @gpwfile
    def na3_fd_kp_restart(self):
        params = dict(mode="fd", h=0.30, kpts=(1, 1, 3), convergence={
            "eigenstates": 1.24, "energy": 2e-1, "density": 1e-1})
        return self._na3_restart(params=params)

    @gpwfile
    def na3_fd_density_restart(self):
        params = dict(mode="fd", h=0.30, convergence={
            "eigenstates": 1.e-3, "energy": 2e-1, "density": 1e-1})
        return self._na3_restart(params=params)

    def _na3_restart(self, params):
        d = 3.0
        atoms = Atoms("Na3",
                      positions=[(0, 0, 0),
                                 (0, 0, d),
                                 (0, d * sqrt(3 / 4), d / 2)],
                      magmoms=[1.0, 1.0, 1.0],
                      cell=(3.5, 3.5, 4 + 2 / 3),
                      pbc=True)

        atoms.calc = GPAW(nbands=3,
                          setups={"Na": "1"},
                          **params)
        atoms.get_potential_energy()

        return atoms.calc

    @gpwfile
    def sih4_xc_gllbsc(self):
        from ase.build import molecule
        atoms = molecule('SiH4')
        atoms.center(vacuum=4.0)

        # Ground-state calculation
        calc = GPAW(mode='fd', nbands=7, h=0.4,
                    convergence={'density': 1e-8},
                    xc='GLLBSC',
                    symmetry={'point_group': False},
                    txt=self.path / 'sih4_xc_gllbsc.txt')
        atoms.calc = calc
        atoms.get_potential_energy()
        return atoms.calc

    @gpwfile
    def nacl_fd(self):
        d = 4.0
        atoms = Atoms('NaCl', [(0, 0, 0), (0, 0, d)])
        atoms.center(vacuum=4.5)

        gs_calc = GPAW(
            txt=self.path / 'nacl_fd.txt',
            mode='fd', nbands=4, eigensolver='cg',
            gpts=(32, 32, 44), xc='LDA', symmetry={'point_group': False},
            setups={'Na': '1'})
        atoms.calc = gs_calc
        atoms.get_potential_energy()
        return atoms.calc

    @gpwfile
    def bn_pw(self):
        atoms = bulk('BN', 'zincblende', a=3.615)
        atoms.calc = GPAW(mode=PW(400),
                          kpts={'size': (2, 2, 2), 'gamma': True},
                          nbands=12,
                          convergence={'bands': 9},
                          occupations=FermiDirac(0.001),
                          txt=self.path / 'bn_pw.txt')
        atoms.get_potential_energy()
        return atoms.calc

    @gpwfile
    def hbn_pw(self):
        atoms = Graphene(symbol='B',
                         latticeconstant={'a': 2.5, 'c': 1.0},
                         size=(1, 1, 1))
        atoms[0].symbol = 'N'
        atoms.pbc = (1, 1, 0)
        atoms.center(axis=2, vacuum=3.0)
        atoms.calc = GPAW(txt=self.path / 'hbn_pw.txt',
                          mode=PW(400),
                          xc='LDA',
                          nbands=50,
                          occupations=FermiDirac(0.001),
                          parallel={'domain': 1},
                          convergence={'bands': 26},
                          kpts={'size': (3, 3, 1), 'gamma': True})
        atoms.get_potential_energy()
        return atoms.calc

    @gpwfile
    def graphene_pw(self):
        from ase.lattice.hexagonal import Graphene
        atoms = Graphene(symbol='C',
                         latticeconstant={'a': 2.45, 'c': 1.0},
                         size=(1, 1, 1))
        atoms.pbc = (1, 1, 0)
        atoms.center(axis=2, vacuum=4.0)
        ecut = 250
        nkpts = 6
        atoms.calc = GPAW(mode=PW(ecut),
                          kpts={'size': (nkpts, nkpts, 1), 'gamma': True},
                          nbands=len(atoms) * 6,
                          txt=self.path / 'graphene_pw.txt')
        atoms.get_potential_energy()
        return atoms.calc

    @gpwfile
    def i2sb2_pw_nosym(self):
        # Structure from c2db
        atoms = Atoms('I2Sb2',
                      positions=[[0.02437357, 0.05048655, 6.11612164],
                                 [0.02524896, 3.07135573, 11.64646853],
                                 [0.02717742, 0.01556495, 8.89278807],
                                 [0.02841809, 3.10675382, 8.86983839]],
                      cell=[[5.055642258802973, -9.89475498615942e-15, 0.0],
                            [-2.5278211265136266, 4.731999711338355, 0.0],
                            [3.38028806436979e-15, 0.0, 18.85580293064]],
                      pbc=(1, 1, 0))
        atoms.calc = GPAW(mode=PW(250),
                          xc='PBE',
                          kpts={'size': (6, 6, 1), 'gamma': True},
                          txt=self.path / 'i2sb2_pw_nosym.txt',
                          symmetry='off')

        atoms.get_potential_energy()
        return atoms.calc

    @with_band_cutoff(gpw='bi2i6_pw',
                      band_cutoff=36)
    def _bi2i6(self, *, band_cutoff, symmetry=None):
        if symmetry is None:
            symmetry = {}
        positions = [[4.13843656, 2.38932746, 9.36037077],
                     [0.00000000, 4.77865492, 9.36034750],
                     [3.89827619, 0.00000000, 7.33713295],
                     [2.18929748, 3.79197674, 7.33713295],
                     [-1.94913711, 3.37600678, 7.33713295],
                     [3.89827619, 0.00000000, 11.3835853],
                     [2.18929961, 3.79197551, 11.3835853],
                     [-1.94913924, 3.37600555, 11.3835853]]
        cell = [[8.276873113486648, 0.0, 0.0],
                [-4.138436556743325, 7.167982380179831, 0.0],
                [0.0, 0.0, 18.720718261172827]]
        pbc = [True, True, False]
        atoms = Atoms('Bi2I6',
                      positions=positions,
                      cell=cell,
                      pbc=pbc)

        ecut = 150
        nkpts = 4
        conv = {'bands': band_cutoff + 1,
                'density': 1.e-8}
        print(conv)
        tag = '_nosym' if symmetry == 'off' else ''
        atoms.calc = GPAW(mode=PW(ecut),
                          xc='LDA',
                          kpts={'size': (nkpts, nkpts, 1), 'gamma': True},
                          occupations=FermiDirac(0.01),
                          convergence=conv,
                          nbands=band_cutoff + 9,
                          txt=self.path / f'bi2i6_pw{tag}.txt',
                          symmetry=symmetry)

        atoms.get_potential_energy()
        return atoms.calc

    @gpwfile
    def bi2i6_pw(self):
        return self._bi2i6()

    @gpwfile
    def bi2i6_pw_nosym(self):
        return self._bi2i6(symmetry='off')

    def _mos2(self, symmetry=None):
        if symmetry is None:
            symmetry = {}
        from ase.build import mx2
        atoms = mx2(formula='MoS2', kind='2H', a=3.184, thickness=3.127,
                    size=(1, 1, 1), vacuum=5)
        atoms.pbc = (1, 1, 0)
        ecut = 250
        nkpts = 6
        tag = '_nosym' if symmetry == 'off' else ''
        atoms.calc = GPAW(mode=PW(ecut),
                          xc='LDA',
                          kpts={'size': (nkpts, nkpts, 1), 'gamma': True},
                          occupations=FermiDirac(0.01),
                          txt=self.path / f'mos2_pw{tag}.txt',
                          symmetry=symmetry)

        atoms.get_potential_energy()
        return atoms.calc

    @gpwfile
    def mos2_pw(self):
        return self._mos2()

    @gpwfile
    def mos2_pw_nosym(self):
        return self._mos2(symmetry='off')

    @gpwfile
    def mos2_5x5_pw(self):
        calc = GPAW(mode=PW(180),
                    xc='PBE',
                    nbands='nao',
                    setups={'Mo': '6'},
                    occupations=FermiDirac(0.001),
                    convergence={'bands': -5},
                    kpts=(5, 5, 1))

        from ase.build import mx2
        layer = mx2(formula='MoS2', kind='2H', a=3.1604, thickness=3.172,
                    size=(1, 1, 1), vacuum=3.414)
        layer.pbc = (1, 1, 0)
        layer.calc = calc
        layer.get_potential_energy()
        return layer.calc

    @with_band_cutoff(gpw='p4_pw',
                      band_cutoff=40)
    def _p4(self, band_cutoff, spinpol=False):
        atoms = Atoms('P4', positions=[[0.03948480, -0.00027057, 7.49990646],
                                       [0.86217564, -0.00026338, 9.60988536],
                                       [2.35547782, 1.65277230, 9.60988532],
                                       [3.17816857, 1.65277948, 7.49990643]],
                      cell=[4.63138807675, 3.306178252090, 17.10979291],
                      pbc=[True, True, False])
        atoms.center(vacuum=1.5, axis=2)
        tag = '_spinpol' if spinpol else ''
        nkpts = 2
        atoms.calc = GPAW(mode=PW(250),
                          xc='LDA', spinpol=spinpol,
                          kpts={'size': (nkpts, nkpts, 1), 'gamma': True},
                          occupations={'width': 0},
                          nbands=band_cutoff + 10,
                          convergence={'bands': band_cutoff + 1},
                          txt=self.path / f'p4_pw{tag}.txt')
        atoms.get_potential_energy()
        return atoms.calc

    @gpwfile
    def p4_pw(self):
        return self._p4()

    @gpwfile
    def p4_pw_spinpol(self):
        return self._p4(spinpol=True)

    @gpwfile
    def ni_pw_kpts333(self):
        from ase.dft.kpoints import monkhorst_pack
        # from gpaw.mpi import serial_comm
        Ni = bulk('Ni', 'fcc')
        Ni.set_initial_magnetic_moments([0.7])

        kpts = monkhorst_pack((3, 3, 3))

        calc = GPAW(mode='pw',
                    txt=self.path / "ni_pw_kpts333.txt",
                    kpts=kpts,
                    occupations=FermiDirac(0.001),
                    setups={'Ni': '10'},
                    parallel=dict(domain=1),  # >1 fails on 8 cores
                    # communicator=serial_comm
                    )

        Ni.calc = calc
        Ni.get_potential_energy()
        calc.diagonalize_full_hamiltonian()
        return calc

    @gpwfile
    def c_pw(self):
        atoms = bulk('C')
        atoms.center()
        calc = GPAW(mode=PW(150),
                    txt=self.path / "c_pw.txt",
                    convergence={'bands': 6},
                    nbands=12,
                    kpts={'gamma': True, 'size': (2, 2, 2)},
                    xc='LDA')

        atoms.calc = calc
        atoms.get_potential_energy()
        return atoms.calc

    def _nicl2_pw(self, vacuum=3.0, identifier=''):
        from ase.build import mx2

        # Define input parameters
        xc = 'LDA'
        kpts = 6
        pw = 300
        occw = 0.01
        conv = {'density': 1.e-8,
                'forces': 1.e-8}

        a = 3.502
        thickness = 2.617
        mm = 2.0

        # Set up atoms
        atoms = mx2(formula='NiCl2', kind='1T', a=a,
                    thickness=thickness, vacuum=vacuum)
        atoms.set_initial_magnetic_moments([mm, 0.0, 0.0])
        # Use pbc to allow for real-space density interpolation
        atoms.pbc = True

        # Set up calculator
        atoms.calc = GPAW(
            xc=xc,
            mode=PW(pw,
                    # Interpolate the density in real-space
                    interpolation=3),
            kpts={'size': (kpts, kpts, 1), 'gamma': True},
            occupations=FermiDirac(occw),
            convergence=conv,
            txt=self.path / f'nicl2_pw{identifier}.txt')

        atoms.get_potential_energy()

        return atoms.calc

    @gpwfile
    def nicl2_pw(self):
        return self._nicl2_pw(vacuum=3.0)

    @gpwfile
    def nicl2_pw_evac(self):
        return self._nicl2_pw(vacuum=10.0, identifier='_evac')

    @gpwfile
    def Tl_box_pw(self):
        Tl = Atoms('Tl',
                   cell=[5, 5, 5],
                   scaled_positions=[[0.5, 0.5, 0.5]],
                   pbc=False)

        Tl.calc = GPAWNew(mode={'name': 'pw', 'ecut': 300}, xc='LDA',
                          kpts={'size': (1, 1, 1), 'gamma': True},
                          parallel={'domain': 1, 'band': 1},
                          symmetry='off',
                          occupations={'name': 'fermi-dirac', 'width': 0.01},
                          convergence={'density': 1e-6},
                          magmoms=[[0, 0, 0.5]], soc=True,
                          txt=self.path / f'Tl_box_pw.txt')
        Tl.get_potential_energy()
        return Tl.calc

    @with_band_cutoff(gpw='v2br4_pw',
                      band_cutoff=28)  # V(4s,3d) = 6, Br(4s,4p) = 4
    def _v2br4(self, *, band_cutoff, symmetry=None):
        from ase.build import mx2

        if symmetry is None:
            symmetry = {}

        # Define input parameters
        xc = 'LDA'
        kpts = 4
        pw = 200
        occw = 0.01
        conv = {'density': 1.e-4,
                'bands': band_cutoff + 1}

        a = 3.840
        thickness = 2.897
        vacuum = 3.0
        mm = 3.0

        # Set up atoms
        atoms = mx2(formula='VBr2', kind='1T', a=a,
                    thickness=thickness, vacuum=vacuum)
        atoms = atoms.repeat((1, 2, 1))
        atoms.set_initial_magnetic_moments([mm, 0.0, 0.0, -mm, 0.0, 0.0])
        # Use pbc to allow for real-space density interpolation
        atoms.pbc = True

        # Set up calculator
        tag = '_nosym' if symmetry == 'off' else ''
        atoms.calc = GPAW(
            xc=xc,
            mode=PW(pw,
                    # Interpolate the density in real-space
                    interpolation=3),
            kpts={'size': (kpts, kpts // 2, 1), 'gamma': True},
            setups={'V': '5'},
            nbands=band_cutoff + 12,
            occupations=FermiDirac(occw),
            convergence=conv,
            symmetry=symmetry,
            txt=self.path / f'v2br4_pw{tag}.txt')

        atoms.get_potential_energy()

        return atoms.calc

    @gpwfile
    def v2br4_pw(self):
        return self._v2br4()

    @gpwfile
    def v2br4_pw_nosym(self):
        return self._v2br4(symmetry='off')

    @with_band_cutoff(gpw='fe_pw',
                      band_cutoff=9)  # 4s, 4p, 3d = 9
    def _fe(self, *, band_cutoff, symmetry=None):
        if symmetry is None:
            symmetry = {}
        """See also the fe_fixture_test.py test."""
        xc = 'LDA'
        kpts = 4
        pw = 300
        occw = 0.01
        conv = {'bands': band_cutoff + 1,
                'density': 1.e-8}
        a = 2.867
        mm = 2.21
        atoms = bulk('Fe', 'bcc', a=a)
        atoms.set_initial_magnetic_moments([mm])
        atoms.center()
        tag = '_nosym' if symmetry == 'off' else ''

        atoms.calc = GPAW(
            xc=xc,
            mode=PW(pw),
            kpts={'size': (kpts, kpts, kpts)},
            nbands=band_cutoff + 9,
            occupations=FermiDirac(occw),
            convergence=conv,
            txt=self.path / f'fe_pw{tag}.txt',
            symmetry=symmetry)

        atoms.get_potential_energy()
        return atoms.calc

    @gpwfile
    def fe_pw(self):
        return self._fe()

    @gpwfile
    def fe_pw_nosym(self):
        return self._fe(symmetry='off')

    @with_band_cutoff(gpw='co_pw',
                      band_cutoff=14)  # 2 * (4s + 3d)
    def _co(self, *, band_cutoff, symmetry=None):
        if symmetry is None:
            symmetry = {}
        # ---------- Inputs ---------- #

        # Atomic configuration
        a = 2.5071
        c = 4.0695
        mm = 1.6
        atoms = bulk('Co', 'hcp', a=a, c=c)
        atoms.set_initial_magnetic_moments([mm, mm])
        atoms.center()

        # Ground state parameters
        xc = 'LDA'
        occw = 0.01
        ebands = 2 * 2  # extra bands for ground state calculation
        pw = 200
        conv = {'density': 1e-8,
                'forces': 1e-8,
                'bands': band_cutoff + 1}

        # ---------- Calculation ---------- #

        tag = '_nosym' if symmetry == 'off' else ''
        atoms.calc = GPAW(xc=xc,
                          mode=PW(pw),
                          kpts={'size': (4, 4, 4), 'gamma': True},
                          occupations=FermiDirac(occw),
                          convergence=conv,
                          nbands=band_cutoff + ebands,
                          symmetry=symmetry,
                          txt=self.path / f'co_pw{tag}.txt')

        atoms.get_potential_energy()
        return atoms.calc

    @gpwfile
    def co_pw(self):
        return self._co()

    @gpwfile
    def co_pw_nosym(self):
        return self._co(symmetry='off')

    @with_band_cutoff(gpw='srvo3_pw',
                      band_cutoff=20)
    def _srvo3(self, *, band_cutoff, symmetry=None):
        if symmetry is None:
            symmetry = {}

        nk = 3
        cell = bulk('V', 'sc', a=3.901).cell
        atoms = Atoms('SrVO3', cell=cell, pbc=True,
                      scaled_positions=((0.5, 0.5, 0.5),
                                        (0, 0, 0),
                                        (0, 0.5, 0),
                                        (0, 0, 0.5),
                                        (0.5, 0, 0)))
        # Ground state parameters
        xc = 'LDA'
        occw = 0.01
        ebands = 10  # extra bands for ground state calculation
        pw = 200
        conv = {'density': 1e-8,
                'bands': band_cutoff + 1}

        # ---------- Calculation ---------- #

        tag = '_nosym' if symmetry == 'off' else ''
        atoms.calc = GPAW(xc=xc,
                          mode=PW(pw),
                          kpts={'size': (nk, nk, nk), 'gamma': True},
                          occupations=FermiDirac(occw),
                          convergence=conv,
                          nbands=band_cutoff + ebands,
                          symmetry=symmetry,
                          txt=self.path / f'srvo3_pw{tag}.txt')

        atoms.get_potential_energy()
        return atoms.calc

    @gpwfile
    def srvo3_pw(self):
        return self._srvo3()

    @gpwfile
    def srvo3_pw_nosym(self):
        return self._srvo3(symmetry='off')

    @with_band_cutoff(gpw='al_pw',
                      band_cutoff=10)  # 3s, 3p, 4s, 3d
    def _al(self, *, band_cutoff, symmetry=None):
        if symmetry is None:
            symmetry = {}
        xc = 'LDA'
        kpts = 4
        pw = 300
        occw = 0.01
        conv = {'bands': band_cutoff + 1,
                'density': 1.e-8}
        a = 4.043
        atoms = bulk('Al', 'fcc', a=a)
        atoms.center()
        tag = '_nosym' if symmetry == 'off' else ''

        atoms.calc = GPAW(
            xc=xc,
            mode=PW(pw),
            kpts={'size': (kpts, kpts, kpts), 'gamma': True},
            nbands=band_cutoff + 4,  # + 4p, 5s
            occupations=FermiDirac(occw),
            convergence=conv,
            txt=self.path / f'al_pw{tag}.txt',
            symmetry=symmetry)

        atoms.get_potential_energy()
        return atoms.calc

    @gpwfile
    def al_pw(self):
        return self._al()

    @gpwfile
    def al_pw_nosym(self):
        return self._al(symmetry='off')

    @gpwfile
    def bse_al(self):
        a = 4.043
        atoms = bulk('Al', 'fcc', a=a)
        calc = GPAW(mode='pw',
                    txt=self.path / "bse_al.txt",
                    kpts={'size': (4, 4, 4), 'gamma': True},
                    xc='LDA',
                    nbands=4,
                    convergence={'bands': 'all'})

        atoms.calc = calc
        atoms.get_potential_energy()
        return atoms.calc

    @gpwfile
    def ag_plusU_pw(self):
        xc = 'LDA'
        kpts = 2
        nbands = 6
        pw = 300
        occw = 0.01
        conv = {'bands': nbands,
                'density': 1e-12}
        a = 4.07
        atoms = bulk('Ag', 'fcc', a=a)
        atoms.center()

        atoms.calc = GPAW(
            xc=xc,
            mode=PW(pw),
            kpts={'size': (kpts, kpts, kpts), 'gamma': True},
            setups={'Ag': '11:d,2.0,0'},
            nbands=nbands,
            occupations=FermiDirac(occw),
            convergence=conv,
            parallel={'domain': 1},
            txt=self.path / 'ag_pw.txt')

        atoms.get_potential_energy()

        atoms.calc.diagonalize_full_hamiltonian()

        return atoms.calc

    @gpwfile
    def gaas_pw_nosym(self):
        return self._gaas(symmetry='off')

    @gpwfile
    def gaas_pw(self):
        return self._gaas()

    @with_band_cutoff(gpw='gaas_pw',
                      band_cutoff=8)
    def _gaas(self, *, band_cutoff, symmetry=None):
        if symmetry is None:
            symmetry = {}
        nk = 4
        cell = bulk('Ga', 'fcc', a=5.68).cell
        atoms = Atoms('GaAs', cell=cell, pbc=True,
                      scaled_positions=((0, 0, 0), (0.25, 0.25, 0.25)))
        tag = '_nosym' if symmetry == 'off' else ''
        conv = {'bands': band_cutoff + 1,
                'density': 1.e-8}

        calc = GPAW(mode=PW(400),
                    xc='LDA',
                    occupations=FermiDirac(width=0.01),
                    convergence=conv,
                    nbands=band_cutoff + 1,
                    kpts={'size': (nk, nk, nk), 'gamma': True},
                    txt=self.path / f'gs_GaAs{tag}.txt',
                    symmetry=symmetry)

        atoms.calc = calc
        atoms.get_potential_energy()
        return atoms.calc

    @gpwfile
    def h_pw280_fulldiag(self):
        return self._pw_280_fulldiag(Atoms('H'), hund=True, nbands=4)

    @gpwfile
    def h2_pw280_fulldiag(self):
        return self._pw_280_fulldiag(
            Atoms('H2', [(0, 0, 0), (0, 0, 0.7413)]), nbands=8)

    def _pw_280_fulldiag(self, atoms, **kwargs):
        atoms.set_pbc(True)
        atoms.set_cell((2., 2., 3.))
        atoms.center()
        calc = GPAW(mode=PW(280, force_complex_dtype=True),
                    txt=self.path / f'{atoms.symbols}_pw_280_fulldiag.txt',
                    xc='LDA',
                    basis='dzp',
                    parallel={'domain': 1},
                    convergence={'density': 1.e-6},
                    **kwargs)
        atoms.calc = calc
        atoms.get_potential_energy()
        calc.diagonalize_full_hamiltonian(nbands=80)
        return calc

    @gpwfile
    def fe_pw_distorted(self):
        xc = 'revTPSS'
        m = [2.9]
        fe = bulk('Fe')
        fe.set_initial_magnetic_moments(m)
        k = 3
        fe.calc = GPAW(mode=PW(800),
                       h=0.15,
                       occupations=FermiDirac(width=0.03),
                       xc=xc,
                       kpts=(k, k, k),
                       convergence={'energy': 1e-8},
                       parallel={'domain': 1, 'augment_grids': True},
                       txt=self.path / 'fe_pw_distorted.txt')
        fe.set_cell(np.dot(fe.cell,
                           [[1.02, 0, 0.03],
                            [0, 0.99, -0.02],
                            [0.2, -0.01, 1.03]]),
                    scale_atoms=True)
        fe.get_potential_energy()
        return fe.calc

    @gpwfile
    def si8_fd(self):
        a = 5.404
        bulk = Atoms(symbols='Si8',
                     scaled_positions=[(0, 0, 0),
                                       (0, 0.5, 0.5),
                                       (0.5, 0, 0.5),
                                       (0.5, 0.5, 0),
                                       (0.25, 0.25, 0.25),
                                       (0.25, 0.75, 0.75),
                                       (0.75, 0.25, 0.75),
                                       (0.75, 0.75, 0.25)],
                     pbc=True, cell=(a, a, a))
        n = 20
        calc = GPAW(mode='fd',
                    gpts=(n, n, n),
                    nbands=8 * 3,
                    occupations=FermiDirac(width=0.01),
                    kpts=(1, 1, 1))
        bulk.calc = calc
        bulk.get_potential_energy()

        return bulk.calc

    @gpwfile
    def si_pw_distorted(self):
        xc = 'TPSS'
        si = bulk('Si')
        k = 3
        si.calc = GPAW(mode=PW(250),
                       mixer=Mixer(0.7, 5, 50.0),
                       xc=xc,
                       occupations=FermiDirac(0.01),
                       kpts=(k, k, k),
                       convergence={'energy': 1e-8},
                       parallel={'domain': min(2, world.size)},
                       txt=self.path / 'si_pw_distorted.txt')
        si.set_cell(np.dot(si.cell,
                           [[1.02, 0, 0.03],
                            [0, 0.99, -0.02],
                            [0.2, -0.01, 1.03]]),
                    scale_atoms=True)
        si.get_potential_energy()
        return si.calc

    @gpwfile
    def IBiTe_pw_monolayer(self):
        # janus material. material parameters obtained from c2db.
        from ase.atoms import Atoms
        IBiTe_positions = np.array([[0, 2.552, 7.802],
                                    [0, 0, 9.872],
                                    [2.210, 1.276, 11.575]])
        IBiTe = Atoms('IBiTe', positions=IBiTe_positions)
        IBiTe.pbc = [True, True, False]
        cell = np.array([[4.4219, 0, 0.0, ],
                         [-2.211, 3.829, 0.0],
                         [0.0, 0.0, 19.5]])
        IBiTe.cell = cell
        calc = GPAW(mode=PW(200),
                    xc='LDA',
                    occupations=FermiDirac(0.01),
                    kpts={'size': (6, 6, 1), 'gamma': True},
                    txt=None)
        IBiTe.calc = calc
        IBiTe.get_potential_energy()
        return IBiTe.calc

    def _intraband(self, spinpol: bool):
        atoms = bulk('Na')
        if spinpol:
            atoms.set_initial_magnetic_moments([[0.1]])
        atoms.calc = GPAW(mode=PW(300),
                          kpts={'size': (8, 8, 8), 'gamma': True},
                          parallel={'band': 1},
                          txt=None)
        atoms.get_potential_energy()
        atoms.calc.diagonalize_full_hamiltonian(nbands=20)
        return atoms.calc

    @gpwfile
    def intraband_spinpaired_fulldiag(self):
        return self._intraband(False)

    @gpwfile
    def intraband_spinpolarized_fulldiag(self):
        return self._intraband(True)


# We add Si fixtures with various symmetries to the GPWFiles namespace
for name, method in si_gpwfiles().items():
    setattr(GPWFiles, name, method)


=======
>>>>>>> 1606c223
@pytest.fixture(scope='session', params=sorted(_all_gpw_methodnames))
def all_gpw_files(request, gpw_files, pytestconfig):
    """This fixture parametrizes a test over all gpw_files.

    For example pytest test_generate_gpwfiles.py -n 16 is a way to quickly
    generate all gpw files independently of the rest of the test suite."""

    # Note: Parametrizing over _all_gpw_methodnames must happen *after*
    # it is populated, i.e., further down in the file than
    # the @gpwfile decorator.

    import os
    gpaw_new = os.environ.get('GPAW_NEW')

    # TODO This xfail-information should probably live closer to the
    # gpwfile definitions and not here in the fixture.
    skip_if_new = {'Cu3Au_qna',
                   'nicl2_pw', 'nicl2_pw_evac',
                   'v2br4_pw', 'v2br4_pw_nosym',
                   'sih4_xc_gllbsc', 'na2_isolated'}
    if gpaw_new and request.param in skip_if_new:
        pytest.xfail(f'{request.param} gpwfile not yet working with GPAW_NEW')

    # Accessing each file via __getitem__ executes the calculation:
    return gpw_files[request.param]


class GPAWPlugin:
    def __init__(self):
        if world.rank == -1:
            print()
            info()

    def pytest_terminal_summary(self, terminalreporter, exitstatus, config):
        from gpaw.mpi import size
        terminalreporter.section('GPAW-MPI stuff')
        terminalreporter.write(f'size: {size}\n')


@pytest.fixture
def sg15_hydrogen():
    from io import StringIO
    from gpaw.test.pseudopotential.H_sg15 import pp_text
    from gpaw.upf import read_sg15
    # We can't easily load a non-python file from the test suite.
    # Therefore we load the pseudopotential from a Python file.
    return read_sg15(StringIO(pp_text))


def pytest_configure(config):
    # Allow for fake cupy:
    os.environ['GPAW_CPUPY'] = '1'

    if world.rank != 0:
        try:
            tw = config.get_terminal_writer()
        except (AssertionError, AttributeError):
            pass
        else:
            tw._file = devnull
    config.pluginmanager.register(GPAWPlugin(), 'pytest_gpaw')


def pytest_runtest_setup(item):
    """Skip some tests.

    If:

    * they depend on libxc and GPAW is not compiled with libxc
    * they are before $PYTEST_START_AFTER
    """
    from gpaw import get_libraries
    libraries = get_libraries()

    if world.size > 1:
        for mark in item.iter_markers():
            if mark.name == 'serial':
                pytest.skip('Only run in serial')

    if item.location[0] <= os.environ.get('PYTEST_START_AFTER', ''):
        pytest.skip('Not after $PYTEST_START_AFTER')
        return

    if libraries['libxc']:
        return

    if any(mark.name in {'libxc', 'mgga'}
           for mark in item.iter_markers()):
        pytest.skip('No LibXC.')


@pytest.fixture
def scalapack():
    """Skip if not compiled with sl.

    This fixture otherwise does not return or do anything."""
    from gpaw.utilities import compiled_with_sl
    if not compiled_with_sl():
        pytest.skip('no scalapack')


@pytest.fixture
def needs_ase_master():
    from ase.utils.filecache import MultiFileJSONCache
    try:
        MultiFileJSONCache('bla-bla', comm=None)
    except TypeError:
        pytest.skip('ASE is too old')


def pytest_report_header(config, startdir):
    # Use this to add custom information to the pytest printout.
    yield f'GPAW MPI rank={world.rank}, size={world.size}'

    # We want the user to be able to see where gpw files are cached,
    # but the only way to see the cache location is to make a directory
    # inside it.  mkdir('') returns the toplevel cache dir without
    # actually creating a subdirectory:
    cachedir = config.cache.mkdir('')
    yield f'Cache directory including gpw files: {cachedir}'


@pytest.fixture
def rng():
    """Seeded random number generator.

    Tests should be deterministic and should use this
    fixture or initialize their own rng."""
    return np.random.default_rng(42)


@pytest.fixture
def gpaw_new() -> bool:
    """Are we testing the new code?"""
    return os.environ.get('GPAW_NEW')<|MERGE_RESOLUTION|>--- conflicted
+++ resolved
@@ -172,1643 +172,6 @@
         setup_paths.remove(gpwfiles.testing_setup_path)
 
 
-<<<<<<< HEAD
-class Locked(FileExistsError):
-    pass
-
-
-@contextmanager
-def temporary_lock(path):
-    fd = None
-    try:
-        with path.open('x') as fd:
-            yield
-    except FileExistsError:
-        raise Locked()
-    finally:
-        if fd is not None:
-            path.unlink()
-
-
-@contextmanager
-def world_temporary_lock(path):
-    if world.rank == 0:
-        try:
-            with temporary_lock(path):
-                world.sum_scalar(1)
-                yield
-        except Locked:
-            world.sum_scalar(0)
-            raise
-    else:
-        status = world.sum_scalar(0)
-        if status:
-            yield
-        else:
-            raise Locked
-
-
-def si_gpwfiles():
-    gpw_file_dict = {}
-    for a in [0, 1]:
-        for symm, name1 in [({}, 'all'), ('off', 'no'),
-                            ({'point_group': False}, 'tr'),
-                            ({'time_reversal': False}, 'pg')]:
-            name = f'si_gw_a{a}_{name1}'
-
-            def _si_gw(self):
-                atoms = self.generate_si_systems()[a]
-                return self._si_gw(atoms=atoms,
-                                   symm=symm,
-                                   name=f'{name}.txt')
-            _si_gw.__name__ = name
-            gpw_file_dict[name] = gpwfile(_si_gw)
-
-    return gpw_file_dict
-
-
-_all_gpw_methodnames = set()
-
-
-def gpwfile(meth):
-    """Decorator to identify the methods that produce gpw files."""
-    _all_gpw_methodnames.add(meth.__name__)
-    return meth
-
-
-class GPWFiles:
-    """Create gpw-files."""
-
-    def __init__(self, path: Path):
-        self.path = path
-
-        self.gpw_files = {}
-        for file in path.glob('*.gpw'):
-            self.gpw_files[file.name[:-4]] = file
-
-    def __getitem__(self, name: str) -> Path:
-        if name in self.gpw_files:
-            return self.gpw_files[name]
-
-        gpwpath = self.path / (name + '.gpw')
-
-        lockfile = self.path / f'{name}.lock'
-
-        for _attempt in range(60):  # ~60s timeout
-            files_exist = 0
-            if world.rank == 0:
-                files_exist = int(gpwpath.exists())
-            files_exist = world.sum_scalar(files_exist)
-
-            if files_exist:
-                self.gpw_files[name] = gpwpath
-                return self.gpw_files[name]
-
-            try:
-                with world_temporary_lock(lockfile):
-                    calc = getattr(self, name)()
-                    work_path = gpwpath.with_suffix('.tmp')
-                    calc.write(work_path, mode='all')
-
-                    # By now files should exist *and* be fully written, by us.
-                    # Rename them to the final intended paths:
-                    if world.rank == 0:
-                        work_path.rename(gpwpath)
-
-            except Locked:
-                import time
-                time.sleep(1)
-
-        raise RuntimeError(f'GPW fixture generation takes too long: {name}.  '
-                           'Consider using pytest --cache-clear if there are '
-                           'stale lockfiles, else write faster tests.')
-
-    @gpwfile
-    def bcc_li_pw(self):
-        return self.bcc_li({'name': 'pw', 'ecut': 200})
-
-    @gpwfile
-    def bcc_li_fd(self):
-        return self.bcc_li({'name': 'fd'})
-
-    @gpwfile
-    def bcc_li_lcao(self):
-        return self.bcc_li({'name': 'lcao'})
-
-    def bcc_li(self, mode):
-        li = bulk('Li', 'bcc', 3.49)
-        li.calc = GPAW(mode=mode,
-                       kpts=(3, 3, 3),
-                       txt=self.path / f'bcc_li_{mode["name"]}.txt')
-        li.get_potential_energy()
-        return li.calc
-
-    @gpwfile
-    def be_atom_fd(self):
-        atoms = Atoms('Be', [(0, 0, 0)], pbc=False)
-        atoms.center(vacuum=6)
-        calc = GPAW(mode='fd', h=0.35, symmetry={'point_group': False},
-                    txt=self.path / 'be_atom_fd.txt')
-        atoms.calc = calc
-        atoms.get_potential_energy()
-        return atoms.calc
-
-    @gpwfile
-    def fcc_Ni_col(self):
-        return self._fcc_Ni('col')
-
-    @gpwfile
-    def fcc_Ni_ncol(self):
-        return self._fcc_Ni('ncol')
-
-    @gpwfile
-    def fcc_Ni_ncolsoc(self):
-        return self._fcc_Ni('ncolsoc')
-
-    def _fcc_Ni(self, calc_type):
-        Ni = bulk('Ni', 'fcc', 3.48)
-        Ni.center()
-
-        mm = 0.5
-        easy_axis = 1 / np.sqrt(3) * np.ones(3)
-        Ni.set_initial_magnetic_moments([mm])
-
-        symmetry = {'point_group': False, 'time_reversal': True} if \
-            calc_type == 'col' else 'off'
-        magmoms = None if calc_type == 'col' else [mm * easy_axis]
-        soc = True if calc_type == 'ncolsoc' else False
-
-        Ni.calc = GPAWNew(mode={'name': 'pw', 'ecut': 400}, xc='LDA',
-                          kpts={'size': (4, 4, 4), 'gamma': True},
-                          parallel={'domain': 1, 'band': 1},
-                          symmetry=symmetry,
-                          occupations={'name': 'fermi-dirac', 'width': 0.05},
-                          convergence={'density': 1e-6},
-                          magmoms=magmoms, soc=soc,
-                          txt=self.path / f'fcc_Ni_{calc_type}.txt')
-        Ni.get_potential_energy()
-        return Ni.calc
-
-    @gpwfile
-    def h2_pw(self):
-        return self.h2({'name': 'pw', 'ecut': 200})
-
-    @gpwfile
-    def h2_fd(self):
-        return self.h2({'name': 'fd'})
-
-    @gpwfile
-    def h2_lcao(self):
-        return self.h2({'name': 'lcao'})
-
-    def h2(self, mode):
-        h2 = Atoms('H2', positions=[[0, 0, 0], [0.74, 0, 0]])
-        h2.center(vacuum=2.5)
-        h2.calc = GPAW(mode=mode,
-                       txt=self.path / f'h2_{mode["name"]}.txt')
-        h2.get_potential_energy()
-        return h2.calc
-
-    @gpwfile
-    def h2_pw_0(self):
-        h2 = Atoms('H2',
-                   positions=[[-0.37, 0, 0], [0.37, 0, 0]],
-                   cell=[5.74, 5, 5],
-                   pbc=True)
-        h2.calc = GPAW(mode={'name': 'pw', 'ecut': 200},
-                       txt=self.path / 'h2_pw_0.txt')
-        h2.get_potential_energy()
-        return h2.calc
-
-    @gpwfile
-    def h2_bcc_afm(self):
-        a = 2.75
-        atoms = bulk(name='H', crystalstructure='bcc', a=a, cubic=True)
-        atoms.set_initial_magnetic_moments([1., -1.])
-
-        atoms.calc = GPAW(xc='LDA',
-                          txt=self.path / 'h2_bcc_afm.txt',
-                          mode=PW(250),
-                          nbands=4,
-                          convergence={'bands': 4},
-                          kpts={'density': 2.0, 'gamma': True})
-        atoms.get_potential_energy()
-        return atoms.calc
-
-    @gpwfile
-    def silicon_pdens_tool(self):
-        # used by response code's pdens tool test
-        pw = 200
-        kpts = 3
-        nbands = 8
-
-        a = 5.431
-        atoms = bulk('Si', 'diamond', a=a)
-
-        calc = GPAW(mode=PW(pw),
-                    kpts=(kpts, kpts, kpts),
-                    nbands=nbands,
-                    convergence={'bands': -1},
-                    xc='LDA',
-                    occupations=FermiDirac(0.001))
-
-        atoms.calc = calc
-        atoms.get_potential_energy()
-        return calc
-
-    @gpwfile
-    def h_pw(self):
-        h = Atoms('H', magmoms=[1])
-        h.center(vacuum=4.0)
-        h.calc = GPAW(mode={'name': 'pw', 'ecut': 500},
-                      txt=self.path / 'h_pw.txt')
-        h.get_potential_energy()
-        return h.calc
-
-    @gpwfile
-    def h_chain(self):
-        from gpaw.new.ase_interface import GPAW
-        a = 2.5
-        k = 4
-        """Compare 2*H AFM cell with 1*H q=1/2 spin-spiral cell."""
-        h = Atoms('H',
-                  magmoms=[1],
-                  cell=[a, 0, 0],
-                  pbc=[1, 0, 0])
-        h.center(vacuum=2.0, axis=(1, 2))
-        h.calc = GPAW(mode={'name': 'pw',
-                            'ecut': 400,
-                            'qspiral': [0.5, 0, 0]},
-                      magmoms=[[1, 0, 0]],
-                      symmetry='off',
-                      kpts=(2 * k, 1, 1),
-                      txt=self.path / 'h_chain.txt')
-        h.get_potential_energy()
-        return h.calc
-
-    @gpwfile
-    def h2_chain(self):
-        a = 2.5
-        k = 4
-        h2 = Atoms('H2',
-                   [(0, 0, 0), (a, 0, 0)],
-                   magmoms=[1, -1],
-                   cell=[2 * a, 0, 0],
-                   pbc=[1, 0, 0])
-        h2.center(vacuum=2.0, axis=(1, 2))
-        h2.calc = GPAW(mode={'name': 'pw',
-                             'ecut': 400},
-                       kpts=(k, 1, 1),
-                       txt=self.path / 'h2_chain.txt')
-        h2.get_potential_energy()
-        return h2.calc
-
-    @gpwfile
-    def na_chain(self):
-        a = 3
-        atom = Atoms('Na',
-                     cell=[a, 0, 0],
-                     pbc=[1, 1, 1])
-        atom.center(vacuum=1 * a, axis=(1, 2))
-        atom.center()
-        atoms = atom.repeat((2, 1, 1))
-
-        calc = GPAW(mode=PW(200),
-                    nbands=4,
-                    setups={'Na': '1'},
-                    txt=self.path / 'na_chain.txt',
-                    kpts=(16, 2, 2))
-
-        atoms.calc = calc
-        atoms.get_potential_energy()
-        return calc
-
-    @gpwfile
-    def n2_pw(self):
-        from ase.build import molecule
-        N2 = molecule('N2')
-        N2.center(vacuum=2.0)
-
-        N2.calc = GPAW(mode=PW(force_complex_dtype=True),
-                       xc='PBE',
-                       parallel={'domain': 1},
-                       eigensolver='rmm-diis',
-                       txt=self.path / 'n2_pw.txt')
-
-        N2.get_potential_energy()
-        N2.calc.diagonalize_full_hamiltonian(nbands=104, scalapack=True)
-        return N2.calc
-
-    @gpwfile
-    def n_pw(self):
-        from ase.build import molecule
-        N2 = molecule('N2')
-        N2.center(vacuum=2.0)
-
-        N = molecule('N')
-        N.set_cell(N2.cell)
-        N.center()
-
-        N.calc = GPAW(mode=PW(force_complex_dtype=True),
-                      xc='PBE',
-                      parallel={'domain': 1},
-                      eigensolver='rmm-diis',
-                      txt=self.path / 'n_pw.txt')
-        N.get_potential_energy()
-        N.calc.diagonalize_full_hamiltonian(nbands=104, scalapack=True)
-        return N.calc
-
-    @gpwfile
-    def o2_pw(self):
-        d = 1.1
-        a = Atoms('O2', positions=[[0, 0, 0], [d, 0, 0]], magmoms=[1, 1])
-        a.center(vacuum=4.0)
-        a.calc = GPAW(mode={'name': 'pw', 'ecut': 800},
-                      txt=self.path / 'o2_pw.txt')
-        a.get_potential_energy()
-        return a.calc
-
-    @gpwfile
-    def Cu3Au_qna(self):
-        ecut = 300
-        kpts = (1, 1, 1)
-
-        QNA = {'alpha': 2.0,
-               'name': 'QNA',
-               'stencil': 1,
-               'orbital_dependent': False,
-               'parameters': {'Au': (0.125, 0.1), 'Cu': (0.0795, 0.005)},
-               'setup_name': 'PBE',
-               'type': 'qna-gga'}
-
-        atoms = L1_2(['Au', 'Cu'], latticeconstant=3.7)
-        atoms[0].position[0] += 0.01  # Break symmetry already here
-        calc = GPAW(mode=PW(ecut),
-                    eigensolver=Davidson(2),
-                    nbands='120%',
-                    mixer=Mixer(0.4, 7, 50.0),
-                    parallel=dict(domain=1),
-                    convergence={'density': 1e-4},
-                    xc=QNA,
-                    kpts=kpts,
-                    txt=self.path / 'Cu3Au_qna.txt')
-        atoms.calc = calc
-        atoms.get_potential_energy()
-        return atoms.calc
-
-    @gpwfile
-    def co_lcao(self):
-        d = 1.1
-        co = Atoms('CO', positions=[[0, 0, 0], [d, 0, 0]])
-        co.center(vacuum=4.0)
-        co.calc = GPAW(mode='lcao',
-                       txt=self.path / 'co_lcao.txt')
-        co.get_potential_energy()
-        return co.calc
-
-    def _c2h4(self):
-        d = 1.54
-        h = 1.1
-        x = d * (2 / 3)**0.5
-        z = d / 3**0.5
-        pe = Atoms('C2H4',
-                   positions=[[0, 0, 0],
-                              [x, 0, z],
-                              [0, -h * (2 / 3)**0.5, -h / 3**0.5],
-                              [0, h * (2 / 3)**0.5, -h / 3**0.5],
-                              [x, -h * (2 / 3)**0.5, z + h / 3**0.5],
-                              [x, h * (2 / 3)**0.5, z + h / 3**0.5]],
-                   cell=[2 * x, 0, 0],
-                   pbc=(1, 0, 0))
-        pe.center(vacuum=2.0, axis=(1, 2))
-        return pe
-
-    def c2h4_pw_nosym(self):
-        pe = self._c2h4()
-        pe.calc = GPAW(mode='pw',
-                       kpts=(3, 1, 1),
-                       symmetry='off',
-                       txt=self.path / 'c2h4_pw_nosym.txt')
-        pe.get_potential_energy()
-        return pe.calc
-
-    @gpwfile
-    def c6h12_pw(self):
-        pe = self._c2h4()
-        pe = pe.repeat((3, 1, 1))
-        pe.calc = GPAW(mode='pw', txt=self.path / 'c6h12_pw.txt')
-        pe.get_potential_energy()
-        return pe.calc
-
-    @gpwfile
-    def h2o_lcao(self):
-        from ase.build import molecule
-        atoms = molecule('H2O', cell=[8, 8, 8], pbc=1)
-        atoms.center()
-        atoms.calc = GPAW(mode='lcao', txt=self.path / 'h2o_lcao.txt')
-        atoms.get_potential_energy()
-        return atoms.calc
-
-    @gpwfile
-    def h2o_xas(self):
-        from math import cos, pi, sin
-
-        setupname = 'h2o_xas_hch1s'
-        self.generator2_setup(
-            'O', 8, '2s,s,2p,p,d', [1.2], 1.0, None, 2,
-            core_hole='1s,0.5',
-            name=setupname)
-
-        a = 5.0
-        d = 0.9575
-        t = pi / 180 * 104.51
-        H2O = Atoms(
-            [
-                Atom("O", (0, 0, 0)),
-                Atom("H", (d, 0, 0)),
-                Atom("H", (d * cos(t), d * sin(t), 0)),
-            ],
-            cell=(a, a, a),
-            pbc=False,
-        )
-        H2O.center()
-        calc = GPAW(
-            txt=self.path / 'h2o_xas.txt',
-            mode="fd",
-            nbands=10,
-            h=0.2,
-            setups={"O": "h2o_xas_hch1s"},
-            poissonsolver=FDPoissonSolver(use_charge_center=True),
-        )
-        H2O.calc = calc
-        _ = H2O.get_potential_energy()
-        return calc
-
-    @gpwfile
-    def si_fd_ibz(self):
-        si = bulk('Si', 'diamond', a=5.43)
-        k = 3
-        si.calc = GPAW(mode='fd', kpts=(k, k, k),
-                       txt=self.path / 'si_fd_ibz.txt')
-        si.get_potential_energy()
-        return si.calc
-
-    @gpwfile
-    def si_fd_bz(self):
-        si = bulk('Si', 'diamond', a=5.43)
-        k = 3
-        si.calc = GPAW(mode='fd', kpts=(k, k, k,),
-                       symmetry={'point_group': False,
-                                 'time_reversal': False},
-                       txt=self.path / 'si_fd_bz.txt')
-        si.get_potential_energy()
-        return si.calc
-
-    @gpwfile
-    def si_pw(self):
-        si = bulk('Si')
-        calc = GPAW(mode='pw',
-                    xc='LDA',
-                    occupations=FermiDirac(width=0.001),
-                    kpts={'size': (2, 2, 2), 'gamma': True},
-                    txt=self.path / 'si_pw.txt')
-        si.calc = calc
-        si.get_potential_energy()
-        return si.calc
-
-    @property
-    def testing_setup_path(self):
-        # Some calculations in gpwfile fixture like to use funny setups.
-        # This is not so robust since the setups will be all jumbled.
-        # We could improve the mechanism by programmatic naming/subfolders.
-        return self.path / 'setups'
-
-    def save_setup(self, setup):
-        self.testing_setup_path.mkdir(parents=True, exist_ok=True)
-        setup_file = self.testing_setup_path / setup.stdfilename
-        if world.rank == 0:
-            setup.write_xml(setup_file)
-        world.barrier()
-        return setup
-
-    def generate_setup(self, *args, **kwargs):
-        from gpaw.test import gen
-        setup = gen(*args, **kwargs, write_xml=False)
-        self.save_setup(setup)
-        return setup
-
-    def generator2_setup(self, *args, name, **kwargs):
-        from gpaw.atom.generator2 import generate
-        gen = generate(*args, **kwargs)
-        setup = gen.make_paw_setup(name)
-        self.save_setup(setup)
-        return setup
-
-    @gpwfile
-    def si_corehole_pw(self):
-        # Generate setup for oxygen with half a core-hole:
-        setupname = 'si_corehole_pw_hch1s'
-        self.generate_setup('Si', name=setupname,
-                            corehole=(1, 0, 0.5), gpernode=30)
-
-        a = 2.6
-        si = Atoms('Si', cell=(a, a, a), pbc=True)
-
-        calc = GPAW(mode='fd',
-                    txt=self.path / "si_corehole_pw.txt",
-                    nbands=None,
-                    h=0.25,
-                    occupations=FermiDirac(width=0.05),
-                    setups='si_corehole_pw_hch1s',
-                    convergence={'maximum iterations': 1})
-        si.calc = calc
-        _ = si.get_potential_energy()
-        return si.calc
-
-    @gpwfile
-    def si_corehole_sym_pw(self):
-        setupname = 'si_corehole_sym_pw_hch1s'
-        self.generate_setup('Si', name=setupname, corehole=(1, 0, 0.5),
-                            gpernode=30)
-        return self.si_corehole_sym(sym={}, setupname=setupname)
-
-    @gpwfile
-    def si_corehole_nosym_pw(self):
-        setupname = 'si_corehole_sym_pw_hch1s'
-        # XXX same setup as above, but we have it twice since caching
-        # works per gpw file and not per setup
-        self.generate_setup('Si', name=setupname, corehole=(1, 0, 0.5),
-                            gpernode=30)
-        return self.si_corehole_sym(sym='off', setupname=setupname)
-
-    def si_corehole_sym(self, sym, setupname):
-        tag = 'nosym' if sym == 'off' else 'sym'
-
-        a = 5.43095
-        si_nonortho = Atoms(
-            [Atom("Si", (0, 0, 0)), Atom("Si", (a / 4, a / 4, a / 4))],
-            cell=[(a / 2, a / 2, 0), (a / 2, 0, a / 2), (0, a / 2, a / 2)],
-            pbc=True,
-        )
-        # calculation with full symmetry
-        calc = GPAW(
-            mode="fd",
-            txt=self.path / f"si_corehole_{tag}_hch1s.txt",
-            nbands=-10,
-            h=0.25,
-            kpts=(2, 2, 2),
-            occupations=FermiDirac(width=0.05),
-            setups={0: setupname},
-            symmetry=sym
-        )
-        si_nonortho.calc = calc
-        _ = si_nonortho.get_potential_energy()
-        return calc
-
-    @gpwfile
-    @with_band_cutoff(gpw='fancy_si_pw',
-                      band_cutoff=8)  # 2 * (3s, 3p)
-    def _fancy_si(self, *, band_cutoff, symmetry=None):
-        if symmetry is None:
-            symmetry = {}
-        xc = 'LDA'
-        kpts = 4
-        pw = 300
-        occw = 0.01
-        conv = {'bands': band_cutoff + 1,
-                'density': 1.e-8}
-        atoms = bulk('Si')
-        atoms.center()
-
-        tag = '_nosym' if symmetry == 'off' else ''
-        atoms.calc = GPAW(
-            xc=xc,
-            mode=PW(pw),
-            kpts={'size': (kpts, kpts, kpts), 'gamma': True},
-            nbands=band_cutoff + 12,  # + 2 * (3s, 3p),
-            occupations=FermiDirac(occw),
-            convergence=conv,
-            txt=self.path / f'fancy_si_pw{tag}.txt',
-            symmetry=symmetry)
-
-        atoms.get_potential_energy()
-        return atoms.calc
-
-    @gpwfile
-    def fancy_si_pw(self):
-        return self._fancy_si()
-
-    @gpwfile
-    def fancy_si_pw_nosym(self):
-        return self._fancy_si(symmetry='off')
-
-    @with_band_cutoff(gpw='sic_pw',
-                      band_cutoff=8)  # (3s, 3p) + (2s, 2p)
-    def _sic_pw(self, *, band_cutoff, spinpol=False):
-        """Simple semi-conductor with broken inversion symmetry."""
-        # Use the diamond crystal structure as blue print
-        diamond = bulk('C', 'diamond')
-        si = bulk('Si', 'diamond')
-        # Break inversion symmetry by substituting one Si for C
-        atoms = si.copy()
-        atoms.symbols = 'CSi'
-        # Scale the cell to the diamond/Si average
-        cell_cv = (diamond.get_cell() + si.get_cell()) / 2.
-        atoms.set_cell(cell_cv)
-
-        # Set up calculator
-        tag = '_spinpol' if spinpol else ''
-        atoms.calc = GPAW(
-            mode=PW(400),
-            xc='LDA',
-            kpts={'size': (4, 4, 4)},
-            symmetry={'point_group': False,
-                      'time_reversal': True},
-            nbands=band_cutoff + 6,
-            occupations=FermiDirac(0.001),
-            convergence={'bands': band_cutoff + 1,
-                         'density': 1e-8},
-            spinpol=spinpol,
-            txt=self.path / f'sic_pw{tag}.txt'
-        )
-
-        atoms.get_potential_energy()
-        return atoms.calc
-
-    @staticmethod
-    def generate_si_systems():
-        a = 5.43
-        si1 = bulk('Si', 'diamond', a=a)
-        si2 = si1.copy()
-        si2.positions -= a / 8
-        return [si1, si2]
-
-    def _si_gw(self, atoms, symm, name):
-        atoms.calc = GPAW(mode=PW(250),
-                          eigensolver='rmm-diis',
-                          occupations=FermiDirac(0.01),
-                          symmetry=symm,
-                          kpts={'size': (2, 2, 2), 'gamma': True},
-                          convergence={'density': 1e-7},
-                          parallel={'domain': 1},
-                          txt=self.path / name)
-        atoms.get_potential_energy()
-        scalapack = atoms.calc.wfs.bd.comm.size
-        atoms.calc.diagonalize_full_hamiltonian(nbands=8, scalapack=scalapack)
-        return atoms.calc
-
-    @gpwfile
-    def sic_pw(self):
-        return self._sic_pw()
-
-    @gpwfile
-    def sic_pw_spinpol(self):
-        return self._sic_pw(spinpol=True)
-
-    @gpwfile
-    def na_pw(self):
-        from ase.build import bulk
-
-        blk = bulk('Na', 'bcc', a=4.23)
-
-        ecut = 350
-        blk.calc = GPAW(mode=PW(ecut),
-                        basis='dzp',
-                        kpts={'size': (4, 4, 4), 'gamma': True},
-                        parallel={'domain': 1, 'band': 1},
-                        txt=self.path / 'na_pw.txt',
-                        nbands=4,
-                        occupations=FermiDirac(0.01),
-                        setups={'Na': '1'})
-        blk.get_potential_energy()
-        blk.calc.diagonalize_full_hamiltonian(nbands=520)
-        return blk.calc
-
-    @gpwfile
-    def na2_fd(self):
-        """Sodium dimer, Na2."""
-        d = 1.5
-        atoms = Atoms(symbols='Na2',
-                      positions=[(0, 0, d),
-                                 (0, 0, -d)],
-                      pbc=False)
-
-        atoms.center(vacuum=6.0)
-        # Larger grid spacing, LDA is ok
-        gs_calc = GPAW(mode='fd',
-                       txt=self.path / "na2_fd.txt",
-                       nbands=1, h=0.35, xc='LDA',
-                       setups={'Na': '1'},
-                       symmetry={'point_group': False})
-        atoms.calc = gs_calc
-        atoms.get_potential_energy()
-        return atoms.calc
-
-    @gpwfile
-    def na2_fd_with_sym(self):
-        """Sodium dimer, Na2."""
-        d = 1.5
-        atoms = Atoms(symbols='Na2',
-                      positions=[(0, 0, d),
-                                 (0, 0, -d)],
-                      pbc=False)
-
-        atoms.center(vacuum=6.0)
-        # Larger grid spacing, LDA is ok
-        gs_calc = GPAW(mode='fd', nbands=1, h=0.35, xc='LDA',
-                       txt=self.path / 'na2_fd_with_sym.txt',
-                       setups={'Na': '1'})
-        atoms.calc = gs_calc
-        atoms.get_potential_energy()
-        return atoms.calc
-
-    @gpwfile
-    def na2_isolated(self):
-        # Permittivity file
-        if world.rank == 0:
-            fo = open("ed.txt", "w")
-            fo.writelines(["1.20 0.20 25.0"])
-            fo.close()
-        world.barrier()
-
-        from gpaw.fdtd.poisson_fdtd import FDTDPoissonSolver
-        from gpaw.fdtd.polarizable_material import (
-            PermittivityPlus,
-            PolarizableMaterial,
-            PolarizableSphere,
-        )
-
-        # Whole simulation cell (Angstroms)
-        large_cell = [20, 20, 30]
-
-        # Quantum subsystem
-        atom_center = np.array([10.0, 10.0, 20.0])
-        atoms = Atoms("Na2", [atom_center + [0.0, 0.0, -1.50],
-                              atom_center + [0.0, 0.0, +1.50]])
-
-        # Classical subsystem
-        classical_material = PolarizableMaterial()
-        sphere_center = np.array([10.0, 10.0, 10.0])
-        classical_material.add_component(
-            PolarizableSphere(
-                permittivity=PermittivityPlus("ed.txt"),
-                center=sphere_center,
-                radius=5.0
-            )
-        )
-
-        # Accuracy
-        energy_eps = 0.0005
-        density_eps = 1e-6
-        poisson_eps = 1e-12
-
-        # Combined Poisson solver
-        poissonsolver = FDTDPoissonSolver(
-            classical_material=classical_material,
-            eps=poisson_eps,
-            qm_spacing=0.40,
-            cl_spacing=0.40 * 4,
-            cell=large_cell,
-            remove_moments=(1, 4),
-            communicator=world,
-            potential_coupler="Refiner",
-        )
-        poissonsolver.set_calculation_mode("iterate")
-
-        # Combined system
-        atoms.set_cell(large_cell)
-        atoms, qm_spacing, gpts = poissonsolver.cut_cell(atoms, vacuum=2.50)
-
-        # Initialize GPAW
-        gs_calc = GPAW(mode='fd',
-                       txt=self.path / 'na2_isolated.txt',
-                       gpts=gpts,
-                       eigensolver='cg',
-                       nbands=-1,
-                       poissonsolver=poissonsolver,
-                       symmetry={'point_group': False},
-                       convergence={'energy': energy_eps,
-                                    'density': density_eps})
-        atoms.calc = gs_calc
-
-        # Ground state
-        atoms.get_potential_energy()
-
-        return gs_calc
-
-    @gpwfile
-    def na3_pw_restart(self):
-        params = dict(mode=PW(200), convergence={
-            "eigenstates": 1.24, "energy": 2e-1, "density": 1e-1})
-        return self._na3_restart(params=params)
-
-    @gpwfile
-    def na3_fd_restart(self):
-        params = dict(mode="fd", h=0.30, convergence={
-            "eigenstates": 1.24, "energy": 2e-1, "density": 1e-1})
-        return self._na3_restart(params=params)
-
-    @gpwfile
-    def na3_fd_kp_restart(self):
-        params = dict(mode="fd", h=0.30, kpts=(1, 1, 3), convergence={
-            "eigenstates": 1.24, "energy": 2e-1, "density": 1e-1})
-        return self._na3_restart(params=params)
-
-    @gpwfile
-    def na3_fd_density_restart(self):
-        params = dict(mode="fd", h=0.30, convergence={
-            "eigenstates": 1.e-3, "energy": 2e-1, "density": 1e-1})
-        return self._na3_restart(params=params)
-
-    def _na3_restart(self, params):
-        d = 3.0
-        atoms = Atoms("Na3",
-                      positions=[(0, 0, 0),
-                                 (0, 0, d),
-                                 (0, d * sqrt(3 / 4), d / 2)],
-                      magmoms=[1.0, 1.0, 1.0],
-                      cell=(3.5, 3.5, 4 + 2 / 3),
-                      pbc=True)
-
-        atoms.calc = GPAW(nbands=3,
-                          setups={"Na": "1"},
-                          **params)
-        atoms.get_potential_energy()
-
-        return atoms.calc
-
-    @gpwfile
-    def sih4_xc_gllbsc(self):
-        from ase.build import molecule
-        atoms = molecule('SiH4')
-        atoms.center(vacuum=4.0)
-
-        # Ground-state calculation
-        calc = GPAW(mode='fd', nbands=7, h=0.4,
-                    convergence={'density': 1e-8},
-                    xc='GLLBSC',
-                    symmetry={'point_group': False},
-                    txt=self.path / 'sih4_xc_gllbsc.txt')
-        atoms.calc = calc
-        atoms.get_potential_energy()
-        return atoms.calc
-
-    @gpwfile
-    def nacl_fd(self):
-        d = 4.0
-        atoms = Atoms('NaCl', [(0, 0, 0), (0, 0, d)])
-        atoms.center(vacuum=4.5)
-
-        gs_calc = GPAW(
-            txt=self.path / 'nacl_fd.txt',
-            mode='fd', nbands=4, eigensolver='cg',
-            gpts=(32, 32, 44), xc='LDA', symmetry={'point_group': False},
-            setups={'Na': '1'})
-        atoms.calc = gs_calc
-        atoms.get_potential_energy()
-        return atoms.calc
-
-    @gpwfile
-    def bn_pw(self):
-        atoms = bulk('BN', 'zincblende', a=3.615)
-        atoms.calc = GPAW(mode=PW(400),
-                          kpts={'size': (2, 2, 2), 'gamma': True},
-                          nbands=12,
-                          convergence={'bands': 9},
-                          occupations=FermiDirac(0.001),
-                          txt=self.path / 'bn_pw.txt')
-        atoms.get_potential_energy()
-        return atoms.calc
-
-    @gpwfile
-    def hbn_pw(self):
-        atoms = Graphene(symbol='B',
-                         latticeconstant={'a': 2.5, 'c': 1.0},
-                         size=(1, 1, 1))
-        atoms[0].symbol = 'N'
-        atoms.pbc = (1, 1, 0)
-        atoms.center(axis=2, vacuum=3.0)
-        atoms.calc = GPAW(txt=self.path / 'hbn_pw.txt',
-                          mode=PW(400),
-                          xc='LDA',
-                          nbands=50,
-                          occupations=FermiDirac(0.001),
-                          parallel={'domain': 1},
-                          convergence={'bands': 26},
-                          kpts={'size': (3, 3, 1), 'gamma': True})
-        atoms.get_potential_energy()
-        return atoms.calc
-
-    @gpwfile
-    def graphene_pw(self):
-        from ase.lattice.hexagonal import Graphene
-        atoms = Graphene(symbol='C',
-                         latticeconstant={'a': 2.45, 'c': 1.0},
-                         size=(1, 1, 1))
-        atoms.pbc = (1, 1, 0)
-        atoms.center(axis=2, vacuum=4.0)
-        ecut = 250
-        nkpts = 6
-        atoms.calc = GPAW(mode=PW(ecut),
-                          kpts={'size': (nkpts, nkpts, 1), 'gamma': True},
-                          nbands=len(atoms) * 6,
-                          txt=self.path / 'graphene_pw.txt')
-        atoms.get_potential_energy()
-        return atoms.calc
-
-    @gpwfile
-    def i2sb2_pw_nosym(self):
-        # Structure from c2db
-        atoms = Atoms('I2Sb2',
-                      positions=[[0.02437357, 0.05048655, 6.11612164],
-                                 [0.02524896, 3.07135573, 11.64646853],
-                                 [0.02717742, 0.01556495, 8.89278807],
-                                 [0.02841809, 3.10675382, 8.86983839]],
-                      cell=[[5.055642258802973, -9.89475498615942e-15, 0.0],
-                            [-2.5278211265136266, 4.731999711338355, 0.0],
-                            [3.38028806436979e-15, 0.0, 18.85580293064]],
-                      pbc=(1, 1, 0))
-        atoms.calc = GPAW(mode=PW(250),
-                          xc='PBE',
-                          kpts={'size': (6, 6, 1), 'gamma': True},
-                          txt=self.path / 'i2sb2_pw_nosym.txt',
-                          symmetry='off')
-
-        atoms.get_potential_energy()
-        return atoms.calc
-
-    @with_band_cutoff(gpw='bi2i6_pw',
-                      band_cutoff=36)
-    def _bi2i6(self, *, band_cutoff, symmetry=None):
-        if symmetry is None:
-            symmetry = {}
-        positions = [[4.13843656, 2.38932746, 9.36037077],
-                     [0.00000000, 4.77865492, 9.36034750],
-                     [3.89827619, 0.00000000, 7.33713295],
-                     [2.18929748, 3.79197674, 7.33713295],
-                     [-1.94913711, 3.37600678, 7.33713295],
-                     [3.89827619, 0.00000000, 11.3835853],
-                     [2.18929961, 3.79197551, 11.3835853],
-                     [-1.94913924, 3.37600555, 11.3835853]]
-        cell = [[8.276873113486648, 0.0, 0.0],
-                [-4.138436556743325, 7.167982380179831, 0.0],
-                [0.0, 0.0, 18.720718261172827]]
-        pbc = [True, True, False]
-        atoms = Atoms('Bi2I6',
-                      positions=positions,
-                      cell=cell,
-                      pbc=pbc)
-
-        ecut = 150
-        nkpts = 4
-        conv = {'bands': band_cutoff + 1,
-                'density': 1.e-8}
-        print(conv)
-        tag = '_nosym' if symmetry == 'off' else ''
-        atoms.calc = GPAW(mode=PW(ecut),
-                          xc='LDA',
-                          kpts={'size': (nkpts, nkpts, 1), 'gamma': True},
-                          occupations=FermiDirac(0.01),
-                          convergence=conv,
-                          nbands=band_cutoff + 9,
-                          txt=self.path / f'bi2i6_pw{tag}.txt',
-                          symmetry=symmetry)
-
-        atoms.get_potential_energy()
-        return atoms.calc
-
-    @gpwfile
-    def bi2i6_pw(self):
-        return self._bi2i6()
-
-    @gpwfile
-    def bi2i6_pw_nosym(self):
-        return self._bi2i6(symmetry='off')
-
-    def _mos2(self, symmetry=None):
-        if symmetry is None:
-            symmetry = {}
-        from ase.build import mx2
-        atoms = mx2(formula='MoS2', kind='2H', a=3.184, thickness=3.127,
-                    size=(1, 1, 1), vacuum=5)
-        atoms.pbc = (1, 1, 0)
-        ecut = 250
-        nkpts = 6
-        tag = '_nosym' if symmetry == 'off' else ''
-        atoms.calc = GPAW(mode=PW(ecut),
-                          xc='LDA',
-                          kpts={'size': (nkpts, nkpts, 1), 'gamma': True},
-                          occupations=FermiDirac(0.01),
-                          txt=self.path / f'mos2_pw{tag}.txt',
-                          symmetry=symmetry)
-
-        atoms.get_potential_energy()
-        return atoms.calc
-
-    @gpwfile
-    def mos2_pw(self):
-        return self._mos2()
-
-    @gpwfile
-    def mos2_pw_nosym(self):
-        return self._mos2(symmetry='off')
-
-    @gpwfile
-    def mos2_5x5_pw(self):
-        calc = GPAW(mode=PW(180),
-                    xc='PBE',
-                    nbands='nao',
-                    setups={'Mo': '6'},
-                    occupations=FermiDirac(0.001),
-                    convergence={'bands': -5},
-                    kpts=(5, 5, 1))
-
-        from ase.build import mx2
-        layer = mx2(formula='MoS2', kind='2H', a=3.1604, thickness=3.172,
-                    size=(1, 1, 1), vacuum=3.414)
-        layer.pbc = (1, 1, 0)
-        layer.calc = calc
-        layer.get_potential_energy()
-        return layer.calc
-
-    @with_band_cutoff(gpw='p4_pw',
-                      band_cutoff=40)
-    def _p4(self, band_cutoff, spinpol=False):
-        atoms = Atoms('P4', positions=[[0.03948480, -0.00027057, 7.49990646],
-                                       [0.86217564, -0.00026338, 9.60988536],
-                                       [2.35547782, 1.65277230, 9.60988532],
-                                       [3.17816857, 1.65277948, 7.49990643]],
-                      cell=[4.63138807675, 3.306178252090, 17.10979291],
-                      pbc=[True, True, False])
-        atoms.center(vacuum=1.5, axis=2)
-        tag = '_spinpol' if spinpol else ''
-        nkpts = 2
-        atoms.calc = GPAW(mode=PW(250),
-                          xc='LDA', spinpol=spinpol,
-                          kpts={'size': (nkpts, nkpts, 1), 'gamma': True},
-                          occupations={'width': 0},
-                          nbands=band_cutoff + 10,
-                          convergence={'bands': band_cutoff + 1},
-                          txt=self.path / f'p4_pw{tag}.txt')
-        atoms.get_potential_energy()
-        return atoms.calc
-
-    @gpwfile
-    def p4_pw(self):
-        return self._p4()
-
-    @gpwfile
-    def p4_pw_spinpol(self):
-        return self._p4(spinpol=True)
-
-    @gpwfile
-    def ni_pw_kpts333(self):
-        from ase.dft.kpoints import monkhorst_pack
-        # from gpaw.mpi import serial_comm
-        Ni = bulk('Ni', 'fcc')
-        Ni.set_initial_magnetic_moments([0.7])
-
-        kpts = monkhorst_pack((3, 3, 3))
-
-        calc = GPAW(mode='pw',
-                    txt=self.path / "ni_pw_kpts333.txt",
-                    kpts=kpts,
-                    occupations=FermiDirac(0.001),
-                    setups={'Ni': '10'},
-                    parallel=dict(domain=1),  # >1 fails on 8 cores
-                    # communicator=serial_comm
-                    )
-
-        Ni.calc = calc
-        Ni.get_potential_energy()
-        calc.diagonalize_full_hamiltonian()
-        return calc
-
-    @gpwfile
-    def c_pw(self):
-        atoms = bulk('C')
-        atoms.center()
-        calc = GPAW(mode=PW(150),
-                    txt=self.path / "c_pw.txt",
-                    convergence={'bands': 6},
-                    nbands=12,
-                    kpts={'gamma': True, 'size': (2, 2, 2)},
-                    xc='LDA')
-
-        atoms.calc = calc
-        atoms.get_potential_energy()
-        return atoms.calc
-
-    def _nicl2_pw(self, vacuum=3.0, identifier=''):
-        from ase.build import mx2
-
-        # Define input parameters
-        xc = 'LDA'
-        kpts = 6
-        pw = 300
-        occw = 0.01
-        conv = {'density': 1.e-8,
-                'forces': 1.e-8}
-
-        a = 3.502
-        thickness = 2.617
-        mm = 2.0
-
-        # Set up atoms
-        atoms = mx2(formula='NiCl2', kind='1T', a=a,
-                    thickness=thickness, vacuum=vacuum)
-        atoms.set_initial_magnetic_moments([mm, 0.0, 0.0])
-        # Use pbc to allow for real-space density interpolation
-        atoms.pbc = True
-
-        # Set up calculator
-        atoms.calc = GPAW(
-            xc=xc,
-            mode=PW(pw,
-                    # Interpolate the density in real-space
-                    interpolation=3),
-            kpts={'size': (kpts, kpts, 1), 'gamma': True},
-            occupations=FermiDirac(occw),
-            convergence=conv,
-            txt=self.path / f'nicl2_pw{identifier}.txt')
-
-        atoms.get_potential_energy()
-
-        return atoms.calc
-
-    @gpwfile
-    def nicl2_pw(self):
-        return self._nicl2_pw(vacuum=3.0)
-
-    @gpwfile
-    def nicl2_pw_evac(self):
-        return self._nicl2_pw(vacuum=10.0, identifier='_evac')
-
-    @gpwfile
-    def Tl_box_pw(self):
-        Tl = Atoms('Tl',
-                   cell=[5, 5, 5],
-                   scaled_positions=[[0.5, 0.5, 0.5]],
-                   pbc=False)
-
-        Tl.calc = GPAWNew(mode={'name': 'pw', 'ecut': 300}, xc='LDA',
-                          kpts={'size': (1, 1, 1), 'gamma': True},
-                          parallel={'domain': 1, 'band': 1},
-                          symmetry='off',
-                          occupations={'name': 'fermi-dirac', 'width': 0.01},
-                          convergence={'density': 1e-6},
-                          magmoms=[[0, 0, 0.5]], soc=True,
-                          txt=self.path / f'Tl_box_pw.txt')
-        Tl.get_potential_energy()
-        return Tl.calc
-
-    @with_band_cutoff(gpw='v2br4_pw',
-                      band_cutoff=28)  # V(4s,3d) = 6, Br(4s,4p) = 4
-    def _v2br4(self, *, band_cutoff, symmetry=None):
-        from ase.build import mx2
-
-        if symmetry is None:
-            symmetry = {}
-
-        # Define input parameters
-        xc = 'LDA'
-        kpts = 4
-        pw = 200
-        occw = 0.01
-        conv = {'density': 1.e-4,
-                'bands': band_cutoff + 1}
-
-        a = 3.840
-        thickness = 2.897
-        vacuum = 3.0
-        mm = 3.0
-
-        # Set up atoms
-        atoms = mx2(formula='VBr2', kind='1T', a=a,
-                    thickness=thickness, vacuum=vacuum)
-        atoms = atoms.repeat((1, 2, 1))
-        atoms.set_initial_magnetic_moments([mm, 0.0, 0.0, -mm, 0.0, 0.0])
-        # Use pbc to allow for real-space density interpolation
-        atoms.pbc = True
-
-        # Set up calculator
-        tag = '_nosym' if symmetry == 'off' else ''
-        atoms.calc = GPAW(
-            xc=xc,
-            mode=PW(pw,
-                    # Interpolate the density in real-space
-                    interpolation=3),
-            kpts={'size': (kpts, kpts // 2, 1), 'gamma': True},
-            setups={'V': '5'},
-            nbands=band_cutoff + 12,
-            occupations=FermiDirac(occw),
-            convergence=conv,
-            symmetry=symmetry,
-            txt=self.path / f'v2br4_pw{tag}.txt')
-
-        atoms.get_potential_energy()
-
-        return atoms.calc
-
-    @gpwfile
-    def v2br4_pw(self):
-        return self._v2br4()
-
-    @gpwfile
-    def v2br4_pw_nosym(self):
-        return self._v2br4(symmetry='off')
-
-    @with_band_cutoff(gpw='fe_pw',
-                      band_cutoff=9)  # 4s, 4p, 3d = 9
-    def _fe(self, *, band_cutoff, symmetry=None):
-        if symmetry is None:
-            symmetry = {}
-        """See also the fe_fixture_test.py test."""
-        xc = 'LDA'
-        kpts = 4
-        pw = 300
-        occw = 0.01
-        conv = {'bands': band_cutoff + 1,
-                'density': 1.e-8}
-        a = 2.867
-        mm = 2.21
-        atoms = bulk('Fe', 'bcc', a=a)
-        atoms.set_initial_magnetic_moments([mm])
-        atoms.center()
-        tag = '_nosym' if symmetry == 'off' else ''
-
-        atoms.calc = GPAW(
-            xc=xc,
-            mode=PW(pw),
-            kpts={'size': (kpts, kpts, kpts)},
-            nbands=band_cutoff + 9,
-            occupations=FermiDirac(occw),
-            convergence=conv,
-            txt=self.path / f'fe_pw{tag}.txt',
-            symmetry=symmetry)
-
-        atoms.get_potential_energy()
-        return atoms.calc
-
-    @gpwfile
-    def fe_pw(self):
-        return self._fe()
-
-    @gpwfile
-    def fe_pw_nosym(self):
-        return self._fe(symmetry='off')
-
-    @with_band_cutoff(gpw='co_pw',
-                      band_cutoff=14)  # 2 * (4s + 3d)
-    def _co(self, *, band_cutoff, symmetry=None):
-        if symmetry is None:
-            symmetry = {}
-        # ---------- Inputs ---------- #
-
-        # Atomic configuration
-        a = 2.5071
-        c = 4.0695
-        mm = 1.6
-        atoms = bulk('Co', 'hcp', a=a, c=c)
-        atoms.set_initial_magnetic_moments([mm, mm])
-        atoms.center()
-
-        # Ground state parameters
-        xc = 'LDA'
-        occw = 0.01
-        ebands = 2 * 2  # extra bands for ground state calculation
-        pw = 200
-        conv = {'density': 1e-8,
-                'forces': 1e-8,
-                'bands': band_cutoff + 1}
-
-        # ---------- Calculation ---------- #
-
-        tag = '_nosym' if symmetry == 'off' else ''
-        atoms.calc = GPAW(xc=xc,
-                          mode=PW(pw),
-                          kpts={'size': (4, 4, 4), 'gamma': True},
-                          occupations=FermiDirac(occw),
-                          convergence=conv,
-                          nbands=band_cutoff + ebands,
-                          symmetry=symmetry,
-                          txt=self.path / f'co_pw{tag}.txt')
-
-        atoms.get_potential_energy()
-        return atoms.calc
-
-    @gpwfile
-    def co_pw(self):
-        return self._co()
-
-    @gpwfile
-    def co_pw_nosym(self):
-        return self._co(symmetry='off')
-
-    @with_band_cutoff(gpw='srvo3_pw',
-                      band_cutoff=20)
-    def _srvo3(self, *, band_cutoff, symmetry=None):
-        if symmetry is None:
-            symmetry = {}
-
-        nk = 3
-        cell = bulk('V', 'sc', a=3.901).cell
-        atoms = Atoms('SrVO3', cell=cell, pbc=True,
-                      scaled_positions=((0.5, 0.5, 0.5),
-                                        (0, 0, 0),
-                                        (0, 0.5, 0),
-                                        (0, 0, 0.5),
-                                        (0.5, 0, 0)))
-        # Ground state parameters
-        xc = 'LDA'
-        occw = 0.01
-        ebands = 10  # extra bands for ground state calculation
-        pw = 200
-        conv = {'density': 1e-8,
-                'bands': band_cutoff + 1}
-
-        # ---------- Calculation ---------- #
-
-        tag = '_nosym' if symmetry == 'off' else ''
-        atoms.calc = GPAW(xc=xc,
-                          mode=PW(pw),
-                          kpts={'size': (nk, nk, nk), 'gamma': True},
-                          occupations=FermiDirac(occw),
-                          convergence=conv,
-                          nbands=band_cutoff + ebands,
-                          symmetry=symmetry,
-                          txt=self.path / f'srvo3_pw{tag}.txt')
-
-        atoms.get_potential_energy()
-        return atoms.calc
-
-    @gpwfile
-    def srvo3_pw(self):
-        return self._srvo3()
-
-    @gpwfile
-    def srvo3_pw_nosym(self):
-        return self._srvo3(symmetry='off')
-
-    @with_band_cutoff(gpw='al_pw',
-                      band_cutoff=10)  # 3s, 3p, 4s, 3d
-    def _al(self, *, band_cutoff, symmetry=None):
-        if symmetry is None:
-            symmetry = {}
-        xc = 'LDA'
-        kpts = 4
-        pw = 300
-        occw = 0.01
-        conv = {'bands': band_cutoff + 1,
-                'density': 1.e-8}
-        a = 4.043
-        atoms = bulk('Al', 'fcc', a=a)
-        atoms.center()
-        tag = '_nosym' if symmetry == 'off' else ''
-
-        atoms.calc = GPAW(
-            xc=xc,
-            mode=PW(pw),
-            kpts={'size': (kpts, kpts, kpts), 'gamma': True},
-            nbands=band_cutoff + 4,  # + 4p, 5s
-            occupations=FermiDirac(occw),
-            convergence=conv,
-            txt=self.path / f'al_pw{tag}.txt',
-            symmetry=symmetry)
-
-        atoms.get_potential_energy()
-        return atoms.calc
-
-    @gpwfile
-    def al_pw(self):
-        return self._al()
-
-    @gpwfile
-    def al_pw_nosym(self):
-        return self._al(symmetry='off')
-
-    @gpwfile
-    def bse_al(self):
-        a = 4.043
-        atoms = bulk('Al', 'fcc', a=a)
-        calc = GPAW(mode='pw',
-                    txt=self.path / "bse_al.txt",
-                    kpts={'size': (4, 4, 4), 'gamma': True},
-                    xc='LDA',
-                    nbands=4,
-                    convergence={'bands': 'all'})
-
-        atoms.calc = calc
-        atoms.get_potential_energy()
-        return atoms.calc
-
-    @gpwfile
-    def ag_plusU_pw(self):
-        xc = 'LDA'
-        kpts = 2
-        nbands = 6
-        pw = 300
-        occw = 0.01
-        conv = {'bands': nbands,
-                'density': 1e-12}
-        a = 4.07
-        atoms = bulk('Ag', 'fcc', a=a)
-        atoms.center()
-
-        atoms.calc = GPAW(
-            xc=xc,
-            mode=PW(pw),
-            kpts={'size': (kpts, kpts, kpts), 'gamma': True},
-            setups={'Ag': '11:d,2.0,0'},
-            nbands=nbands,
-            occupations=FermiDirac(occw),
-            convergence=conv,
-            parallel={'domain': 1},
-            txt=self.path / 'ag_pw.txt')
-
-        atoms.get_potential_energy()
-
-        atoms.calc.diagonalize_full_hamiltonian()
-
-        return atoms.calc
-
-    @gpwfile
-    def gaas_pw_nosym(self):
-        return self._gaas(symmetry='off')
-
-    @gpwfile
-    def gaas_pw(self):
-        return self._gaas()
-
-    @with_band_cutoff(gpw='gaas_pw',
-                      band_cutoff=8)
-    def _gaas(self, *, band_cutoff, symmetry=None):
-        if symmetry is None:
-            symmetry = {}
-        nk = 4
-        cell = bulk('Ga', 'fcc', a=5.68).cell
-        atoms = Atoms('GaAs', cell=cell, pbc=True,
-                      scaled_positions=((0, 0, 0), (0.25, 0.25, 0.25)))
-        tag = '_nosym' if symmetry == 'off' else ''
-        conv = {'bands': band_cutoff + 1,
-                'density': 1.e-8}
-
-        calc = GPAW(mode=PW(400),
-                    xc='LDA',
-                    occupations=FermiDirac(width=0.01),
-                    convergence=conv,
-                    nbands=band_cutoff + 1,
-                    kpts={'size': (nk, nk, nk), 'gamma': True},
-                    txt=self.path / f'gs_GaAs{tag}.txt',
-                    symmetry=symmetry)
-
-        atoms.calc = calc
-        atoms.get_potential_energy()
-        return atoms.calc
-
-    @gpwfile
-    def h_pw280_fulldiag(self):
-        return self._pw_280_fulldiag(Atoms('H'), hund=True, nbands=4)
-
-    @gpwfile
-    def h2_pw280_fulldiag(self):
-        return self._pw_280_fulldiag(
-            Atoms('H2', [(0, 0, 0), (0, 0, 0.7413)]), nbands=8)
-
-    def _pw_280_fulldiag(self, atoms, **kwargs):
-        atoms.set_pbc(True)
-        atoms.set_cell((2., 2., 3.))
-        atoms.center()
-        calc = GPAW(mode=PW(280, force_complex_dtype=True),
-                    txt=self.path / f'{atoms.symbols}_pw_280_fulldiag.txt',
-                    xc='LDA',
-                    basis='dzp',
-                    parallel={'domain': 1},
-                    convergence={'density': 1.e-6},
-                    **kwargs)
-        atoms.calc = calc
-        atoms.get_potential_energy()
-        calc.diagonalize_full_hamiltonian(nbands=80)
-        return calc
-
-    @gpwfile
-    def fe_pw_distorted(self):
-        xc = 'revTPSS'
-        m = [2.9]
-        fe = bulk('Fe')
-        fe.set_initial_magnetic_moments(m)
-        k = 3
-        fe.calc = GPAW(mode=PW(800),
-                       h=0.15,
-                       occupations=FermiDirac(width=0.03),
-                       xc=xc,
-                       kpts=(k, k, k),
-                       convergence={'energy': 1e-8},
-                       parallel={'domain': 1, 'augment_grids': True},
-                       txt=self.path / 'fe_pw_distorted.txt')
-        fe.set_cell(np.dot(fe.cell,
-                           [[1.02, 0, 0.03],
-                            [0, 0.99, -0.02],
-                            [0.2, -0.01, 1.03]]),
-                    scale_atoms=True)
-        fe.get_potential_energy()
-        return fe.calc
-
-    @gpwfile
-    def si8_fd(self):
-        a = 5.404
-        bulk = Atoms(symbols='Si8',
-                     scaled_positions=[(0, 0, 0),
-                                       (0, 0.5, 0.5),
-                                       (0.5, 0, 0.5),
-                                       (0.5, 0.5, 0),
-                                       (0.25, 0.25, 0.25),
-                                       (0.25, 0.75, 0.75),
-                                       (0.75, 0.25, 0.75),
-                                       (0.75, 0.75, 0.25)],
-                     pbc=True, cell=(a, a, a))
-        n = 20
-        calc = GPAW(mode='fd',
-                    gpts=(n, n, n),
-                    nbands=8 * 3,
-                    occupations=FermiDirac(width=0.01),
-                    kpts=(1, 1, 1))
-        bulk.calc = calc
-        bulk.get_potential_energy()
-
-        return bulk.calc
-
-    @gpwfile
-    def si_pw_distorted(self):
-        xc = 'TPSS'
-        si = bulk('Si')
-        k = 3
-        si.calc = GPAW(mode=PW(250),
-                       mixer=Mixer(0.7, 5, 50.0),
-                       xc=xc,
-                       occupations=FermiDirac(0.01),
-                       kpts=(k, k, k),
-                       convergence={'energy': 1e-8},
-                       parallel={'domain': min(2, world.size)},
-                       txt=self.path / 'si_pw_distorted.txt')
-        si.set_cell(np.dot(si.cell,
-                           [[1.02, 0, 0.03],
-                            [0, 0.99, -0.02],
-                            [0.2, -0.01, 1.03]]),
-                    scale_atoms=True)
-        si.get_potential_energy()
-        return si.calc
-
-    @gpwfile
-    def IBiTe_pw_monolayer(self):
-        # janus material. material parameters obtained from c2db.
-        from ase.atoms import Atoms
-        IBiTe_positions = np.array([[0, 2.552, 7.802],
-                                    [0, 0, 9.872],
-                                    [2.210, 1.276, 11.575]])
-        IBiTe = Atoms('IBiTe', positions=IBiTe_positions)
-        IBiTe.pbc = [True, True, False]
-        cell = np.array([[4.4219, 0, 0.0, ],
-                         [-2.211, 3.829, 0.0],
-                         [0.0, 0.0, 19.5]])
-        IBiTe.cell = cell
-        calc = GPAW(mode=PW(200),
-                    xc='LDA',
-                    occupations=FermiDirac(0.01),
-                    kpts={'size': (6, 6, 1), 'gamma': True},
-                    txt=None)
-        IBiTe.calc = calc
-        IBiTe.get_potential_energy()
-        return IBiTe.calc
-
-    def _intraband(self, spinpol: bool):
-        atoms = bulk('Na')
-        if spinpol:
-            atoms.set_initial_magnetic_moments([[0.1]])
-        atoms.calc = GPAW(mode=PW(300),
-                          kpts={'size': (8, 8, 8), 'gamma': True},
-                          parallel={'band': 1},
-                          txt=None)
-        atoms.get_potential_energy()
-        atoms.calc.diagonalize_full_hamiltonian(nbands=20)
-        return atoms.calc
-
-    @gpwfile
-    def intraband_spinpaired_fulldiag(self):
-        return self._intraband(False)
-
-    @gpwfile
-    def intraband_spinpolarized_fulldiag(self):
-        return self._intraband(True)
-
-
-# We add Si fixtures with various symmetries to the GPWFiles namespace
-for name, method in si_gpwfiles().items():
-    setattr(GPWFiles, name, method)
-
-
-=======
->>>>>>> 1606c223
 @pytest.fixture(scope='session', params=sorted(_all_gpw_methodnames))
 def all_gpw_files(request, gpw_files, pytestconfig):
     """This fixture parametrizes a test over all gpw_files.
