--- conflicted
+++ resolved
@@ -32,15 +32,11 @@
 
     a.calc.write('o2.gpw')
     a.calc.write('o2w.gpw', 'all')
-<<<<<<< HEAD
     calc = GPAW('o2w.gpw')
 
     p = calc.get_pseudo_wave_function(10, periodic=True)
     assert abs(p0)**2 == pytest.approx((abs(p)**2).sum(axis=0), abs=1e-4)
-=======
-    GPAW('o2w.gpw')
 
     if gpaw_new:
-        n_sR = a.calc.calculation.densities().all_electron_densities()
-        print(n_sR)
->>>>>>> 64910a75
+        n_sR = calc.calculation.densities().all_electron_densities()
+        print(n_sR)