import os
from ase import Atom, Atoms
<<<<<<< HEAD
from ase.optimize import BFGS as QuasiNewton
=======
from ase.optimize import BFGS
>>>>>>> fdbb9b2b
from ase.io import read
from gpaw import GPAW
from gpaw.test import equal

a = 4.    # Size of unit cell (Angstrom)
c = a / 2
d = 0.74  # Experimental bond length
molecule = Atoms('H2',
                 [(c - d / 2, c, c),
                  (c + d / 2, c, c)],
                 cell=(a, a, a),
                 pbc=False)
calc = GPAW(h=0.2, nbands=1, xc='PBE', txt=None)
molecule.set_calculator(calc)
e1 = molecule.get_potential_energy()
niter1 = calc.get_number_of_iterations()
calc.write('H2.gpw')
calc.write('H2a.gpw', mode='all')
molecule.get_forces()
calc.write('H2f.gpw')
calc.write('H2fa.gpw', mode='all')

from time import time
def timer(func, *args, **kwargs):
    t0 = time()
    ret = func(*args, **kwargs)
    return ret, time()-t0

molecule = GPAW('H2.gpw', txt=None).get_atoms()
f1, t1 = timer(molecule.get_forces)
molecule = GPAW('H2a.gpw', txt=None).get_atoms()
f2, t2 = timer(molecule.get_forces)
molecule = GPAW('H2f.gpw', txt=None).get_atoms()
f3, t3 = timer(molecule.get_forces)
molecule = GPAW('H2fa.gpw', txt=None).get_atoms()
f4, t4 = timer(molecule.get_forces)
print 'timing:', t1, t2, t3, t4
assert t2 < 0.6 * t1
assert t3 < 0.5
assert t4 < 0.5
print f1
print f2
print f3
print f4
assert sum((f1 - f4).ravel()**2) < 1e-6
assert sum((f2 - f4).ravel()**2) < 1e-6
assert sum((f3 - f4).ravel()**2) < 1e-6

positions = molecule.get_positions()
#                 x-coordinate      x-coordinate
#                 v                 v
d0 = positions[1, 0] - positions[0, 0]
#              ^                 ^
#              second atom       first atom

print 'experimental bond length:'
print 'hydrogen molecule energy: %7.3f eV' % e1
print 'bondlength              : %7.3f Ang' % d0

# Find the theoretical bond length:
relax = BFGS(molecule)
relax.run(fmax=0.05)

e2 = molecule.get_potential_energy()
niter2 = calc.get_number_of_iterations()

positions = molecule.get_positions()
#                 x-coordinate      x-coordinate
#                 v                 v
d0 = positions[1, 0] - positions[0, 0]
#              ^                 ^
#              second atom       first atom

print 'PBE energy minimum:'
print 'hydrogen molecule energy: %7.3f eV' % e2
print 'bondlength              : %7.3f Ang' % d0


molecule = GPAW('H2fa.gpw', txt='H2.txt').get_atoms()
relax = BFGS(molecule)
relax.run(fmax=0.05)
e2q = molecule.get_potential_energy()
niter2q = calc.get_number_of_iterations()
positions = molecule.get_positions()
d0q = positions[1, 0] - positions[0, 0]
assert abs(e2 - e2q) < 2e-6
assert abs(d0q - d0) < 4e-4

f0 = molecule.get_forces()
del relax, molecule

from gpaw.mpi import world
world.barrier()  # syncronize before reading text output file
f = read('H2.txt').get_forces()
assert abs(f - f0).max() < 5e-6  # 5 digits in txt file

energy_tolerance = 0.000007
niter_tolerance = 0
equal(e1, -6.287873, energy_tolerance)
equal(niter1, 17, niter_tolerance)
equal(e2, -6.290744, energy_tolerance)
equal(niter2, 17, niter_tolerance)
equal(e2q, -6.290744, energy_tolerance)
equal(niter2q, 17, niter_tolerance)<|MERGE_RESOLUTION|>--- conflicted
+++ resolved
@@ -1,10 +1,6 @@
 import os
 from ase import Atom, Atoms
-<<<<<<< HEAD
-from ase.optimize import BFGS as QuasiNewton
-=======
 from ase.optimize import BFGS
->>>>>>> fdbb9b2b
 from ase.io import read
 from gpaw import GPAW
 from gpaw.test import equal
