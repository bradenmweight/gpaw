--- conflicted
+++ resolved
@@ -21,38 +21,6 @@
     phi = phi_c / (2 * np.pi) % 1
     phitest = [6.60376287e-01, 3.39625036e-01, 0.0]
     assert np.allclose(phi, phitest, atol=1e-3)
-<<<<<<< HEAD
-
-
-def test_parallel_transport(in_tmp_dir, gpw_files):
-    calc = GPAW(gpw_files['mos2_pw_nosym_wfs'],
-                communicator=mpi.serial_comm)
-    # without SOC
-    phi_km, S_km = parallel_transport(calc,
-                                      direction=0,
-                                      name='mos2', scale=0)
-    phi_km = phi_km / (2 * np.pi) % 1
-    phitest = [0.91475, 0.272581]
-    phival = [phi_km[1, 12], phi_km[0, 0]]
-    assert np.allclose(phival, phitest, atol=1e-3)
-    # S_km corresponds to expectation value of spin-operator
-    # so it is not well defined without soc, due to degeneracy
-    # Therefore we only test the phases.
-    
-    # with SOC
-    phi_km, S_km = parallel_transport(calc, direction=0,
-                                      name='mos2', scale=1)
-    phi_km = phi_km / (2 * np.pi) % 1
-
-    # Test value of phase for some bands and k:s
-    phitest = [0.91423, 0.27521]
-    phival = [phi_km[1, 12], phi_km[0, 0]]
-    assert np.allclose(phival, phitest, atol=1e-3)
-    Stest = [0.99938, 0.99874]
-    Sval = [S_km[1, 12], S_km[0, 0]]
-    assert np.allclose(Sval, Stest, atol=1e-3)
-=======
->>>>>>> 809e85ac
 
 
 def test_berry_phases(in_tmp_dir, gpw_files):
