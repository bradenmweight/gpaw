--- conflicted
+++ resolved
@@ -24,10 +24,9 @@
     # Load phase-ordered data
     phi_km, S_km = load_renormalized_data('mos2')
 
-<<<<<<< HEAD
-    # Test against that the berry phases do not change (assuming that
-    # they were correct to begin with)
-    print(phi_km[:, ::7])
+    # Test that the berry phases do not change (assuming that they
+    # were correct to begin with)
+    print(phi_km[:, ::7])  # we slice the bands to make output readable
     assert phi_km[:, ::7] == pytest.approx(ref_phi_mos2_km, abs=0.05)
 
 
@@ -79,12 +78,6 @@
     assert phivalues == pytest.approx(
         [3.115, 5.309, 3.970, 4.455,
          3.970, 4.455, 3.115, 5.309], abs=0.05)
-=======
-    # Test that the berry phases do not change (assuming that they
-    # were correct to begin with)
-    print(phi_km[:, ::7])  # we slice the bands to make output readable
-    assert phi_km[:, ::7] == pytest.approx(ref_phi_km, abs=0.05)
->>>>>>> 6b97dacc
 
 
 def load_renormalized_data(name):
