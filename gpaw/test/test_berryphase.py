import numpy as np
from gpaw import GPAW
from gpaw.berryphase import get_polarization_phase, parallel_transport
from gpaw.berryphase import get_berry_phases
import gpaw.mpi as mpi
import pytest


<<<<<<< HEAD
ref_phi_mos2_km = np.array(
=======
# Values from an earlier test
ref_phi_km = np.array(
>>>>>>> d352163e
    [[2.72907676e-04, 2.99369724e+00, 4.51932187e+00, 5.94725651e+00],
     [4.84334561e-03, 2.42519044e+00, 4.43335136e+00, 5.75115262e+00],
     [2.99682618e-02, 2.26119678e+00, 4.30480687e+00, 5.78042986e+00],
     [4.84334561e-03, 2.42519044e+00, 4.43335136e+00, 5.75115262e+00],
     [2.72907676e-04, 2.99369724e+00, 4.51932187e+00, 5.94725651e+00],
     [3.75847658e-03, 2.67197983e+00, 4.36511629e+00, 5.60446187e+00]])
    

def test_parallel_transport_mos2(in_tmp_dir, gpw_files):
    # Calculate the berry phases and spin projections
    gpw = gpw_files['mos2_pw_nosym']
    parallel_transport(str(gpw), name='mos2', scale=1)

    # Load phase-ordered data
    phi_km, S_km = load_renormalized_data('mos2')

    # Test against that the berry phases do not change (assuming that
    # they were correct to begin with)
    print(phi_km[:, ::7])
    assert phi_km[:, ::7] == pytest.approx(ref_phi_mos2_km, abs=0.05)


def test_parallel_transport_i2sb2(in_tmp_dir, gpw_files):
    # Calculate the berry phases and spin projections
    calc = GPAW(gpw_files['i2sb2_pw_nosym'],
                txt=None, communicator=mpi.serial_comm)
    nelec = int(calc.get_number_of_electrons())
    parallel_transport(calc, name='i2sb2', scale=1,
                       # To calculate the valence bands berry
                       # phases, we only need the top valence
                       # group of bands. This corresponds to 2x8
                       # bands, see c2db (x2 for spin)
                       bands=range(nelec - 2 * 8, nelec))

    # Load phase-ordered data
    phi_km, S_km = load_renormalized_data('i2sb2')

    # # For the spin test below to make sense, please compare this
    # # plot to the berry phase plot at the c2db website
    # import matplotlib.pyplot as plt
    # plt.scatter(np.tile(np.arange(len(phi_km)), len(phi_km.T)),
    #             phi_km.T.reshape(-1),
    #             cmap=plt.get_cmap('viridis'),
    #             c=S_km.T.reshape(-1),
    #             s=25,
    #             marker='o')
    # plt.ylim((0, 2 * np.pi))
    # plt.show()

    # We test the spin for bands we are in control of, that is,
    # avoid high-symmetry points and look only at the winding
    # bands above a phase of ~pi, see the c2db berry phase plot
    bands = [0, 1, 3, 4]
    phi_qm = phi_km[bands]
    S_qm = S_km[bands]
    Svalues = S_qm[phi_qm > 3.0]
    assert Svalues == pytest.approx(np.array([-1, 1,  # k=0
                                              -1, 1,  # k=1
                                              1, -1,  # k=2
                                              1, -1]),   # k=3
                                    abs=0.01)
    # Test also the berry phases for the same bands
    phivalues = phi_qm[phi_qm > 3.0]
    print(phivalues)
    # We test that the values don't change too much. This will
    # also guarantee that the results agree qualitatively with
    # the c2db plot
    assert phivalues == pytest.approx(
        [3.115, 5.309, 3.970, 4.455,
         3.970, 4.455, 3.115, 5.309],abs=0.05)


def load_renormalized_data(name):
    data = np.load(f'phases_{name}.npz')
    phi_km = data['phi_km']
    S_km = data['S_km']

    # Phases are only well-defined modulo 2pi
    phi_km %= 2 * np.pi

    # Sort bands by the berry phase
    indices = np.argsort(phi_km, axis=1)
    phi_km = np.take_along_axis(phi_km, indices, axis=1)
    S_km = np.take_along_axis(S_km, indices, axis=1)

    return phi_km, S_km


def test_pol(in_tmp_dir, gpw_files):

    # It is ugly to convert to string. But this is required in
    # get_polarization_phase. Should be changed in the future...
    phi_c = get_polarization_phase(str(gpw_files['mos2_pw_nosym']))

    # Only should test modulo 2pi
    phi = phi_c / (2 * np.pi)
    phitest = [6.60376287e-01, 3.39625036e-01, 0.0]
    err = phi - phitest
    assert err == pytest.approx(err.round(), abs=1e-3)


def test_berry_phases(in_tmp_dir, gpw_files):

    calc = GPAW(gpw_files['mos2_pw_nosym'],
                communicator=mpi.serial_comm)

    ind, phases = get_berry_phases(calc)

    indtest = [[0, 6, 12, 18, 24, 30],
               [1, 7, 13, 19, 25, 31],
               [2, 8, 14, 20, 26, 32],
               [3, 9, 15, 21, 27, 33],
               [4, 10, 16, 22, 28, 34],
               [5, 11, 17, 23, 29, 35]]

    phasetest = [1.66179, 2.54985, 3.10069, 2.54985, 1.66179, 0.92385]
    assert np.allclose(ind, indtest)
    assert np.allclose(phases, phasetest, atol=1e-3)


# only master will raise, so this test will hang in parallel
@pytest.mark.serial
def test_assertions(in_tmp_dir, gpw_files):
    """
    Functions should only work without symmetry
    Tests so that proper assertion is raised for calculator
    with symmetry enabled
    """

    gpw_file = gpw_files['mos2_pw']
    with pytest.raises(AssertionError):
        get_polarization_phase(str(gpw_file))

    calc = GPAW(gpw_file,
                communicator=mpi.serial_comm)

    with pytest.raises(AssertionError):
        ind, phases = get_berry_phases(calc)

    with pytest.raises(AssertionError):
        phi_km, S_km = parallel_transport(calc,
                                          direction=0,
                                          name='mos2', scale=0)<|MERGE_RESOLUTION|>--- conflicted
+++ resolved
@@ -6,12 +6,8 @@
 import pytest
 
 
-<<<<<<< HEAD
+# Values from an earlier test
 ref_phi_mos2_km = np.array(
-=======
-# Values from an earlier test
-ref_phi_km = np.array(
->>>>>>> d352163e
     [[2.72907676e-04, 2.99369724e+00, 4.51932187e+00, 5.94725651e+00],
      [4.84334561e-03, 2.42519044e+00, 4.43335136e+00, 5.75115262e+00],
      [2.99682618e-02, 2.26119678e+00, 4.30480687e+00, 5.78042986e+00],
