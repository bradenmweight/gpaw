--- conflicted
+++ resolved
@@ -27,11 +27,7 @@
            for r in runs*8]
     jacapo = queue.add('dcdft_pbe_pw_jacapo.py',
                        ncpus=1,
-<<<<<<< HEAD
-                       walltime=5*60)
-=======
                        walltime=10*60)
->>>>>>> ad184c09
     if 0:  # we don't run all the runs for the moment
         analyse = queue.add('analyse.py bulk scf_dcdft_pbe_pw ' + runsstr,
                             ncpus=1, walltime=10, deps=run + [jacapo],
