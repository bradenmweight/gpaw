--- conflicted
+++ resolved
@@ -2,10 +2,7 @@
     from gpaw.test.big.dcdft.pbe_gpaw_pw import elements_slow
 else:
     elements_slow = ['Mn']  # just test single element
-<<<<<<< HEAD
-=======
     elements_slow = []  # need major work - disable for now
->>>>>>> ad184c09
 def agts(queue):
     run16 = [queue.add('pbe_gpaw_pw.py %s' % s,
                        queueopts='-l nodes=2:ppn=8:xeon8',
