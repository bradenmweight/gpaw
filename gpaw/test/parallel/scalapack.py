--- conflicted
+++ resolved
@@ -90,18 +90,10 @@
     W_g_dc = np.empty((N), dtype=float)
     W_g_mr3 = np.empty((N), dtype=float)
 
-<<<<<<< HEAD
-    Glob2dist = Redistributor(world, glob, dist, uplo='L')
-    Glob2dist.redistribute(H0, H)
-    Glob2dist.redistribute(S0, S)
-    Glob2dist.redistribute(S0, C) # C0 was previously \
-        # overwritten
-=======
     Glob2dist = Redistributor(world, glob, dist)
     Glob2dist.redistribute(H0, H, uplo='L')
     Glob2dist.redistribute(S0, S, uplo='L')
     Glob2dist.redistribute(S0, C, uplo='L') # C0 was previously overwritten
->>>>>>> b900b368
 
     # we don't test the expert drivers anymore since there
     # might be a buffer overflow error
