--- conflicted
+++ resolved
@@ -21,11 +21,7 @@
     """Return calculator object."""
     c = {'energy': 0.001, 'eigenstates': 0.001, 'density': 0.001}
     return GPAW(convergence=c, eigensolver=RMMDIIS(),
-<<<<<<< HEAD
-                xc='LCY_PBE:omega=0.83:unocc=True',
-=======
                 xc='LCY-PBE:omega=0.83:unocc=True',
->>>>>>> 381d0c28
                 parallel={'domain': mpi.world.size}, h=0.35,
                 occupations=FermiDirac(width=0.0, fixmagmom=True))
 
@@ -45,11 +41,7 @@
 
 # print(e_ion, 12.62)
 # equal(e_ion, 12.62, 0.1)
-<<<<<<< HEAD
-lr = LrTDDFT(calc_plus, txt='LCY_TDDFT_H2O.log', jend=4)
-=======
 lr = LrTDDFT(calc_plus, txt='LCY_TDDFT_H2O.log', istart=3, jend=4)
->>>>>>> 381d0c28
 equal(lr.xc.omega, 0.83)
 lr.write('LCY_TDDFT_H2O.ex.gz')
 # reading is problematic with EXX on more than one core
@@ -58,13 +50,8 @@
     lr2.diagonalize()
     equal(lr2.xc.omega, 0.83)
 
-<<<<<<< HEAD
-    # for i, ip_i in enumerate([14.74, 18.51]):  # 0.3 grid
-    for i, ip_i in enumerate([19.63, 21.58]):
-=======
     # for i, ip_i in enumerate([14.74, 18.51]):  # 0.3 grid and all states
     for i, ip_i in enumerate([24.08]):
->>>>>>> 381d0c28
         ion_i = lr2[i].get_energy() * Hartree + e_ion
         print(ion_i, ip_i)
         equal(ion_i, ip_i, 0.6)