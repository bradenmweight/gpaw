import pytest
from ase import Atoms
from ase.io import read

from gpaw import GPAW


@pytest.mark.ci
def test_no_cell():
    with pytest.raises(ValueError):
        H = Atoms('H', calculator=GPAW(mode='fd'))
        H.get_potential_energy()


<<<<<<< HEAD
@pytest.mark.later
def test_read_txt(in_tmp_dir):
    a = 2.0
    calc = GPAW(
        mode='fd',
        gpts=(12, 12, 12),
        txt='H.txt',
        occupations=FermiDirac(0.0))
    H = Atoms('H',
              cell=(a, a, a),
              pbc=True,
              calculator=calc)
    e0 = H.get_potential_energy()

    H = read('H.txt')
    assert H.get_potential_energy() == pytest.approx(e0)

    energy_tolerance = 0.001
    assert e0 == pytest.approx(-6.5577, abs=energy_tolerance)
=======
@pytest.mark.parametrize('name', ['h2_pw', 'bcc_li_lcao'])
def test_read_txt(in_tmp_dir, needs_ase_master, gpw_files, name):
    gpw = gpw_files[name]
    e0 = GPAW(gpw).get_atoms().get_potential_energy()
    e = read(gpw.with_suffix('.txt')).get_potential_energy()
    assert e == pytest.approx(e0)
>>>>>>> 808da3fe
<|MERGE_RESOLUTION|>--- conflicted
+++ resolved
@@ -12,31 +12,9 @@
         H.get_potential_energy()
 
 
-<<<<<<< HEAD
-@pytest.mark.later
-def test_read_txt(in_tmp_dir):
-    a = 2.0
-    calc = GPAW(
-        mode='fd',
-        gpts=(12, 12, 12),
-        txt='H.txt',
-        occupations=FermiDirac(0.0))
-    H = Atoms('H',
-              cell=(a, a, a),
-              pbc=True,
-              calculator=calc)
-    e0 = H.get_potential_energy()
-
-    H = read('H.txt')
-    assert H.get_potential_energy() == pytest.approx(e0)
-
-    energy_tolerance = 0.001
-    assert e0 == pytest.approx(-6.5577, abs=energy_tolerance)
-=======
 @pytest.mark.parametrize('name', ['h2_pw', 'bcc_li_lcao'])
-def test_read_txt(in_tmp_dir, needs_ase_master, gpw_files, name):
+def test_read_txt(in_tmp_dir, gpw_files, name):
     gpw = gpw_files[name]
     e0 = GPAW(gpw).get_atoms().get_potential_energy()
     e = read(gpw.with_suffix('.txt')).get_potential_energy()
-    assert e == pytest.approx(e0)
->>>>>>> 808da3fe
+    assert e == pytest.approx(e0)