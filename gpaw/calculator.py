--- conflicted
+++ resolved
@@ -97,16 +97,10 @@
                         'eigenstates': 4.0e-8,  # eV^2
                         'bands': 'occupied',
                         'forces': np.inf},  # eV / Ang
-<<<<<<< HEAD
         'cuda': False,
-        'dtype': None,  # deprecated
-        'width': None,  # deprecated
-        'verbose': 0}
-=======
         'verbose': 0,
         'fixdensity': False,  # deprecated
         'dtype': None}  # deprecated
->>>>>>> c5b9c0c9
 
     default_parallel: Dict[str, Any] = {
         'kpt': None,
@@ -370,16 +364,10 @@
             print_cell(self.wfs.gd, self.atoms.pbc, self.log)
 
             with self.timer('SCF-cycle'):
-<<<<<<< HEAD
-                self.scf.run(self.wfs, self.hamiltonian,
-                             self.density, self.occupations,
-                             self.log, self.call_observers, cuda=self.cuda)
-=======
                 yield from self.scf.irun(
                     self.wfs, self.hamiltonian,
                     self.density,
-                    self.log, self.call_observers)
->>>>>>> c5b9c0c9
+                    self.log, self.call_observers, cuda=self.cuda)
 
             self.log('\nConverged after {} iterations.\n'
                      .format(self.scf.niter))
