"""This module defines an ASE-calculator interface to GPAW.

The central object that glues everything together.
"""

import warnings
from typing import Dict, Any, List

import numpy as np
from ase import Atoms
from ase.units import Bohr, Ha
from ase.calculators.calculator import Calculator, kpts2ndarray
from ase.utils import plural
from ase.utils.timing import Timer
from ase.dft.bandgap import bandgap

import gpaw
import gpaw.mpi as mpi
import gpaw.wavefunctions.pw as pw
from gpaw import memory_estimate_depth
from gpaw.band_descriptor import BandDescriptor
from gpaw.density import RealSpaceDensity
from gpaw.eigensolvers import get_eigensolver
from gpaw.external import PointChargePotential
from gpaw.forces import calculate_forces
from gpaw.grid_descriptor import GridDescriptor
from gpaw.hamiltonian import RealSpaceHamiltonian
from gpaw.io.logger import GPAWLogger
from gpaw.io import Reader, Writer
from gpaw.jellium import create_background_charge
from gpaw.kpt_descriptor import KPointDescriptor
from gpaw.kpt_refine import create_kpoint_descriptor_with_refinement
from gpaw.kohnsham_layouts import get_KohnSham_layouts
from gpaw.matrix import suggest_blocking
from gpaw.occupations import create_occupation_number_object
from gpaw.output import (print_cell, print_positions,
                         print_parallelization_details)
from gpaw.scf import SCFLoop
from gpaw.setup import Setups
from gpaw.symmetry import Symmetry
from gpaw.stress import calculate_stress
from gpaw.utilities import check_atoms_too_close
from gpaw.utilities.gpts import get_number_of_grid_points
from gpaw.utilities.grid import GridRedistributor
from gpaw.utilities.memory import MemNode, maxrss
from gpaw.utilities.partition import AtomPartition
from gpaw.wavefunctions.mode import create_wave_function_mode
from gpaw.xc import XC
from gpaw.xc.sic import SIC


class GPAW(Calculator):
    """This is the ASE-calculator frontend for doing a GPAW calculation."""

    implemented_properties = ['energy', 'forces', 'stress', 'dipole',
                              'magmom', 'magmoms']

    default_parameters: Dict[str, Any] = {
        'mode': 'fd',
        'xc': 'LDA',
        'occupations': None,
        'poissonsolver': None,
        'h': None,  # Angstrom
        'gpts': None,
        'kpts': [(0.0, 0.0, 0.0)],
        'nbands': None,
        'charge': 0,
        'setups': {},
        'basis': {},
        'spinpol': None,
        'filter': None,
        'mixer': None,
        'eigensolver': None,
        'background_charge': None,
        'experimental': {'reuse_wfs_method': 'paw',
                         'niter_fixdensity': 0,
                         'magmoms': None,
                         'soc': None,
                         'kpt_refine': None},
        'external': None,
        'random': False,
        'hund': False,
        'maxiter': 333,
        'idiotproof': True,
        'symmetry': {'point_group': True,
                     'time_reversal': True,
                     'symmorphic': True,
                     'tolerance': 1e-7,
                     'do_not_symmetrize_the_density': None},  # deprecated
        'convergence': {'energy': 0.0005,  # eV / electron
                        'density': 1.0e-4,
                        'eigenstates': 4.0e-8,  # eV^2
                        'bands': 'occupied',
                        'forces': np.inf},  # eV / Ang
        'verbose': 0,
        'fixdensity': False,  # deprecated
        'dtype': None}  # deprecated

    default_parallel: Dict[str, Any] = {
        'kpt': None,
        'domain': gpaw.parsize_domain,
        'band': gpaw.parsize_bands,
        'order': 'kdb',
        'stridebands': False,
        'augment_grids': gpaw.augment_grids,
        'sl_auto': False,
        'sl_default': None,
        'sl_diagonalize': None,
        'sl_inverse_cholesky': None,
        'sl_lcao': None,
        'sl_lrtddft': None,
        'use_elpa': False,
        'elpasolver': '2stage',
        'buffer_size': gpaw.buffer_size}

    def __init__(self,
                 restart=None,
                 *,
                 ignore_bad_restart_file=False,
                 label=None,
                 atoms=None,
                 timer=None,
                 communicator=None,
                 txt='?',
                 parallel=None,
                 **kwargs):

        if txt == '?':
            txt = '-' if restart is None else None

        self.parallel = dict(self.default_parallel)
        if parallel:
            for key in parallel:
                if key not in self.default_parallel:
                    allowed = ', '.join(list(self.default_parallel.keys()))
                    raise TypeError('Unexpected keyword "{}" in "parallel" '
                                    'dictionary.  Must be one of: {}'
                                    .format(key, allowed))
            self.parallel.update(parallel)

        if timer is None:
            self.timer = Timer()
        else:
            self.timer = timer

        self.scf = None
        self.wfs = None
        self.density = None
        self.hamiltonian = None
        self.spos_ac = None  # XXX store this in some better way.

        self.observers = []  # XXX move to self.scf
        self.initialized = False

        self.world = communicator
        if self.world is None:
            self.world = mpi.world
        elif not hasattr(self.world, 'new_communicator'):
            self.world = mpi.world.new_communicator(np.asarray(self.world))

        self.log = GPAWLogger(world=self.world)
        self.log.fd = txt

        self.reader = None

        Calculator.__init__(self, restart, ignore_bad_restart_file, label,
                            atoms, **kwargs)

    def fixed_density(self, *,
                      update_fermi_level: bool = False,
                      communicator=None,
                      txt='-',
                      parallel: Dict[str, Any] = None,
                      **kwargs) -> 'GPAW':
        """Create new calculator and do SCF calculation with fixed density.

        Returns a new GPAW object fully converged.

        Useful for band-structure calculations.  Given a ground-state
        calculation, ``gs_calc``, one can do::

            bs_calc = gs_calc.fixed_density(kpts=<path>,
                                            symmetry='off')
            bs = bs_calc.get_band_structure()
        """
        assert not update_fermi_level  # for now ...
        assert self.hamiltonian.xc.name != 'GLLBSC'

        for key in kwargs:
            if key not in {'nbands', 'occupations', 'poissonsolver', 'kpts',
                           'eigensolver', 'random', 'maxiter', 'basis',
                           'symmetry', 'convergence', 'verbose'}:
                raise TypeError(f'{key:!r} is an invalid keyword argument')

        params = self.parameters.copy()
        params.update(kwargs)
        calc = GPAW(communicator=communicator,
                    txt=txt,
                    parallel=parallel,
                    **params)
        calc.initialize(self.atoms)
        calc.density.initialize_from_other_density(self.density,
                                                   calc.wfs.kptband_comm)
        calc.density.fixed = True
        calc.wfs.fermi_levels = self.wfs.fermi_levels
        calc.calculate(system_changes=[])
        return calc

    def __del__(self):
        # Write timings and close reader if necessary.
        # If we crashed in the constructor (e.g. a bad keyword), we may not
        # have the normally expected attributes:
        if hasattr(self, 'timer') and not self.log.fd.closed:
            self.timer.write(self.log.fd)

        if hasattr(self, 'reader') and self.reader is not None:
            self.reader.close()

    def write(self, filename, mode=''):
        self.log(f'Writing to {filename} (mode={mode!r})\n')
        writer = Writer(filename, self.world)
        self._write(writer, mode)
        writer.close()
        self.world.barrier()

    def _write(self, writer, mode):
        from ase.io.trajectory import write_atoms
        writer.write(version=3, gpaw_version=gpaw.__version__,
                     ha=Ha, bohr=Bohr)

        write_atoms(writer.child('atoms'), self.atoms)
        writer.child('results').write(**self.results)
        writer.child('parameters').write(**self.todict())

        self.density.write(writer.child('density'))
        self.hamiltonian.write(writer.child('hamiltonian'))
        # self.occupations.write(writer.child('occupations'))
        self.scf.write(writer.child('scf'))
        self.wfs.write(writer.child('wave_functions'), mode == 'all')

        return writer

    def _set_atoms(self, atoms):
        check_atoms_too_close(atoms)
        self.atoms = atoms
        # GPAW works in terms of the scaled positions.  We want to
        # extract the scaled positions in only one place, and that is
        # here.  No other place may recalculate them, or we might end up
        # with rounding errors and inconsistencies.
        self.spos_ac = atoms.get_scaled_positions() % 1.0

    def read(self, filename):
        from ase.io.trajectory import read_atoms
        self.log('Reading from {}'.format(filename))

        self.reader = reader = Reader(filename)

        atoms = read_atoms(reader.atoms)
        self._set_atoms(atoms)

        res = reader.results
        self.results = dict((key, res.get(key)) for key in res.keys())
        if self.results:
            self.log('Read {}'.format(', '.join(sorted(self.results))))

        self.log('Reading input parameters:')
        # XXX param
        self.parameters = self.get_default_parameters()
        dct = {}
        for key, value in reader.parameters.asdict().items():
            if (isinstance(value, dict) and
                isinstance(self.parameters[key], dict)):
                self.parameters[key].update(value)
            else:
                self.parameters[key] = value
            dct[key] = self.parameters[key]

        self.log.print_dict(dct)
        self.log()

        self.initialize(reading=True)

        self.density.read(reader)
        self.hamiltonian.read(reader)
        self.scf.read(reader)
        self.wfs.read(reader)

        # We need to do this in a better way:  XXX
        from gpaw.utilities.partition import AtomPartition
        atom_partition = AtomPartition(self.wfs.gd.comm,
                                       np.zeros(len(self.atoms), dtype=int))
        self.density.atom_partition = atom_partition
        self.hamiltonian.atom_partition = atom_partition
        rank_a = self.density.gd.get_ranks_from_positions(self.spos_ac)
        new_atom_partition = AtomPartition(self.density.gd.comm, rank_a)
        for obj in [self.density, self.hamiltonian]:
            obj.set_positions_without_ruining_everything(self.spos_ac,
                                                         new_atom_partition)
        if new_atom_partition != atom_partition:
            for kpt in self.wfs.kpt_u:
                kpt.projections = kpt.projections.redist(new_atom_partition)
        self.wfs.atom_partition = new_atom_partition

        self.hamiltonian.xc.read(reader)

<<<<<<< HEAD
        if self.hamiltonian.xc.type == 'GLLB':
            # XXX GLLB: See test/lcaotddft/gllbsc.py
            self.occupations.calculate(self.wfs)
=======
        # if self.hamiltonian.xc.name == 'GLLBSC':
        #     # XXX GLLB: See test/lcaotddft/gllbsc.py
        #     self.occupations.calculate(self.wfs)
>>>>>>> 6abdea60

        return reader

    def check_state(self, atoms, tol=1e-12):
        system_changes = Calculator.check_state(self, atoms, tol)
        if 'positions' not in system_changes:
            if self.hamiltonian:
                if self.hamiltonian.vext:
                    if self.hamiltonian.vext.vext_g is None:
                        # QMMM atoms have moved:
                        system_changes.append('positions')
        return system_changes

    def calculate(self, atoms=None, properties=['energy'],
                  system_changes=['cell']):
        for _ in self.icalculate(atoms, properties, system_changes):
            pass

    def icalculate(self, atoms=None, properties=['energy'],
                   system_changes=['cell']):
        """Calculate things."""

        Calculator.calculate(self, atoms)
        atoms = self.atoms

        if system_changes:
            self.log('System changes:', ', '.join(system_changes), '\n')
            if system_changes == ['positions']:
                # Only positions have changed:
                self.density.reset()
            else:
                # Drastic changes:
                self.wfs = None
                self.density = None
                self.hamiltonian = None
                self.scf = None
                self.initialize(atoms)

            self.set_positions(atoms)

        if not self.initialized:
            self.initialize(atoms)
            self.set_positions(atoms)

        if not (self.wfs.positions_set and self.hamiltonian.positions_set):
            self.set_positions(atoms)

        yield

        if not self.scf.converged:
            print_cell(self.wfs.gd, self.atoms.pbc, self.log)

            with self.timer('SCF-cycle'):
                yield from self.scf.irun(
                    self.wfs, self.hamiltonian,
                    self.density,
                    self.log, self.call_observers)

            self.log('\nConverged after {} iterations.\n'
                     .format(self.scf.niter))

            e_free = self.hamiltonian.e_total_free
            e_extrapolated = self.hamiltonian.e_total_extrapolated
            self.results['energy'] = e_extrapolated * Ha
            self.results['free_energy'] = e_free * Ha

            dipole_v = self.density.calculate_dipole_moment() * Bohr
            self.log('Dipole moment: ({:.6f}, {:.6f}, {:.6f}) |e|*Ang\n'
                     .format(*dipole_v))
            self.results['dipole'] = dipole_v

            if self.wfs.nspins == 2 or not self.density.collinear:
                totmom_v, magmom_av = self.density.estimate_magnetic_moments()
                self.log('Total magnetic moment: ({:.6f}, {:.6f}, {:.6f})'
                         .format(*totmom_v))
                self.log('Local magnetic moments:')
                symbols = self.atoms.get_chemical_symbols()
                for a, mom_v in enumerate(magmom_av):
                    self.log('{:4} {:2} ({:9.6f}, {:9.6f}, {:9.6f})'
                             .format(a, symbols[a], *mom_v))
                self.log()
                self.results['magmom'] = totmom_v[2]
                self.results['magmoms'] = magmom_av[:, 2].copy()

            self.summary()

            self.call_observers(self.scf.niter, final=True)

        if 'forces' in properties:
            with self.timer('Forces'):
                F_av = calculate_forces(self.wfs, self.density,
                                        self.hamiltonian, self.log)
                self.results['forces'] = F_av * (Ha / Bohr)

        if 'stress' in properties:
            with self.timer('Stress'):
                try:
                    stress = calculate_stress(self).flat[[0, 4, 8, 5, 2, 1]]
                except NotImplementedError:
                    # Our ASE Calculator base class will raise
                    # PropertyNotImplementedError for us.
                    pass
                else:
                    self.results['stress'] = stress * (Ha / Bohr**3)

    def summary(self):
        self.hamiltonian.summary(self.wfs, self.log)
        self.density.summary(self.atoms, self.results.get('magmom', 0.0),
                             self.log)
        self.wfs.summary(self.log)
        if len(self.wfs.fermi_levels) == 1:
            try:
                bandgap(self,
                        output=self.log.fd,
                        efermi=self.wfs.fermi_level * Ha)
            except ValueError:
                pass
        self.log.fd.flush()

    def set(self, **kwargs):
        """Change parameters for calculator.

        Examples::

            calc.set(xc='PBE')
            calc.set(nbands=20, kpts=(4, 1, 1))
        """

        # Verify that keys are consistent with default ones.
        for key in kwargs:
            if key != 'txt' and key not in self.default_parameters:
                raise TypeError('Unknown GPAW parameter: {}'.format(key))

            if key in ['convergence', 'symmetry',
                       'experimental'] and isinstance(kwargs[key], dict):
                # For values that are dictionaries, verify subkeys, too.
                default_dict = self.default_parameters[key]
                for subkey in kwargs[key]:
                    if subkey not in default_dict:
                        allowed = ', '.join(list(default_dict.keys()))
                        raise TypeError('Unknown subkeyword "{}" of keyword '
                                        '"{}".  Must be one of: {}'
                                        .format(subkey, key, allowed))

        changed_parameters = Calculator.set(self, **kwargs)

        for key in ['setups', 'basis']:
            if key in changed_parameters:
                dct = changed_parameters[key]
                if isinstance(dct, dict) and None in dct:
                    dct['default'] = dct.pop(None)
                    warnings.warn('Please use {key}={dct}'
                                  .format(key=key, dct=dct))

        # We need to handle txt early in order to get logging up and running:
        if 'txt' in changed_parameters:
            self.log.fd = changed_parameters.pop('txt')

        if not changed_parameters:
            return {}

        self.initialized = False
        self.scf = None
        self.results = {}

        self.log('Input parameters:')
        self.log.print_dict(changed_parameters)
        self.log()

        for key in changed_parameters:
            if key in ['eigensolver', 'convergence'] and self.wfs:
                self.wfs.set_eigensolver(None)

            if key in ['mixer', 'verbose', 'txt', 'hund', 'random',
                       'eigensolver', 'idiotproof']:
                continue

            if key in ['convergence', 'fixdensity', 'maxiter']:
                continue

            # Check nested arguments
            if key in ['experimental']:
                changed_parameters2 = changed_parameters[key]
                for key2 in changed_parameters2:
                    if key2 in ['kpt_refine', 'magmoms', 'soc']:
                        self.wfs = None
                    elif key2 in ['reuse_wfs_method', 'niter_fixdensity']:
                        continue
                    else:
                        raise TypeError('Unknown keyword argument:', key2)
                continue

            # More drastic changes:
            if self.wfs:
                self.wfs.set_orthonormalized(False)
            if key in ['xc', 'poissonsolver']:
                self.hamiltonian = None
            elif key in ['occupations', 'width']:
                pass
            elif key in ['external', 'charge', 'background_charge']:
                self.hamiltonian = None
                self.density = None
                self.wfs = None
            elif key in ['kpts', 'nbands', 'symmetry']:
                self.wfs = None
            elif key in ['h', 'gpts', 'setups', 'spinpol', 'dtype', 'mode']:
                self.density = None
                self.hamiltonian = None
                self.wfs = None
            elif key in ['basis']:
                self.wfs = None
            else:
                raise TypeError('Unknown keyword argument: "%s"' % key)

    def initialize_positions(self, atoms=None):
        """Update the positions of the atoms."""
        self.log('Initializing position-dependent things.\n')
        if atoms is None:
            atoms = self.atoms
        else:
            atoms = atoms.copy()
            self._set_atoms(atoms)

        mpi.synchronize_atoms(atoms, self.world)

        rank_a = self.wfs.gd.get_ranks_from_positions(self.spos_ac)
        atom_partition = AtomPartition(self.wfs.gd.comm, rank_a, name='gd')
        self.wfs.set_positions(self.spos_ac, atom_partition)
        self.density.set_positions(self.spos_ac, atom_partition)
        self.hamiltonian.set_positions(self.spos_ac, atom_partition)

    def set_positions(self, atoms=None):
        """Update the positions of the atoms and initialize wave functions."""
        self.initialize_positions(atoms)

        nlcao, nrand = self.wfs.initialize(self.density, self.hamiltonian,
                                           self.spos_ac)
        if nlcao + nrand:
            self.log('Creating initial wave functions:')
            if nlcao:
                self.log(' ', plural(nlcao, 'band'), 'from LCAO basis set')
            if nrand:
                self.log(' ', plural(nrand, 'band'), 'from random numbers')
            self.log()

        self.wfs.eigensolver.reset()
        self.scf.reset()
        print_positions(self.atoms, self.log, self.density.magmom_av)

    def initialize(self, atoms=None, reading=False):
        """Inexpensive initialization."""

        self.log('Initialize ...\n')

        if atoms is None:
            atoms = self.atoms
        else:
            atoms = atoms.copy()
            self._set_atoms(atoms)

        par = self.parameters

        natoms = len(atoms)

        cell_cv = atoms.get_cell() / Bohr
        number_of_lattice_vectors = cell_cv.any(axis=1).sum()
        if number_of_lattice_vectors < 3:
            raise ValueError(
                'GPAW requires 3 lattice vectors.  Your system has {}.'
                .format(number_of_lattice_vectors))

        pbc_c = atoms.get_pbc()
        assert len(pbc_c) == 3
        magmom_a = atoms.get_initial_magnetic_moments()

        if par.experimental.get('magmoms') is not None:
            magmom_av = np.array(par.experimental['magmoms'], float)
            collinear = False
        else:
            magmom_av = np.zeros((natoms, 3))
            magmom_av[:, 2] = magmom_a
            collinear = True

        mpi.synchronize_atoms(atoms, self.world)

        # Generate new xc functional only when it is reset by set
        # XXX sounds like this should use the _changed_keywords dictionary.
        if self.hamiltonian is None or self.hamiltonian.xc is None:
            if isinstance(par.xc, (str, dict)):
                xc = XC(par.xc, collinear=collinear, atoms=atoms)
            else:
                xc = par.xc
        else:
            xc = self.hamiltonian.xc

        if par.fixdensity and xc.name != 'GLLBSC':
            warnings.warn(
                'The fixdensity keyword has been deprecated. '
                'Please use the GPAW.fixed_density() method instead.',
                DeprecationWarning)

        mode = par.mode
        if isinstance(mode, str):
            mode = {'name': mode}
        if isinstance(mode, dict):
            mode = create_wave_function_mode(**mode)

        if par.dtype == complex:
            warnings.warn('Use mode={}(..., force_complex_dtype=True) '
                          'instead of dtype=complex'.format(mode.name.upper()))
            mode.force_complex_dtype = True
            del par['dtype']
            par.mode = mode

        if xc.orbital_dependent and mode.name == 'lcao':
            raise ValueError('LCAO mode does not support '
                             'orbital-dependent XC functionals.')

        realspace = (mode.name != 'pw' and mode.interpolation != 'fft')

        self.create_setups(mode, xc)

        if not realspace:
            pbc_c = np.ones(3, bool)

        if par.hund:
            if natoms != 1:
                raise ValueError('hund=True arg only valid for single atoms!')
            spinpol = True
            magmom_av[0, 2] = self.setups[0].get_hunds_rule_moment(par.charge)

        if collinear:
            magnetic = magmom_av.any()

            spinpol = par.spinpol
            if spinpol is None:
                spinpol = magnetic
            elif magnetic and not spinpol:
                raise ValueError('Non-zero initial magnetic moment for a ' +
                                 'spin-paired calculation!')
            nspins = 1 + int(spinpol)

            if spinpol:
                self.log('Spin-polarized calculation.')
                self.log('Magnetic moment: {:.6f}\n'.format(magmom_av.sum()))
            else:
                self.log('Spin-paired calculation\n')
        else:
            nspins = 1
            self.log('Non-collinear calculation.')
            self.log('Magnetic moment: ({:.6f}, {:.6f}, {:.6f})\n'
                     .format(*magmom_av.sum(0)))

        self.create_symmetry(magmom_av, cell_cv, reading)

        if par.gpts is not None:
            if par.h is not None:
                raise ValueError("""You can't use both "gpts" and "h"!""")
            N_c = np.array(par.gpts)
            h = None
        else:
            h = par.h
            if h is not None:
                h /= Bohr
            if h is None and reading:
                shape = self.reader.density.proxy('density').shape[-3:]
                N_c = 1 - pbc_c + shape
            elif h is None and self.density is not None:
                N_c = self.density.gd.N_c
            else:
                N_c = get_number_of_grid_points(cell_cv, h, mode, realspace,
                                                self.symmetry, self.log)

        self.setups.set_symmetry(self.symmetry)

        if isinstance(par.background_charge, dict):
            background = create_background_charge(**par.background_charge)
        else:
            background = par.background_charge

        nao = self.setups.nao
        nvalence = self.setups.nvalence - par.charge
        if par.background_charge is not None:
            nvalence += background.charge

        M = np.linalg.norm(magmom_av.sum(0))

        nbands = par.nbands

        orbital_free = any(setup.orbital_free for setup in self.setups)
        if orbital_free:
            nbands = 1

        if isinstance(nbands, str):
            if nbands == 'nao':
                nbands = nao
            elif nbands[-1] == '%':
                basebands = (nvalence + M) / 2
                nbands = int(np.ceil(float(nbands[:-1]) / 100 * basebands))
            else:
                raise ValueError('Integer expected: Only use a string '
                                 'if giving a percentage of occupied bands')

        if nbands is None:
            # Number of bound partial waves:
            nbandsmax = sum(setup.get_default_nbands()
                            for setup in self.setups)
            nbands = int(np.ceil((1.2 * (nvalence + M) / 2))) + 4
            if nbands > nbandsmax:
                nbands = nbandsmax
            if mode.name == 'lcao' and nbands > nao:
                nbands = nao
        elif nbands <= 0:
            nbands = max(1, int(nvalence + M + 0.5) // 2 + (-nbands))

        if nbands > nao and mode.name == 'lcao':
            raise ValueError('Too many bands for LCAO calculation: '
                             '%d bands and only %d atomic orbitals!' %
                             (nbands, nao))

        if nvalence < 0:
            raise ValueError(
                'Charge %f is not possible - not enough valence electrons' %
                par.charge)

        if nvalence > 2 * nbands and not orbital_free:
            raise ValueError('Too few bands!  Electrons: %f, bands: %d'
                             % (nvalence, nbands))

        if self.scf is None:
            self.create_scf(nvalence, mode)

        if not collinear:
            nbands *= 2

        if not self.wfs:
            self.create_wave_functions(mode, realspace,
                                       nspins, collinear, nbands, nao,
                                       nvalence, self.setups,
                                       cell_cv, pbc_c, N_c)
        else:
            self.wfs.set_setups(self.setups)

        occ = self.create_occupations(magmom_av[:, 2].sum(), orbital_free)
        self.wfs.occupations = occ

        if not self.wfs.eigensolver:
            self.create_eigensolver(xc, nbands, mode)

        if self.density is None and not reading:
            assert not par.fixdensity, 'No density to fix!'

        olddens = None
        if (self.density is not None and
            (self.density.gd.parsize_c != self.wfs.gd.parsize_c).any()):
            # Domain decomposition has changed, so we need to
            # reinitialize density and hamiltonian:
            if par.fixdensity:
                olddens = self.density

            self.density = None
            self.hamiltonian = None

        if self.density is None:
            self.create_density(realspace, mode, background, h)

        # XXXXXXXXXX if setups change, then setups.core_charge may change.
        # But that parameter was supplied in Density constructor!
        # This surely is a bug!
        self.density.initialize(self.setups, self.timer,
                                magmom_av, par.hund)
        self.density.set_mixer(par.mixer)
        if self.density.mixer.driver.name == 'dummy' or par.fixdensity:
            self.log('No density mixing\n')
        else:
            self.log(self.density.mixer, '\n')
        self.density.fixed = par.fixdensity
        self.density.log = self.log

        if olddens is not None:
            self.density.initialize_from_other_density(olddens,
                                                       self.wfs.kptband_comm)

        if self.hamiltonian is None:
            self.create_hamiltonian(realspace, mode, xc)

        xc.initialize(self.density, self.hamiltonian, self.wfs)

        description = xc.get_description()
        if description is not None:
            self.log('XC parameters: {}\n'
                     .format('\n  '.join(description.splitlines())))

        if xc.type == 'GLLB' and olddens is not None:
            xc.heeeeeeeeeeeeeeeeeeeeeeeeeeeeeeeeelp(olddens)

        self.print_memory_estimate(maxdepth=memory_estimate_depth + 1)

        print_parallelization_details(self.wfs, self.hamiltonian, self.log)

        self.log('Number of atoms:', natoms)
        self.log('Number of atomic orbitals:', self.wfs.setups.nao)
        self.log('Number of bands in calculation:', self.wfs.bd.nbands)
        self.log('Number of valence electrons:', self.wfs.nvalence)

        n = par.convergence.get('bands', 'occupied')
        if isinstance(n, int) and n < 0:
            n += self.wfs.bd.nbands
        self.log('Bands to converge:', n)

        self.log(flush=True)

        self.timer.print_info(self)

        if gpaw.dry_run:
            self.dry_run()

        if (realspace and
            self.hamiltonian.poisson.get_description() == 'FDTD+TDDFT'):
            self.hamiltonian.poisson.set_density(self.density)
            self.hamiltonian.poisson.print_messages(self.log)
            self.log.fd.flush()

        self.initialized = True
        self.log('... initialized\n')

    def create_setups(self, mode, xc):
        if self.parameters.filter is None and mode.name != 'pw':
            gamma = 1.6
            N_c = self.parameters.get('gpts')
            if N_c is None:
                h = (self.parameters.h or 0.2) / Bohr
            else:
                icell_vc = np.linalg.inv(self.atoms.cell)
                h = ((icell_vc**2).sum(0)**-0.5 / N_c).max() / Bohr

            def filter(rgd, rcut, f_r, l=0):
                gcut = np.pi / h - 2 / rcut / gamma
                ftmp = rgd.filter(f_r, rcut * gamma, gcut, l)
                f_r[:] = ftmp[:len(f_r)]
        else:
            filter = self.parameters.filter

        Z_a = self.atoms.get_atomic_numbers()
        self.setups = Setups(Z_a,
                             self.parameters.setups, self.parameters.basis,
                             xc, filter, self.world)
        self.log(self.setups)

    def create_grid_descriptor(self, N_c, cell_cv, pbc_c,
                               domain_comm, parsize_domain):
        return GridDescriptor(N_c, cell_cv, pbc_c, domain_comm,
                              parsize_domain)

    def create_occupations(self, magmom, orbital_free):
        occ = self.parameters.occupations

        if occ is None:
            if orbital_free:
                occ = {'name': 'orbital-free'}
            else:
                if self.atoms.pbc.any():
                    occ = {'name': 'fermi-dirac',
                           'width': 0.1}  # eV
                else:
                    occ = {'width': 0.0}

        if isinstance(occ, dict):
            occupations = create_occupation_number_object(**occ)
        else:
            occupations = occ

        if occupations.fixmagmom:
            if self.wfs.nspins == 2:
                occupations.fixed_magmom_value = magmom
            else:
                occupations.fixmagmom = False

        # If occupation numbers are changed, and we have wave functions,
        # recalculate the occupation numbers
        # if self.wfs is not None:
        #     self.occupations.calculate(self.wfs)

        self.log(occupations)
        return occupations

    def create_scf(self, nvalence, mode):
        # if mode.name == 'lcao':
        #     niter_fixdensity = 0
        # else:
        #     niter_fixdensity = 2

        nv = max(nvalence, 1)
        cc = self.parameters.convergence
        self.scf = SCFLoop(
            cc.get('eigenstates', 4.0e-8) / Ha**2 * nv,
            cc.get('energy', 0.0005) / Ha * nv,
            cc.get('density', 1.0e-4) * nv,
            cc.get('forces', np.inf) / (Ha / Bohr),
            self.parameters.maxiter,
            # XXX make sure niter_fixdensity value is *always* set from default
            # Subdictionary defaults seem to not be set when user provides
            # e.g. {}.  We should change that so it works like the ordinary
            # parameters.
            self.parameters.experimental.get('niter_fixdensity', 0),
            nv)
        self.log(self.scf)

    def create_symmetry(self, magmom_av, cell_cv, reading):
        symm = self.parameters.symmetry
        if symm == 'off':
            symm = {'point_group': False, 'time_reversal': False}

        if 'do_not_symmetrize_the_density' in symm:
            symm = symm.copy()
            dnstd = symm.pop('do_not_symmetrize_the_density')
            if dnstd is not None:
                info = 'Ignoring your "do_not_symmetrize_the_density" keyword!'
                if reading:
                    self.log(info)
                else:
                    warnings.warn(info + ' Please remove it.')

        if self.parameters.external is not None:
            symm = symm.copy()
            symm['point_group'] = False

        if reading and self.reader.version <= 1:
            symm['allow_invert_aperiodic_axes'] = False

        m_av = magmom_av.round(decimals=3)  # round off
        id_a = [id + tuple(m_v) for id, m_v in zip(self.setups.id_a, m_av)]
        self.symmetry = Symmetry(id_a, cell_cv, self.atoms.pbc, **symm)
        self.symmetry.analyze(self.spos_ac)

    def create_eigensolver(self, xc, nbands, mode):
        # Number of bands to converge:
        nbands_converge = self.parameters.convergence.get('bands', 'occupied')
        if nbands_converge == 'all':
            nbands_converge = nbands
        elif isinstance(nbands_converge, int):
            if nbands_converge < 0:
                nbands_converge += nbands
        eigensolver = get_eigensolver(self.parameters.eigensolver, mode,
                                      self.parameters.convergence)
        eigensolver.nbands_converge = nbands_converge
        # XXX Eigensolver class doesn't define an nbands_converge property

        if isinstance(xc, SIC):
            eigensolver.blocksize = 1

        self.wfs.set_eigensolver(eigensolver)

        self.log('Eigensolver\n  ', self.wfs.eigensolver, '\n')

    def create_density(self, realspace, mode, background, h):
        gd = self.wfs.gd

        big_gd = gd.new_descriptor(comm=self.world)
        # Check whether grid is too small.  8 is smallest admissible.
        # (we decide this by how difficult it is to make the tests pass)
        # (Actually it depends on stencils!  But let the user deal with it)
        N_c = big_gd.get_size_of_global_array(pad=True)
        too_small = np.any(N_c / big_gd.parsize_c < 8)
        if (self.parallel['augment_grids'] and not too_small and
            mode.name != 'pw'):
            aux_gd = big_gd
        else:
            aux_gd = gd

        redistributor = GridRedistributor(self.world,
                                          self.wfs.kptband_comm,
                                          gd, aux_gd)

        # Construct grid descriptor for fine grids for densities
        # and potentials:
        finegd = aux_gd.refine()

        kwargs = dict(
            gd=gd, finegd=finegd,
            nspins=self.wfs.nspins,
            collinear=self.wfs.collinear,
            charge=self.parameters.charge + self.wfs.setups.core_charge,
            redistributor=redistributor,
            background_charge=background)

        if realspace:
            self.density = RealSpaceDensity(stencil=mode.interpolation,
                                            **kwargs)
        else:
            if h is None:
                ecut = 2 * self.wfs.pd.ecut
            else:
                ecut = 0.5 * (np.pi / h)**2
            self.density = pw.ReciprocalSpaceDensity(ecut=ecut,
                                                     **kwargs)

        self.log(self.density, '\n')

    def create_hamiltonian(self, realspace, mode, xc):
        dens = self.density
        kwargs = dict(
            gd=dens.gd, finegd=dens.finegd,
            nspins=dens.nspins,
            collinear=dens.collinear,
            setups=dens.setups,
            timer=self.timer,
            xc=xc,
            world=self.world,
            redistributor=dens.redistributor,
            vext=self.parameters.external,
            psolver=self.parameters.poissonsolver)
        if realspace:
            self.hamiltonian = RealSpaceHamiltonian(stencil=mode.interpolation,
                                                    **kwargs)
            xc.set_grid_descriptor(self.hamiltonian.finegd)
        else:
            # This code will work if dens.redistributor uses
            # ordinary density.gd as aux_gd
            gd = dens.finegd

            xc_redist = None
            if self.parallel['augment_grids']:
                from gpaw.grid_descriptor import BadGridError
                try:
                    aux_gd = gd.new_descriptor(comm=self.world)
                except BadGridError as err:
                    import warnings
                    warnings.warn('Ignoring augment_grids: {}'
                                  .format(err))
                else:
                    bcast_comm = dens.redistributor.broadcast_comm
                    xc_redist = GridRedistributor(self.world, bcast_comm,
                                                  gd, aux_gd)

            self.hamiltonian = pw.ReciprocalSpaceHamiltonian(
                pd2=dens.pd2, pd3=dens.pd3, realpbc_c=self.atoms.pbc,
                xc_redistributor=xc_redist,
                **kwargs)
            xc.set_grid_descriptor(self.hamiltonian.xc_gd)

        self.hamiltonian.soc = self.parameters.experimental.get('soc')
        self.log(self.hamiltonian, '\n')

    def create_kpoint_descriptor(self, nspins):
        par = self.parameters

        # Zero cell vectors that are not periodic so that ASE's
        # kpts2ndarray can handle 1-d and 2-d correctly:
        atoms = Atoms(cell=self.atoms.cell * self.atoms.pbc[:, np.newaxis],
                      pbc=self.atoms.pbc)
        bzkpts_kc = kpts2ndarray(par.kpts, atoms)

        kpt_refine = par.experimental.get('kpt_refine')
        if kpt_refine is None:
            kd = KPointDescriptor(bzkpts_kc, nspins)

            self.timer.start('Set symmetry')
            kd.set_symmetry(self.atoms, self.symmetry, comm=self.world)
            self.timer.stop('Set symmetry')

        else:
            self.timer.start('Set k-point refinement')
            kd = create_kpoint_descriptor_with_refinement(
                kpt_refine,
                bzkpts_kc, nspins, self.atoms,
                self.symmetry, comm=self.world,
                timer=self.timer)
            self.timer.stop('Set k-point refinement')
            # Update quantities which might have changed, if symmetry
            # was changed
            self.symmetry = kd.symmetry
            self.setups.set_symmetry(kd.symmetry)

        self.log(kd)

        return kd

    def create_wave_functions(self, mode, realspace,
                              nspins, collinear, nbands, nao, nvalence,
                              setups, cell_cv, pbc_c, N_c):
        par = self.parameters

        kd = self.create_kpoint_descriptor(nspins)

        parallelization = mpi.Parallelization(self.world,
                                              kd.nibzkpts)

        parsize_kpt = self.parallel['kpt']
        parsize_domain = self.parallel['domain']
        parsize_bands = self.parallel['band']

        ndomains = None
        if parsize_domain is not None:
            ndomains = np.prod(parsize_domain)
        parallelization.set(kpt=parsize_kpt,
                            domain=ndomains,
                            band=parsize_bands)
        comms = parallelization.build_communicators()
        domain_comm = comms['d']
        kpt_comm = comms['k']
        band_comm = comms['b']
        kptband_comm = comms['D']
        domainband_comm = comms['K']

        self.comms = comms

        kd.set_communicator(kpt_comm)

        parstride_bands = self.parallel['stridebands']

        bd = BandDescriptor(nbands, band_comm, parstride_bands)

        # Construct grid descriptor for coarse grids for wave functions:
        gd = self.create_grid_descriptor(N_c, cell_cv, pbc_c,
                                         domain_comm, parsize_domain)

        if hasattr(self, 'time') or mode.force_complex_dtype or not collinear:
            dtype = complex
        else:
            if kd.gamma:
                dtype = float
            else:
                dtype = complex

        wfs_kwargs = dict(gd=gd, nvalence=nvalence, setups=setups,
                          bd=bd, dtype=dtype, world=self.world, kd=kd,
                          kptband_comm=kptband_comm, timer=self.timer)

        if self.parallel['sl_auto']:
            # Choose scalapack parallelization automatically

            for key, val in self.parallel.items():
                if (key.startswith('sl_') and key != 'sl_auto' and
                    val is not None):
                    raise ValueError("Cannot use 'sl_auto' together "
                                     "with '%s'" % key)

            max_scalapack_cpus = bd.comm.size * gd.comm.size
            sl_default = suggest_blocking(nbands, max_scalapack_cpus)
        else:
            sl_default = self.parallel['sl_default']

        if mode.name == 'lcao':
            assert collinear
            # Layouts used for general diagonalizer
            sl_lcao = self.parallel['sl_lcao']
            if sl_lcao is None:
                sl_lcao = sl_default

            elpasolver = None
            if self.parallel['use_elpa']:
                elpasolver = self.parallel['elpasolver']
            lcaoksl = get_KohnSham_layouts(sl_lcao, 'lcao',
                                           gd, bd, domainband_comm, dtype,
                                           nao=nao, timer=self.timer,
                                           elpasolver=elpasolver)

            self.wfs = mode(lcaoksl, **wfs_kwargs)

        elif mode.name == 'fd' or mode.name == 'pw':
            # Use (at most) all available LCAO for initialization
            lcaonbands = min(nbands, nao)

            try:
                lcaobd = BandDescriptor(lcaonbands, band_comm,
                                        parstride_bands)
            except RuntimeError:
                initksl = None
            else:
                # Layouts used for general diagonalizer
                # (LCAO initialization)
                sl_lcao = self.parallel['sl_lcao']
                if sl_lcao is None:
                    sl_lcao = sl_default
                initksl = get_KohnSham_layouts(sl_lcao, 'lcao',
                                               gd, lcaobd, domainband_comm,
                                               dtype, nao=nao,
                                               timer=self.timer)

            reuse_wfs_method = par.experimental.get('reuse_wfs_method', 'paw')
            sl = (domainband_comm,) + (self.parallel['sl_diagonalize'] or
                                       sl_default or
                                       (1, 1, None))
            self.wfs = mode(sl, initksl,
                            reuse_wfs_method=reuse_wfs_method,
                            collinear=collinear,
                            **wfs_kwargs)
        else:
            self.wfs = mode(self, collinear=collinear, **wfs_kwargs)

        self.log(self.wfs, '\n')

    def dry_run(self):
        # Can be overridden like in gpaw.atom.atompaw
        print_cell(self.wfs.gd, self.atoms.pbc, self.log)
        print_positions(self.atoms, self.log, self.density.magmom_av)
        self.log.fd.flush()

        # Write timing info now before the interpreter shuts down:
        self.__del__()

        # Disable timing output during shut-down:
        del self.timer

        raise SystemExit

    def get_atomic_electrostatic_potentials(self) -> List[float]:
        r"""Return the electrostatic potential at the atomic sites.

        Return list of energies in eV, one for each atom:

        .. math::

            Y_{00}
            \int d\mathbf{r}
            \tilde{v}_H(\mathbf{r})
            \hat{g}_{00}^a(\mathbf{r} - \mathbf{R}^a)

        """
        ham = self.hamiltonian
        dens = self.density
        self.initialize_positions()
        dens.interpolate_pseudo_density()
        dens.calculate_pseudo_charge()
        ham.update(dens)
        W_aL = ham.calculate_atomic_hamiltonians(dens)
        return np.array([W_L[0] / (4 * np.pi)**0.5 * Ha
                         for W_L in W_aL.values()])

    def linearize_to_xc(self, newxc):
        """Linearize Hamiltonian to difference XC functional.

        Used in real time TDDFT to perform calculations with various kernels.
        """
        if isinstance(newxc, str):
            newxc = XC(newxc)
        self.log('Linearizing xc-hamiltonian to ' + str(newxc))
        newxc.initialize(self.density, self.hamiltonian, self.wfs)
        self.hamiltonian.linearize_to_xc(newxc, self.density)

    def attach(self, function, n=1, *args, **kwargs):
        """Register observer function.

        Call *function* using *args* and
        *kwargs* as arguments.

        If *n* is positive, then
        *function* will be called every *n* iterations + the
        final iteration if it would not be otherwise

        If *n* is negative, then *function* will only be
        called on iteration *abs(n)*.

        If *n* is 0, then *function* will only be called
        on convergence"""

        try:
            slf = function.__self__
        except AttributeError:
            pass
        else:
            if slf is self:
                # function is a bound method of self.  Store the name
                # of the method and avoid circular reference:
                function = function.__func__.__name__

        # Replace self in args with another unique reference
        # to avoid circular reference
        if not hasattr(self, 'self_ref'):
            self.self_ref = object()
        self_ = self.self_ref
        args = tuple([self_ if arg is self else arg for arg in args])

        self.observers.append((function, n, args, kwargs))

    def call_observers(self, iter, final=False):
        """Call all registered callback functions."""
        for function, n, args, kwargs in self.observers:
            call = False
            # Call every n iterations, including the last
            if n > 0:
                if ((iter % n) == 0) != final:
                    call = True
            # Call only on iteration n
            elif n < 0 and not final:
                if iter == abs(n):
                    call = True
            # Call only on convergence
            elif n == 0 and final:
                call = True
            if call:
                if isinstance(function, str):
                    function = getattr(self, function)
                # Replace self reference with self
                self_ = self.self_ref
                args = tuple([self if arg is self_ else arg for arg in args])
                function(*args, **kwargs)

    def get_reference_energy(self):
        return self.wfs.setups.Eref * Ha

    def get_homo_lumo(self, spin=None):
        """Return HOMO and LUMO eigenvalues.

        By default, return the true HOMO-LUMO eigenvalues (spin=None).

        If spin is 0 or 1, return HOMO-LUMO eigenvalues taken among
        only those states with the given spin."""
        return self.wfs.get_homo_lumo(spin) * Ha

    def estimate_memory(self, mem):
        """Estimate memory use of this object."""
        for name, obj in [('Density', self.density),
                          ('Hamiltonian', self.hamiltonian),
                          ('Wavefunctions', self.wfs)]:
            obj.estimate_memory(mem.subnode(name))

    def print_memory_estimate(self, log=None, maxdepth=-1):
        """Print estimated memory usage for PAW object and components.

        maxdepth is the maximum nesting level of displayed components.

        The PAW object must be initialize()'d, but needs not have large
        arrays allocated."""
        # NOTE.  This should work with "--gpaw dry_run=N"
        #
        # However, the initial overhead estimate is wrong if this method
        # is called within a real mpirun/gpaw-python context.
        if log is None:
            log = self.log
        log('Memory estimate:')

        mem_init = maxrss()  # initial overhead includes part of Hamiltonian!
        log('  Process memory now: %.2f MiB' % (mem_init / 1024.0**2))

        mem = MemNode('Calculator', 0)
        mem.indent = '  '
        try:
            self.estimate_memory(mem)
        except AttributeError as m:
            log('Attribute error: %r' % m)
            log('Some object probably lacks estimate_memory() method')
            log('Memory breakdown may be incomplete')
        mem.calculate_size()
        mem.write(log.fd, maxdepth=maxdepth, depth=1)
        log()

    def converge_wave_functions(self):
        """Converge the wave-functions if not present."""

        if self.scf and self.scf.converged:
            if isinstance(self.wfs.kpt_u[0].psit_nG, np.ndarray):
                return
            if self.wfs.kpt_u[0].psit_nG is not None:
                self.wfs.initialize_wave_functions_from_restart_file()
                return

        if not self.initialized:
            self.initialize()

        self.set_positions()

        self.scf.converged = False
        fixed = self.density.fixed
        self.density.fixed = True
        self.calculate(system_changes=[])
        self.density.fixed = fixed

    def diagonalize_full_hamiltonian(self, nbands=None, ecut=None,
                                     scalapack=None,
                                     expert=False):
        if not self.initialized:
            self.initialize()
        nbands = self.wfs.diagonalize_full_hamiltonian(
            self.hamiltonian, self.atoms, self.log,
            nbands, ecut, scalapack, expert)
        self.parameters.nbands = nbands

    def get_number_of_bands(self):
        """Return the number of bands."""
        return self.wfs.bd.nbands

    def get_xc_functional(self):
        """Return the XC-functional identifier.

        'LDA', 'PBE', ..."""

        return self.parameters.get('xc', 'LDA')
        return self.hamiltonian.xc.name

    def get_number_of_spins(self):
        return self.wfs.nspins

    def get_spin_polarized(self):
        """Is it a spin-polarized calculation?"""
        return self.wfs.nspins == 2

    def get_bz_k_points(self):
        """Return the k-points."""
        return self.wfs.kd.bzk_kc.copy()

    def get_ibz_k_points(self):
        """Return k-points in the irreducible part of the Brillouin zone."""
        return self.wfs.kd.ibzk_kc.copy()

    def get_bz_to_ibz_map(self):
        """Return indices from BZ to IBZ."""
        return self.wfs.kd.bz2ibz_k.copy()

    def get_k_point_weights(self):
        """Weights of the k-points.

        The sum of all weights is one."""

        return self.wfs.kd.weight_k

    def get_pseudo_density(self, spin=None, gridrefinement=1,
                           pad=True, broadcast=True):
        """Return pseudo-density array.

        If *spin* is not given, then the total density is returned.
        Otherwise, the spin up or down density is returned (spin=0 or
        1)."""

        if gridrefinement == 1:
            nt_sG = self.density.nt_sG
            gd = self.density.gd
        elif gridrefinement == 2:
            if self.density.nt_sg is None:
                self.density.interpolate_pseudo_density()
            nt_sG = self.density.nt_sg
            gd = self.density.finegd
        else:
            raise NotImplementedError

        if spin is None:
            if self.density.nspins == 1:
                nt_G = nt_sG[0]
            else:
                nt_G = nt_sG.sum(axis=0)
        else:
            if self.density.nspins == 1:
                nt_G = 0.5 * nt_sG[0]
            else:
                nt_G = nt_sG[spin]

        nt_G = gd.collect(nt_G, broadcast=broadcast)

        if nt_G is None:
            return None

        if pad:
            nt_G = gd.zero_pad(nt_G)

        return nt_G / Bohr**3

    get_pseudo_valence_density = get_pseudo_density  # Don't use this one!

    def get_effective_potential(self, spin=0, pad=True, broadcast=True):
        """Return pseudo effective-potential."""
        vt_G = self.hamiltonian.gd.collect(self.hamiltonian.vt_sG[spin],
                                           broadcast=broadcast)
        if vt_G is None:
            return None

        if pad:
            vt_G = self.hamiltonian.gd.zero_pad(vt_G)
        return vt_G * Ha

    def get_electrostatic_potential(self):
        """Return the electrostatic potential.

        This is the potential from the pseudo electron density and the
        PAW-compensation charges.  So, the electrostatic potential will
        only be correct outside the PAW augmentation spheres.
        """

        ham = self.hamiltonian
        dens = self.density
        self.initialize_positions()
        dens.interpolate_pseudo_density()
        dens.calculate_pseudo_charge()
        return ham.get_electrostatic_potential(dens) * Ha

    def get_pseudo_density_corrections(self):
        """Integrated density corrections.

        Returns the integrated value of the difference between the pseudo-
        and the all-electron densities at each atom.  These are the numbers
        you should add to the result of doing e.g. Bader analysis on the
        pseudo density."""
        if self.wfs.nspins == 1:
            return np.array([self.density.get_correction(a, 0)
                             for a in range(len(self.atoms))])
        else:
            return np.array([[self.density.get_correction(a, spin)
                              for a in range(len(self.atoms))]
                             for spin in range(2)])

    def get_all_electron_density(self, spin=None, gridrefinement=2,
                                 pad=True, broadcast=True, collect=True,
                                 skip_core=False):
        """Return reconstructed all-electron density array."""
        n_sG, gd = self.density.get_all_electron_density(
            self.atoms, gridrefinement=gridrefinement, skip_core=skip_core)
        if spin is None:
            if self.density.nspins == 1:
                n_G = n_sG[0]
            else:
                n_G = n_sG.sum(axis=0)
        else:
            if self.density.nspins == 1:
                n_G = 0.5 * n_sG[0]
            else:
                n_G = n_sG[spin]

        if collect:
            n_G = gd.collect(n_G, broadcast=broadcast)

        if n_G is None:
            return None

        if pad:
            n_G = gd.zero_pad(n_G)

        return n_G / Bohr**3

    def get_fermi_level(self):
        """Return the Fermi-level."""
        assert self.wfs.fermi_levels is not None
        assert len(self.wfs.fermi_levels) == 1
        return self.wfs.fermi_levels[0] * Ha

    def get_fermi_levels(self):
        """Return the Fermi-levels in case of fixed-magmom."""
        assert self.wfs.fermi_levels is not None
        assert len(self.wfs.fermi_levels) == 2
        return np.array(self.wfs.fermi_levels) * Ha

    def get_wigner_seitz_densities(self, spin):
        """Get the weight of the spin-density in Wigner-Seitz cells
        around each atom.

        The density assigned to each atom is relative to the neutral atom,
        i.e. the density sums to zero.
        """
        from gpaw.analyse.wignerseitz import wignerseitz
        atom_index = wignerseitz(self.wfs.gd, self.atoms)

        nt_G = self.density.nt_sG[spin]
        weight_a = np.empty(len(self.atoms))
        for a in range(len(self.atoms)):
            # XXX Optimize! No need to integrate in zero-region
            smooth = self.wfs.gd.integrate(np.where(atom_index == a,
                                                    nt_G, 0.0))
            correction = self.density.get_correction(a, spin)
            weight_a[a] = smooth + correction

        return weight_a

    def get_dos(self, spin=0, npts=201, width=None):
        """The total DOS.

        Fold eigenvalues with Gaussians, and put on an energy grid.

        returns an (energies, dos) tuple, where energies are relative to the
        vacuum level for non-periodic systems, and the average potential for
        periodic systems.
        """
        if width is None:
            width = 0.1

        w_k = self.wfs.kd.weight_k
        Nb = self.wfs.bd.nbands
        energies = np.empty(len(w_k) * Nb)
        weights = np.empty(len(w_k) * Nb)
        x = 0
        for k, w in enumerate(w_k):
            energies[x:x + Nb] = self.get_eigenvalues(k, spin)
            weights[x:x + Nb] = w
            x += Nb

        from gpaw.utilities.dos import fold
        return fold(energies, weights, npts, width)

    def get_wigner_seitz_ldos(self, a, spin=0, npts=201, width=None):
        """The Local Density of States, using a Wigner-Seitz basis function.

        Project wave functions onto a Wigner-Seitz box at atom ``a``, and
        use this as weight when summing the eigenvalues."""
        if width is None:
            width = 0.1

        from gpaw.utilities.dos import raw_wignerseitz_LDOS, fold
        energies, weights = raw_wignerseitz_LDOS(self, a, spin)
        return fold(energies * Ha, weights, npts, width)

    def get_orbital_ldos(self, a,
                         spin=0, angular='spdf', npts=201, width=None,
                         nbands=None, spinorbit=False):
        """The Local Density of States, using atomic orbital basis functions.

        Project wave functions onto an atom orbital at atom ``a``, and
        use this as weight when summing the eigenvalues.

        The atomic orbital has angular momentum ``angular``, which can be
        's', 'p', 'd', 'f', or any combination (e.g. 'sdf').

        An integer value for ``angular`` can also be used to specify a specific
        projector function to project onto.

        Setting nbands limits the number of bands included. This speeds up the
        calculation if one has many bands in the calculator but is only
        interested in the DOS at low energies.
        """
        from gpaw.utilities.dos import (raw_orbital_LDOS,
                                        raw_spinorbit_orbital_LDOS, fold)
        if width is None:
            width = 0.1

        if not spinorbit:
            energies, weights = raw_orbital_LDOS(self, a, spin, angular,
                                                 nbands)
        else:
            energies, weights = raw_spinorbit_orbital_LDOS(self, a, spin,
                                                           angular)
        return fold(energies * Ha, weights, npts, width)

    def get_lcao_dos(self, atom_indices=None, basis_indices=None,
                     npts=201, width=None):
        """Get density of states projected onto orbitals in LCAO mode.

        basis_indices is a list of indices of basis functions on which
        to project.  To specify all basis functions on a set of atoms,
        you can supply atom_indices instead.  Both cannot be given
        simultaneously."""

        both_none = atom_indices is None and basis_indices is None
        neither_none = atom_indices is not None and basis_indices is not None
        if both_none or neither_none:
            raise ValueError('Please give either atom_indices or '
                             'basis_indices but not both')

        if width is None:
            width = 0.1

        if self.wfs.S_qMM is None:
            from gpaw.utilities.dos import RestartLCAODOS
            lcaodos = RestartLCAODOS(self)
        else:
            from gpaw.utilities.dos import LCAODOS
            lcaodos = LCAODOS(self)

        if atom_indices is not None:
            basis_indices = lcaodos.get_atom_indices(atom_indices)

        eps_n, w_n = lcaodos.get_subspace_pdos(basis_indices)
        from gpaw.utilities.dos import fold
        return fold(eps_n * Ha, w_n, npts, width)

    def get_all_electron_ldos(self, mol, spin=0, npts=201, width=None,
                              wf_k=None, P_aui=None, lc=None, raw=False):
        """The Projected Density of States, using all-electron wavefunctions.

        Projects onto a pseudo_wavefunctions (wf_k) corresponding to some band
        n and uses P_aui ([paw.nuclei[a].P_uni[:,n,:] for a in atoms]) to
        obtain the all-electron overlaps.
        Instead of projecting onto a wavefunction, a molecular orbital can
        be specified by a linear combination of weights (lc)
        """
        from gpaw.utilities.dos import all_electron_LDOS, fold

        if raw:
            return all_electron_LDOS(self, mol, spin, lc=lc,
                                     wf_k=wf_k, P_aui=P_aui)
        if width is None:
            width = 0.1

        energies, weights = all_electron_LDOS(self, mol, spin,
                                              lc=lc, wf_k=wf_k, P_aui=P_aui)
        return fold(energies * Ha, weights, npts, width)

    def get_pseudo_wave_function(self, band=0, kpt=0, spin=0, broadcast=True,
                                 pad=True, periodic=False):
        """Return pseudo-wave-function array.

        Units: 1/Angstrom^(3/2)
        """
        if self.wfs.mode == 'lcao' and not self.wfs.positions_set:
            self.initialize_positions()

        if pad:
            psit_G = self.get_pseudo_wave_function(band, kpt, spin, broadcast,
                                                   pad=False,
                                                   periodic=periodic)
            if psit_G is None:
                return
            else:
                return self.wfs.gd.zero_pad(psit_G)

        psit_G = self.wfs.get_wave_function_array(band, kpt, spin,
                                                  periodic=periodic)
        if broadcast:
            if self.wfs.world.rank != 0:
                psit_G = self.wfs.gd.empty(dtype=self.wfs.dtype,
                                           global_array=True)
            psit_G = np.ascontiguousarray(psit_G)
            self.wfs.world.broadcast(psit_G, 0)
            return psit_G / Bohr**1.5
        elif self.wfs.world.rank == 0:
            return psit_G / Bohr**1.5

    def get_eigenvalues(self, kpt=0, spin=0, broadcast=True):
        """Return eigenvalue array."""
        assert 0 <= kpt < self.wfs.kd.nibzkpts, kpt
        eps_n = self.wfs.collect_eigenvalues(kpt, spin)
        if broadcast:
            if self.wfs.world.rank != 0:
                eps_n = np.empty(self.wfs.bd.nbands)
            self.wfs.world.broadcast(eps_n, 0)
        return eps_n * Ha

    def get_occupation_numbers(self, kpt=0, spin=0, broadcast=True):
        """Return occupation array."""
        f_n = self.wfs.collect_occupations(kpt, spin)
        if broadcast:
            if self.wfs.world.rank != 0:
                f_n = np.empty(self.wfs.bd.nbands)
            self.wfs.world.broadcast(f_n, 0)
        return f_n

    def get_xc_difference(self, xc):
        if isinstance(xc, (str, dict)):
            xc = XC(xc)
        xc.set_grid_descriptor(self.density.finegd)
        xc.initialize(self.density, self.hamiltonian, self.wfs)
        xc.set_positions(self.spos_ac)
        if xc.orbital_dependent:
            self.converge_wave_functions()
        return self.hamiltonian.get_xc_difference(xc, self.density) * Ha

    def initial_wannier(self, initialwannier, kpointgrid, fixedstates,
                        edf, spin, nbands):
        """Initial guess for the shape of wannier functions.

        Use initial guess for wannier orbitals to determine rotation
        matrices U and C.
        """
        from ase.dft.wannier import rotation_from_projection
        proj_knw = self.get_projections(initialwannier, spin)
        U_kww = []
        C_kul = []
        for fixed, proj_nw in zip(fixedstates, proj_knw):
            U_ww, C_ul = rotation_from_projection(proj_nw[:nbands],
                                                  fixed,
                                                  ortho=True)
            U_kww.append(U_ww)
            C_kul.append(C_ul)

        U_kww = np.asarray(U_kww)
        return C_kul, U_kww

    def get_wannier_localization_matrix(self, nbands, dirG, kpoint,
                                        nextkpoint, G_I, spin):
        """Calculate integrals for maximally localized Wannier functions."""

        # Due to orthorhombic cells, only one component of dirG is non-zero.
        k_kc = self.wfs.kd.bzk_kc
        G_c = k_kc[nextkpoint] - k_kc[kpoint] - G_I

        return self.get_wannier_integrals(spin, kpoint,
                                          nextkpoint, G_c, nbands)

    def get_wannier_integrals(self, s, k, k1, G_c, nbands=None):
        """Calculate integrals for maximally localized Wannier functions."""

        assert s <= self.wfs.nspins
        kpt_rank, u = divmod(k + len(self.wfs.kd.ibzk_kc) * s,
                             len(self.wfs.kpt_u))
        kpt_rank1, u1 = divmod(k1 + len(self.wfs.kd.ibzk_kc) * s,
                               len(self.wfs.kpt_u))
        kpt_u = self.wfs.kpt_u

        # XXX not for the kpoint/spin parallel case
        assert self.wfs.kd.comm.size == 1

        # If calc is a save file, read in tar references to memory
        # For lcao mode just initialize the wavefunctions from the
        # calculated lcao coefficients
        if self.wfs.mode == 'lcao':
            self.wfs.initialize_wave_functions_from_lcao()
        else:
            self.wfs.initialize_wave_functions_from_restart_file()

        # Get pseudo part
        Z_nn = self.wfs.gd.wannier_matrix(kpt_u[u].psit_nG,
                                          kpt_u[u1].psit_nG, G_c, nbands)

        # Add corrections
        self.add_wannier_correction(Z_nn, G_c, u, u1, nbands)

        self.wfs.gd.comm.sum(Z_nn)

        return Z_nn

    def add_wannier_correction(self, Z_nn, G_c, u, u1, nbands=None):
        r"""Calculate the correction to the wannier integrals.

        See: (Eq. 27 ref1)::

                          -i G.r
            Z   = <psi | e      |psi >
             nm       n             m

                           __                __
                   ~      \              a  \     a*   a    a
            Z    = Z    +  ) exp[-i G . R ]  )   P   dO    P
             nmx    nmx   /__            x  /__   ni   ii'  mi'

                           a                 ii'

        Note that this correction is an approximation that assumes the
        exponential varies slowly over the extent of the augmentation sphere.

        ref1: Thygesen et al, Phys. Rev. B 72, 125119 (2005)
        """

        if nbands is None:
            nbands = self.wfs.bd.nbands

        P_ani = self.wfs.kpt_u[u].P_ani
        P1_ani = self.wfs.kpt_u[u1].P_ani
        for a, P_ni in P_ani.items():
            P_ni = P_ani[a][:nbands]
            P1_ni = P1_ani[a][:nbands]
            dO_ii = self.wfs.setups[a].dO_ii
            e = np.exp(-2.j * np.pi * np.dot(G_c, self.spos_ac[a]))
            Z_nn += e * np.dot(np.dot(P_ni.conj(), dO_ii), P1_ni.T)

    def get_projections(self, locfun, spin=0):
        """Project wave functions onto localized functions

        Determine the projections of the Kohn-Sham eigenstates
        onto specified localized functions of the format::

          locfun = [[spos_c, l, sigma], [...]]

        spos_c can be an atom index, or a scaled position vector. l is
        the angular momentum, and sigma is the (half-) width of the
        radial gaussian.

        Return format is::

          f_kni = <psi_kn | f_i>

        where psi_kn are the wave functions, and f_i are the specified
        localized functions.

        As a special case, locfun can be the string 'projectors', in which
        case the bound state projectors are used as localized functions.
        """

        wfs = self.wfs

        if locfun == 'projectors':
            f_kin = []
            for kpt in wfs.kpt_u:
                if kpt.s == spin:
                    f_in = []
                    for a, P_ni in kpt.P_ani.items():
                        i = 0
                        setup = wfs.setups[a]
                        for l, n in zip(setup.l_j, setup.n_j):
                            if n >= 0:
                                for j in range(i, i + 2 * l + 1):
                                    f_in.append(P_ni[:, j])
                            i += 2 * l + 1
                    f_kin.append(f_in)
            f_kni = np.array(f_kin).transpose(0, 2, 1)
            return f_kni.conj()

        from gpaw.lfc import LocalizedFunctionsCollection as LFC
        from gpaw.spline import Spline
        from math import factorial as fac

        nkpts = len(wfs.kd.ibzk_kc)
        nbf = np.sum([2 * l + 1 for pos, l, a in locfun])
        f_kni = np.zeros((nkpts, wfs.bd.nbands, nbf), wfs.dtype)

        spos_xc = []
        splines_x = []
        for spos_c, l, sigma in locfun:
            if isinstance(spos_c, int):
                spos_c = self.spos_ac[spos_c]
            spos_xc.append(spos_c)
            alpha = .5 * Bohr**2 / sigma**2
            r = np.linspace(0, 10. * sigma, 500)
            f_g = (fac(l) * (4 * alpha)**(l + 3 / 2.) *
                   np.exp(-alpha * r**2) /
                   (np.sqrt(4 * np.pi) * fac(2 * l + 1)))
            splines_x.append([Spline(l, rmax=r[-1], f_g=f_g)])

        lf = LFC(wfs.gd, splines_x, wfs.kd, dtype=wfs.dtype)
        lf.set_positions(spos_xc)

        assert wfs.gd.comm.size == 1
        k = 0
        f_ani = lf.dict(wfs.bd.nbands)
        for kpt in wfs.kpt_u:
            if kpt.s != spin:
                continue
            lf.integrate(kpt.psit_nG[:], f_ani, kpt.q)
            i1 = 0
            for x, f_ni in f_ani.items():
                i2 = i1 + f_ni.shape[1]
                f_kni[k, :, i1:i2] = f_ni
                i1 = i2
            k += 1

        return f_kni.conj()

    def get_number_of_grid_points(self):
        return self.wfs.gd.N_c

    def get_number_of_iterations(self):
        return self.scf.niter

    def get_number_of_electrons(self):
        return self.wfs.setups.nvalence - self.density.charge

    def get_electrostatic_corrections(self):
        """Calculate PAW correction to average electrostatic potential."""
        dEH_a = np.zeros(len(self.atoms))
        for a, D_sp in self.density.D_asp.items():
            setup = self.wfs.setups[a]
            dEH_a[a] = setup.dEH0 + np.dot(setup.dEH_p, D_sp.sum(0))
        self.wfs.gd.comm.sum(dEH_a)
        return dEH_a * Ha * Bohr**3

    def get_nonselfconsistent_energies(self, type='beefvdw'):
        from gpaw.xc.bee import BEEFEnsemble
        if type not in ['beefvdw', 'mbeef', 'mbeefvdw']:
            raise NotImplementedError('Not implemented for type = %s' % type)
        assert self.scf.converged
        bee = BEEFEnsemble(self)
        x = bee.create_xc_contributions('exch')
        c = bee.create_xc_contributions('corr')
        if type == 'beefvdw':
            return np.append(x, c)
        elif type == 'mbeef':
            return x.flatten()
        elif type == 'mbeefvdw':
            return np.append(x.flatten(), c)

    def embed(self, q_p, rc=0.2, rc2=np.inf, width=1.0):
        """Embed QM region in point-charges."""
        pc = PointChargePotential(q_p, rc=rc, rc2=rc2, width=width)
        self.set(external=pc)
        return pc<|MERGE_RESOLUTION|>--- conflicted
+++ resolved
@@ -303,15 +303,9 @@
 
         self.hamiltonian.xc.read(reader)
 
-<<<<<<< HEAD
-        if self.hamiltonian.xc.type == 'GLLB':
-            # XXX GLLB: See test/lcaotddft/gllbsc.py
-            self.occupations.calculate(self.wfs)
-=======
-        # if self.hamiltonian.xc.name == 'GLLBSC':
+        # if self.hamiltonian.xc.type == 'GLLB':
         #     # XXX GLLB: See test/lcaotddft/gllbsc.py
         #     self.occupations.calculate(self.wfs)
->>>>>>> 6abdea60
 
         return reader
 
