"""This module defines an ASE-calculator interface to GPAW.

The central object that glues everything together.
"""

import warnings
from typing import Any, Dict

import numpy as np
from ase import Atoms
from ase.calculators.calculator import Calculator, kpts2ndarray
from ase.dft.bandgap import bandgap
from ase.units import Bohr, Ha
from ase.utils import plural
from ase.utils.timing import Timer

import gpaw
import gpaw.mpi as mpi
from gpaw.band_descriptor import BandDescriptor
from gpaw.convergence_criteria import dict2criterion
from gpaw.density import RealSpaceDensity
from gpaw.dos import DOSCalculator
from gpaw.eigensolvers import get_eigensolver
from gpaw.external import PointChargePotential
from gpaw.forces import calculate_forces
from gpaw.grid_descriptor import GridDescriptor
from gpaw.hamiltonian import RealSpaceHamiltonian
from gpaw.hybrids import HybridXC
from gpaw.io import Reader, Writer
from gpaw.io.logger import GPAWLogger
from gpaw.jellium import create_background_charge
from gpaw.kohnsham_layouts import get_KohnSham_layouts
from gpaw.kpt_descriptor import KPointDescriptor
from gpaw.kpt_refine import create_kpoint_descriptor_with_refinement
from gpaw.matrix import suggest_blocking
from gpaw.occupations import ParallelLayout, create_occ_calc
from gpaw.output import (print_cell, print_parallelization_details,
                         print_positions)
from gpaw.pw.density import ReciprocalSpaceDensity
from gpaw.pw.hamiltonian import ReciprocalSpaceHamiltonian
from gpaw.scf import SCFLoop
from gpaw.setup import Setups
from gpaw.stress import calculate_stress
from gpaw.symmetry import Symmetry
from gpaw.typing import Array1D
from gpaw.utilities import check_atoms_too_close, compiled_with_sl
from gpaw.utilities.gpts import get_number_of_grid_points
from gpaw.utilities.grid import GridRedistributor
from gpaw.utilities.memory import MemNode, maxrss
from gpaw.utilities.partition import AtomPartition
from gpaw.wavefunctions.mode import create_wave_function_mode
from gpaw.xc import XC
from gpaw.xc.kernel import XCKernel
from gpaw.xc.sic import SIC
from gpaw.xc.hybrid import HybridXC
from gpaw.xc.mgga import MGGA

import gpaw.gpu
import gpaw.xc


class GPAW(Calculator):
    """This is the ASE-calculator frontend for doing a GPAW calculation."""

    implemented_properties = ['energy', 'free_energy',
                              'forces', 'stress',
                              'dipole', 'magmom', 'magmoms']

    default_parameters: Dict[str, Any] = {
        'mode': 'fd',
        'xc': 'LDA',
        'occupations': None,
        'poissonsolver': None,
        'h': None,  # Angstrom
        'gpts': None,
        'kpts': [(0.0, 0.0, 0.0)],
        'nbands': None,
        'charge': 0,
        'setups': {},
        'basis': {},
        'spinpol': None,
        'filter': None,
        'mixer': None,
        'eigensolver': None,
        'background_charge': None,
        'experimental': {'reuse_wfs_method': 'paw',
                         'niter_fixdensity': 0,
                         'magmoms': None,
                         'soc': None,
                         'kpt_refine': None},
        'external': None,
        'random': False,
        'hund': False,
        'maxiter': 333,
        'symmetry': {'point_group': True,
                     'time_reversal': True,
                     'symmorphic': True,
                     'tolerance': 1e-7,
                     'do_not_symmetrize_the_density': None},  # deprecated
        'convergence': {'energy': 0.0005,  # eV / electron
<<<<<<< HEAD
                        'density': 1.0e-4,
                        'eigenstates': 4.0e-8,  # eV^2
                        'bands': 'occupied',
                        'forces': np.inf},  # eV / Ang
        'gpu': False,
=======
                        'density': 1.0e-4,  # electrons / electron
                        'eigenstates': 4.0e-8,  # eV^2 / electron
                        'bands': 'occupied'},
>>>>>>> dde85b12
        'verbose': 0,
        'fixdensity': False,  # deprecated
        'dtype': None}  # deprecated

    default_parallel: Dict[str, Any] = {
        'kpt': None,
        'domain': None,
        'band': None,
        'order': 'kdb',
        'stridebands': False,
        'augment_grids': False,
        'sl_auto': False,
        'sl_default': None,
        'sl_diagonalize': None,
        'sl_inverse_cholesky': None,
        'sl_lcao': None,
        'sl_lrtddft': None,
        'use_elpa': False,
        'elpasolver': '2stage',
        'buffer_size': None}

    def __init__(self,
                 restart=None,
                 *,
                 label=None,
                 timer=None,
                 communicator=None,
                 txt='?',
                 parallel=None,
                 **kwargs):

        if txt == '?':
            txt = '-' if restart is None else None

        self.parallel = dict(self.default_parallel)
        if parallel:
            for key in parallel:
                if key not in self.default_parallel:
                    allowed = ', '.join(list(self.default_parallel.keys()))
                    raise TypeError('Unexpected keyword "{}" in "parallel" '
                                    'dictionary.  Must be one of: {}'
                                    .format(key, allowed))
            self.parallel.update(parallel)

        if timer is None:
            self.timer = Timer()
        else:
            self.timer = timer

        self.scf = None
        self.wfs = None
        self.density = None
        self.hamiltonian = None
        self.spos_ac = None  # XXX store this in some better way.

        self.observers = []  # XXX move to self.scf
        self.initialized = False

        self.world = communicator
        if self.world is None:
            self.world = mpi.world
        elif not hasattr(self.world, 'new_communicator'):
            self.world = mpi.world.new_communicator(np.asarray(self.world))

        self.log = GPAWLogger(world=self.world)
        self.log.fd = txt

        self.reader = None

        Calculator.__init__(self, restart, label=label, **kwargs)

    def fixed_density(self, *,
                      update_fermi_level: bool = False,
                      communicator=None,
                      txt='-',
                      parallel: Dict[str, Any] = None,
                      **kwargs) -> 'GPAW':
        """Create new calculator and do SCF calculation with fixed density.

        Returns a new GPAW object fully converged.

        Useful for band-structure calculations.  Given a ground-state
        calculation, ``gs_calc``, one can do::

            bs_calc = gs_calc.fixed_density(kpts=<path>,
                                            symmetry='off')
            bs = bs_calc.get_band_structure()
        """
        assert not update_fermi_level  # for now ...

        for key in kwargs:
            if key not in {'nbands', 'occupations', 'poissonsolver', 'kpts',
                           'eigensolver', 'random', 'maxiter', 'basis',
                           'symmetry', 'convergence', 'verbose'}:
                raise TypeError(f'Cannot change {key!r} in '
                                'fixed_density calculation!')

        params = self.parameters.copy()
        params.update(kwargs)

        if params['h'] is None:
            # Backwards compatibility
            params['gpts'] = self.density.gd.N_c

        calc = GPAW(communicator=communicator,
                    txt=txt,
                    parallel=parallel,
                    **params)
        calc.initialize(self.atoms)
        calc.density.initialize_from_other_density(self.density,
                                                   calc.wfs.kptband_comm)
        calc.density.fixed = True
        calc.wfs.fermi_levels = self.wfs.fermi_levels
        if calc.hamiltonian.xc.type == 'GLLB':
            new_response = calc.hamiltonian.xc.response
            old_response = self.hamiltonian.xc.response
            new_response.initialize_from_other_response(old_response)
            new_response.fix_potential = True
        elif calc.hamiltonian.xc.type == 'MGGA':
            for kpt in self.wfs.kpt_u:
                if kpt.psit is None:
                    raise ValueError("Needs wave functions for "
                                     "MGGA fixed density.\n"
                                     "To run from a restart file, it must "
                                     "be written with mode='all'")
            self.wfs.initialize_wave_functions_from_restart_file()
            taut_sG = self.wfs.calculate_kinetic_energy_density()
            wgd = self.wfs.gd.new_descriptor(comm=self.world,
                                             allow_empty_domains=True)
            redist = GridRedistributor(self.world, self.wfs.kptband_comm,
                                       self.wfs.gd, wgd)
            taut_sG = redist.distribute(taut_sG)
            redist = GridRedistributor(self.world, calc.wfs.kptband_comm,
                                       calc.wfs.gd, wgd)
            taut_sG = redist.collect(taut_sG)
            calc.hamiltonian.xc.fix_kinetic_energy_density(taut_sG)
        calc.calculate(system_changes=[])
        return calc

    def __enter__(self):
        return self

    def __exit__(self, *args):
        self.close()

    def __del__(self):
        self.close()

    def close(self):
        # Write timings and close reader if necessary.
        # If we crashed in the constructor (e.g. a bad keyword), we may not
        # have the normally expected attributes:
        if hasattr(self, 'timer') and not self.log.fd.closed:
            self.timer.write(self.log.fd)

        if hasattr(self, 'reader') and self.reader is not None:
            self.reader.close()

    def write(self, filename, mode=''):
        """Write calculator object to a file.

        Parameters
        ----------
        filename
            File to be written
        mode
            Write mode. Use ``mode='all'``
            to include wave functions in the file.
        """
        self.log(f'Writing to {filename} (mode={mode!r})\n')
        writer = Writer(filename, self.world)
        self._write(writer, mode)
        writer.close()
        self.world.barrier()

    def _write(self, writer, mode):
        from ase.io.trajectory import write_atoms
        writer.write(version=3, gpaw_version=gpaw.__version__,
                     ha=Ha, bohr=Bohr)

        write_atoms(writer.child('atoms'), self.atoms)
        writer.child('results').write(**self.results)
        writer.child('parameters').write(**self.todict())

        self.density.write(writer.child('density'))
        self.hamiltonian.write(writer.child('hamiltonian'))
        # self.occupations.write(writer.child('occupations'))
        self.scf.write(writer.child('scf'))
        self.wfs.write(writer.child('wave_functions'), mode == 'all')

        return writer

    def _set_atoms(self, atoms):
        check_atoms_too_close(atoms)
        self.atoms = atoms
        # GPAW works in terms of the scaled positions.  We want to
        # extract the scaled positions in only one place, and that is
        # here.  No other place may recalculate them, or we might end up
        # with rounding errors and inconsistencies.
        self.spos_ac = atoms.get_scaled_positions() % 1.0

    def read(self, filename):
        from ase.io.trajectory import read_atoms
        self.log('Reading from {}'.format(filename))

        self.reader = reader = Reader(filename)
        assert reader.version <= 3, 'Can\'t read new GPW-files'

        atoms = read_atoms(reader.atoms)
        self._set_atoms(atoms)

        res = reader.results
        self.results = dict((key, res.get(key)) for key in res.keys())
        if self.results:
            self.log('Read {}'.format(', '.join(sorted(self.results))))

        self.log('Reading input parameters:')
        # XXX param
        self.parameters = self.get_default_parameters()
        dct = {}
        for key, value in reader.parameters.asdict().items():
            if key in {'txt', 'fixdensity'}:
                continue  # old gpw-files may have these
            if (isinstance(value, dict) and
                isinstance(self.parameters[key], dict)):
                self.parameters[key].update(value)
            else:
                self.parameters[key] = value
            dct[key] = self.parameters[key]

        self.log.print_dict(dct)
        self.log()

        self.initialize(reading=True)

        self.density.read(reader)
        self.hamiltonian.read(reader)
        self.scf.read(reader)
        self.wfs.read(reader)

        # We need to do this in a better way:  XXX
        from gpaw.utilities.partition import AtomPartition
        atom_partition = AtomPartition(self.wfs.gd.comm,
                                       np.zeros(len(self.atoms), dtype=int))
        self.density.atom_partition = atom_partition
        self.hamiltonian.atom_partition = atom_partition
        rank_a = self.density.gd.get_ranks_from_positions(self.spos_ac)
        new_atom_partition = AtomPartition(self.density.gd.comm, rank_a)
        for obj in [self.density, self.hamiltonian]:
            obj.set_positions_without_ruining_everything(self.spos_ac,
                                                         new_atom_partition)
        if new_atom_partition != atom_partition:
            for kpt in self.wfs.kpt_u:
                kpt.projections = kpt.projections.redist(new_atom_partition)
        self.wfs.atom_partition = new_atom_partition

        self.hamiltonian.xc.read(reader)

        return reader

    def check_state(self, atoms, tol=1e-12):
        system_changes = Calculator.check_state(self, atoms, tol)
        if 'positions' not in system_changes:
            if self.hamiltonian:
                if self.hamiltonian.vext:
                    if self.hamiltonian.vext.vext_g is None:
                        # QMMM atoms have moved:
                        system_changes.append('positions')
        return system_changes

    def calculate(self, atoms=None, properties=['energy'],
                  system_changes=['cell']):
        for _ in self.icalculate(atoms, properties, system_changes):
            pass

    def icalculate(self, atoms=None, properties=['energy'],
                   system_changes=['cell']):
        """Calculate things."""

        Calculator.calculate(self, atoms)
        atoms = self.atoms

        if system_changes:
            self.log('System changes:', ', '.join(system_changes), '\n')
            if self.density is not None and system_changes == ['positions']:
                # Only positions have changed:
                self.density.reset()
            else:
                # Drastic changes:
                self.wfs = None
                self.density = None
                self.hamiltonian = None
                self.scf = None
                self.initialize(atoms)

            self.set_positions(atoms)

        if not self.initialized:
            self.initialize(atoms)
            self.set_positions(atoms)

        if not (self.wfs.positions_set and self.hamiltonian.positions_set):
            self.set_positions(atoms)

        yield

        if not self.scf.converged:
            print_cell(self.wfs.gd, self.atoms.pbc, self.log)

            with self.timer('SCF-cycle'):
                yield from self.scf.irun(
                    self.wfs, self.hamiltonian,
                    self.density,
                    self.log, self.call_observers, use_gpu=self.use_gpu)

            self.log('\nConverged after {} iterations.\n'
                     .format(self.scf.niter))

            e_free = self.hamiltonian.e_total_free
            e_extrapolated = self.hamiltonian.e_total_extrapolated
            self.results['energy'] = e_extrapolated * Ha
            self.results['free_energy'] = e_free * Ha

            dipole_v = self.density.calculate_dipole_moment() * Bohr
            self.log('Dipole moment: ({:.6f}, {:.6f}, {:.6f}) |e|*Ang\n'
                     .format(*dipole_v))
            self.results['dipole'] = dipole_v

            if self.wfs.nspins == 2 or not self.density.collinear:
                totmom_v, magmom_av = self.density.estimate_magnetic_moments()
                self.log('Total magnetic moment: ({:.6f}, {:.6f}, {:.6f})'
                         .format(*totmom_v))
                self.log('Local magnetic moments:')
                symbols = self.atoms.get_chemical_symbols()
                for a, mom_v in enumerate(magmom_av):
                    self.log('{:4} {:2} ({:9.6f}, {:9.6f}, {:9.6f})'
                             .format(a, symbols[a], *mom_v))
                self.log()
                self.results['magmom'] = totmom_v[2]
                self.results['magmoms'] = magmom_av[:, 2].copy()
            else:
                self.results['magmom'] = 0.0
                self.results['magmoms'] = np.zeros(len(self.atoms))

            self.summary()

            self.call_observers(self.scf.niter, final=True)

        if 'forces' in properties:
            with self.timer('Forces'):
                F_av = calculate_forces(self.wfs, self.density,
                                        self.hamiltonian, self.log)
                self.results['forces'] = F_av * (Ha / Bohr)

        if 'stress' in properties:
            with self.timer('Stress'):
                try:
                    stress = calculate_stress(self).flat[[0, 4, 8, 5, 2, 1]]
                except NotImplementedError:
                    # Our ASE Calculator base class will raise
                    # PropertyNotImplementedError for us.
                    pass
                else:
                    self.results['stress'] = stress * (Ha / Bohr**3)

    def summary(self):
        self.hamiltonian.summary(self.wfs, self.log)
        self.density.summary(self.atoms, self.results.get('magmom', 0.0),
                             self.log)
        self.wfs.summary(self.log)
        if len(self.wfs.fermi_levels) == 1:
            try:
                bandgap(self,
                        output=self.log.fd,
                        efermi=self.wfs.fermi_level * Ha)
            except ValueError:
                pass
        self.log.fd.flush()

    def set(self, **kwargs):
        """Change parameters for calculator.

        Examples::

            calc.set(xc='PBE')
            calc.set(nbands=20, kpts=(4, 1, 1))
        """

        # Verify that keys are consistent with default ones.
        for key in kwargs:
            if key != 'txt' and key not in self.default_parameters:
                raise TypeError('Unknown GPAW parameter: {}'.format(key))

            if key in ['symmetry',
                       'experimental'] and isinstance(kwargs[key], dict):
                # For values that are dictionaries, verify subkeys, too.
                default_dict = self.default_parameters[key]
                for subkey in kwargs[key]:
                    if subkey not in default_dict:
                        allowed = ', '.join(list(default_dict.keys()))
                        raise TypeError('Unknown subkeyword "{}" of keyword '
                                        '"{}".  Must be one of: {}'
                                        .format(subkey, key, allowed))

        # We need to handle txt early in order to get logging up and running:
        if 'txt' in kwargs:
            self.log.fd = kwargs.pop('txt')

        if 'idiotproof' in kwargs:
            del kwargs['idiotproof']
            warnings.warn('Ignoring deprecated keyword "idiotproof"')

        changed_parameters = Calculator.set(self, **kwargs)

        for key in ['setups', 'basis']:
            if key in changed_parameters:
                dct = changed_parameters[key]
                if isinstance(dct, dict) and None in dct:
                    dct['default'] = dct.pop(None)
                    warnings.warn('Please use {key}={dct}'
                                  .format(key=key, dct=dct))

        if not changed_parameters:
            return {}

        self.initialized = False
        self.scf = None
        self.results = {}

        self.log('Input parameters:')
        self.log.print_dict(changed_parameters)
        self.log()

        for key in changed_parameters:
            if key in ['eigensolver', 'convergence'] and self.wfs:
                self.wfs.set_eigensolver(None)

            if key in ['mixer', 'verbose', 'txt', 'hund', 'random',
                       'eigensolver']:
                continue

            if key in ['convergence', 'fixdensity', 'maxiter']:
                continue

            if key in ['gpu']:
                continue

            # Check nested arguments
            if key in ['experimental']:
                changed_parameters2 = changed_parameters[key]
                for key2 in changed_parameters2:
                    if key2 in ['kpt_refine', 'magmoms', 'soc']:
                        self.wfs = None
                    elif key2 in ['reuse_wfs_method', 'niter_fixdensity']:
                        continue
                    else:
                        raise TypeError('Unknown keyword argument:', key2)
                continue

            # More drastic changes:
            if self.wfs:
                self.wfs.set_orthonormalized(False)
            if key in ['xc', 'poissonsolver']:
                self.hamiltonian = None
            elif key in ['occupations', 'width']:
                pass
            elif key in ['external', 'charge', 'background_charge']:
                self.hamiltonian = None
                self.density = None
                self.wfs = None
            elif key in ['kpts', 'nbands', 'symmetry']:
                self.wfs = None
            elif key in ['h', 'gpts', 'setups', 'spinpol', 'dtype', 'mode']:
                self.density = None
                self.hamiltonian = None
                self.wfs = None
            elif key in ['basis']:
                self.wfs = None
            else:
                raise TypeError('Unknown keyword argument: "%s"' % key)

    def initialize_positions(self, atoms=None):
        """Update the positions of the atoms."""
        self.log('Initializing position-dependent things.\n')
        if atoms is None:
            atoms = self.atoms
        else:
            atoms = atoms.copy()
            self._set_atoms(atoms)

        mpi.synchronize_atoms(atoms, self.world)

        rank_a = self.wfs.gd.get_ranks_from_positions(self.spos_ac)
        atom_partition = AtomPartition(self.wfs.gd.comm, rank_a, name='gd')
        self.wfs.set_positions(self.spos_ac, atom_partition)
        self.density.set_positions(self.spos_ac, atom_partition)
        self.hamiltonian.set_positions(self.spos_ac, atom_partition)

    def set_positions(self, atoms=None):
        """Update the positions of the atoms and initialize wave functions."""
        self.initialize_positions(atoms)

        nlcao, nrand = self.wfs.initialize(self.density, self.hamiltonian,
                                           self.spos_ac)
        if nlcao + nrand:
            self.log('Creating initial wave functions:')
            if nlcao:
                self.log(' ', plural(nlcao, 'band'), 'from LCAO basis set')
            if nrand:
                self.log(' ', plural(nrand, 'band'), 'from random numbers')
            self.log()

        self.wfs.eigensolver.reset()
        self.scf.reset()
        occ_name = getattr(self.wfs.occupations, "name", None)
        if occ_name == 'mom':
            # Initialize MOM reference orbitals
            self.wfs.occupations.initialize_reference_orbitals()
        print_positions(self.atoms, self.log, self.density.magmom_av)

    def initialize(self, atoms=None, reading=False):
        """Inexpensive initialization."""

        self.log('Initialize ...\n')

        gpaw.gpu.setup(self.parameters['gpu'])
        self.use_gpu = gpaw.gpu.backend.enabled

        if self.use_gpu:
            self.timer.start('GPU init')
            gpaw.gpu.init(mpi.rank)
            self.timer.stop('GPU init')

        if atoms is None:
            atoms = self.atoms
        else:
            atoms = atoms.copy()
            self._set_atoms(atoms)

        par = self.parameters

        natoms = len(atoms)

        cell_cv = atoms.get_cell() / Bohr
        number_of_lattice_vectors = cell_cv.any(axis=1).sum()
        if number_of_lattice_vectors < 3:
            raise ValueError(
                'GPAW requires 3 lattice vectors.  Your system has {}.'
                .format(number_of_lattice_vectors))

        pbc_c = atoms.get_pbc()
        assert len(pbc_c) == 3
        magmom_a = atoms.get_initial_magnetic_moments()

        if par.experimental.get('magmoms') is not None:
            magmom_av = np.array(par.experimental['magmoms'], float)
            collinear = False
        else:
            magmom_av = np.zeros((natoms, 3))
            magmom_av[:, 2] = magmom_a
            collinear = True

        mpi.synchronize_atoms(atoms, self.world)

        # Generate new xc functional only when it is reset by set
        # XXX sounds like this should use the _changed_keywords dictionary.
        if self.hamiltonian is None or self.hamiltonian.xc is None:
            if isinstance(par.xc, (str, dict, XCKernel)):
                xc = XC(par.xc, collinear=collinear, atoms=atoms)
            else:
                xc = par.xc
        else:
            xc = self.hamiltonian.xc

        if par.fixdensity:
            warnings.warn(
                'The fixdensity keyword has been deprecated. '
                'Please use the GPAW.fixed_density() method instead.',
                DeprecationWarning)
            if self.hamiltonian.xc.type == 'MGGA':
                raise ValueError('MGGA does not support deprecated '
                                 'fixdensity option.')

        mode = par.mode
        if isinstance(mode, str):
            mode = {'name': mode}
        if isinstance(mode, dict):
            mode = create_wave_function_mode(**mode)

        if par.dtype == complex:
            warnings.warn('Use mode={}(..., force_complex_dtype=True) '
                          'instead of dtype=complex'.format(mode.name.upper()))
            mode.force_complex_dtype = True
            del par['dtype']
            par.mode = mode

        if xc.orbital_dependent and mode.name == 'lcao':
            raise ValueError('LCAO mode does not support '
                             'orbital-dependent XC functionals.')

        realspace = (mode.name != 'pw' and mode.interpolation != 'fft')

        self.create_setups(mode, xc)

        if not realspace:
            pbc_c = np.ones(3, bool)

        magnetic = magmom_av.any()

        if par.hund:
            spinpol = True
            magnetic = True
            c = par.charge / natoms
            for a, setup in enumerate(self.setups):
                magmom_av[a, 2] = setup.get_hunds_rule_moment(c)

        if collinear:
            spinpol = par.spinpol
            if spinpol is None:
                spinpol = magnetic
            elif magnetic and not spinpol:
                raise ValueError('Non-zero initial magnetic moment for a ' +
                                 'spin-paired calculation!')
            nspins = 1 + int(spinpol)

            if spinpol:
                self.log('Spin-polarized calculation.')
                self.log('Magnetic moment: {:.6f}\n'.format(magmom_av.sum()))
            else:
                self.log('Spin-paired calculation\n')
        else:
            nspins = 1
            self.log('Non-collinear calculation.')
            self.log('Magnetic moment: ({:.6f}, {:.6f}, {:.6f})\n'
                     .format(*magmom_av.sum(0)))

        if self.use_gpu and (isinstance(xc, HybridXC) or isinstance(xc, MGGA)
                          or isinstance(xc, SIC)):
            raise NotImplementedError('GPU support for HybridXC, MGGA and SIC '
                                      'functionals is not implemented yet.')

        self.create_symmetry(magmom_av, cell_cv, reading)

        if par.gpts is not None:
            if par.h is not None:
                raise ValueError("""You can't use both "gpts" and "h"!""")
            N_c = np.array(par.gpts)
            h = None
        else:
            h = par.h
            if h is not None:
                h /= Bohr
            if h is None and reading:
                shape = self.reader.density.proxy('density').shape[-3:]
                N_c = 1 - pbc_c + shape
            elif h is None and self.density is not None:
                N_c = self.density.gd.N_c
            else:
                N_c = get_number_of_grid_points(cell_cv, h, mode, realspace,
                                                self.symmetry)

        self.setups.set_symmetry(self.symmetry)

        if not collinear and len(self.symmetry.op_scc) > 1:
            raise ValueError('Can''t use symmetries with non-collinear '
                             'calculations')

        if isinstance(par.background_charge, dict):
            background = create_background_charge(**par.background_charge)
        else:
            background = par.background_charge

        nao = self.setups.nao
        nvalence = self.setups.nvalence - par.charge
        if par.background_charge is not None:
            nvalence += background.charge

        M = np.linalg.norm(magmom_av.sum(0))

        nbands = par.nbands

        orbital_free = any(setup.orbital_free for setup in self.setups)
        if orbital_free:
            nbands = 1

        if isinstance(nbands, str):
            if nbands == 'nao':
                nbands = nao
            elif nbands[-1] == '%':
                basebands = (nvalence + M) / 2
                nbands = int(np.ceil(float(nbands[:-1]) / 100 * basebands))
            else:
                raise ValueError('Integer expected: Only use a string '
                                 'if giving a percentage of occupied bands')

        if nbands is None:
            # Number of bound partial waves:
            nbandsmax = sum(setup.get_default_nbands()
                            for setup in self.setups)
            nbands = int(np.ceil((1.2 * (nvalence + M) / 2))) + 4
            if nbands > nbandsmax:
                nbands = nbandsmax
            if mode.name == 'lcao' and nbands > nao:
                nbands = nao
        elif nbands <= 0:
            nbands = max(1, int(nvalence + M + 0.5) // 2 + (-nbands))

        if nbands > nao and mode.name == 'lcao':
            raise ValueError('Too many bands for LCAO calculation: '
                             '%d bands and only %d atomic orbitals!' %
                             (nbands, nao))

        if nvalence < 0:
            raise ValueError(
                'Charge %f is not possible - not enough valence electrons' %
                par.charge)

        if nvalence > 2 * nbands and not orbital_free:
            raise ValueError('Too few bands!  Electrons: %f, bands: %d'
                             % (nvalence, nbands))

        # Gather convergence criteria for SCF loop.
        criteria = self.default_parameters['convergence'].copy()  # keep order
        criteria.update(par.convergence)
        custom = criteria.pop('custom', [])
        del criteria['bands']
        for name, criterion in criteria.items():
            if hasattr(criterion, 'todict'):
                # 'Copy' so no two calculators share an instance.
                criteria[name] = dict2criterion(criterion.todict())
            else:
                criteria[name] = dict2criterion({name: criterion})

        if not isinstance(custom, (list, tuple)):
            custom = [custom]
        for criterion in custom:
            if isinstance(criterion, dict):  # from .gpw file
                msg = ('Custom convergence criterion "{:s}" encountered, '
                       'which GPAW does not know how to load. This '
                       'criterion is NOT enabled; you may want to manually'
                       ' set it.'.format(criterion['name']))
                warnings.warn(msg)
                continue

            criteria[criterion.name] = criterion
            msg = ('Custom convergence criterion {:s} encountered. '
                   'Please be sure that each calculator is fed a '
                   'unique instance of this criterion. '
                   'Note that if you save the calculator instance to '
                   'a .gpw file you may not be able to re-open it. '
                   .format(criterion.name))
            warnings.warn(msg)

        if self.scf is None:
            self.create_scf(criteria, mode)

        if not collinear:
            nbands *= 2

        if not self.wfs:
            self.create_wave_functions(mode, realspace,
                                       nspins, collinear, nbands, nao,
                                       nvalence, self.setups,
                                       cell_cv, pbc_c, N_c,
                                       xc)
        else:
            self.wfs.set_setups(self.setups)

        occ = self.create_occupations(cell_cv, magmom_av[:, 2].sum(),
                                      orbital_free, nvalence)
        self.wfs.occupations = occ

        if not self.wfs.eigensolver:
            self.create_eigensolver(xc, nbands, mode)

        if self.density is None and not reading:
            assert not par.fixdensity, 'No density to fix!'

        olddens = None
        if (self.density is not None and
            (self.density.gd.parsize_c != self.wfs.gd.parsize_c).any()):
            # Domain decomposition has changed, so we need to
            # reinitialize density and hamiltonian:
            if par.fixdensity:
                olddens = self.density

            self.density = None
            self.hamiltonian = None

        if self.density is None:
            self.create_density(realspace, mode, background, h)

        # XXXXXXXXXX if setups change, then setups.core_charge may change.
        # But that parameter was supplied in Density constructor!
        # This surely is a bug!
        self.density.initialize(self.setups, self.timer,
                                magmom_av, par.hund)
        self.density.set_mixer(par.mixer)
        if self.density.mixer.driver.name == 'dummy' or par.fixdensity:
            self.log('No density mixing\n')
        else:
            self.log(self.density.mixer, '\n')
        self.density.fixed = par.fixdensity
        self.density.log = self.log

        if olddens is not None:
            self.density.initialize_from_other_density(olddens,
                                                       self.wfs.kptband_comm)

        if self.hamiltonian is None:
            self.create_hamiltonian(realspace, mode, xc)

        xc.initialize(self.density, self.hamiltonian, self.wfs)

        description = xc.get_description()
        if description is not None:
            self.log('XC parameters: {}\n'
                     .format('\n  '.join(description.splitlines())))

        if xc.type == 'GLLB' and olddens is not None:
            xc.heeeeeeeeeeeeeeeeeeeeeeeeeeeeeeeeelp(olddens)

        self.print_memory_estimate(maxdepth=3)

        print_parallelization_details(self.wfs, self.hamiltonian, self.log)

        if self.use_gpu:
            self.log('Using GPUs')

        self.log('Number of atoms:', natoms)
        self.log('Number of atomic orbitals:', self.wfs.setups.nao)
        self.log('Number of bands in calculation:', self.wfs.bd.nbands)
        self.log('Number of valence electrons:', self.wfs.nvalence)

        n = par.convergence.get('bands', 'occupied')
        if isinstance(n, int) and n < 0:
            n += self.wfs.bd.nbands
        self.log('Bands to converge:', n)

        self.log(flush=True)

        self.timer.print_info(self)

        if gpaw.dry_run:
            self.dry_run()

        if (realspace and
            self.hamiltonian.poisson.get_description() == 'FDTD+TDDFT'):
            self.hamiltonian.poisson.set_density(self.density)
            self.hamiltonian.poisson.print_messages(self.log)
            self.log.fd.flush()

        self.initialized = True
        self.log('... initialized\n')

    def create_setups(self, mode, xc):
        if self.parameters.filter is None and mode.name != 'pw':
            gamma = 1.6
            N_c = self.parameters.get('gpts')
            if N_c is None:
                h = (self.parameters.h or 0.2) / Bohr
            else:
                icell_vc = np.linalg.inv(self.atoms.cell)
                h = ((icell_vc**2).sum(0)**-0.5 / N_c).max() / Bohr

            def filter(rgd, rcut, f_r, l=0):
                gcut = np.pi / h - 2 / rcut / gamma
                ftmp = rgd.filter(f_r, rcut * gamma, gcut, l)
                f_r[:] = ftmp[:len(f_r)]
        else:
            filter = self.parameters.filter

        Z_a = self.atoms.get_atomic_numbers()
        self.setups = Setups(Z_a,
                             self.parameters.setups, self.parameters.basis,
                             xc, filter=filter, world=self.world)
        self.log(self.setups)

    def create_grid_descriptor(self, N_c, cell_cv, pbc_c,
                               domain_comm, parsize_domain):
        return GridDescriptor(N_c, cell_cv, pbc_c, domain_comm,
                              parsize_domain)

    def create_occupations(self, cell_cv, magmom, orbital_free, nvalence):
        dct = self.parameters.occupations

        if dct is None:
            if orbital_free:
                dct = {'name': 'orbital-free'}
            else:
                if self.atoms.pbc.any():
                    dct = {'name': 'fermi-dirac',
                           'width': 0.1}  # eV
                else:
                    dct = {'width': 0.0}
        elif not isinstance(dct, dict):
            return dct

        if self.wfs.nspins == 1:
            dct.pop('fixmagmom', None)

        kwargs = dct.copy()
        name = kwargs.pop('name', '')
        if name == 'mom':
            from gpaw.mom import OccupationsMOM
            occ = OccupationsMOM(self.wfs, **kwargs)

            self.log(occ)
            return occ

        occ = create_occ_calc(
            dct,
            parallel_layout=ParallelLayout(self.wfs.bd,
                                           self.wfs.kd.comm,
                                           self.wfs.gd.comm),
            fixed_magmom_value=magmom,
            rcell=np.linalg.inv(cell_cv).T,
            monkhorst_pack_size=self.wfs.kd.N_c,
            bz2ibzmap=self.wfs.kd.bz2ibz_k,
            nspins=self.wfs.nspins,
            nelectrons=nvalence,
            nkpts=self.wfs.kd.nibzkpts,
            nbands=self.wfs.bd.nbands
        )

        self.log('Occupation numbers:', occ, '\n')
        return occ

    def create_scf(self, criteria, mode):
        # if mode.name == 'lcao':
        #     niter_fixdensity = 0
        # else:
        #     niter_fixdensity = 2

        self.scf = SCFLoop(
            criteria,
            self.parameters.maxiter,
            # XXX make sure niter_fixdensity value is *always* set from default
            # Subdictionary defaults seem to not be set when user provides
            # e.g. {}.  We should change that so it works like the ordinary
            # parameters.
            self.parameters.experimental.get('niter_fixdensity', 0))
        self.log(self.scf)

    def create_symmetry(self, magmom_av, cell_cv, reading):
        symm = self.parameters.symmetry
        if symm == 'off':
            symm = {'point_group': False, 'time_reversal': False}

        if 'do_not_symmetrize_the_density' in symm:
            symm = symm.copy()
            dnstd = symm.pop('do_not_symmetrize_the_density')
            if dnstd is not None:
                info = 'Ignoring your "do_not_symmetrize_the_density" keyword!'
                if reading:
                    self.log(info)
                else:
                    warnings.warn(info + ' Please remove it.')

        if self.parameters.external is not None:
            symm = symm.copy()
            symm['point_group'] = False

        if reading and self.reader.version <= 1:
            symm['allow_invert_aperiodic_axes'] = False

        m_av = magmom_av.round(decimals=3)  # round off
        id_a = [id + tuple(m_v) for id, m_v in zip(self.setups.id_a, m_av)]
        self.symmetry = Symmetry(id_a, cell_cv, self.atoms.pbc, **symm)
        self.symmetry.analyze(self.spos_ac)

    def create_eigensolver(self, xc, nbands, mode):
        # Number of bands to converge:
        nbands_converge = self.parameters.convergence.get('bands', 'occupied')
        if nbands_converge == 'all':
            nbands_converge = nbands
        elif isinstance(nbands_converge, int):
            if nbands_converge < 0:
                nbands_converge += nbands
        eigensolver = get_eigensolver(self.parameters.eigensolver, mode,
                                      self.parameters.convergence,
                                      use_gpu=self.use_gpu)
        eigensolver.nbands_converge = nbands_converge
        # XXX Eigensolver class doesn't define an nbands_converge property

        if isinstance(xc, SIC):
            eigensolver.blocksize = 1

        self.wfs.set_eigensolver(eigensolver)

        self.log('Eigensolver\n  ', self.wfs.eigensolver, '\n')

    def create_density(self, realspace, mode, background, h):
        gd = self.wfs.gd

        big_gd = gd.new_descriptor(comm=self.world)
        # Check whether grid is too small.  8 is smallest admissible.
        # (we decide this by how difficult it is to make the tests pass)
        # (Actually it depends on stencils!  But let the user deal with it)
        N_c = big_gd.get_size_of_global_array(pad=True)
        too_small = np.any(N_c / big_gd.parsize_c < 8)
        if (self.parallel['augment_grids'] and not too_small and
            mode.name != 'pw'):
            aux_gd = big_gd
        else:
            aux_gd = gd

        redistributor = GridRedistributor(self.world,
                                          self.wfs.kptband_comm,
                                          gd, aux_gd)

        # Construct grid descriptor for fine grids for densities
        # and potentials:
        finegd = aux_gd.refine()

        kwargs = dict(
            gd=gd, finegd=finegd,
            nspins=self.wfs.nspins,
            collinear=self.wfs.collinear,
            charge=self.parameters.charge + self.wfs.setups.core_charge,
            redistributor=redistributor,
            background_charge=background)

        if realspace:
            self.density = RealSpaceDensity(stencil=mode.interpolation,
                                            **kwargs)
        else:
            if h is None:
                ecut = 2 * self.wfs.pd.ecut
            else:
                ecut = 0.5 * (np.pi / h)**2
            self.density = ReciprocalSpaceDensity(ecut=ecut, **kwargs)

        self.log(self.density, '\n')

    def create_hamiltonian(self, realspace, mode, xc):
        dens = self.density
        kwargs = dict(
            gd=dens.gd, finegd=dens.finegd,
            nspins=dens.nspins,
            collinear=dens.collinear,
            setups=dens.setups,
            timer=self.timer,
            xc=xc,
            world=self.world,
            redistributor=dens.redistributor,
            vext=self.parameters.external,
            psolver=self.parameters.poissonsolver,
            charge=dens.charge)
        if realspace:
            self.hamiltonian = RealSpaceHamiltonian(stencil=mode.interpolation,
                                                    **kwargs)
            xc.set_grid_descriptor(self.hamiltonian.finegd)
        else:
            # This code will work if dens.redistributor uses
            # ordinary density.gd as aux_gd
            gd = dens.finegd

            xc_redist = None
            if self.parallel['augment_grids']:
                from gpaw.grid_descriptor import BadGridError
                try:
                    aux_gd = gd.new_descriptor(comm=self.world)
                except BadGridError as err:
                    import warnings
                    warnings.warn('Ignoring augment_grids: {}'
                                  .format(err))
                else:
                    bcast_comm = dens.redistributor.broadcast_comm
                    xc_redist = GridRedistributor(self.world, bcast_comm,
                                                  gd, aux_gd)

            self.hamiltonian = ReciprocalSpaceHamiltonian(
                pd2=dens.pd2, pd3=dens.pd3, realpbc_c=self.atoms.pbc,
                xc_redistributor=xc_redist,
                **kwargs)
            xc.set_grid_descriptor(self.hamiltonian.xc_gd)

        self.hamiltonian.soc = self.parameters.experimental.get('soc')
        self.log(self.hamiltonian, '\n')

    def create_kpoint_descriptor(self, nspins):
        par = self.parameters

        # Zero cell vectors that are not periodic so that ASE's
        # kpts2ndarray can handle 1-d and 2-d correctly:
        atoms = Atoms(cell=self.atoms.cell * self.atoms.pbc[:, np.newaxis],
                      pbc=self.atoms.pbc)
        bzkpts_kc = kpts2ndarray(par.kpts, atoms)

        kpt_refine = par.experimental.get('kpt_refine')
        if kpt_refine is None:
            kd = KPointDescriptor(bzkpts_kc, nspins)

            self.timer.start('Set symmetry')
            kd.set_symmetry(self.atoms, self.symmetry, comm=self.world)
            self.timer.stop('Set symmetry')

        else:
            self.timer.start('Set k-point refinement')
            kd = create_kpoint_descriptor_with_refinement(
                kpt_refine,
                bzkpts_kc, nspins, self.atoms,
                self.symmetry, comm=self.world,
                timer=self.timer)
            self.timer.stop('Set k-point refinement')
            # Update quantities which might have changed, if symmetry
            # was changed
            self.symmetry = kd.symmetry
            self.setups.set_symmetry(kd.symmetry)

        self.log(kd)

        return kd

    def create_wave_functions(self, mode, realspace,
                              nspins, collinear, nbands, nao, nvalence,
                              setups, cell_cv, pbc_c, N_c, xc):
        par = self.parameters

        kd = self.create_kpoint_descriptor(nspins)

        parallelization = mpi.Parallelization(self.world,
                                              kd.nibzkpts)

        parsize_kpt = self.parallel['kpt']
        parsize_domain = self.parallel['domain']
        parsize_bands = self.parallel['band']

        if isinstance(xc, HybridXC):
            parsize_kpt = 1
            parsize_domain = self.world.size
            parsize_bands = 1

        ndomains = None
        if parsize_domain is not None:
            ndomains = np.prod(parsize_domain)
        parallelization.set(kpt=parsize_kpt,
                            domain=ndomains,
                            band=parsize_bands)
        comms = parallelization.build_communicators()
        domain_comm = comms['d']
        kpt_comm = comms['k']
        band_comm = comms['b']
        kptband_comm = comms['D']
        domainband_comm = comms['K']

        self.comms = comms

        kd.set_communicator(kpt_comm)

        parstride_bands = self.parallel['stridebands']
        if parstride_bands:
            raise RuntimeError('stridebands is unreliable')

        bd = BandDescriptor(nbands, band_comm, parstride_bands)

        # Construct grid descriptor for coarse grids for wave functions:
        gd = self.create_grid_descriptor(N_c, cell_cv, pbc_c,
                                         domain_comm, parsize_domain)

        if hasattr(self, 'time') or mode.force_complex_dtype or not collinear:
            dtype = complex
        else:
            if kd.gamma:
                dtype = float
            else:
                dtype = complex

        wfs_kwargs = dict(gd=gd, nvalence=nvalence, setups=setups,
                          bd=bd, dtype=dtype, world=self.world, kd=kd,
                          kptband_comm=kptband_comm, timer=self.timer,
                          use_gpu=self.use_gpu)

        if self.parallel['sl_auto'] and compiled_with_sl():
            # Choose scalapack parallelization automatically

            for key, val in self.parallel.items():
                if (key.startswith('sl_') and key != 'sl_auto' and
                    val is not None):
                    raise ValueError("Cannot use 'sl_auto' together "
                                     "with '%s'" % key)

            max_scalapack_cpus = bd.comm.size * gd.comm.size
            sl_default = suggest_blocking(nbands, max_scalapack_cpus)
        else:
            sl_default = self.parallel['sl_default']

        if mode.name == 'lcao':
            assert collinear
            # Layouts used for general diagonalizer
            sl_lcao = self.parallel['sl_lcao']
            if sl_lcao is None:
                sl_lcao = sl_default

            elpasolver = None
            if self.parallel['use_elpa']:
                elpasolver = self.parallel['elpasolver']
            lcaoksl = get_KohnSham_layouts(sl_lcao, 'lcao',
                                           gd, bd, domainband_comm, dtype,
                                           nao=nao, timer=self.timer,
                                           elpasolver=elpasolver)

            self.wfs = mode(lcaoksl, **wfs_kwargs)

        elif mode.name == 'fd' or mode.name == 'pw':
            # Use (at most) all available LCAO for initialization
            lcaonbands = min(nbands, nao)

            try:
                lcaobd = BandDescriptor(lcaonbands, band_comm,
                                        parstride_bands)
            except RuntimeError:
                initksl = None
            else:
                # Layouts used for general diagonalizer
                # (LCAO initialization)
                sl_lcao = self.parallel['sl_lcao']
                if sl_lcao is None:
                    sl_lcao = sl_default
                initksl = get_KohnSham_layouts(sl_lcao, 'lcao',
                                               gd, lcaobd, domainband_comm,
                                               dtype, nao=nao,
                                               timer=self.timer)

            reuse_wfs_method = par.experimental.get('reuse_wfs_method', 'paw')
            sl = (domainband_comm,) + (self.parallel['sl_diagonalize'] or
                                       sl_default or
                                       (1, 1, None))
            self.wfs = mode(sl, initksl,
                            reuse_wfs_method=reuse_wfs_method,
                            collinear=collinear,
                            **wfs_kwargs)
        else:
            self.wfs = mode(self, collinear=collinear, **wfs_kwargs)

        self.log(self.wfs, '\n')

    def dry_run(self):
        # Can be overridden like in gpaw.atom.atompaw
        print_cell(self.wfs.gd, self.atoms.pbc, self.log)
        print_positions(self.atoms, self.log, self.density.magmom_av)
        self.log.fd.flush()

        # Write timing info now before the interpreter shuts down:
        self.close()

        # Disable timing output during shut-down:
        del self.timer

        raise SystemExit

    def get_atomic_electrostatic_potentials(self) -> Array1D:
        r"""Return the electrostatic potential at the atomic sites.

        Return list of energies in eV, one for each atom:

        :::

              / _ ~  _  ^a  _ _a
          Y   |dr v (r) g  (r-R )
           00 /    H     00

        """
        ham = self.hamiltonian
        dens = self.density
        self.initialize_positions()
        dens.interpolate_pseudo_density()
        dens.calculate_pseudo_charge()
        ham.update(dens)
        W_aL = ham.calculate_atomic_hamiltonians(dens)
        W_a = np.zeros(len(self.atoms))
        for a, W_L in W_aL.items():
            W_a[a] = W_L[0] / (4 * np.pi)**0.5 * Ha
        W_aL.partition.comm.sum(W_a)
        return W_a

    def linearize_to_xc(self, newxc):
        """Linearize Hamiltonian to difference XC functional.

        Used in real time TDDFT to perform calculations with various kernels.
        """
        if isinstance(newxc, str):
            newxc = XC(newxc)
        self.log('Linearizing xc-hamiltonian to ' + str(newxc))
        newxc.initialize(self.density, self.hamiltonian, self.wfs)
        self.hamiltonian.linearize_to_xc(newxc, self.density)

    def attach(self, function, n=1, *args, **kwargs):
        """Register observer function to run during the SCF cycle.

        Call *function* using *args* and
        *kwargs* as arguments.

        If *n* is positive, then
        *function* will be called every *n* SCF iterations + the
        final iteration if it would not be otherwise

        If *n* is negative, then *function* will only be
        called on iteration *abs(n)*.

        If *n* is 0, then *function* will only be called
        on convergence"""

        try:
            slf = function.__self__
        except AttributeError:
            pass
        else:
            if slf is self:
                # function is a bound method of self.  Store the name
                # of the method and avoid circular reference:
                function = function.__func__.__name__

        # Replace self in args with another unique reference
        # to avoid circular reference
        if not hasattr(self, 'self_ref'):
            self.self_ref = object()
        self_ = self.self_ref
        args = tuple([self_ if arg is self else arg for arg in args])

        self.observers.append((function, n, args, kwargs))

    def call_observers(self, iter, final=False):
        """Call all registered callback functions."""
        for function, n, args, kwargs in self.observers:
            call = False
            # Call every n iterations, including the last
            if n > 0:
                if ((iter % n) == 0) != final:
                    call = True
            # Call only on iteration n
            elif n < 0 and not final:
                if iter == abs(n):
                    call = True
            # Call only on convergence
            elif n == 0 and final:
                call = True
            if call:
                if isinstance(function, str):
                    function = getattr(self, function)
                # Replace self reference with self
                self_ = self.self_ref
                args = tuple([self if arg is self_ else arg for arg in args])
                function(*args, **kwargs)

    def get_reference_energy(self):
        return self.wfs.setups.Eref * Ha

    def get_homo_lumo(self, spin=None):
        """Return HOMO and LUMO eigenvalues.

        By default, return the true HOMO-LUMO eigenvalues (spin=None).

        If spin is 0 or 1, return HOMO-LUMO eigenvalues taken among
        only those states with the given spin."""
        return self.wfs.get_homo_lumo(spin) * Ha

    def estimate_memory(self, mem):
        """Estimate memory use of this object."""
        for name, obj in [('Density', self.density),
                          ('Hamiltonian', self.hamiltonian),
                          ('Wavefunctions', self.wfs)]:
            obj.estimate_memory(mem.subnode(name))

    def print_memory_estimate(self, log=None, maxdepth=-1):
        """Print estimated memory usage for PAW object and components.

        maxdepth is the maximum nesting level of displayed components.

        The PAW object must be initialize()'d, but needs not have large
        arrays allocated."""
        # NOTE.  This should work with "--dry-run=N"
        #
        # However, the initial overhead estimate is wrong if this method
        # is called within a real mpirun/gpaw-python context.
        if log is None:
            log = self.log
        log('Memory estimate:')

        mem_init = maxrss()  # initial overhead includes part of Hamiltonian!
        log('  Process memory now: %.2f MiB' % (mem_init / 1024.0**2))

        mem = MemNode('Calculator', 0)
        mem.indent = '  '
        try:
            self.estimate_memory(mem)
        except AttributeError as m:
            log('Attribute error: %r' % m)
            log('Some object probably lacks estimate_memory() method')
            log('Memory breakdown may be incomplete')
        mem.calculate_size()
        mem.write(log.fd, maxdepth=maxdepth, depth=1)
        log()

    def converge_wave_functions(self):
        """Converge the wave-functions if not present."""

        if self.scf and self.scf.converged:
            if isinstance(self.wfs.kpt_u[0].psit_nG, np.ndarray):
                return
            if self.wfs.kpt_u[0].psit_nG is not None:
                self.wfs.initialize_wave_functions_from_restart_file()
                return

        if not self.initialized:
            self.initialize()

        self.set_positions()

        self.scf.converged = False
        fixed = self.density.fixed
        self.density.fixed = True
        self.calculate(system_changes=[])
        self.density.fixed = fixed

    def diagonalize_full_hamiltonian(self, nbands=None, ecut=None,
                                     scalapack=None,
                                     expert=False):
        if not self.initialized:
            self.initialize()
        nbands = self.wfs.diagonalize_full_hamiltonian(
            self.hamiltonian, self.atoms, self.log,
            nbands, ecut, scalapack, expert)
        self.parameters.nbands = nbands

    def get_number_of_bands(self) -> int:
        """Return the number of bands."""
        return self.wfs.bd.nbands

    def get_xc_functional(self) -> str:
        """Return the XC-functional identifier.

        'LDA', 'PBE', ..."""

        xc = self.parameters.get('xc', 'LDA')
        if isinstance(xc, dict):
            xc = xc['name']
        return xc

    def get_number_of_spins(self):
        return self.wfs.nspins

    def get_spin_polarized(self):
        """Is it a spin-polarized calculation?"""
        return self.wfs.nspins == 2

    def get_bz_k_points(self):
        """Return the k-points."""
        return self.wfs.kd.bzk_kc.copy()

    def get_ibz_k_points(self):
        """Return k-points in the irreducible part of the Brillouin zone."""
        return self.wfs.kd.ibzk_kc.copy()

    def get_bz_to_ibz_map(self):
        """Return indices from BZ to IBZ."""
        return self.wfs.kd.bz2ibz_k.copy()

    def get_k_point_weights(self):
        """Weights of the k-points.

        The sum of all weights is one."""

        return self.wfs.kd.weight_k

    def get_pseudo_density(self, spin=None, gridrefinement=1,
                           pad=True, broadcast=True):
        """Return pseudo-density array.

        If *spin* is not given, then the total density is returned.
        Otherwise, the spin up or down density is returned (spin=0 or
        1)."""

        if gridrefinement == 1:
            nt_sG = self.density.nt_sG
            gd = self.density.gd
        elif gridrefinement == 2:
            if self.density.nt_sg is None:
                self.density.interpolate_pseudo_density()
            nt_sG = self.density.nt_sg
            gd = self.density.finegd
        else:
            raise NotImplementedError

        if spin is None:
            if self.density.nspins == 1:
                nt_G = nt_sG[0]
            else:
                nt_G = nt_sG.sum(axis=0)
        else:
            if self.density.nspins == 1:
                nt_G = 0.5 * nt_sG[0]
            else:
                nt_G = nt_sG[spin]

        nt_G = gd.collect(nt_G, broadcast=broadcast)

        if nt_G is None:
            return None

        if pad:
            nt_G = gd.zero_pad(nt_G)

        return nt_G / Bohr**3

    get_pseudo_valence_density = get_pseudo_density  # Don't use this one!

    def get_effective_potential(self, spin=0, pad=True, broadcast=True):
        """Return pseudo effective-potential."""
        vt_G = self.hamiltonian.gd.collect(self.hamiltonian.vt_sG[spin],
                                           broadcast=broadcast)
        if vt_G is None:
            return None

        if pad:
            vt_G = self.hamiltonian.gd.zero_pad(vt_G)
        return vt_G * Ha

    def get_electrostatic_potential(self):
        """Return the electrostatic potential.

        This is the potential from the pseudo electron density and the
        PAW-compensation charges.  So, the electrostatic potential will
        only be correct outside the PAW augmentation spheres.
        """

        ham = self.hamiltonian
        dens = self.density
        self.initialize_positions()
        dens.interpolate_pseudo_density()
        dens.calculate_pseudo_charge()
        return ham.get_electrostatic_potential(dens) * Ha

    def get_pseudo_density_corrections(self):
        """Integrated density corrections.

        Returns the integrated value of the difference between the pseudo-
        and the all-electron densities at each atom.  These are the numbers
        you should add to the result of doing e.g. Bader analysis on the
        pseudo density."""
        if self.wfs.nspins == 1:
            return np.array([self.density.get_correction(a, 0)
                             for a in range(len(self.atoms))])
        else:
            return np.array([[self.density.get_correction(a, spin)
                              for a in range(len(self.atoms))]
                             for spin in range(2)])

    def get_all_electron_density(self, spin=None, gridrefinement=2,
                                 pad=True, broadcast=True, collect=True,
                                 skip_core=False):
        """Return reconstructed all-electron density array."""
        n_sG, gd = self.density.get_all_electron_density(
            self.atoms, gridrefinement=gridrefinement, skip_core=skip_core)
        if spin is None:
            if self.density.nspins == 1:
                n_G = n_sG[0]
            else:
                n_G = n_sG.sum(axis=0)
        else:
            if self.density.nspins == 1:
                n_G = 0.5 * n_sG[0]
            else:
                n_G = n_sG[spin]

        if collect:
            n_G = gd.collect(n_G, broadcast=broadcast)

        if n_G is None:
            return None

        if pad:
            n_G = gd.zero_pad(n_G)

        return n_G / Bohr**3

    def get_fermi_level(self):
        """Return the Fermi-level."""
        assert self.wfs.fermi_levels is not None
        if len(self.wfs.fermi_levels) != 1:
            raise ValueError('There are two Fermi-levels!')
        return self.wfs.fermi_levels[0] * Ha

    def get_fermi_levels(self):
        """Return the Fermi-levels in case of fixed-magmom."""
        assert self.wfs.fermi_levels is not None
        if len(self.wfs.fermi_levels) != 2:
            raise ValueError('There is only one Fermi-level!')
        return self.wfs.fermi_levels * Ha

    def get_wigner_seitz_densities(self, spin):
        """Get the weight of the spin-density in Wigner-Seitz cells
        around each atom.

        The density assigned to each atom is relative to the neutral atom,
        i.e. the density sums to zero.
        """
        from gpaw.analyse.wignerseitz import wignerseitz
        atom_index = wignerseitz(self.wfs.gd, self.atoms)

        nt_G = self.density.nt_sG[spin]
        weight_a = np.empty(len(self.atoms))
        for a in range(len(self.atoms)):
            # XXX Optimize! No need to integrate in zero-region
            smooth = self.wfs.gd.integrate(np.where(atom_index == a,
                                                    nt_G, 0.0))
            correction = self.density.get_correction(a, spin)
            weight_a[a] = smooth + correction

        return weight_a

    def get_dos(self, spin=0, npts=201, width=None):
        """The total DOS.

        Fold eigenvalues with Gaussians, and put on an energy grid.

        returns an (energies, dos) tuple, where energies are relative to the
        vacuum level for non-periodic systems, and the average potential for
        periodic systems.
        """
        if width is None:
            width = 0.1

        w_k = self.wfs.kd.weight_k
        Nb = self.wfs.bd.nbands
        energies = np.empty(len(w_k) * Nb)
        weights = np.empty(len(w_k) * Nb)
        x = 0
        for k, w in enumerate(w_k):
            energies[x:x + Nb] = self.get_eigenvalues(k, spin)
            weights[x:x + Nb] = w
            x += Nb

        from gpaw.utilities.dos import fold
        return fold(energies, weights, npts, width)

    def get_wigner_seitz_ldos(self, a, spin=0, npts=201, width=None):
        """The Local Density of States, using a Wigner-Seitz basis function.

        Project wave functions onto a Wigner-Seitz box at atom ``a``, and
        use this as weight when summing the eigenvalues."""
        if width is None:
            width = 0.1

        from gpaw.utilities.dos import fold, raw_wignerseitz_LDOS
        energies, weights = raw_wignerseitz_LDOS(self, a, spin)
        return fold(energies * Ha, weights, npts, width)

    def get_orbital_ldos(self, a,
                         spin=0, angular='spdf', npts=201, width=None,
                         nbands=None, spinorbit=False):
        """The Local Density of States, using atomic orbital basis functions.

        Project wave functions onto an atom orbital at atom ``a``, and
        use this as weight when summing the eigenvalues.

        The atomic orbital has angular momentum ``angular``, which can be
        's', 'p', 'd', 'f', or any combination (e.g. 'sdf').

        An integer value for ``angular`` can also be used to specify a specific
        projector function to project onto.

        Setting nbands limits the number of bands included. This speeds up the
        calculation if one has many bands in the calculator but is only
        interested in the DOS at low energies.
        """
        from gpaw.utilities.dos import fold, raw_orbital_LDOS
        if width is None:
            width = 0.1

        if not spinorbit:
            energies, weights = raw_orbital_LDOS(self, a, spin, angular,
                                                 nbands)
        else:
            raise DeprecationWarning(
                'Please use GPAW.dos(soc=True, ...).raw_pdos(...)')

        return fold(energies * Ha, weights, npts, width)

    def get_lcao_dos(self, atom_indices=None, basis_indices=None,
                     npts=201, width=None):
        """Get density of states projected onto orbitals in LCAO mode.

        basis_indices is a list of indices of basis functions on which
        to project.  To specify all basis functions on a set of atoms,
        you can supply atom_indices instead.  Both cannot be given
        simultaneously."""

        both_none = atom_indices is None and basis_indices is None
        neither_none = atom_indices is not None and basis_indices is not None
        if both_none or neither_none:
            raise ValueError('Please give either atom_indices or '
                             'basis_indices but not both')

        if width is None:
            width = 0.1

        if self.wfs.S_qMM is None:
            from gpaw.utilities.dos import RestartLCAODOS
            lcaodos = RestartLCAODOS(self)
        else:
            from gpaw.utilities.dos import LCAODOS
            lcaodos = LCAODOS(self)

        if atom_indices is not None:
            basis_indices = lcaodos.get_atom_indices(atom_indices)

        eps_n, w_n = lcaodos.get_subspace_pdos(basis_indices)
        from gpaw.utilities.dos import fold
        return fold(eps_n * Ha, w_n, npts, width)

    def get_all_electron_ldos(self, mol, spin=0, npts=201, width=None,
                              wf_k=None, P_aui=None, lc=None, raw=False):
        """The Projected Density of States, using all-electron wavefunctions.

        Projects onto a pseudo_wavefunctions (wf_k) corresponding to some band
        n and uses P_aui ([paw.nuclei[a].P_uni[:,n,:] for a in atoms]) to
        obtain the all-electron overlaps.
        Instead of projecting onto a wavefunction, a molecular orbital can
        be specified by a linear combination of weights (lc)
        """
        from gpaw.utilities.dos import all_electron_LDOS, fold

        if raw:
            return all_electron_LDOS(self, mol, spin, lc=lc,
                                     wf_k=wf_k, P_aui=P_aui)
        if width is None:
            width = 0.1

        energies, weights = all_electron_LDOS(self, mol, spin,
                                              lc=lc, wf_k=wf_k, P_aui=P_aui)
        return fold(energies * Ha, weights, npts, width)

    def get_pseudo_wave_function(self, band=0, kpt=0, spin=0, broadcast=True,
                                 pad=True, periodic=False):
        """Return pseudo-wave-function array.

        Units: 1/Angstrom^(3/2)
        """
        if self.wfs.mode == 'lcao' and not self.wfs.positions_set:
            self.initialize_positions()

        if pad:
            psit_G = self.get_pseudo_wave_function(band, kpt, spin, broadcast,
                                                   pad=False,
                                                   periodic=periodic)
            if psit_G is None:
                return
            else:
                return self.wfs.gd.zero_pad(psit_G)

        psit_G = self.wfs.get_wave_function_array(band, kpt, spin,
                                                  periodic=periodic)
        if broadcast:
            if self.wfs.world.rank != 0:
                psit_G = self.wfs.gd.empty(dtype=self.wfs.dtype,
                                           global_array=True)
            psit_G = np.ascontiguousarray(psit_G)
            self.wfs.world.broadcast(psit_G, 0)
            return psit_G / Bohr**1.5
        elif self.wfs.world.rank == 0:
            return psit_G / Bohr**1.5

    def get_eigenvalues(self, kpt=0, spin=0, broadcast=True):
        """Return eigenvalue array."""
        assert 0 <= kpt < self.wfs.kd.nibzkpts, kpt
        eps_n = self.wfs.collect_eigenvalues(kpt, spin)
        if broadcast:
            if self.wfs.world.rank != 0:
                eps_n = np.empty(self.wfs.bd.nbands)
            self.wfs.world.broadcast(eps_n, 0)
        return eps_n * Ha

    def get_occupation_numbers(self, kpt=0, spin=0, broadcast=True):
        """Return occupation array."""
        f_n = self.wfs.collect_occupations(kpt, spin)
        if broadcast:
            if self.wfs.world.rank != 0:
                f_n = np.empty(self.wfs.bd.nbands)
            self.wfs.world.broadcast(f_n, 0)
        return f_n

    def get_xc_difference(self, xc):
        if isinstance(xc, (str, dict)):
            xc = XC(xc)
        xc.set_grid_descriptor(self.density.finegd)
        xc.initialize(self.density, self.hamiltonian, self.wfs)
        xc.set_positions(self.spos_ac)
        if xc.orbital_dependent:
            self.converge_wave_functions()
        return self.hamiltonian.get_xc_difference(xc, self.density) * Ha

    def initial_wannier(self, initialwannier, kpointgrid, fixedstates,
                        edf, spin, nbands):
        """Initial guess for the shape of wannier functions.

        Use initial guess for wannier orbitals to determine rotation
        matrices U and C.
        """
        from ase.dft.wannier import rotation_from_projection
        proj_knw = self.get_projections(initialwannier, spin)
        U_kww = []
        C_kul = []
        for fixed, proj_nw in zip(fixedstates, proj_knw):
            U_ww, C_ul = rotation_from_projection(proj_nw[:nbands],
                                                  fixed,
                                                  ortho=True)
            U_kww.append(U_ww)
            C_kul.append(C_ul)

        U_kww = np.asarray(U_kww)
        return C_kul, U_kww

    def get_wannier_localization_matrix(self, nbands, dirG, kpoint,
                                        nextkpoint, G_I, spin):
        """Calculate integrals for maximally localized Wannier functions."""

        # Due to orthorhombic cells, only one component of dirG is non-zero.
        k_kc = self.wfs.kd.bzk_kc
        G_c = k_kc[nextkpoint] - k_kc[kpoint] - G_I

        return self.get_wannier_integrals(spin, kpoint,
                                          nextkpoint, G_c, nbands)

    def get_wannier_integrals(self, s, k, k1, G_c, nbands=None):
        """Calculate integrals for maximally localized Wannier functions."""

        assert s <= self.wfs.nspins
        kpt_rank, u = divmod(k + len(self.wfs.kd.ibzk_kc) * s,
                             len(self.wfs.kpt_u))
        kpt_rank1, u1 = divmod(k1 + len(self.wfs.kd.ibzk_kc) * s,
                               len(self.wfs.kpt_u))
        kpt_u = self.wfs.kpt_u

        # XXX not for the kpoint/spin parallel case
        assert self.wfs.kd.comm.size == 1

        # If calc is a save file, read in tar references to memory
        # For lcao mode just initialize the wavefunctions from the
        # calculated lcao coefficients
        if self.wfs.mode == 'lcao':
            self.wfs.initialize_wave_functions_from_lcao()
        else:
            self.wfs.initialize_wave_functions_from_restart_file()

        # Get pseudo part
        Z_nn = self.wfs.gd.wannier_matrix(kpt_u[u].psit_nG,
                                          kpt_u[u1].psit_nG, G_c, nbands)

        # Add corrections
        self.add_wannier_correction(Z_nn, G_c, u, u1, nbands)

        self.wfs.gd.comm.sum(Z_nn)

        return Z_nn

    def add_wannier_correction(self, Z_nn, G_c, u, u1, nbands=None):
        r"""Calculate the correction to the wannier integrals.

        See: (Eq. 27 ref1)::

                          -i G.r
            Z   = <psi | e      |psi >
             nm       n             m

                           __                __
                   ~      \              a  \     a*   a    a
            Z    = Z    +  ) exp[-i G . R ]  )   P   dO    P
             nmx    nmx   /__            x  /__   ni   ii'  mi'

                           a                 ii'

        Note that this correction is an approximation that assumes the
        exponential varies slowly over the extent of the augmentation sphere.

        ref1: Thygesen et al, Phys. Rev. B 72, 125119 (2005)
        """

        if nbands is None:
            nbands = self.wfs.bd.nbands

        P_ani = self.wfs.kpt_u[u].P_ani
        P1_ani = self.wfs.kpt_u[u1].P_ani
        for a, P_ni in P_ani.items():
            P_ni = P_ani[a][:nbands]
            P1_ni = P1_ani[a][:nbands]
            dO_ii = self.wfs.setups[a].dO_ii
            e = np.exp(-2.j * np.pi * np.dot(G_c, self.spos_ac[a]))
            Z_nn += e * np.dot(np.dot(P_ni.conj(), dO_ii), P1_ni.T)

    def get_projections(self, locfun, spin=0):
        """Project wave functions onto localized functions

        Determine the projections of the Kohn-Sham eigenstates
        onto specified localized functions of the format::

          locfun = [[spos_c, l, sigma], [...]]

        spos_c can be an atom index, or a scaled position vector. l is
        the angular momentum, and sigma is the (half-) width of the
        radial gaussian.

        Return format is::

          f_kni = <psi_kn | f_i>

        where psi_kn are the wave functions, and f_i are the specified
        localized functions.

        As a special case, locfun can be the string 'projectors', in which
        case the bound state projectors are used as localized functions.
        """

        wfs = self.wfs

        if locfun == 'projectors':
            f_kin = []
            for kpt in wfs.kpt_u:
                if kpt.s == spin:
                    f_in = []
                    for a, P_ni in kpt.P_ani.items():
                        i = 0
                        setup = wfs.setups[a]
                        for l, n in zip(setup.l_j, setup.n_j):
                            if n >= 0:
                                for j in range(i, i + 2 * l + 1):
                                    f_in.append(P_ni[:, j])
                            i += 2 * l + 1
                    f_kin.append(f_in)
            f_kni = np.array(f_kin).transpose(0, 2, 1)
            return f_kni.conj()

        from math import factorial as fac

        from gpaw.lfc import LocalizedFunctionsCollection as LFC
        from gpaw.spline import Spline

        nkpts = len(wfs.kd.ibzk_kc)
        nbf = np.sum([2 * l + 1 for pos, l, a in locfun])
        f_kni = np.zeros((nkpts, wfs.bd.nbands, nbf), wfs.dtype)

        spos_xc = []
        splines_x = []
        for spos_c, l, sigma in locfun:
            if isinstance(spos_c, int):
                spos_c = self.spos_ac[spos_c]
            spos_xc.append(spos_c)
            alpha = .5 * Bohr**2 / sigma**2
            r = np.linspace(0, 10. * sigma, 500)
            f_g = (fac(l) * (4 * alpha)**(l + 3 / 2.) *
                   np.exp(-alpha * r**2) /
                   (np.sqrt(4 * np.pi) * fac(2 * l + 1)))
            splines_x.append([Spline(l, rmax=r[-1], f_g=f_g)])

        lf = LFC(wfs.gd, splines_x, wfs.kd, dtype=wfs.dtype, cut=True)
        lf.set_positions(spos_xc)

        assert wfs.gd.comm.size == 1
        k = 0
        f_ani = lf.dict(wfs.bd.nbands)
        for kpt in wfs.kpt_u:
            if kpt.s != spin:
                continue
            lf.integrate(kpt.psit_nG[:], f_ani, kpt.q)
            i1 = 0
            for x, f_ni in f_ani.items():
                i2 = i1 + f_ni.shape[1]
                f_kni[k, :, i1:i2] = f_ni
                i1 = i2
            k += 1

        return f_kni.conj()

    def get_number_of_grid_points(self):
        return self.wfs.gd.N_c

    def get_number_of_iterations(self):
        return self.scf.niter

    def get_number_of_electrons(self):
        return self.wfs.setups.nvalence - self.density.charge

    def get_electrostatic_corrections(self):
        """Calculate PAW correction to average electrostatic potential."""
        dEH_a = np.zeros(len(self.atoms))
        for a, D_sp in self.density.D_asp.items():
            setup = self.wfs.setups[a]
            dEH_a[a] = setup.dEH0 + np.dot(setup.dEH_p, D_sp.sum(0))
        self.wfs.gd.comm.sum(dEH_a)
        return dEH_a * Ha * Bohr**3

    def get_nonselfconsistent_energies(self, type='beefvdw'):
        from gpaw.xc.bee import BEEFEnsemble
        if type not in ['beefvdw', 'mbeef', 'mbeefvdw']:
            raise NotImplementedError('Not implemented for type = %s' % type)
        assert self.scf.converged
        bee = BEEFEnsemble(self)
        x = bee.create_xc_contributions('exch')
        c = bee.create_xc_contributions('corr')
        if type == 'beefvdw':
            return np.append(x, c)
        elif type == 'mbeef':
            return x.flatten()
        elif type == 'mbeefvdw':
            return np.append(x.flatten(), c)

    def embed(self, q_p, rc=0.2, rc2=np.inf, width=1.0):
        """Embed QM region in point-charges."""
        pc = PointChargePotential(q_p, rc=rc, rc2=rc2, width=width)
        self.set(external=pc)
        return pc

    def dos(self,
            soc: bool = False,
            theta: float = 0.0,
            phi: float = 0.0,
            shift_fermi_level: bool = True) -> DOSCalculator:
        """Create DOS-calculator.

        Default is to shift_fermi_level to 0.0 eV.  For soc=True, angles
        can be given in degrees.
        """
        return DOSCalculator.from_calculator(
            self, soc=soc,
            theta=theta, phi=phi,
            shift_fermi_level=shift_fermi_level)

    def gs_adapter(self):
        # Temporary helper to convert response code and related parts
        # so it does not depend directly on calc.
        #
        # This method can be removed once we finish that process.
        from gpaw.response.groundstate import ResponseGroundStateAdapter
        return ResponseGroundStateAdapter(self)<|MERGE_RESOLUTION|>--- conflicted
+++ resolved
@@ -98,17 +98,10 @@
                      'tolerance': 1e-7,
                      'do_not_symmetrize_the_density': None},  # deprecated
         'convergence': {'energy': 0.0005,  # eV / electron
-<<<<<<< HEAD
-                        'density': 1.0e-4,
-                        'eigenstates': 4.0e-8,  # eV^2
-                        'bands': 'occupied',
-                        'forces': np.inf},  # eV / Ang
-        'gpu': False,
-=======
                         'density': 1.0e-4,  # electrons / electron
                         'eigenstates': 4.0e-8,  # eV^2 / electron
                         'bands': 'occupied'},
->>>>>>> dde85b12
+        'gpu': False,
         'verbose': 0,
         'fixdensity': False,  # deprecated
         'dtype': None}  # deprecated
@@ -634,12 +627,12 @@
 
         self.log('Initialize ...\n')
 
-        gpaw.gpu.setup(self.parameters['gpu'])
+        gpaw.gpu.old_setup(self.parameters['gpu'])
         self.use_gpu = gpaw.gpu.backend.enabled
 
         if self.use_gpu:
             self.timer.start('GPU init')
-            gpaw.gpu.init(mpi.rank)
+            gpaw.gpu.old_init(mpi.rank)
             self.timer.stop('GPU init')
 
         if atoms is None:
