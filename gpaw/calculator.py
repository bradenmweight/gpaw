--- conflicted
+++ resolved
@@ -985,17 +985,13 @@
                                                dtype, nao=nao,
                                                timer=self.timer)
 
-<<<<<<< HEAD
+            reuse_wfs_method = par.experimental['reuse_wfs_method']
             sl = (domainband_comm,) + (self.parallel['sl_diagonalize'] or
                                        sl_default or
                                        (1, 1, None))
-            self.wfs = mode(sl, initksl, **wfs_kwargs)
-=======
-            reuse_wfs_method = par.experimental['reuse_wfs_method']
-            self.wfs = mode(diagksl, orthoksl, initksl,
+            self.wfs = mode(sl, initksl,
                             reuse_wfs_method=reuse_wfs_method,
                             **wfs_kwargs)
->>>>>>> ff672372
         else:
             self.wfs = mode(self, **wfs_kwargs)
 
