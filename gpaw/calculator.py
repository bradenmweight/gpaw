--- conflicted
+++ resolved
@@ -179,24 +179,11 @@
         be created anew. Internal variables, such as the density
         or the wave functions, are not reused either.
 
-<<<<<<< HEAD
-        The atoms keyword can be used to attach the newly created
-        calculator to a given ASE atoms object.
-
-=======
->>>>>>> 86ef29b1
         For example, to perform an identical calculation with a
         parameter changed (e.g. changing xc functional to PBE)::
 
             new_calc = calc.new(xc='PBE')
             atoms.calc = calc
-<<<<<<< HEAD
-
-        Or, equivalently::
-
-            new_calc = calc.new(xc='PBE', atoms=atoms)
-=======
->>>>>>> 86ef29b1
         """
         assert 'restart' not in kwargs
         assert 'ignore_bad_restart_file' not in kwargs
