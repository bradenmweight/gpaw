# Copyright (C) 2003  CAMP
# Please see the accompanying LICENSE file for further information.

import warnings
from math import pi

import numpy as np
from numpy.fft import fftn, ifftn, fft2, ifft2, rfft2, irfft2, fft, ifft
from scipy.fftpack import dst as scipydst


from gpaw import PoissonConvergenceError
from gpaw.dipole_correction import DipoleCorrection, dipole_correction
from gpaw.domain import decompose_domain
from gpaw.fd_operators import Laplace, LaplaceA, LaplaceB
from gpaw.transformers import Transformer
from gpaw.utilities.blas import axpy
from gpaw.utilities.gauss import Gaussian
from gpaw.utilities.grid import grid2grid
from gpaw.utilities.ewald import madelung
from gpaw.utilities.tools import construct_reciprocal
from gpaw.utilities.timing import NullTimer
import _gpaw

POISSON_GRID_WARNING = """Grid unsuitable for FDPoissonSolver!

Consider using FastPoissonSolver instead.

The FDPoissonSolver does not have sufficient multigrid levels for good
performance and will converge inefficiently if at all, or yield wrong
results.

You may need to manually specify a grid such that the number of points
along each direction is divisible by a high power of 2, such as 8, 16,
or 32 depending on system size; examples:

  GPAW(gpts=(32, 32, 288))

or

  from gpaw.utilities import h2gpts
  GPAW(gpts=h2gpts(0.2, atoms.get_cell(), idiv=16))

Parallelizing over very small domains can also undesirably limit the
number of multigrid levels even if the total number of grid points
is divisible by a high power of 2."""


def create_poisson_solver(name='fast', **kwargs):
    if isinstance(name, _PoissonSolver):
        return name
    elif isinstance(name, dict):
        kwargs.update(name)
        return create_poisson_solver(**kwargs)
    elif name == 'fft':
        return FFTPoissonSolver(**kwargs)
    elif name == 'fdtd':
        from gpaw.fdtd.poisson_fdtd import FDTDPoissonSolver
        return FDTDPoissonSolver(**kwargs)
    elif name == 'fd':
        return FDPoissonSolverWrapper(**kwargs)
    elif name == 'fast':
        return FastPoissonSolver(**kwargs)
    elif name == 'ExtraVacuumPoissonSolver':
        from gpaw.poisson_extravacuum import ExtraVacuumPoissonSolver
        return ExtraVacuumPoissonSolver(**kwargs)
    elif name == 'nointeraction':
        return NoInteractionPoissonSolver()
    else:
        raise ValueError('Unknown poisson solver: %s' % name)


def PoissonSolver(name='fast', dipolelayer=None, **kwargs):
    p = create_poisson_solver(name=name, **kwargs)
    if dipolelayer is not None:
        p = DipoleCorrection(p, dipolelayer)
    return p


def FDPoissonSolverWrapper(dipolelayer=None, **kwargs):
    if dipolelayer is not None:
        return DipoleCorrection(FDPoissonSolver(**kwargs), dipolelayer)
    return FDPoissonSolver(**kwargs)


class _PoissonSolver(object):
    """Abstract PoissonSolver class

       This class defines an interface and a common ancestor
       for various PoissonSolver implementations (including wrappers)."""
    def __init__(self):
        object.__init__(self)

    def set_grid_descriptor(self, gd):
        raise NotImplementedError()

    def solve(self):
        raise NotImplementedError()

    def todict(self):
        raise NotImplementedError(self.__class__.__name__)

    def get_description(self):
        return self.__class__.__name__

    def estimate_memory(self, mem):
        raise NotImplementedError()


class BasePoissonSolver(_PoissonSolver):
<<<<<<< HEAD
    def __init__(self, eps=None, remove_moment=None,
                 use_charge_center=False,
                 use_charged_periodic_corrections=False,
=======
    def __init__(self, eps=None, remove_moment=None, use_charge_center=False,
>>>>>>> 58c344ba
                 metallic_electrodes=False):
        # metallic electrodes: mirror image method to allow calculation of
        # charged, partly periodic systems
        self.gd = None
        self.remove_moment = remove_moment
        self.use_charge_center = use_charge_center
        self.use_charged_periodic_corrections = \
            use_charged_periodic_corrections
        self.charged_periodic_correction = None
        self.eps = eps
        self.metallic_electrodes = metallic_electrodes
        assert self.metallic_electrodes in [False, None, 'single', 'both']

    def todict(self):
        d = {'name': 'basepoisson'}
        if self.eps is not None:
            d['eps'] = self.eps
        if self.remove_moment:
            d['remove_moment'] = self.remove_moment
        if self.use_charge_center:
            d['use_charge_center'] = self.use_charge_center
        if self.use_charged_periodic_corrections:
            d['use_charged_periodic_corrections'] = \
                self.use_charged_periodic_corrections
        if self.metallic_electrodes:
            d['metallic_electrodes'] = self.metallic_electrodes

        return d

    def get_description(self):
        # The idea is that the subclass writes a header and main parameters,
        # then adds the below string.
        lines = []
        if self.eps is not None:
            lines.append('    Tolerance: %e' % self.eps),
        if self.remove_moment is not None:
            lines.append('    Remove moments up to L=%d' % self.remove_moment)
        if self.use_charge_center:
            lines.append('    Compensate for charged system using center of '
                         'majority charge')
        if self.use_charged_periodic_corrections:
            lines.append('    Subtract potential of homogeneous background')


        return '\n'.join(lines)

    def solve(self, phi, rho, charge=None, eps=None, maxcharge=1e-6,
              zero_initial_phi=False, timer=NullTimer()):
        self._init()
        assert np.all(phi.shape == self.gd.n_c)
        assert np.all(rho.shape == self.gd.n_c)

        if eps is None:
            eps = self.eps
        actual_charge = self.gd.integrate(rho)
        background = (actual_charge / self.gd.dv /
                      self.gd.get_size_of_global_array().prod())

        if self.remove_moment:
            assert not self.gd.pbc_c.any()
            if not hasattr(self, 'gauss'):
                self.gauss = Gaussian(self.gd)
            rho_neutral = rho.copy()
            phi_cor_L = []
            for L in range(self.remove_moment):
                phi_cor_L.append(self.gauss.remove_moment(rho_neutral, L))
            # Remove multipoles for better initial guess
            for phi_cor in phi_cor_L:
                phi -= phi_cor

            niter = self.solve_neutral(phi, rho_neutral, eps=eps, timer=timer)
            # correct error introduced by removing multipoles
            for phi_cor in phi_cor_L:
                phi += phi_cor

            return niter
        if charge is None:
            charge = actual_charge
        if abs(charge) <= maxcharge:
            return self.solve_neutral(phi, rho - background, eps=eps,
                                      timer=timer)

        elif abs(charge) > maxcharge and self.gd.pbc_c.all():
            # System is charged and periodic. Subtract a homogeneous
            # background charge

            # Set initial guess for potential
            if zero_initial_phi:
                phi[:] = 0.0

<<<<<<< HEAD
            iters = self.solve_neutral(phi, rho - background, eps=eps, timer=timer)
            if self.use_charged_periodic_corrections:
                if self.charged_periodic_correction is None:
                    self.charged_periodic_correction = madelung(
                        self.gd.cell_cv)
                phi += actual_charge * self.charged_periodic_correction

=======
            iters = self.solve_neutral(phi, rho - background, eps=eps,
                                       timer=timer)
>>>>>>> 58c344ba
            return iters

        elif abs(charge) > maxcharge and not self.gd.pbc_c.any():
            # The system is charged and in a non-periodic unit cell.
            # Determine the potential by 1) subtract a gaussian from the
            # density, 2) determine potential from the neutralized density
            # and 3) add the potential from the gaussian density.

            # Load necessary attributes

            # use_charge_center: The monopole will be removed at the
            # center of the majority charge, which prevents artificial
            # dipoles.
            # Due to the shape of the Gaussian and it's Fourier-Transform,
            # the Gaussian representing the charge should stay at least
            # 7 gpts from the borders - see:
            # https://listserv.fysik.dtu.dk/pipermail/gpaw-developers/2015-July/005806.html
            if self.use_charge_center:
                charge_sign = actual_charge / abs(actual_charge)
                rho_sign = rho * charge_sign
                rho_sign[np.where(rho_sign < 0)] = 0
                absolute_charge = self.gd.integrate(rho_sign)
                center = - (self.gd.calculate_dipole_moment(rho_sign) /
                            absolute_charge)
                border_offset = np.inner(self.gd.h_cv, np.array((7, 7, 7)))
                borders = np.inner(self.gd.h_cv, self.gd.N_c)
                borders -= border_offset
                if np.any(center > borders) or np.any(center < border_offset):
                    raise RuntimeError('Poisson solver: '
                                       'center of charge outside borders '
                                       '- please increase box')
                    center[np.where(center > borders)] = borders
                self.load_gauss(center=center)
            else:
                self.load_gauss()

            # Remove monopole moment
            q = actual_charge / np.sqrt(4 * pi)  # Monopole moment
            rho_neutral = rho - q * self.rho_gauss  # neutralized density

            # Set initial guess for potential
            if zero_initial_phi:
                phi[:] = 0.0
            else:
                axpy(-q, self.phi_gauss, phi)  # phi -= q * self.phi_gauss

            # Determine potential from neutral density using standard solver
            niter = self.solve_neutral(phi, rho_neutral, eps=eps, timer=timer)

            # correct error introduced by removing monopole
            axpy(q, self.phi_gauss, phi)  # phi += q * self.phi_gauss

            return niter
        else:
            # System is charged with mixed boundaryconditions
            if self.metallic_electrodes == 'single':
                self.c = 2
                origin_c = [0, 0, 0]
                origin_c[self.c] = self.gd.N_c[self.c]
                drhot_g, dvHt_g, self.correction = dipole_correction(
                    self.c,
                    self.gd,
                    rho,
                    origin_c=origin_c)
                # self.correction *=-1.
                phi -= dvHt_g
                iters = self.solve_neutral(phi, rho + drhot_g, eps=eps,
                                           timer=timer)
                phi += dvHt_g
                phi -= self.correction
                self.correction = 0.0

                return iters

            elif self.metallic_electrodes == 'both':
                iters = self.solve_neutral(phi, rho, eps=eps, timer=timer)
                return iters

            else:
                # System is charged with mixed boundaryconditions
                msg = ('Charged systems with mixed periodic/zero'
                       ' boundary conditions')
                raise NotImplementedError(msg)

    def load_gauss(self, center=None):
        if not hasattr(self, 'rho_gauss') or center is not None:
            gauss = Gaussian(self.gd, center=center)
            self.rho_gauss = gauss.get_gauss(0)
            self.phi_gauss = gauss.get_gauss_pot(0)


class FDPoissonSolver(BasePoissonSolver):
    def __init__(self, nn=3, relax='J', eps=2e-10, maxiter=1000,
                 remove_moment=None, use_charge_center=False,
                 use_charged_periodic_corrections=False,
                 metallic_electrodes=False):
        super(FDPoissonSolver, self).__init__(
            eps=eps,
            remove_moment=remove_moment,
            use_charge_center=use_charge_center,
            use_charged_periodic_corrections=use_charged_periodic_corrections,
            metallic_electrodes=metallic_electrodes)
        self.relax = relax
        self.nn = nn
        self.charged_periodic_correction = None
        self.maxiter = maxiter

        # Relaxation method
        if relax == 'GS':
            # Gauss-Seidel
            self.relax_method = 1
        elif relax == 'J':
            # Jacobi
            self.relax_method = 2
        else:
            raise NotImplementedError('Relaxation method %s' % relax)

        self.description = None
        self._initialized = False

    def todict(self):
        d = super(FDPoissonSolver, self).todict()
        d.update({'name': 'fd', 'nn': self.nn, 'relax': self.relax})
        return d

    def get_stencil(self):
        return self.nn

    def create_laplace(self, gd, scale=1.0, n=1, dtype=float):
        """Instantiate and return a Laplace operator

        Allows subclasses to change the Laplace operator
        """
        return Laplace(gd, scale, n, dtype)

    def set_grid_descriptor(self, gd):
        # Should probably be renamed initialize
        self.gd = gd
        scale = -0.25 / pi

        if self.nn == 'M':
            if not gd.orthogonal:
                raise RuntimeError('Cannot use Mehrstellen stencil with '
                                   'non orthogonal cell.')

            self.operators = [LaplaceA(gd, -scale)]
            self.B = LaplaceB(gd)
        else:
            self.operators = [self.create_laplace(gd, scale, self.nn)]
            self.B = None

        self.interpolators = []
        self.restrictors = []

        level = 0
        self.presmooths = [2]
        self.postsmooths = [1]

        # Weights for the relaxation,
        # only used if 'J' (Jacobi) is chosen as method
        self.weights = [2.0 / 3.0]

        while level < 8:
            try:
                gd2 = gd.coarsen()
            except ValueError:
                break
            self.operators.append(self.create_laplace(gd2, scale, 1))
            self.interpolators.append(Transformer(gd2, gd))
            self.restrictors.append(Transformer(gd, gd2))
            self.presmooths.append(4)
            self.postsmooths.append(4)
            self.weights.append(1.0)
            level += 1
            gd = gd2

        self.levels = level

        if self.operators[-1].gd.N_c.max() > 36:
            # Try to warn exactly once no matter how one uses the solver.
            if gd.comm.parent is None:
                warn = (gd.comm.rank == 0)
            else:
                warn = (gd.comm.parent.rank == 0)

            if warn:
                warntxt = '\n'.join([POISSON_GRID_WARNING, '',
                                     self.get_description()])
            else:
                warntxt = ('Poisson warning from domain rank %d'
                           % self.gd.comm.rank)

            # Warn from all ranks to avoid deadlocks.
            warnings.warn(warntxt, stacklevel=2)

        self._initialized = False
        # The Gaussians depend on the grid as well so we have to 'unload' them
        if hasattr(self, 'rho_gauss'):
            del self.rho_gauss
            del self.phi_gauss

    def get_description(self):
        name = {1: 'Gauss-Seidel', 2: 'Jacobi'}[self.relax_method]
        coarsest_grid = self.operators[-1].gd.N_c
        coarsest_grid_string = ' x '.join([str(N) for N in coarsest_grid])
        assert self.levels + 1 == len(self.operators)
        lines = ['%s solver with %d multi-grid levels'
                 % (name, self.levels + 1),
                 '    Coarsest grid: %s points' % coarsest_grid_string]
        if coarsest_grid.max() > 24:
            # This friendly warning has lower threshold than the big long
            # one that we print when things are really bad.
            lines.extend(['    Warning: Coarse grid has more than 24 points.',
                          '             More multi-grid levels recommended.'])
        lines.extend(['    Stencil: %s' % self.operators[0].description,
                      '    Max iterations: %d' % self.maxiter])
        lines.append(super(FDPoissonSolver, self).get_description())
        return '\n'.join(lines)

    def _init(self):
        if self._initialized:
            return
        # Should probably be renamed allocate
        gd = self.gd
        self.rhos = [gd.empty()]
        self.phis = [None]
        self.residuals = [gd.empty()]
        for level in range(self.levels):
            gd2 = gd.coarsen()
            self.phis.append(gd2.empty())
            self.rhos.append(gd2.empty())
            self.residuals.append(gd2.empty())
            gd = gd2
        assert len(self.phis) == len(self.rhos)
        level += 1
        assert level == self.levels

        self.step = 0.66666666 / self.operators[0].get_diagonal_element()
        self.presmooths[level] = 8
        self.postsmooths[level] = 8
        self._initialized = True

    def solve_neutral(self, phi, rho, eps=2e-10, timer=None):
        self._init()
        self.phis[0] = phi

        if self.B is None:
            self.rhos[0][:] = rho
        else:
            self.B.apply(rho, self.rhos[0])

        niter = 1
        maxiter = self.maxiter
        while self.iterate2(self.step) > eps and niter < maxiter:
            niter += 1
        if niter == maxiter:
            msg = 'Poisson solver did not converge in %d iterations!' % maxiter
            raise PoissonConvergenceError(msg)

        # Set the average potential to zero in periodic systems
        if np.alltrue(self.gd.pbc_c):
            phi_ave = self.gd.comm.sum(np.sum(phi.ravel()))
            N_c = self.gd.get_size_of_global_array()
            phi_ave /= np.product(N_c)
            phi -= phi_ave

        return niter

    def iterate2(self, step, level=0):
        """Smooths the solution in every multigrid level"""
        self._init()

        residual = self.residuals[level]

        if level < self.levels:
            self.operators[level].relax(self.relax_method,
                                        self.phis[level],
                                        self.rhos[level],
                                        self.presmooths[level],
                                        self.weights[level])

            self.operators[level].apply(self.phis[level], residual)
            residual -= self.rhos[level]
            self.restrictors[level].apply(residual,
                                          self.rhos[level + 1])
            self.phis[level + 1][:] = 0.0
            self.iterate2(4.0 * step, level + 1)
            self.interpolators[level].apply(self.phis[level + 1], residual)
            self.phis[level] -= residual

        self.operators[level].relax(self.relax_method,
                                    self.phis[level],
                                    self.rhos[level],
                                    self.postsmooths[level],
                                    self.weights[level])
        if level == 0:
            self.operators[level].apply(self.phis[level], residual)
            residual -= self.rhos[level]
            error = self.gd.comm.sum(np.dot(residual.ravel(),
                                            residual.ravel())) * self.gd.dv

            # How about this instead:
            # error = self.gd.comm.max(abs(residual).max())

            return error

    def estimate_memory(self, mem):
        # XXX Memory estimate works only for J and GS, not FFT solver
        # Poisson solver appears to use same amount of memory regardless
        # of whether it's J or GS, which is a bit strange

        gdbytes = self.gd.bytecount()
        nbytes = -gdbytes  # No phi on finest grid, compensate ahead
        for level in range(self.levels):
            nbytes += 3 * gdbytes  # Arrays: rho, phi, residual
            gdbytes //= 8
        mem.subnode('rho, phi, residual [%d levels]' % self.levels, nbytes)

    def __repr__(self):
        template = 'FDPoissonSolver(relax=\'%s\', nn=%s, eps=%e)'
        representation = template % (self.relax, repr(self.nn), self.eps)
        return representation


class NoInteractionPoissonSolver(_PoissonSolver):
    relax_method = 0
    nn = 1

    def get_description(self):
        return 'No interaction'

    def get_stencil(self):
        return 1

    def solve(self, phi, rho, charge, timer=None):
        return 0

    def set_grid_descriptor(self, gd):
        pass

    def todict(self):
        return {'name': 'nointeraction'}

    def estimate_memory(self, mem):
        pass


class FFTPoissonSolver(BasePoissonSolver):
    """FFT Poisson solver for general unit cells."""

    relax_method = 0
    nn = 999

    def __init__(self):
        super(FFTPoissonSolver, self).__init__()
        self._initialized = False

    def get_description(self):
        return 'Parallel FFT'

    def todict(self):
        return {'name': 'fft'}

    def set_grid_descriptor(self, gd):
        # We will probably want to use this on non-periodic grids too...
        assert gd.pbc_c.all()
        self.gd = gd

        self.grids = [gd]
        for c in range(3):
            N_c = gd.N_c.copy()
            N_c[c] = 1  # Will be serial in that direction
            parsize_c = decompose_domain(N_c, gd.comm.size)
            self.grids.append(gd.new_descriptor(parsize_c=parsize_c))

    def _init(self):
        if self._initialized:
            return

        gd = self.grids[-1]
        k2_Q, N3 = construct_reciprocal(gd)
        self.poisson_factor_Q = 4.0 * np.pi / k2_Q
        self._initialized = True

    def solve_neutral(self, phi_g, rho_g, eps=None, timer=None):
        self._init()
        # Will be a bit more efficient if reduced dimension is always
        # contiguous.  Probably more things can be improved...

        gd1 = self.gd
        work1_g = rho_g

        for c in range(3):
            gd2 = self.grids[c + 1]
            work2_g = gd2.empty(dtype=work1_g.dtype)
            grid2grid(gd1.comm, gd1, gd2, work1_g, work2_g)
            work1_g = fftn(work2_g, axes=[c])
            gd1 = gd2

        work1_g *= self.poisson_factor_Q

        for c in [2, 1, 0]:
            gd2 = self.grids[c]
            work2_g = ifftn(work1_g, axes=[c])
            work1_g = gd2.empty(dtype=work2_g.dtype)
            grid2grid(gd1.comm, gd1, gd2, work2_g, work1_g)
            gd1 = gd2

        phi_g[:] = work1_g.real
        return 1

    def estimate_memory(self, mem):
        mem.subnode('k squared', self.grids[-1].bytecount())


class FixedBoundaryPoissonSolver(FDPoissonSolver):
    """Solve the Poisson equation with FFT in two directions,
    and with central differential method in the third direction."""

    def __init__(self, nn=1):
        # XXX How can this work when it does not call __init___
        # on PoissonSolver? -askhl
        self.nn = nn
        self.charged_periodic_correction = None
        assert self.nn == 1

    def set_grid_descriptor(self, gd):
        assert gd.pbc_c.all()
        assert gd.orthogonal
        self.gd = gd

    def initialize(self, b_phi1, b_phi2):
        distribution = np.zeros([self.gd.comm.size], int)
        if self.gd.comm.rank == 0:
            gd = self.gd
            N_c1 = gd.N_c[:2, np.newaxis]
            i_cq = np.indices(gd.N_c[:2]).reshape((2, -1))
            i_cq += N_c1 // 2
            i_cq %= N_c1
            i_cq -= N_c1 // 2
            B_vc = 2.0 * np.pi * gd.icell_cv.T[:2, :2]
            k_vq = np.dot(B_vc, i_cq)
            k_vq *= k_vq
            k_vq2 = np.sum(k_vq, axis=0)
            k_vq2 = k_vq2.reshape(-1)

            b_phi1 = fft2(b_phi1, None, (0, 1))
            b_phi2 = fft2(b_phi2, None, (0, 1))

            b_phi1 = b_phi1[:, :, -1].reshape(-1)
            b_phi2 = b_phi2[:, :, 0].reshape(-1)

            loc_b_phi1 = np.array_split(b_phi1, self.gd.comm.size)
            loc_b_phi2 = np.array_split(b_phi2, self.gd.comm.size)
            loc_k_vq2 = np.array_split(k_vq2, self.gd.comm.size)

            self.loc_b_phi1 = loc_b_phi1[0]
            self.loc_b_phi2 = loc_b_phi2[0]
            self.k_vq2 = loc_k_vq2[0]

            for i in range(self.gd.comm.size):
                distribution[i] = len(loc_b_phi1[i])
            self.gd.comm.broadcast(distribution, 0)

            for i in range(1, self.gd.comm.size):
                self.gd.comm.ssend(loc_b_phi1[i], i, 135)
                self.gd.comm.ssend(loc_b_phi2[i], i, 246)
                self.gd.comm.ssend(loc_k_vq2[i], i, 169)
        else:
            self.gd.comm.broadcast(distribution, 0)
            self.loc_b_phi1 = np.zeros([distribution[self.gd.comm.rank]],
                                       dtype=complex)
            self.loc_b_phi2 = np.zeros([distribution[self.gd.comm.rank]],
                                       dtype=complex)
            self.k_vq2 = np.zeros([distribution[self.gd.comm.rank]])
            self.gd.comm.receive(self.loc_b_phi1, 0, 135)
            self.gd.comm.receive(self.loc_b_phi2, 0, 246)
            self.gd.comm.receive(self.k_vq2, 0, 169)

        k_distribution = np.arange(np.sum(distribution))
        self.k_distribution = np.array_split(k_distribution,
                                             self.gd.comm.size)

        self.d1, self.d2, self.d3 = self.gd.N_c
        self.r_distribution = np.array_split(np.arange(self.d3),
                                             self.gd.comm.size)
        self.comm_reshape = not (self.gd.parsize_c[0] == 1 and
                                 self.gd.parsize_c[1] == 1)

    def solve(self, phi_g, rho_g, charge=None, timer=None):
        if charge is None:
            actual_charge = self.gd.integrate(rho_g)
        else:
            actual_charge = charge

        if self.charged_periodic_correction is None:
            self.charged_periodic_correction = madelung(self.gd.cell_cv)

        background = (actual_charge / self.gd.dv /
                      self.gd.get_size_of_global_array().prod())

        self.solve_neutral(phi_g, rho_g - background)
        phi_g += actual_charge * self.charged_periodic_correction

    def scatter_r_distribution(self, global_rho_g, dtype=float):
        d1 = self.d1
        d2 = self.d2
        comm = self.gd.comm
        index = self.r_distribution[comm.rank]
        if comm.rank == 0:
            rho_g1 = global_rho_g[:, :, index]
            for i in range(1, comm.size):
                ind = self.r_distribution[i]
                comm.ssend(global_rho_g[:, :, ind].copy(), i, 178)
        else:
            rho_g1 = np.zeros([d1, d2, len(index)], dtype=dtype)
            comm.receive(rho_g1, 0, 178)
        return rho_g1

    def gather_r_distribution(self, rho_g, dtype=complex):
        comm = self.gd.comm
        index = self.r_distribution[comm.rank]
        d1, d2, d3 = self.d1, self.d2, self.d3
        if comm.rank == 0:
            global_rho_g = np.zeros([d1, d2, d3], dtype)
            global_rho_g[:, :, index] = rho_g
            for i in range(1, comm.size):
                ind = self.r_distribution[i]
                rho_gi = np.zeros([d1, d2, len(ind)], dtype)
                comm.receive(rho_gi, i, 368)
                global_rho_g[:, :, ind] = rho_gi
        else:
            comm.ssend(rho_g, 0, 368)
            global_rho_g = None
        return global_rho_g

    def scatter_k_distribution(self, global_rho_g):
        comm = self.gd.comm
        index = self.k_distribution[comm.rank]
        if comm.rank == 0:
            rho_g = global_rho_g[index]
            for i in range(1, comm.size):
                ind = self.k_distribution[i]
                comm.ssend(global_rho_g[ind], i, 370)
        else:
            rho_g = np.zeros([len(index), self.d3], dtype=complex)
            comm.receive(rho_g, 0, 370)
        return rho_g

    def gather_k_distribution(self, phi_g):
        comm = self.gd.comm
        index = self.k_distribution[comm.rank]
        d12 = self.d1 * self.d2
        if comm.rank == 0:
            global_phi_g = np.zeros([d12, self.d3], dtype=complex)
            global_phi_g[index] = phi_g
            for i in range(1, comm.size):
                ind = self.k_distribution[i]
                phi_gi = np.zeros([len(ind), self.d3], dtype=complex)
                comm.receive(phi_gi, i, 569)
                global_phi_g[ind] = phi_gi
        else:
            comm.ssend(phi_g, 0, 569)
            global_phi_g = None
        return global_phi_g

    def solve_neutral(self, phi_g, rho_g, timer=None):
        # b_phi1 and b_phi2 are the boundary Hartree potential values
        # of left and right sides

        if self.comm_reshape:
            global_rho_g0 = self.gd.collect(rho_g)
            rho_g1 = self.scatter_r_distribution(global_rho_g0)
        else:
            rho_g1 = rho_g

        # use copy() to avoid the C_contiguous=False
        rho_g2 = fft2(rho_g1, None, (0, 1)).copy()

        global_rho_g = self.gather_r_distribution(rho_g2)
        if self.gd.comm.rank == 0:
            global_rho_g.shape = (self.d1 * self.d2, self.d3)
        rho_g3 = self.scatter_k_distribution(global_rho_g)

        du0 = np.zeros(self.d3 - 1, dtype=complex)
        du20 = np.zeros(self.d3 - 2, dtype=complex)
        h2 = self.gd.h_cv[2, 2] ** 2

        phi_g1 = np.zeros(rho_g3.shape, dtype=complex)
        index = self.k_distribution[self.gd.comm.rank]
        for phi, rho, rv2, bp1, bp2, i in zip(phi_g1, rho_g3,
                                              self.k_vq2,
                                              self.loc_b_phi1,
                                              self.loc_b_phi2,
                                              range(len(index))):
            A = np.zeros(self.d3, dtype=complex) + 2 + h2 * rv2
            phi = rho * np.pi * 4 * h2
            phi[0] += bp1
            phi[-1] += bp2
            du = du0 - 1
            dl = du0 - 1
            du2 = du20 - 1
            _gpaw.linear_solve_tridiag(self.d3, A, du, dl, du2, phi)
            phi_g1[i] = phi

        global_phi_g = self.gather_k_distribution(phi_g1)
        if self.gd.comm.rank == 0:
            global_phi_g.shape = (self.d1, self.d2, self.d3)
        phi_g2 = self.scatter_r_distribution(global_phi_g, dtype=complex)
        # use copy() to avoid the C_contiguous=False
        phi_g3 = ifft2(phi_g2, None, (0, 1)).real.copy()
        if self.comm_reshape:
            global_phi_g = self.gather_r_distribution(phi_g3, dtype=float)
            self.gd.distribute(global_phi_g, phi_g)
        else:
            phi_g[:] = phi_g3


"""def rfst2(A_g, axes=[0,1]):
    assert axes[0] == 0
    assert axes[1] == 1
    x,y,z = A_g.shape
    temp_g = np.zeros((x*2+2, y*2+2, z))
    temp_g[1:x+1, 1:y+1,:] = A_g
    temp_g[x+2:, 1:y+1,:] = -A_g[::-1, :, :]
    temp_g[1:x+1, y+2:,:] = -A_g[:, ::-1, :]
    temp_g[x+2:, y+2:,:] = A_g[::-1, ::-1, :]
    X = -4*rfft2(temp_g, axes=axes)
    return X[1:x+1, 1:y+1, :].real

def irfst2(A_g, axes=[0,1]):
    assert axes[0] == 0
    assert axes[1] == 1
    x,y,z = A_g.shape
    temp_g = np.zeros((x*2+2, (y*2+2)//2+1, z))
    temp_g[1:x+1, 1:y+1,:] = A_g
    temp_g[x+2:, 1:y+1,:] = -A_g[::-1, :, :]
    return -0.25*irfft2(temp_g, axes=axes)[1:x+1, 1:y+1, :].real
"""


use_scipy_transforms = True


def rfst2(A_g, axes=[0, 1]):
    all = set([0, 1, 2])
    third = [all.difference(set(axes)).pop()]

    if use_scipy_transforms:
        Y = A_g
        for axis in axes:
            Y = scipydst(Y, axis=axis, type=1)
        Y *= 2**len(axes)
        return Y

    A_g = np.transpose(A_g, axes + third)
    x, y, z = A_g.shape
    temp_g = np.zeros((x * 2 + 2, y * 2 + 2, z))
    temp_g[1:x + 1, 1:y + 1, :] = A_g
    temp_g[x + 2:, 1:y + 1, :] = -A_g[::-1, :, :]
    temp_g[1:x + 1, y + 2:, :] = -A_g[:, ::-1, :]
    temp_g[x + 2:, y + 2:, :] = A_g[::-1, ::-1, :]
    X = -4 * rfft2(temp_g, axes=[0, 1])[1:x + 1, 1:y + 1, :].real
    return np.transpose(X, np.argsort(axes + third))


def irfst2(A_g, axes=[0,1]):
    if use_scipy_transforms:
        Y = A_g
        for axis in axes:
            Y = scipydst(Y, axis=axis, type=1)
        magic = 1.0 / (16 * np.prod([A_g.shape[axis] + 1 for axis in axes]))
        Y *= magic
        #Y /= 211200
        return Y

    all = set([0,1,2])
    third = [ all.difference(set(axes)).pop() ]
    A_g = np.transpose(A_g, axes + third)
    x,y,z = A_g.shape
    temp_g = np.zeros((x*2+2, (y*2+2)//2+1, z))
    temp_g[1:x+1, 1:y+1,:] = A_g.real
    temp_g[x+2:, 1:y+1,:] = -A_g[::-1, :, :].real
    X = -0.25*irfft2(temp_g, axes=[0,1])[1:x+1, 1:y+1, :]

    T = np.transpose(X, np.argsort(axes + third))
    return T


# This method needs to be taken from fftw / scipy to gain speedup of ~4x
def fst(A_g, axis):
    x, y, z = A_g.shape
    N_c = np.array([x, y, z])
    N_c[axis] = N_c[axis]*2 + 2
    temp_g = np.zeros(N_c, dtype=A_g.dtype)
    if axis == 0:
        temp_g[1:x+1, :,:] = A_g
        temp_g[x+2:, :,:] = -A_g[::-1, :, :]
    elif axis == 1:
        temp_g[:, 1:y+1,:] = A_g
        temp_g[:, y+2:, :] = -A_g[:, ::-1, :]
    elif axis == 2:
        temp_g[:, :, 1:z+1] = A_g
        temp_g[:, :, z+2:] = -A_g[:, ::, ::-1]
    else:
        raise NotImplementedError()
    X = 0.5j*fft(temp_g, axis=axis)
    if axis == 0:
        return X[1:x+1, :, :]
    elif axis == 1:
        return X[:, 1:y+1, :]
    elif axis == 2:
        return X[:, :, 1:z+1]

def ifst(A_g, axis):
    x, y, z = A_g.shape
    N_c = np.array([x, y, z])
    N_c[axis] = N_c[axis]*2 + 2
    temp_g = np.zeros(N_c, dtype=A_g.dtype)

    if axis == 0:
        temp_g[1:x+1, :,:] = A_g
        temp_g[x+2:, :,:] = -A_g[::-1, :, :]
    elif axis == 1:
        temp_g[:, 1:y+1,:] = A_g
        temp_g[:, y+2:, :] = -A_g[:, ::-1, :]
    elif axis == 2:
        temp_g[:, :, 1:z+1] = A_g
        temp_g[:, :, z+2:] = -A_g[:, ::, ::-1]
    else:
        raise NotImplementedError()

    X_g = ifft(temp_g, axis=axis)
    if axis == 0:
        return -2j*X_g[1:x+1, :, :]
    elif axis == 1:
        return -2j*X_g[:, 1:y+1, :]
    elif axis == 2:
        return -2j*X_g[:, :, 1:z+1]


def transform(A_g, axis=None, pbc=True):
    if pbc:
        return fft(A_g, axis=axis)
    else:
        if not use_scipy_transforms:
            x = fst(A_g, axis)
            return x
        y = scipydst(A_g, axis=axis, type=1)
        y *= .5
        return y

def transform2(A_g, axes=None, pbc=[True, True]):
    if all(pbc):
        return fft2(A_g, axes=axes)
    elif not any(pbc):
        return rfst2(A_g, axes=axes)
    else:
        return transform(transform(A_g, axis=axes[0], pbc=pbc[0]),
                         axis=axes[1], pbc=pbc[1])

def itransform(A_g, axis=None, pbc=True):
    if pbc:
        return ifft(A_g, axis=axis)
    else:
        if not use_scipy_transforms:
            x = ifst(A_g, axis)
            return x
        y = scipydst(A_g, axis=axis, type=1)
        magic = 1.0 / (A_g.shape[axis] + 1)
        y *= magic
        return y

def itransform2(A_g, axes=None, pbc=[True, True]):
    if all(pbc):
        return ifft2(A_g, axes=axes)
    elif not any(pbc):
        return irfst2(A_g, axes=axes)
    else:
        return itransform(itransform(A_g, axis=axes[0], pbc=pbc[0]),
                          axis=axes[1], pbc=pbc[1])


class BadAxesError(ValueError):
    pass


class FastPoissonSolver(BasePoissonSolver):
    def __init__(self, nn=3,  **kwargs):
        BasePoissonSolver.__init__(self, **kwargs)
        self.nn = nn
        # We may later enable this to work with Cholesky, but not now:
        self.use_cholesky = False

    def _init(self):
        pass

    def set_grid_descriptor(self, gd):
        self.gd = gd
        axes = np.arange(3)
        pbc_c = np.array(gd.pbc_c, dtype=bool)
        periodic_axes = axes[pbc_c]
        non_periodic_axes = axes[np.logical_not(pbc_c)]


        # Find out which axes are orthogonal (0, 1 or 3)
        # Note that one expects that the axes are always rotated in
        # conventional form, thus for all axes to be
        # classified as orthogonal, the cell_cv needs to be diagonal.
        # This may always be achieved by rotating
        # the unit-cell along with the atoms. The classification is
        # inherited from grid_descriptor.orthogonal.
        dotprods = np.dot(gd.cell_cv, gd.cell_cv.T)
        # For each direction, check whether there is only one nonzero
        # element in that row (necessarily being the diagonal element,
        # since this is a cell vector length and must be > 0).
        orthogonal_c = (np.abs(dotprods) > 1e-10).sum(axis=0) == 1
        assert sum(orthogonal_c) in [0, 1, 3]

        non_orthogonal_axes = axes[np.logical_not(orthogonal_c)]

        if not all(pbc_c | orthogonal_c):
            raise BadAxesError('Each axis must be periodic or orthogonal '
                               'to other axes.  But we have pbc={} '
                               'and orthogonal={}'
                               .format(pbc_c.astype(int),
                                       orthogonal_c.astype(int)))

        # We sort them, and pick the longest non-periodic axes as the
        # cholesky axis.
        sorted_non_periodic_axes = sorted(non_periodic_axes,
                                          key=lambda c: gd.N_c[c])
        if self.use_cholesky:
            if len(sorted_non_periodic_axes) > 0:
                cholesky_axes = [ sorted_non_periodic_axes[-1] ]
                if cholesky_axes[0] in non_orthogonal_axes:
                    msg = ('Cholesky axis cannot be non-orthogonal. '
                           'Do you really want a non-orthogonal non-periodic '
                           'axis? If so, run with use_cholesky=False.')
                    raise NotImplementedError(msg)
                fst_axes = sorted_non_periodic_axes[0:-1]
            else:
                cholesky_axes = []
                fst_axes = []
        else:
            cholesky_axes = []
            fst_axes = sorted_non_periodic_axes
        fft_axes = list(periodic_axes)

        (self.cholesky_axes, self.fst_axes,
         self.fft_axes) = cholesky_axes, fst_axes, fft_axes

        fftfst_axes = self.fft_axes + self.fst_axes
        axes = self.fft_axes + self.fst_axes + self.cholesky_axes
        self.axes = axes
        gd_x = [ self.gd ]

        # Create xy flat decomposition (where x=axes[0] and y=axes[1])
        domain = gd.N_c.copy()
        domain[axes[0]] = 1
        domain[axes[1]] = 1
        parsize_c = decompose_domain(domain, gd.comm.size)
        gd_x.append(gd.new_descriptor(parsize_c=parsize_c))

        # Create z flat decomposition
        domain = gd.N_c.copy()
        domain[axes[2]] = 1
        parsize_c = decompose_domain(domain, gd.comm.size)
        gd_x.append(gd.new_descriptor(parsize_c=parsize_c))
        self.gd_x = gd_x

        # Calculate eigenvalues in fst/fft decomposition for
        # non-cholesky axes in parallel
        r_cx = np.indices(gd_x[-1].n_c)
        r_cx += gd_x[-1].beg_c[:,np.newaxis, np.newaxis, np.newaxis]
        r_cx = r_cx.astype(complex)
        for c, axis in enumerate(fftfst_axes):
            r_cx[axis] *= 2j * np.pi / gd_x[-1].N_c[axis]
            if axis in fst_axes:
                r_cx[axis] /= 2
        for c, axis in enumerate(cholesky_axes):
            r_cx[axis] = 0.0
        np.exp(r_cx, out=r_cx)
        fft_lambdas = np.zeros_like(r_cx[0], dtype=complex)
        laplace = Laplace(gd_x[-1], -0.25 / pi, self.nn)
        self.stencil_description = laplace.description

        for coeff, offset_c in zip(laplace.coef_p, laplace.offset_pc):
            offset_c = np.array(offset_c)
            if not any(offset_c):
                # The centerpoint is handled with (temp-1.0)
                continue
            non_zero_axes, = np.where(offset_c)
            if set(non_zero_axes).issubset(fftfst_axes):
                temp = np.ones_like(fft_lambdas)
                for c, axis in enumerate(fftfst_axes):
                    temp *= r_cx[axis] ** offset_c[axis]
                fft_lambdas += coeff * (temp - 1.0)

        assert np.linalg.norm(fft_lambdas.imag) < 1e-10
        fft_lambdas = fft_lambdas.real.copy()  # arr.real is not contiguous

        # If there is no Cholesky decomposition, the system is already
        # fully diagonal and we can directly invert the linear problem
        # by dividing with the eigenvalues.
        assert len(cholesky_axes) == 0
        # if len(cholesky_axes) == 0:
        with np.errstate(divide='ignore'):
            self.inv_fft_lambdas = np.where(
                np.abs(fft_lambdas) > 1e-10, 1.0 / fft_lambdas, 0)

    def solve_neutral(self, phi_g, rho_g, eps=None, timer=None):
        gd1 = self.gd
        work1_g = rho_g

        for c in range(2):
            # There are two decompositions, xy-flat and then z-flat
            timer.start('Communicate fwd %d' % c)
            gd2 = self.gd_x[c + 1]
            work2_g = gd2.empty(dtype=work1_g.dtype)
            grid2grid(gd1.comm, gd1, gd2, work1_g, work2_g)
            timer.stop('Communicate fwd %d' % c)
            if c == 0:
                timer.start('fft2')
                work1_g = transform2(work2_g, axes=self.axes[:2],
                                     pbc=gd1.pbc_c[self.axes[:2]])
                timer.stop('fft2')
            elif c == 1:
                if len(self.cholesky_axes) == 0:
                    # The remaining problem is 0D dimensional, i.e the
                    # problem has been fully diagonalized
                    timer.start('fft')
                    work1_g = transform(work2_g, axis=self.axes[2],
                                        pbc=gd1.pbc_c[self.axes[2]])
                    timer.stop('fft')
                else:
                    raise NotImplementedError
            else:
                raise NotImplementedError
            gd1 = gd2

        if len(self.cholesky_axes) == 0:
            # The remaining problem is 0D dimensional, i.e the problem
            # has been fully diagonalized
            work1_g *= self.inv_fft_lambdas
        else:
            assert len(self.cholesky_axes) == 1
            #axis = self.cholesky_axes[0]
            raise NotImplementedError

        for c in [1, 0]:
            gd2 = self.gd_x[c]

            if c == 0:
                timer.start('fft2')
                work2_g = itransform2(work1_g, axes=self.axes[1::-1],
                                      pbc=gd1.pbc_c[self.axes[1::-1]])
                timer.stop('fft2')
            elif c == 1:
                if len(self.cholesky_axes) == 0:
                    # The remaining problem is 0D dimensional, i.e the
                    # problem has been fully diagonalized
                    timer.start('fft')
                    work2_g = itransform(work1_g, axis=self.axes[2],
                                         pbc=gd1.pbc_c[self.axes[2]])
                    timer.stop('fft')
                else:
                    raise NotImplementedError
            else:
                raise NotImplementedError

            timer.start('Communicate bwd %d' % c)
            work1_g = gd2.empty(dtype=work2_g.dtype)
            grid2grid(gd1.comm, gd1, gd2, work2_g, work1_g)
            timer.stop('Communicate bwd %d' % c)
            gd1 = gd2

        phi_g[:] = work1_g.real
        return 1  # Non-iterative method, return 1 iteration

    def todict(self):
        d = super(FastPoissonSolver, self).todict()
        d.update({'name': 'fast', 'nn': self.nn})
        return d

    def estimate_memory(self, mem):
        pass

    def get_description(self):
        return """\
FastPoissonSolver using
    %s stencil;
    FFT axes: %s;
    FST axes: %s.
""" % (self.stencil_description, self.fft_axes, self.fst_axes)<|MERGE_RESOLUTION|>--- conflicted
+++ resolved
@@ -108,13 +108,9 @@
 
 
 class BasePoissonSolver(_PoissonSolver):
-<<<<<<< HEAD
     def __init__(self, eps=None, remove_moment=None,
                  use_charge_center=False,
                  use_charged_periodic_corrections=False,
-=======
-    def __init__(self, eps=None, remove_moment=None, use_charge_center=False,
->>>>>>> 58c344ba
                  metallic_electrodes=False):
         # metallic electrodes: mirror image method to allow calculation of
         # charged, partly periodic systems
@@ -205,18 +201,14 @@
             if zero_initial_phi:
                 phi[:] = 0.0
 
-<<<<<<< HEAD
-            iters = self.solve_neutral(phi, rho - background, eps=eps, timer=timer)
+            iters = self.solve_neutral(phi, rho - background, eps=eps,
+                                       timer=timer)
             if self.use_charged_periodic_corrections:
                 if self.charged_periodic_correction is None:
                     self.charged_periodic_correction = madelung(
                         self.gd.cell_cv)
                 phi += actual_charge * self.charged_periodic_correction
 
-=======
-            iters = self.solve_neutral(phi, rho - background, eps=eps,
-                                       timer=timer)
->>>>>>> 58c344ba
             return iters
 
         elif abs(charge) > maxcharge and not self.gd.pbc_c.any():
