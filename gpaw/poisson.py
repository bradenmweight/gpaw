--- conflicted
+++ resolved
@@ -20,21 +20,14 @@
 import _gpaw
 
 class PoissonSolver:
-<<<<<<< HEAD
-    def __init__(self, nn=3, relax='J', eps=2e-10, remove_moment=None):
-=======
-    def __init__(self, nn=3, relax='J', eps=2e-10, maxiter=1000):
->>>>>>> 039dd83c
+    def __init__(self, nn=3, relax='J', eps=2e-10, maxiter=1000,
+                 remove_moment=None):
         self.relax = relax
         self.nn = nn
         self.eps = eps
         self.charged_periodic_correction = None
-<<<<<<< HEAD
-        self.maxiter = 1000
+        self.maxiter = maxiter
         self.remove_moment = remove_moment
-=======
-        self.maxiter = maxiter
->>>>>>> 039dd83c
 
         # Relaxation method
         if relax == 'GS':
