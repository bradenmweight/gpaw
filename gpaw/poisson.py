# Copyright (C) 2003  CAMP
# Please see the accompanying LICENSE file for further information.

import warnings
from math import pi

import numpy as np
from numpy.fft import fftn, ifftn, fft2, ifft2, rfft2, irfft2, fft, ifft
from scipy.fftpack import dst as scipydst


from gpaw import PoissonConvergenceError
from gpaw.dipole_correction import DipoleCorrection, dipole_correction
from gpaw.domain import decompose_domain
from gpaw.fd_operators import Laplace, LaplaceA, LaplaceB
from gpaw.transformers import Transformer
from gpaw.utilities.blas import axpy, dotu
from gpaw.utilities.gauss import Gaussian
from gpaw.utilities.grid import grid2grid
from gpaw.utilities.tools import construct_reciprocal
from gpaw.utilities.timing import NullTimer
<<<<<<< HEAD
from gpaw import gpu
import _gpaw
=======
>>>>>>> dde85b12

POISSON_GRID_WARNING = """Grid unsuitable for FDPoissonSolver!

Consider using FastPoissonSolver instead.

The FDPoissonSolver does not have sufficient multigrid levels for good
performance and will converge inefficiently if at all, or yield wrong
results.

You may need to manually specify a grid such that the number of points
along each direction is divisible by a high power of 2, such as 8, 16,
or 32 depending on system size; examples:

  GPAW(gpts=(32, 32, 288))

or

  from gpaw.utilities import h2gpts
  GPAW(gpts=h2gpts(0.2, atoms.get_cell(), idiv=16))

Parallelizing over very small domains can also undesirably limit the
number of multigrid levels even if the total number of grid points
is divisible by a high power of 2."""


def create_poisson_solver(name='fast', **kwargs):
    if isinstance(name, _PoissonSolver):
        return name
    elif isinstance(name, dict):
        kwargs.update(name)
        return create_poisson_solver(**kwargs)
    elif name == 'fft':
        return FFTPoissonSolver(**kwargs)
    elif name == 'fdtd':
        from gpaw.fdtd.poisson_fdtd import FDTDPoissonSolver
        return FDTDPoissonSolver(**kwargs)
    elif name == 'fd':
        return FDPoissonSolverWrapper(**kwargs)
    elif name == 'fast':
        return FastPoissonSolver(**kwargs)
    elif name == 'ExtraVacuumPoissonSolver':
        from gpaw.poisson_extravacuum import ExtraVacuumPoissonSolver
        return ExtraVacuumPoissonSolver(**kwargs)
    elif name == 'MomentCorrectionPoissonSolver':
        from gpaw.poisson_moment import MomentCorrectionPoissonSolver
        return MomentCorrectionPoissonSolver(**kwargs)
    elif name == 'nointeraction':
        return NoInteractionPoissonSolver()
    else:
        raise ValueError('Unknown poisson solver: %s' % name)


def PoissonSolver(name='fast', dipolelayer=None, **kwargs):
    p = create_poisson_solver(name=name, **kwargs)
    if dipolelayer is not None:
        p = DipoleCorrection(p, dipolelayer)
    return p


def FDPoissonSolverWrapper(dipolelayer=None, **kwargs):
    if dipolelayer is not None:
        return DipoleCorrection(FDPoissonSolver(**kwargs), dipolelayer)
    return FDPoissonSolver(**kwargs)


class _PoissonSolver(object):
    """Abstract PoissonSolver class

       This class defines an interface and a common ancestor
       for various PoissonSolver implementations (including wrappers)."""
    def __init__(self):
        object.__init__(self)

    def set_grid_descriptor(self, gd):
        raise NotImplementedError()

    def solve(self):
        raise NotImplementedError()

    def todict(self):
        raise NotImplementedError(self.__class__.__name__)

    def get_description(self):
        return self.__class__.__name__

    def estimate_memory(self, mem):
        raise NotImplementedError()


class BasePoissonSolver(_PoissonSolver):
    def __init__(self, *, remove_moment=None, use_charge_center=False,
                 metallic_electrodes=False, eps=None):

        if eps is not None:
            warnings.warn(
                "Please do not specify the eps parameter "
                f"for {self.__class__.__name__}. "
                "The parameter doesn't do anything for this solver "
                "and defining it will throw an error in the future.",
                FutureWarning)

        if remove_moment is not None:
            warnings.warn(
                "Please do not specify the remove_moment parameter "
                f"for {self.__class__.__name__}. "
                "The remove moment functionality is deprecated in this solver "
                "and will throw an error in the future. Instead "
                "use the MomentCorrectionPoissonSolver as a wrapper to "
                f"{self.__class__.__name__}.",
                FutureWarning)

        # metallic electrodes: mirror image method to allow calculation of
        # charged, partly periodic systems
        self.gd = None
        self.remove_moment = remove_moment
        self.use_charge_center = use_charge_center
        self.metallic_electrodes = metallic_electrodes
        assert self.metallic_electrodes in [False, None, 'single', 'both']

    def todict(self):
        d = {'name': 'basepoisson'}
        if self.remove_moment:
            d['remove_moment'] = self.remove_moment
        if self.use_charge_center:
            d['use_charge_center'] = self.use_charge_center
        if self.metallic_electrodes:
            d['metallic_electrodes'] = self.metallic_electrodes

        return d

    def get_description(self):
        # The idea is that the subclass writes a header and main parameters,
        # then adds the below string.
        lines = []
        if self.remove_moment is not None:
            lines.append('    Remove moments up to L=%d' % self.remove_moment)
        if self.use_charge_center:
            lines.append('    Compensate for charged system using center of '
                         'majority charge')
        return '\n'.join(lines)

    def solve(self, phi, rho, charge=None, maxcharge=1e-6,
              zero_initial_phi=False, timer=NullTimer()):
        self._init()
        assert np.all(phi.shape == self.gd.n_c)
        assert np.all(rho.shape == self.gd.n_c)

        actual_charge = self.gd.integrate(rho)
        background = (actual_charge / self.gd.dv /
                      self.gd.get_size_of_global_array().prod())

        if self.remove_moment:
            assert not self.gd.pbc_c.any()
            if not hasattr(self, 'gauss'):
                self.gauss = Gaussian(self.gd)
            rho_neutral = rho.copy()
            phi_cor_L = []
            for L in range(self.remove_moment):
                phi_cor_L.append(self.gauss.remove_moment(rho_neutral, L))
            # Remove multipoles for better initial guess
            for phi_cor in phi_cor_L:
                phi -= phi_cor

            niter = self.solve_neutral(phi, rho_neutral, timer=timer)
            # correct error introduced by removing multipoles
            for phi_cor in phi_cor_L:
                phi += phi_cor

            return niter
        if charge is None:
            charge = actual_charge
        if abs(charge) <= maxcharge:
            return self.solve_neutral(phi, rho - background, timer=timer)

        elif abs(charge) > maxcharge and self.gd.pbc_c.all():
            # System is charged and periodic. Subtract a homogeneous
            # background charge

            # Set initial guess for potential
            if zero_initial_phi:
                phi[:] = 0.0

            iters = self.solve_neutral(phi, rho - background, timer=timer)
            return iters

        elif abs(charge) > maxcharge and not self.gd.pbc_c.any():
            # The system is charged and in a non-periodic unit cell.
            # Determine the potential by 1) subtract a gaussian from the
            # density, 2) determine potential from the neutralized density
            # and 3) add the potential from the gaussian density.

            # Load necessary attributes

            # use_charge_center: The monopole will be removed at the
            # center of the majority charge, which prevents artificial
            # dipoles.
            # Due to the shape of the Gaussian and it's Fourier-Transform,
            # the Gaussian representing the charge should stay at least
            # 7 gpts from the borders - see:
            # listserv.fysik.dtu.dk/pipermail/gpaw-developers/2015-July/005806.html
            if self.use_charge_center:
                charge_sign = actual_charge / abs(actual_charge)
                rho_sign = rho * charge_sign
                rho_sign[np.where(rho_sign < 0)] = 0
                absolute_charge = self.gd.integrate(rho_sign)
                center = - (self.gd.calculate_dipole_moment(rho_sign) /
                            absolute_charge)
                border_offset = np.inner(self.gd.h_cv, np.array((7, 7, 7)))
                borders = np.inner(self.gd.h_cv, self.gd.N_c)
                borders -= border_offset
                if np.any(center > borders) or np.any(center < border_offset):
                    raise RuntimeError('Poisson solver: '
                                       'center of charge outside borders '
                                       '- please increase box')
                    center[np.where(center > borders)] = borders
                self.load_gauss(center=center)
            else:
                self.load_gauss()

            # Remove monopole moment
            q = actual_charge / np.sqrt(4 * pi)  # Monopole moment
            rho_neutral = rho - q * self.rho_gauss  # neutralized density

            # Set initial guess for potential
            if zero_initial_phi:
                phi[:] = 0.0
            else:
                axpy(-q, self.phi_gauss, phi)  # phi -= q * self.phi_gauss

            # Determine potential from neutral density using standard solver
            niter = self.solve_neutral(phi, rho_neutral, timer=timer)

            # correct error introduced by removing monopole
            axpy(q, self.phi_gauss, phi)  # phi += q * self.phi_gauss

            return niter
        else:
            # System is charged with mixed boundaryconditions
            if self.metallic_electrodes == 'single':
                self.c = 2
                origin_c = [0, 0, 0]
                origin_c[self.c] = self.gd.N_c[self.c]
                drhot_g, dvHt_g, self.correction = dipole_correction(
                    self.c,
                    self.gd,
                    rho,
                    origin_c=origin_c)
                # self.correction *=-1.
                phi -= dvHt_g
                iters = self.solve_neutral(phi, rho + drhot_g, timer=timer)
                phi += dvHt_g
                phi -= self.correction
                self.correction = 0.0

                return iters

            elif self.metallic_electrodes == 'both':
                iters = self.solve_neutral(phi, rho, timer=timer)
                return iters

            else:
                # System is charged with mixed boundaryconditions
                msg = ('Charged systems with mixed periodic/zero'
                       ' boundary conditions')
                raise NotImplementedError(msg)

    def load_gauss(self, center=None):
        if not hasattr(self, 'rho_gauss') or center is not None:
            gauss = Gaussian(self.gd, center=center)
            self.rho_gauss = gauss.get_gauss(0)
            self.phi_gauss = gauss.get_gauss_pot(0)


class FDPoissonSolver(BasePoissonSolver):
    def __init__(self, nn=3, relax='J', eps=2e-10, maxiter=1000,
                 remove_moment=None, use_charge_center=False, use_gpu=False,
                 metallic_electrodes=False):
        super(FDPoissonSolver, self).__init__(
            remove_moment=remove_moment,
            use_charge_center=use_charge_center,
            metallic_electrodes=metallic_electrodes)
        self.eps = eps
        self.relax = relax
        self.nn = nn
        self.maxiter = maxiter
        self.use_gpu = use_gpu

        # Relaxation method
        if relax == 'GS':
            # Gauss-Seidel
            self.relax_method = 1
            if use_gpu:
                raise NotImplementedError('Relaxation method %s on GPUs' % relax)
        elif relax == 'J':
            # Jacobi
            self.relax_method = 2
        else:
            raise NotImplementedError('Relaxation method %s' % relax)

        self.description = None
        self._initialized = False

    def todict(self):
        d = super(FDPoissonSolver, self).todict()
        d.update({'name': 'fd', 'nn': self.nn, 'relax': self.relax,
                  'eps': self.eps})
        return d

    def get_stencil(self):
        return self.nn

    def create_laplace(self, gd, scale=1.0, n=1, dtype=float, use_gpu=False):
        """Instantiate and return a Laplace operator

        Allows subclasses to change the Laplace operator
        """
        return Laplace(gd, scale, n, dtype, use_gpu=use_gpu)

    def set_grid_descriptor(self, gd, use_gpu=False):
        # Should probably be renamed initialize
        self.gd = gd

        if not self.use_gpu:
            self.use_gpu = use_gpu

        scale = -0.25 / pi

        if self.nn == 'M':
            if not gd.orthogonal:
                raise RuntimeError('Cannot use Mehrstellen stencil with '
                                   'non orthogonal cell.')

            self.operators = [LaplaceA(gd, -scale, use_gpu=self.use_gpu)]
            self.B = LaplaceB(gd, use_gpu=self.use_gpu)
        else:
            self.operators = [self.create_laplace(gd, scale, self.nn,
                                                  use_gpu=self.use_gpu)]
            self.B = None

        self.interpolators = []
        self.restrictors = []

        level = 0
        self.presmooths = [2]
        self.postsmooths = [1]

        # Weights for the relaxation,
        # only used if 'J' (Jacobi) is chosen as method
        self.weights = [2.0 / 3.0]

        while level < 8:
            try:
                gd2 = gd.coarsen()
            except ValueError:
                break
            self.operators.append(
                    self.create_laplace(gd2, scale, 1, use_gpu=self.use_gpu))
            self.interpolators.append(Transformer(gd2, gd, use_gpu=self.use_gpu))
            self.restrictors.append(Transformer(gd, gd2, use_gpu=self.use_gpu))
            self.presmooths.append(4)
            self.postsmooths.append(4)
            self.weights.append(1.0)
            level += 1
            gd = gd2

        self.levels = level

        if self.operators[-1].gd.N_c.max() > 36:
            # Try to warn exactly once no matter how one uses the solver.
            if gd.comm.parent is None:
                warn = (gd.comm.rank == 0)
            else:
                warn = (gd.comm.parent.rank == 0)

            if warn:
                warntxt = '\n'.join([POISSON_GRID_WARNING, '',
                                     self.get_description()])
            else:
                warntxt = ('Poisson warning from domain rank %d'
                           % self.gd.comm.rank)

            # Warn from all ranks to avoid deadlocks.
            warnings.warn(warntxt, stacklevel=2)

        self._initialized = False
        # The Gaussians depend on the grid as well so we have to 'unload' them
        if hasattr(self, 'rho_gauss'):
            del self.rho_gauss
            del self.phi_gauss

    def get_description(self):
        name = {1: 'Gauss-Seidel', 2: 'Jacobi'}[self.relax_method]
        coarsest_grid = self.operators[-1].gd.N_c
        coarsest_grid_string = ' x '.join([str(N) for N in coarsest_grid])
        assert self.levels + 1 == len(self.operators)
        lines = ['%s solver with %d multi-grid levels'
                 % (name, self.levels + 1),
                 '    Coarsest grid: %s points' % coarsest_grid_string]
        if coarsest_grid.max() > 24:
            # This friendly warning has lower threshold than the big long
            # one that we print when things are really bad.
            lines.extend(['    Warning: Coarse grid has more than 24 points.',
                          '             More multi-grid levels recommended.'])
        lines.extend(['    Stencil: %s' % self.operators[0].description,
                      '    Max iterations: %d' % self.maxiter])
        lines.extend(['    Tolerance: %e' % self.eps])
        lines.append(super(FDPoissonSolver, self).get_description())
        return '\n'.join(lines)

    def _init(self):
        if self._initialized:
            return
        # Should probably be renamed allocate
        gd = self.gd
        self.rhos = [gd.empty(use_gpu=self.use_gpu)]
        self.phis = [None]
        self.residuals = [gd.empty(use_gpu=self.use_gpu)]
        for level in range(self.levels):
            gd2 = gd.coarsen()
            self.phis.append(gd2.empty(use_gpu=self.use_gpu))
            self.rhos.append(gd2.empty(use_gpu=self.use_gpu))
            self.residuals.append(gd2.empty(use_gpu=self.use_gpu))
            gd = gd2
        assert len(self.phis) == len(self.rhos)
        level += 1
        assert level == self.levels

        self.step = 0.66666666 / self.operators[0].get_diagonal_element()
        self.presmooths[level] = 8
        self.postsmooths[level] = 8
        self._initialized = True

    def solve_neutral(self, phi, rho, timer=None):
        self._init()
<<<<<<< HEAD
=======
        self.phis[0] = phi
        eps = self.eps
>>>>>>> dde85b12

        if gpu.backend.is_device_array(self.phis[1]):
            self.phis[0] = gpu.backend.copy_to_device(phi)
            if self.B is None:
                gpu.backend.copy_to_device(rho, self.rhos[0])
            else:
                self.B.apply(gpu.backend.copy_to_device(rho), self.rhos[0])
        else:
            self.phis[0] = phi
            if self.B is None:
                self.rhos[0][:] = rho
            else:
                self.B.apply(rho, self.rhos[0])

        niter = 1
        maxiter = self.maxiter
        while self.iterate2(self.step) > eps and niter < maxiter:
            niter += 1
        if niter == maxiter:
            msg = 'Poisson solver did not converge in %d iterations!' % maxiter
            raise PoissonConvergenceError(msg)

        if gpu.backend.is_device_array(self.phis[0]):
            gpu.backend.copy_to_host(self.phis[0], phi)

        # Set the average potential to zero in periodic systems
        if np.alltrue(self.gd.pbc_c):
            phi_ave = self.gd.comm.sum(np.sum(phi.ravel()))
            N_c = self.gd.get_size_of_global_array()
            phi_ave /= np.product(N_c)
            phi -= phi_ave

        return niter

    def iterate2(self, step, level=0):
        """Smooths the solution in every multigrid level"""
        self._init()

        residual = self.residuals[level]

        if level < self.levels:
            self.operators[level].relax(self.relax_method,
                                        self.phis[level],
                                        self.rhos[level],
                                        self.presmooths[level],
                                        self.weights[level])

            self.operators[level].apply(self.phis[level], residual)
            residual -= self.rhos[level]
            self.restrictors[level].apply(residual,
                                          self.rhos[level + 1])
            self.phis[level + 1].fill(0.0)
            self.iterate2(4.0 * step, level + 1)
            self.interpolators[level].apply(self.phis[level + 1], residual)
            self.phis[level] -= residual

        self.operators[level].relax(self.relax_method,
                                    self.phis[level],
                                    self.rhos[level],
                                    self.postsmooths[level],
                                    self.weights[level])
        if level == 0:
            self.operators[level].apply(self.phis[level], residual)
            residual -= self.rhos[level]
            if gpu.backend.is_device_array(residual):
                error = self.gd.comm.sum(dotu(residual, residual)) * self.gd.dv
            else:
                error = self.gd.comm.sum(np.dot(residual.ravel(),
                                                residual.ravel())) * self.gd.dv

            # How about this instead:
            # error = self.gd.comm.max(abs(residual).max())

            return error

    def estimate_memory(self, mem):
        # XXX Memory estimate works only for J and GS, not FFT solver
        # Poisson solver appears to use same amount of memory regardless
        # of whether it's J or GS, which is a bit strange

        gdbytes = self.gd.bytecount()
        nbytes = -gdbytes  # No phi on finest grid, compensate ahead
        for level in range(self.levels):
            nbytes += 3 * gdbytes  # Arrays: rho, phi, residual
            gdbytes //= 8
        mem.subnode('rho, phi, residual [%d levels]' % self.levels, nbytes)

    def __repr__(self):
        template = 'FDPoissonSolver(relax=\'%s\', nn=%s, eps=%e)'
        representation = template % (self.relax, repr(self.nn), self.eps)
        return representation


class NoInteractionPoissonSolver(_PoissonSolver):
    relax_method = 0
    nn = 1

    def get_description(self):
        return 'No interaction'

    def get_stencil(self):
        return 1

    def solve(self, phi, rho, charge, timer=None):
        return 0

    def set_grid_descriptor(self, gd):
        pass

    def todict(self):
        return {'name': 'nointeraction'}

    def estimate_memory(self, mem):
        pass


class FFTPoissonSolver(BasePoissonSolver):
    """FFT Poisson solver for general unit cells."""

    relax_method = 0
    nn = 999

    def __init__(self):
        super(FFTPoissonSolver, self).__init__()
        self.use_gpu = False
        self._initialized = False

    def get_description(self):
        return 'Parallel FFT'

    def todict(self):
        return {'name': 'fft'}

    def set_grid_descriptor(self, gd):
        # We will probably want to use this on non-periodic grids too...
        assert gd.pbc_c.all()
        self.gd = gd

        self.grids = [gd]
        for c in range(3):
            N_c = gd.N_c.copy()
            N_c[c] = 1  # Will be serial in that direction
            parsize_c = decompose_domain(N_c, gd.comm.size)
            self.grids.append(gd.new_descriptor(parsize_c=parsize_c))

    def _init(self):
        if self._initialized:
            return

        gd = self.grids[-1]
        k2_Q, N3 = construct_reciprocal(gd)
        self.poisson_factor_Q = 4.0 * np.pi / k2_Q
        self._initialized = True

    def solve_neutral(self, phi_g, rho_g, timer=None):
        self._init()
        # Will be a bit more efficient if reduced dimension is always
        # contiguous.  Probably more things can be improved...

        gd1 = self.gd
        work1_g = rho_g

        for c in range(3):
            gd2 = self.grids[c + 1]
            work2_g = gd2.empty(dtype=work1_g.dtype)
            grid2grid(gd1.comm, gd1, gd2, work1_g, work2_g)
            work1_g = fftn(work2_g, axes=[c])
            gd1 = gd2

        work1_g *= self.poisson_factor_Q

        for c in [2, 1, 0]:
            gd2 = self.grids[c]
            work2_g = ifftn(work1_g, axes=[c])
            work1_g = gd2.empty(dtype=work2_g.dtype)
            grid2grid(gd1.comm, gd1, gd2, work2_g, work1_g)
            gd1 = gd2

        phi_g[:] = work1_g.real
        return 1

    def estimate_memory(self, mem):
        mem.subnode('k squared', self.grids[-1].bytecount())


"""def rfst2(A_g, axes=[0,1]):
    assert axes[0] == 0
    assert axes[1] == 1
    x,y,z = A_g.shape
    temp_g = np.zeros((x*2+2, y*2+2, z))
    temp_g[1:x+1, 1:y+1,:] = A_g
    temp_g[x+2:, 1:y+1,:] = -A_g[::-1, :, :]
    temp_g[1:x+1, y+2:,:] = -A_g[:, ::-1, :]
    temp_g[x+2:, y+2:,:] = A_g[::-1, ::-1, :]
    X = -4*rfft2(temp_g, axes=axes)
    return X[1:x+1, 1:y+1, :].real

def irfst2(A_g, axes=[0,1]):
    assert axes[0] == 0
    assert axes[1] == 1
    x,y,z = A_g.shape
    temp_g = np.zeros((x*2+2, (y*2+2)//2+1, z))
    temp_g[1:x+1, 1:y+1,:] = A_g
    temp_g[x+2:, 1:y+1,:] = -A_g[::-1, :, :]
    return -0.25*irfft2(temp_g, axes=axes)[1:x+1, 1:y+1, :].real
"""


use_scipy_transforms = True


def rfst2(A_g, axes=[0, 1]):
    all = set([0, 1, 2])
    third = [all.difference(set(axes)).pop()]

    if use_scipy_transforms:
        Y = A_g
        for axis in axes:
            Y = scipydst(Y, axis=axis, type=1)
        Y *= 2**len(axes)
        return Y

    A_g = np.transpose(A_g, axes + third)
    x, y, z = A_g.shape
    temp_g = np.zeros((x * 2 + 2, y * 2 + 2, z))
    temp_g[1:x + 1, 1:y + 1, :] = A_g
    temp_g[x + 2:, 1:y + 1, :] = -A_g[::-1, :, :]
    temp_g[1:x + 1, y + 2:, :] = -A_g[:, ::-1, :]
    temp_g[x + 2:, y + 2:, :] = A_g[::-1, ::-1, :]
    X = -4 * rfft2(temp_g, axes=[0, 1])[1:x + 1, 1:y + 1, :].real
    return np.transpose(X, np.argsort(axes + third))


def irfst2(A_g, axes=[0, 1]):
    if use_scipy_transforms:
        Y = A_g
        for axis in axes:
            Y = scipydst(Y, axis=axis, type=1)
        magic = 1.0 / (16 * np.prod([A_g.shape[axis] + 1 for axis in axes]))
        Y *= magic
        # Y /= 211200
        return Y

    all = set([0, 1, 2])
    third = [all.difference(set(axes)).pop()]
    A_g = np.transpose(A_g, axes + third)
    x, y, z = A_g.shape
    temp_g = np.zeros((x * 2 + 2, (y * 2 + 2) // 2 + 1, z))
    temp_g[1:x + 1, 1:y + 1, :] = A_g.real
    temp_g[x + 2:, 1:y + 1, :] = -A_g[::-1, :, :].real
    X = -0.25 * irfft2(temp_g, axes=[0, 1])[1:x + 1, 1:y + 1, :]

    T = np.transpose(X, np.argsort(axes + third))
    return T


# This method needs to be taken from fftw / scipy to gain speedup of ~4x
def fst(A_g, axis):
    x, y, z = A_g.shape
    N_c = np.array([x, y, z])
    N_c[axis] = N_c[axis] * 2 + 2
    temp_g = np.zeros(N_c, dtype=A_g.dtype)
    if axis == 0:
        temp_g[1:x + 1, :, :] = A_g
        temp_g[x + 2:, :, :] = -A_g[::-1, :, :]
    elif axis == 1:
        temp_g[:, 1:y + 1, :] = A_g
        temp_g[:, y + 2:, :] = -A_g[:, ::-1, :]
    elif axis == 2:
        temp_g[:, :, 1:z + 1] = A_g
        temp_g[:, :, z + 2:] = -A_g[:, ::, ::-1]
    else:
        raise NotImplementedError()
    X = 0.5j * fft(temp_g, axis=axis)
    if axis == 0:
        return X[1:x + 1, :, :]
    elif axis == 1:
        return X[:, 1:y + 1, :]
    elif axis == 2:
        return X[:, :, 1:z + 1]


def ifst(A_g, axis):
    x, y, z = A_g.shape
    N_c = np.array([x, y, z])
    N_c[axis] = N_c[axis] * 2 + 2
    temp_g = np.zeros(N_c, dtype=A_g.dtype)

    if axis == 0:
        temp_g[1:x + 1, :, :] = A_g
        temp_g[x + 2:, :, :] = -A_g[::-1, :, :]
    elif axis == 1:
        temp_g[:, 1:y + 1, :] = A_g
        temp_g[:, y + 2:, :] = -A_g[:, ::-1, :]
    elif axis == 2:
        temp_g[:, :, 1:z + 1] = A_g
        temp_g[:, :, z + 2:] = -A_g[:, ::, ::-1]
    else:
        raise NotImplementedError()

    X_g = ifft(temp_g, axis=axis)
    if axis == 0:
        return -2j * X_g[1:x + 1, :, :]
    elif axis == 1:
        return -2j * X_g[:, 1:y + 1, :]
    elif axis == 2:
        return -2j * X_g[:, :, 1:z + 1]


def transform(A_g, axis=None, pbc=True):
    if pbc:
        if A_g.size == 0:
            return A_g.astype(complex)

        return fft(A_g, axis=axis)
    else:
        if A_g.size == 0:
            return A_g

        if not use_scipy_transforms:
            x = fst(A_g, axis)
            return x
        y = scipydst(A_g, axis=axis, type=1)
        y *= .5
        return y


def transform2(A_g, axes=None, pbc=[True, True]):
    if all(pbc):
        if A_g.size == 0:
            return A_g.astype(complex)

        return fft2(A_g, axes=axes)
    elif not any(pbc):
        if A_g.size == 0:
            return A_g

        return rfst2(A_g, axes=axes)
    else:
        return transform(transform(A_g, axis=axes[0], pbc=pbc[0]),
                         axis=axes[1], pbc=pbc[1])


def itransform(A_g, axis=None, pbc=True):
    if pbc:
        if A_g.size == 0:
            return A_g.astype(complex)

        return ifft(A_g, axis=axis)
    else:
        if A_g.size == 0:
            return A_g

        if not use_scipy_transforms:
            x = ifst(A_g, axis)
            return x
        y = scipydst(A_g, axis=axis, type=1)
        magic = 1.0 / (A_g.shape[axis] + 1)
        y *= magic
        return y


def itransform2(A_g, axes=None, pbc=[True, True]):
    if all(pbc):
        if A_g.size == 0:
            return A_g.astype(complex)

        return ifft2(A_g, axes=axes)
    elif not any(pbc):
        if A_g.size == 0:
            return A_g

        return irfst2(A_g, axes=axes)
    else:
        return itransform(itransform(A_g, axis=axes[0], pbc=pbc[0]),
                          axis=axes[1], pbc=pbc[1])


class BadAxesError(ValueError):
    pass


class FastPoissonSolver(BasePoissonSolver):
    def __init__(self, nn=3, use_gpu=False, **kwargs):
        BasePoissonSolver.__init__(self, **kwargs)
        self.nn = nn
        self.use_gpu = use_gpu
        # We may later enable this to work with Cholesky, but not now:
        self.use_cholesky = False

    def _init(self):
        pass

    def set_grid_descriptor(self, gd):
        self.gd = gd
        axes = np.arange(3)
        pbc_c = np.array(gd.pbc_c, dtype=bool)
        periodic_axes = axes[pbc_c]
        non_periodic_axes = axes[np.logical_not(pbc_c)]

        # Find out which axes are orthogonal (0, 1 or 3)
        # Note that one expects that the axes are always rotated in
        # conventional form, thus for all axes to be
        # classified as orthogonal, the cell_cv needs to be diagonal.
        # This may always be achieved by rotating
        # the unit-cell along with the atoms. The classification is
        # inherited from grid_descriptor.orthogonal.
        dotprods = np.dot(gd.cell_cv, gd.cell_cv.T)
        # For each direction, check whether there is only one nonzero
        # element in that row (necessarily being the diagonal element,
        # since this is a cell vector length and must be > 0).
        orthogonal_c = (np.abs(dotprods) > 1e-10).sum(axis=0) == 1
        assert sum(orthogonal_c) in [0, 1, 3]

        non_orthogonal_axes = axes[np.logical_not(orthogonal_c)]

        if not all(pbc_c | orthogonal_c):
            raise BadAxesError('Each axis must be periodic or orthogonal '
                               'to other axes.  But we have pbc={} '
                               'and orthogonal={}'
                               .format(pbc_c.astype(int),
                                       orthogonal_c.astype(int)))

        # We sort them, and pick the longest non-periodic axes as the
        # cholesky axis.
        sorted_non_periodic_axes = sorted(non_periodic_axes,
                                          key=lambda c: gd.N_c[c])
        if self.use_cholesky:
            if len(sorted_non_periodic_axes) > 0:
                cholesky_axes = [sorted_non_periodic_axes[-1]]
                if cholesky_axes[0] in non_orthogonal_axes:
                    msg = ('Cholesky axis cannot be non-orthogonal. '
                           'Do you really want a non-orthogonal non-periodic '
                           'axis? If so, run with use_cholesky=False.')
                    raise NotImplementedError(msg)
                fst_axes = sorted_non_periodic_axes[0:-1]
            else:
                cholesky_axes = []
                fst_axes = []
        else:
            cholesky_axes = []
            fst_axes = sorted_non_periodic_axes
        fft_axes = list(periodic_axes)

        (self.cholesky_axes, self.fst_axes,
         self.fft_axes) = cholesky_axes, fst_axes, fft_axes

        fftfst_axes = self.fft_axes + self.fst_axes
        axes = self.fft_axes + self.fst_axes + self.cholesky_axes
        self.axes = axes

        # Create xy flat decomposition (where x=axes[0] and y=axes[1])
        parsize_c = [1, 1, 1]
        parsize_c[axes[2]] = gd.comm.size
        gd1d = gd.new_descriptor(parsize_c=parsize_c,
                                 allow_empty_domains=True)
        self.gd1d = gd1d

        # Create z flat decomposition
        domain = gd.N_c.copy()
        domain[axes[2]] = 1
        parsize_c = decompose_domain(domain, gd.comm.size)
        gd2d = gd.new_descriptor(parsize_c=parsize_c)
        self.gd2d = gd2d

        # Calculate eigenvalues in fst/fft decomposition for
        # non-cholesky axes in parallel
        r_cx = np.indices(gd2d.n_c)
        r_cx += gd2d.beg_c[:, np.newaxis, np.newaxis, np.newaxis]
        r_cx = r_cx.astype(complex)
        for c, axis in enumerate(fftfst_axes):
            r_cx[axis] *= 2j * np.pi / gd2d.N_c[axis]
            if axis in fst_axes:
                r_cx[axis] /= 2
        for c, axis in enumerate(cholesky_axes):
            r_cx[axis] = 0.0
        np.exp(r_cx, out=r_cx)
        fft_lambdas = np.zeros_like(r_cx[0], dtype=complex)
        laplace = Laplace(self.gd, -0.25 / pi, self.nn, use_gpu=self.use_gpu)
        self.stencil_description = laplace.description

        for coeff, offset_c in zip(laplace.coef_p, laplace.offset_pc):
            offset_c = np.array(offset_c)
            if not any(offset_c):
                # The centerpoint is handled with (temp-1.0)
                continue
            non_zero_axes, = np.where(offset_c)
            if set(non_zero_axes).issubset(fftfst_axes):
                temp = np.ones_like(fft_lambdas)
                for c, axis in enumerate(fftfst_axes):
                    temp *= r_cx[axis] ** offset_c[axis]
                fft_lambdas += coeff * (temp - 1.0)

        assert np.linalg.norm(fft_lambdas.imag) < 1e-10
        fft_lambdas = fft_lambdas.real.copy()  # arr.real is not contiguous

        # If there is no Cholesky decomposition, the system is already
        # fully diagonal and we can directly invert the linear problem
        # by dividing with the eigenvalues.
        assert len(cholesky_axes) == 0
        # if len(cholesky_axes) == 0:
        with np.errstate(divide='ignore'):
            self.inv_fft_lambdas = np.where(
                np.abs(fft_lambdas) > 1e-10, 1.0 / fft_lambdas, 0)

    def solve_neutral(self, phi_g, rho_g, timer=None):
        if len(self.cholesky_axes) != 0:
            raise NotImplementedError

        gd = self.gd
        gd1d = self.gd1d
        gd2d = self.gd2d
        comm = self.gd.comm
        axes = self.axes

        with timer('Communicate to 1D'):
            work1d_g = gd1d.empty(dtype=rho_g.dtype)
            grid2grid(comm, gd, gd1d, rho_g, work1d_g)
        with timer('FFT 2D'):
            work1d_g = transform2(work1d_g, axes=axes[:2],
                                  pbc=gd.pbc_c[axes[:2]])
        with timer('Communicate to 2D'):
            work2d_g = gd2d.empty(dtype=work1d_g.dtype)
            grid2grid(comm, gd1d, gd2d, work1d_g, work2d_g)
        with timer('FFT 1D'):
            work2d_g = transform(work2d_g, axis=axes[2],
                                 pbc=gd.pbc_c[axes[2]])

        # The remaining problem is 0D dimensional, i.e the problem
        # has been fully diagonalized
        work2d_g *= self.inv_fft_lambdas

        with timer('FFT 1D'):
            work2d_g = itransform(work2d_g, axis=axes[2],
                                  pbc=gd.pbc_c[axes[2]])
        with timer('Communicate from 2D'):
            work1d_g = gd1d.empty(dtype=work2d_g.dtype)
            grid2grid(comm, gd2d, gd1d, work2d_g, work1d_g)
        with timer('FFT 2D'):
            work1d_g = itransform2(work1d_g, axes=axes[1::-1],
                                   pbc=gd.pbc_c[axes[1::-1]])
        with timer('Communicate from 1D'):
            work_g = gd.empty(dtype=work1d_g.dtype)
            grid2grid(comm, gd1d, gd, work1d_g, work_g)

        phi_g[:] = work_g.real
        return 1  # Non-iterative method, return 1 iteration

    def todict(self):
        d = super(FastPoissonSolver, self).todict()
        d.update({'name': 'fast', 'nn': self.nn})
        return d

    def estimate_memory(self, mem):
        pass

    def get_description(self):
        lines = [f'{self.__class__.__name__} using',
                 f'    Stencil: {self.stencil_description}',
                 f'    FFT axes: {self.fft_axes}',
                 f'    FST axes: {self.fst_axes}',
                 ]
        lines.append(BasePoissonSolver.get_description(self))
        return '\n'.join(lines)<|MERGE_RESOLUTION|>--- conflicted
+++ resolved
@@ -19,11 +19,7 @@
 from gpaw.utilities.grid import grid2grid
 from gpaw.utilities.tools import construct_reciprocal
 from gpaw.utilities.timing import NullTimer
-<<<<<<< HEAD
 from gpaw import gpu
-import _gpaw
-=======
->>>>>>> dde85b12
 
 POISSON_GRID_WARNING = """Grid unsuitable for FDPoissonSolver!
 
@@ -458,11 +454,7 @@
 
     def solve_neutral(self, phi, rho, timer=None):
         self._init()
-<<<<<<< HEAD
-=======
-        self.phis[0] = phi
         eps = self.eps
->>>>>>> dde85b12
 
         if gpu.backend.is_device_array(self.phis[1]):
             self.phis[0] = gpu.backend.copy_to_device(phi)
