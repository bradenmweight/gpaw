--- conflicted
+++ resolved
@@ -330,40 +330,6 @@
         pass
 
 
-<<<<<<< HEAD
-class PoissonFFTSolver(PoissonSolver):
-    """FFT implementation of the Poisson solver."""
-
-    description = 'FFT solver of the first kind'
-
-    def __init__(self):
-        # Note: Not calling PoissonSolver.__init__
-        self.remove_moment = None
-        self.charged_periodic_correction = None
-
-    def initialize(self, gd, load_gauss=False):
-        # XXX this won't work now, but supposedly this class will be deprecated
-        # in favour of FFTPoissonSolver, no?
-        self.gd = gd
-        if self.gd.comm.size > 1:
-            raise RuntimeError('Cannot do parallel FFT.')
-        self.k2, self.N3 = construct_reciprocal(self.gd)
-        if load_gauss:
-            gauss = Gaussian(self.gd)
-            self.rho_gauss = gauss.get_gauss(0)
-            self.phi_gauss = gauss.get_gauss_pot(0)
-
-    def solve_neutral(self, phi, rho, eps=None):
-        phi[:] = np.real(ifftn(fftn(rho) * 4 * pi / self.k2))
-        return 1
-
-    def solve_screened(self, phi, rho, screening=0):
-        phi[:] = np.real(ifftn(fftn(rho) * 4 * pi / (self.k2 + screening**2)))
-        return 1
-
-
-=======
->>>>>>> e607bea0
 class FFTPoissonSolver(PoissonSolver):
     """FFT Poisson solver for general unit cells."""
 
