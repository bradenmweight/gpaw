# Copyright (C) 2003  CAMP
# Please see the accompanying LICENSE file for further information.

import warnings
from math import pi

import numpy as np
from numpy.fft import fftn, ifftn, fft2, ifft2, rfft2, irfft2, fft, ifft
from scipy.fftpack import dst as scipydst


from gpaw import PoissonConvergenceError
from gpaw.dipole_correction import DipoleCorrection, dipole_correction
from gpaw.domain import decompose_domain
from gpaw.fd_operators import Laplace, LaplaceA, LaplaceB
from gpaw.transformers import Transformer
from gpaw.utilities.blas import axpy, dotu
from gpaw.utilities.gauss import Gaussian
from gpaw.utilities.grid import grid2grid
from gpaw.utilities.ewald import madelung
from gpaw.utilities.tools import construct_reciprocal
from gpaw.utilities.timing import NullTimer
import _gpaw

import gpaw.cuda

POISSON_GRID_WARNING = """Grid unsuitable for FDPoissonSolver!

Consider using FastPoissonSolver instead.

The FDPoissonSolver does not have sufficient multigrid levels for good
performance and will converge inefficiently if at all, or yield wrong
results.

You may need to manually specify a grid such that the number of points
along each direction is divisible by a high power of 2, such as 8, 16,
or 32 depending on system size; examples:

  GPAW(gpts=(32, 32, 288))

or

  from gpaw.utilities import h2gpts
  GPAW(gpts=h2gpts(0.2, atoms.get_cell(), idiv=16))

Parallelizing over very small domains can also undesirably limit the
number of multigrid levels even if the total number of grid points
is divisible by a high power of 2."""


def create_poisson_solver(name='fast', **kwargs):
    if isinstance(name, _PoissonSolver):
        return name
    elif isinstance(name, dict):
        kwargs.update(name)
        return create_poisson_solver(**kwargs)
    elif name == 'fft':
        return FFTPoissonSolver(**kwargs)
    elif name == 'fdtd':
        from gpaw.fdtd.poisson_fdtd import FDTDPoissonSolver
        return FDTDPoissonSolver(**kwargs)
    elif name == 'fd':
        return FDPoissonSolverWrapper(**kwargs)
    elif name == 'fast':
        return FastPoissonSolver(**kwargs)
    elif name == 'ExtraVacuumPoissonSolver':
        from gpaw.poisson_extravacuum import ExtraVacuumPoissonSolver
        return ExtraVacuumPoissonSolver(**kwargs)
    elif name == 'nointeraction':
        return NoInteractionPoissonSolver()
    else:
        raise ValueError('Unknown poisson solver: %s' % name)


def PoissonSolver(name='fast', dipolelayer=None, **kwargs):
    p = create_poisson_solver(name=name, **kwargs)
    if dipolelayer is not None:
        p = DipoleCorrection(p, dipolelayer)
    return p


def FDPoissonSolverWrapper(dipolelayer=None, **kwargs):
    if dipolelayer is not None:
        return DipoleCorrection(FDPoissonSolver(**kwargs), dipolelayer)
    return FDPoissonSolver(**kwargs)


class _PoissonSolver(object):
    """Abstract PoissonSolver class

       This class defines an interface and a common ancestor
       for various PoissonSolver implementations (including wrappers)."""
    def __init__(self):
        object.__init__(self)

    def set_grid_descriptor(self, gd):
        raise NotImplementedError()

    def solve(self):
        raise NotImplementedError()

    def todict(self):
        raise NotImplementedError(self.__class__.__name__)

    def get_description(self):
        return self.__class__.__name__

    def estimate_memory(self, mem):
        raise NotImplementedError()


class BasePoissonSolver(_PoissonSolver):
    def __init__(self, eps=None, remove_moment=None, use_charge_center=False,
                 metallic_electrodes=False):
        # metallic electrodes: mirror image method to allow calculation of
        # charged, partly periodic systems
        self.gd = None
        self.remove_moment = remove_moment
        self.use_charge_center = use_charge_center
        self.eps = eps
        self.metallic_electrodes = metallic_electrodes
        assert self.metallic_electrodes in [False, None, 'single', 'both']

    def todict(self):
        d = {'name': 'basepoisson'}
        if self.eps is not None:
            d['eps'] = self.eps
        if self.remove_moment:
            d['remove_moment'] = self.remove_moment
        if self.use_charge_center:
            d['use_charge_center'] = self.use_charge_center
        if self.metallic_electrodes:
            d['metallic_electrodes'] = self.metallic_electrodes

        return d

    def get_description(self):
        # The idea is that the subclass writes a header and main parameters,
        # then adds the below string.
        lines = []
        if self.eps is not None:
            lines.append('    Tolerance: %e' % self.eps),
        if self.remove_moment is not None:
            lines.append('    Remove moments up to L=%d' % self.remove_moment)
        if self.use_charge_center:
            lines.append('    Compensate for charged system using center of '
                         'majority charge')
        return '\n'.join(lines)

    def solve(self, phi, rho, charge=None, eps=None, maxcharge=1e-6,
              zero_initial_phi=False, timer=NullTimer()):
        self._init()
        assert np.all(phi.shape == self.gd.n_c)
        assert np.all(rho.shape == self.gd.n_c)

        if eps is None:
            eps = self.eps
        actual_charge = self.gd.integrate(rho)
        background = (actual_charge / self.gd.dv /
                      self.gd.get_size_of_global_array().prod())

        if self.remove_moment:
            assert not self.gd.pbc_c.any()
            if not hasattr(self, 'gauss'):
                self.gauss = Gaussian(self.gd)
            rho_neutral = rho.copy()
            phi_cor_L = []
            for L in range(self.remove_moment):
                phi_cor_L.append(self.gauss.remove_moment(rho_neutral, L))
            # Remove multipoles for better initial guess
            for phi_cor in phi_cor_L:
                phi -= phi_cor

            niter = self.solve_neutral(phi, rho_neutral, eps=eps, timer=timer)
            # correct error introduced by removing multipoles
            for phi_cor in phi_cor_L:
                phi += phi_cor

            return niter
        if charge is None:
            charge = actual_charge
        if abs(charge) <= maxcharge:
            return self.solve_neutral(phi, rho - background, eps=eps,
                                      timer=timer)

        elif abs(charge) > maxcharge and self.gd.pbc_c.all():
            # System is charged and periodic. Subtract a homogeneous
            # background charge

            # Set initial guess for potential
            if zero_initial_phi:
                phi[:] = 0.0

            iters = self.solve_neutral(phi, rho - background, eps=eps,
                                       timer=timer)
            return iters

        elif abs(charge) > maxcharge and not self.gd.pbc_c.any():
            # The system is charged and in a non-periodic unit cell.
            # Determine the potential by 1) subtract a gaussian from the
            # density, 2) determine potential from the neutralized density
            # and 3) add the potential from the gaussian density.

            # Load necessary attributes

            # use_charge_center: The monopole will be removed at the
            # center of the majority charge, which prevents artificial
            # dipoles.
            # Due to the shape of the Gaussian and it's Fourier-Transform,
            # the Gaussian representing the charge should stay at least
            # 7 gpts from the borders - see:
            # https://listserv.fysik.dtu.dk/pipermail/gpaw-developers/2015-July/005806.html
            if self.use_charge_center:
                charge_sign = actual_charge / abs(actual_charge)
                rho_sign = rho * charge_sign
                rho_sign[np.where(rho_sign < 0)] = 0
                absolute_charge = self.gd.integrate(rho_sign)
                center = - (self.gd.calculate_dipole_moment(rho_sign) /
                            absolute_charge)
                border_offset = np.inner(self.gd.h_cv, np.array((7, 7, 7)))
                borders = np.inner(self.gd.h_cv, self.gd.N_c)
                borders -= border_offset
                if np.any(center > borders) or np.any(center < border_offset):
                    raise RuntimeError('Poisson solver: '
                                       'center of charge outside borders '
                                       '- please increase box')
                    center[np.where(center > borders)] = borders
                self.load_gauss(center=center)
            else:
                self.load_gauss()

            # Remove monopole moment
            q = actual_charge / np.sqrt(4 * pi)  # Monopole moment
            rho_neutral = rho - q * self.rho_gauss  # neutralized density

            # Set initial guess for potential
            if zero_initial_phi:
                phi[:] = 0.0
            else:
                axpy(-q, self.phi_gauss, phi)  # phi -= q * self.phi_gauss

            # Determine potential from neutral density using standard solver
            niter = self.solve_neutral(phi, rho_neutral, eps=eps, timer=timer)

            # correct error introduced by removing monopole
            axpy(q, self.phi_gauss, phi)  # phi += q * self.phi_gauss

            return niter
        else:
            # System is charged with mixed boundaryconditions
            if self.metallic_electrodes == 'single':
                self.c = 2
                origin_c = [0, 0, 0]
                origin_c[self.c] = self.gd.N_c[self.c]
                drhot_g, dvHt_g, self.correction = dipole_correction(
                    self.c,
                    self.gd,
                    rho,
                    origin_c=origin_c)
                # self.correction *=-1.
                phi -= dvHt_g
                iters = self.solve_neutral(phi, rho + drhot_g, eps=eps,
                                           timer=timer)
                phi += dvHt_g
                phi -= self.correction
                self.correction = 0.0

                return iters

            elif self.metallic_electrodes == 'both':
                iters = self.solve_neutral(phi, rho, eps=eps, timer=timer)
                return iters

            else:
                # System is charged with mixed boundaryconditions
                msg = ('Charged systems with mixed periodic/zero'
                       ' boundary conditions')
                raise NotImplementedError(msg)

    def load_gauss(self, center=None):
        if not hasattr(self, 'rho_gauss') or center is not None:
            gauss = Gaussian(self.gd, center=center)
            self.rho_gauss = gauss.get_gauss(0)
            self.phi_gauss = gauss.get_gauss_pot(0)


class FDPoissonSolver(BasePoissonSolver):
    def __init__(self, nn=3, relax='J', eps=2e-10, maxiter=1000,
                 remove_moment=None, use_charge_center=False, cuda=False,
                 metallic_electrodes=False):
        super(FDPoissonSolver, self).__init__(
            eps=eps,
            remove_moment=remove_moment,
            use_charge_center=use_charge_center,
            metallic_electrodes=metallic_electrodes)
        self.relax = relax
        self.nn = nn
        self.charged_periodic_correction = None
        self.maxiter = maxiter
        self.cuda = cuda

        # Relaxation method
        if relax == 'GS':
            # Gauss-Seidel
            self.relax_method = 1
            if cuda:
                raise NotImplementedError('Cuda relaxation method %s' % relax)
        elif relax == 'J':
            # Jacobi
            self.relax_method = 2
        else:
            raise NotImplementedError('Relaxation method %s' % relax)

        self.description = None
        self._initialized = False

    def todict(self):
        d = super(FDPoissonSolver, self).todict()
        d.update({'name': 'fd', 'nn': self.nn, 'relax': self.relax})
        return d

    def get_stencil(self):
        return self.nn

    def create_laplace(self, gd, scale=1.0, n=1, dtype=float, cuda=False):
        """Instantiate and return a Laplace operator

        Allows subclasses to change the Laplace operator
        """
        return Laplace(gd, scale, n, dtype, cuda=cuda)

    def set_grid_descriptor(self, gd, cuda=False):
        # Should probably be renamed initialize
        self.gd = gd

        if not self.cuda:
            self.cuda = cuda

        scale = -0.25 / pi

        if self.nn == 'M':
            if not gd.orthogonal:
                raise RuntimeError('Cannot use Mehrstellen stencil with '
                                   'non orthogonal cell.')

            self.operators = [LaplaceA(gd, -scale, cuda=self.cuda)]
            self.B = LaplaceB(gd, cuda=self.cuda)
        else:
            self.operators = [self.create_laplace(gd, scale, self.nn,
                                                  cuda=self.cuda)]
            self.B = None

        self.interpolators = []
        self.restrictors = []

        level = 0
        self.presmooths = [2]
        self.postsmooths = [1]

        # Weights for the relaxation,
        # only used if 'J' (Jacobi) is chosen as method
        self.weights = [2.0 / 3.0]

        while level < 8:
            try:
                gd2 = gd.coarsen()
            except ValueError:
                break
            self.operators.append(
                    self.create_laplace(gd2, scale, 1, cuda=self.cuda))
            self.interpolators.append(Transformer(gd2, gd, cuda=self.cuda))
            self.restrictors.append(Transformer(gd, gd2, cuda=self.cuda))
            self.presmooths.append(4)
            self.postsmooths.append(4)
            self.weights.append(1.0)
            level += 1
            gd = gd2

        self.levels = level

        if self.operators[-1].gd.N_c.max() > 36:
            # Try to warn exactly once no matter how one uses the solver.
            if gd.comm.parent is None:
                warn = (gd.comm.rank == 0)
            else:
                warn = (gd.comm.parent.rank == 0)

            if warn:
                warntxt = '\n'.join([POISSON_GRID_WARNING, '',
                                     self.get_description()])
            else:
                warntxt = ('Poisson warning from domain rank %d'
                           % self.gd.comm.rank)

            # Warn from all ranks to avoid deadlocks.
            warnings.warn(warntxt, stacklevel=2)

        self._initialized = False
        # The Gaussians depend on the grid as well so we have to 'unload' them
        if hasattr(self, 'rho_gauss'):
            del self.rho_gauss
            del self.phi_gauss

    def get_description(self):
        name = {1: 'Gauss-Seidel', 2: 'Jacobi'}[self.relax_method]
        coarsest_grid = self.operators[-1].gd.N_c
        coarsest_grid_string = ' x '.join([str(N) for N in coarsest_grid])
        assert self.levels + 1 == len(self.operators)
        lines = ['%s solver with %d multi-grid levels'
                 % (name, self.levels + 1),
                 '    Coarsest grid: %s points' % coarsest_grid_string]
        if coarsest_grid.max() > 24:
            # This friendly warning has lower threshold than the big long
            # one that we print when things are really bad.
            lines.extend(['    Warning: Coarse grid has more than 24 points.',
                          '             More multi-grid levels recommended.'])
        lines.extend(['    Stencil: %s' % self.operators[0].description,
                      '    Max iterations: %d' % self.maxiter])
        lines.append(super(FDPoissonSolver, self).get_description())
        return '\n'.join(lines)

    def _init(self):
        if self._initialized:
            return
        # Should probably be renamed allocate
        gd = self.gd
        if self.cuda and gpaw.cuda.get_context() == None:
            self.cuda = False
        self.rhos = [gd.empty(cuda=self.cuda)]
        self.phis = [None]
        self.residuals = [gd.empty(cuda=self.cuda)]
        for level in range(self.levels):
            gd2 = gd.coarsen()
            self.phis.append(gd2.empty(cuda=self.cuda))
            self.rhos.append(gd2.empty(cuda=self.cuda))
            self.residuals.append(gd2.empty(cuda=self.cuda))
            gd = gd2
        assert len(self.phis) == len(self.rhos)
        level += 1
        assert level == self.levels

        self.step = 0.66666666 / self.operators[0].get_diagonal_element()
        self.presmooths[level] = 8
        self.postsmooths[level] = 8
        self._initialized = True

    def solve_neutral(self, phi, rho, eps=2e-10, timer=None):
        self._init()

        if isinstance(self.phis[1], gpaw.cuda.gpuarray.GPUArray):
            self.phis[0] = gpaw.cuda.gpuarray.to_gpu(phi)
            if self.B is None:
                self.rhos[0].set(rho)
            else:
                self.B.apply(gpaw.cuda.gpuarray.to_gpu(rho), self.rhos[0])
        else:
            self.phis[0] = phi
            if self.B is None:
                self.rhos[0][:] = rho
            else:
                self.B.apply(rho, self.rhos[0])

        niter = 1
        maxiter = self.maxiter
        while self.iterate2(self.step) > eps and niter < maxiter:
            niter += 1
        if niter == maxiter:
            msg = 'Poisson solver did not converge in %d iterations!' % maxiter
            raise PoissonConvergenceError(msg)

        if isinstance(self.phis[0], gpaw.cuda.gpuarray.GPUArray):
            self.phis[0].get(phi)

        # Set the average potential to zero in periodic systems
        if np.alltrue(self.gd.pbc_c):
            phi_ave = self.gd.comm.sum(np.sum(phi.ravel()))
            N_c = self.gd.get_size_of_global_array()
            phi_ave /= np.product(N_c)
            phi -= phi_ave

        return niter

    def iterate2(self, step, level=0):
        """Smooths the solution in every multigrid level"""
        self._init()

        residual = self.residuals[level]

        if level < self.levels:
            self.operators[level].relax(self.relax_method,
                                        self.phis[level],
                                        self.rhos[level],
                                        self.presmooths[level],
                                        self.weights[level])

            self.operators[level].apply(self.phis[level], residual)
            residual -= self.rhos[level]
            self.restrictors[level].apply(residual,
                                          self.rhos[level + 1])
            self.phis[level + 1].fill(0.0)
            self.iterate2(4.0 * step, level + 1)
            self.interpolators[level].apply(self.phis[level + 1], residual)
            self.phis[level] -= residual

        self.operators[level].relax(self.relax_method,
                                    self.phis[level],
                                    self.rhos[level],
                                    self.postsmooths[level],
                                    self.weights[level])
        if level == 0:
            self.operators[level].apply(self.phis[level], residual)
            residual -= self.rhos[level]
            if isinstance(residual, gpaw.cuda.gpuarray.GPUArray):
                error = self.gd.comm.sum(dotu(residual, residual)) * self.gd.dv
            else:
                error = self.gd.comm.sum(np.dot(residual.ravel(),
                                                residual.ravel())) * self.gd.dv

            # How about this instead:
            # error = self.gd.comm.max(abs(residual).max())

            return error

    def estimate_memory(self, mem):
        # XXX Memory estimate works only for J and GS, not FFT solver
        # Poisson solver appears to use same amount of memory regardless
        # of whether it's J or GS, which is a bit strange

        gdbytes = self.gd.bytecount()
        nbytes = -gdbytes  # No phi on finest grid, compensate ahead
        for level in range(self.levels):
            nbytes += 3 * gdbytes  # Arrays: rho, phi, residual
            gdbytes //= 8
        mem.subnode('rho, phi, residual [%d levels]' % self.levels, nbytes)

    def __repr__(self):
        template = 'FDPoissonSolver(relax=\'%s\', nn=%s, eps=%e)'
        representation = template % (self.relax, repr(self.nn), self.eps)
        return representation


class NoInteractionPoissonSolver(_PoissonSolver):
    relax_method = 0
    nn = 1

    def get_description(self):
        return 'No interaction'

    def get_stencil(self):
        return 1

    def solve(self, phi, rho, charge, timer=None):
        return 0

    def set_grid_descriptor(self, gd):
        pass

    def todict(self):
        return {'name': 'nointeraction'}

    def estimate_memory(self, mem):
        pass


class FFTPoissonSolver(BasePoissonSolver):
    """FFT Poisson solver for general unit cells."""

    relax_method = 0
    nn = 999

    def __init__(self):
        super(FFTPoissonSolver, self).__init__()
        self.cuda = False
        self._initialized = False

    def get_description(self):
        return 'Parallel FFT'

    def todict(self):
        return {'name': 'fft'}

    def set_grid_descriptor(self, gd):
        # We will probably want to use this on non-periodic grids too...
        assert gd.pbc_c.all()
        self.gd = gd

        self.grids = [gd]
        for c in range(3):
            N_c = gd.N_c.copy()
            N_c[c] = 1  # Will be serial in that direction
            parsize_c = decompose_domain(N_c, gd.comm.size)
            self.grids.append(gd.new_descriptor(parsize_c=parsize_c))

    def _init(self):
        if self._initialized:
            return

        gd = self.grids[-1]
        k2_Q, N3 = construct_reciprocal(gd)
        self.poisson_factor_Q = 4.0 * np.pi / k2_Q
        self._initialized = True

    def solve_neutral(self, phi_g, rho_g, eps=None, timer=None):
        self._init()
        # Will be a bit more efficient if reduced dimension is always
        # contiguous.  Probably more things can be improved...

        gd1 = self.gd
        work1_g = rho_g

        for c in range(3):
            gd2 = self.grids[c + 1]
            work2_g = gd2.empty(dtype=work1_g.dtype)
            grid2grid(gd1.comm, gd1, gd2, work1_g, work2_g)
            work1_g = fftn(work2_g, axes=[c])
            gd1 = gd2

        work1_g *= self.poisson_factor_Q

        for c in [2, 1, 0]:
            gd2 = self.grids[c]
            work2_g = ifftn(work1_g, axes=[c])
            work1_g = gd2.empty(dtype=work2_g.dtype)
            grid2grid(gd1.comm, gd1, gd2, work2_g, work1_g)
            gd1 = gd2

        phi_g[:] = work1_g.real
        return 1

    def estimate_memory(self, mem):
        mem.subnode('k squared', self.grids[-1].bytecount())


class FixedBoundaryPoissonSolver(FDPoissonSolver):
    """Solve the Poisson equation with FFT in two directions,
    and with central differential method in the third direction."""

    def __init__(self, nn=1):
        # XXX How can this work when it does not call __init___
        # on PoissonSolver? -askhl
        self.nn = nn
        self.charged_periodic_correction = None
        assert self.nn == 1

    def set_grid_descriptor(self, gd):
        assert gd.pbc_c.all()
        assert gd.orthogonal
        self.gd = gd

    def initialize(self, b_phi1, b_phi2):
        distribution = np.zeros([self.gd.comm.size], int)
        if self.gd.comm.rank == 0:
            gd = self.gd
            N_c1 = gd.N_c[:2, np.newaxis]
            i_cq = np.indices(gd.N_c[:2]).reshape((2, -1))
            i_cq += N_c1 // 2
            i_cq %= N_c1
            i_cq -= N_c1 // 2
            B_vc = 2.0 * np.pi * gd.icell_cv.T[:2, :2]
            k_vq = np.dot(B_vc, i_cq)
            k_vq *= k_vq
            k_vq2 = np.sum(k_vq, axis=0)
            k_vq2 = k_vq2.reshape(-1)

            b_phi1 = fft2(b_phi1, None, (0, 1))
            b_phi2 = fft2(b_phi2, None, (0, 1))

            b_phi1 = b_phi1[:, :, -1].reshape(-1)
            b_phi2 = b_phi2[:, :, 0].reshape(-1)

            loc_b_phi1 = np.array_split(b_phi1, self.gd.comm.size)
            loc_b_phi2 = np.array_split(b_phi2, self.gd.comm.size)
            loc_k_vq2 = np.array_split(k_vq2, self.gd.comm.size)

            self.loc_b_phi1 = loc_b_phi1[0]
            self.loc_b_phi2 = loc_b_phi2[0]
            self.k_vq2 = loc_k_vq2[0]

            for i in range(self.gd.comm.size):
                distribution[i] = len(loc_b_phi1[i])
            self.gd.comm.broadcast(distribution, 0)

            for i in range(1, self.gd.comm.size):
                self.gd.comm.ssend(loc_b_phi1[i], i, 135)
                self.gd.comm.ssend(loc_b_phi2[i], i, 246)
                self.gd.comm.ssend(loc_k_vq2[i], i, 169)
        else:
            self.gd.comm.broadcast(distribution, 0)
            self.loc_b_phi1 = np.zeros([distribution[self.gd.comm.rank]],
                                       dtype=complex)
            self.loc_b_phi2 = np.zeros([distribution[self.gd.comm.rank]],
                                       dtype=complex)
            self.k_vq2 = np.zeros([distribution[self.gd.comm.rank]])
            self.gd.comm.receive(self.loc_b_phi1, 0, 135)
            self.gd.comm.receive(self.loc_b_phi2, 0, 246)
            self.gd.comm.receive(self.k_vq2, 0, 169)

        k_distribution = np.arange(np.sum(distribution))
        self.k_distribution = np.array_split(k_distribution,
                                             self.gd.comm.size)

        self.d1, self.d2, self.d3 = self.gd.N_c
        self.r_distribution = np.array_split(np.arange(self.d3),
                                             self.gd.comm.size)
        self.comm_reshape = not (self.gd.parsize_c[0] == 1 and
                                 self.gd.parsize_c[1] == 1)

    def solve(self, phi_g, rho_g, charge=None, timer=None):
        if charge is None:
            actual_charge = self.gd.integrate(rho_g)
        else:
            actual_charge = charge

        if self.charged_periodic_correction is None:
            self.charged_periodic_correction = madelung(self.gd.cell_cv)

        background = (actual_charge / self.gd.dv /
                      self.gd.get_size_of_global_array().prod())

        self.solve_neutral(phi_g, rho_g - background)
        phi_g += actual_charge * self.charged_periodic_correction

    def scatter_r_distribution(self, global_rho_g, dtype=float):
        d1 = self.d1
        d2 = self.d2
        comm = self.gd.comm
        index = self.r_distribution[comm.rank]
        if comm.rank == 0:
            rho_g1 = global_rho_g[:, :, index]
            for i in range(1, comm.size):
                ind = self.r_distribution[i]
                comm.ssend(global_rho_g[:, :, ind].copy(), i, 178)
        else:
            rho_g1 = np.zeros([d1, d2, len(index)], dtype=dtype)
            comm.receive(rho_g1, 0, 178)
        return rho_g1

    def gather_r_distribution(self, rho_g, dtype=complex):
        comm = self.gd.comm
        index = self.r_distribution[comm.rank]
        d1, d2, d3 = self.d1, self.d2, self.d3
        if comm.rank == 0:
            global_rho_g = np.zeros([d1, d2, d3], dtype)
            global_rho_g[:, :, index] = rho_g
            for i in range(1, comm.size):
                ind = self.r_distribution[i]
                rho_gi = np.zeros([d1, d2, len(ind)], dtype)
                comm.receive(rho_gi, i, 368)
                global_rho_g[:, :, ind] = rho_gi
        else:
            comm.ssend(rho_g, 0, 368)
            global_rho_g = None
        return global_rho_g

    def scatter_k_distribution(self, global_rho_g):
        comm = self.gd.comm
        index = self.k_distribution[comm.rank]
        if comm.rank == 0:
            rho_g = global_rho_g[index]
            for i in range(1, comm.size):
                ind = self.k_distribution[i]
                comm.ssend(global_rho_g[ind], i, 370)
        else:
            rho_g = np.zeros([len(index), self.d3], dtype=complex)
            comm.receive(rho_g, 0, 370)
        return rho_g

    def gather_k_distribution(self, phi_g):
        comm = self.gd.comm
        index = self.k_distribution[comm.rank]
        d12 = self.d1 * self.d2
        if comm.rank == 0:
            global_phi_g = np.zeros([d12, self.d3], dtype=complex)
            global_phi_g[index] = phi_g
            for i in range(1, comm.size):
                ind = self.k_distribution[i]
                phi_gi = np.zeros([len(ind), self.d3], dtype=complex)
                comm.receive(phi_gi, i, 569)
                global_phi_g[ind] = phi_gi
        else:
            comm.ssend(phi_g, 0, 569)
            global_phi_g = None
        return global_phi_g

    def solve_neutral(self, phi_g, rho_g, timer=None):
        # b_phi1 and b_phi2 are the boundary Hartree potential values
        # of left and right sides

        if self.comm_reshape:
            global_rho_g0 = self.gd.collect(rho_g)
            rho_g1 = self.scatter_r_distribution(global_rho_g0)
        else:
            rho_g1 = rho_g

        # use copy() to avoid the C_contiguous=False
        rho_g2 = fft2(rho_g1, None, (0, 1)).copy()

        global_rho_g = self.gather_r_distribution(rho_g2)
        if self.gd.comm.rank == 0:
            global_rho_g.shape = (self.d1 * self.d2, self.d3)
        rho_g3 = self.scatter_k_distribution(global_rho_g)

        du0 = np.zeros(self.d3 - 1, dtype=complex)
        du20 = np.zeros(self.d3 - 2, dtype=complex)
        h2 = self.gd.h_cv[2, 2] ** 2

        phi_g1 = np.zeros(rho_g3.shape, dtype=complex)
        index = self.k_distribution[self.gd.comm.rank]
        for phi, rho, rv2, bp1, bp2, i in zip(phi_g1, rho_g3,
                                              self.k_vq2,
                                              self.loc_b_phi1,
                                              self.loc_b_phi2,
                                              range(len(index))):
            A = np.zeros(self.d3, dtype=complex) + 2 + h2 * rv2
            phi = rho * np.pi * 4 * h2
            phi[0] += bp1
            phi[-1] += bp2
            du = du0 - 1
            dl = du0 - 1
            du2 = du20 - 1
            _gpaw.linear_solve_tridiag(self.d3, A, du, dl, du2, phi)
            phi_g1[i] = phi

        global_phi_g = self.gather_k_distribution(phi_g1)
        if self.gd.comm.rank == 0:
            global_phi_g.shape = (self.d1, self.d2, self.d3)
        phi_g2 = self.scatter_r_distribution(global_phi_g, dtype=complex)
        # use copy() to avoid the C_contiguous=False
        phi_g3 = ifft2(phi_g2, None, (0, 1)).real.copy()
        if self.comm_reshape:
            global_phi_g = self.gather_r_distribution(phi_g3, dtype=float)
            self.gd.distribute(global_phi_g, phi_g)
        else:
            phi_g[:] = phi_g3


"""def rfst2(A_g, axes=[0,1]):
    assert axes[0] == 0
    assert axes[1] == 1
    x,y,z = A_g.shape
    temp_g = np.zeros((x*2+2, y*2+2, z))
    temp_g[1:x+1, 1:y+1,:] = A_g
    temp_g[x+2:, 1:y+1,:] = -A_g[::-1, :, :]
    temp_g[1:x+1, y+2:,:] = -A_g[:, ::-1, :]
    temp_g[x+2:, y+2:,:] = A_g[::-1, ::-1, :]
    X = -4*rfft2(temp_g, axes=axes)
    return X[1:x+1, 1:y+1, :].real

def irfst2(A_g, axes=[0,1]):
    assert axes[0] == 0
    assert axes[1] == 1
    x,y,z = A_g.shape
    temp_g = np.zeros((x*2+2, (y*2+2)//2+1, z))
    temp_g[1:x+1, 1:y+1,:] = A_g
    temp_g[x+2:, 1:y+1,:] = -A_g[::-1, :, :]
    return -0.25*irfft2(temp_g, axes=axes)[1:x+1, 1:y+1, :].real
"""


use_scipy_transforms = True


def rfst2(A_g, axes=[0, 1]):
    all = set([0, 1, 2])
    third = [all.difference(set(axes)).pop()]

    if use_scipy_transforms:
        Y = A_g
        for axis in axes:
            Y = scipydst(Y, axis=axis, type=1)
        Y *= 2**len(axes)
        return Y

    A_g = np.transpose(A_g, axes + third)
    x, y, z = A_g.shape
    temp_g = np.zeros((x * 2 + 2, y * 2 + 2, z))
    temp_g[1:x + 1, 1:y + 1, :] = A_g
    temp_g[x + 2:, 1:y + 1, :] = -A_g[::-1, :, :]
    temp_g[1:x + 1, y + 2:, :] = -A_g[:, ::-1, :]
    temp_g[x + 2:, y + 2:, :] = A_g[::-1, ::-1, :]
    X = -4 * rfft2(temp_g, axes=[0, 1])[1:x + 1, 1:y + 1, :].real
    return np.transpose(X, np.argsort(axes + third))


def irfst2(A_g, axes=[0, 1]):
    if use_scipy_transforms:
        Y = A_g
        for axis in axes:
            Y = scipydst(Y, axis=axis, type=1)
        magic = 1.0 / (16 * np.prod([A_g.shape[axis] + 1 for axis in axes]))
        Y *= magic
        # Y /= 211200
        return Y

    all = set([0, 1, 2])
    third = [all.difference(set(axes)).pop()]
    A_g = np.transpose(A_g, axes + third)
    x, y, z = A_g.shape
    temp_g = np.zeros((x * 2 + 2, (y * 2 + 2) // 2 + 1, z))
    temp_g[1:x + 1, 1:y + 1, :] = A_g.real
    temp_g[x + 2:, 1:y + 1, :] = -A_g[::-1, :, :].real
    X = -0.25 * irfft2(temp_g, axes=[0, 1])[1:x + 1, 1:y + 1, :]

    T = np.transpose(X, np.argsort(axes + third))
    return T


# This method needs to be taken from fftw / scipy to gain speedup of ~4x
def fst(A_g, axis):
    x, y, z = A_g.shape
    N_c = np.array([x, y, z])
    N_c[axis] = N_c[axis] * 2 + 2
    temp_g = np.zeros(N_c, dtype=A_g.dtype)
    if axis == 0:
        temp_g[1:x + 1, :, :] = A_g
        temp_g[x + 2:, :, :] = -A_g[::-1, :, :]
    elif axis == 1:
        temp_g[:, 1:y + 1, :] = A_g
        temp_g[:, y + 2:, :] = -A_g[:, ::-1, :]
    elif axis == 2:
        temp_g[:, :, 1:z + 1] = A_g
        temp_g[:, :, z + 2:] = -A_g[:, ::, ::-1]
    else:
        raise NotImplementedError()
    X = 0.5j * fft(temp_g, axis=axis)
    if axis == 0:
        return X[1:x + 1, :, :]
    elif axis == 1:
        return X[:, 1:y + 1, :]
    elif axis == 2:
        return X[:, :, 1:z + 1]


def ifst(A_g, axis):
    x, y, z = A_g.shape
    N_c = np.array([x, y, z])
    N_c[axis] = N_c[axis] * 2 + 2
    temp_g = np.zeros(N_c, dtype=A_g.dtype)

    if axis == 0:
        temp_g[1:x + 1, :, :] = A_g
        temp_g[x + 2:, :, :] = -A_g[::-1, :, :]
    elif axis == 1:
        temp_g[:, 1:y + 1, :] = A_g
        temp_g[:, y + 2:, :] = -A_g[:, ::-1, :]
    elif axis == 2:
        temp_g[:, :, 1:z + 1] = A_g
        temp_g[:, :, z + 2:] = -A_g[:, ::, ::-1]
    else:
        raise NotImplementedError()

    X_g = ifft(temp_g, axis=axis)
    if axis == 0:
        return -2j * X_g[1:x + 1, :, :]
    elif axis == 1:
        return -2j * X_g[:, 1:y + 1, :]
    elif axis == 2:
        return -2j * X_g[:, :, 1:z + 1]


def transform(A_g, axis=None, pbc=True):
    if pbc:
        if A_g.size == 0:
            return A_g.astype(complex)

        return fft(A_g, axis=axis)
    else:
        if A_g.size == 0:
            return A_g

        if not use_scipy_transforms:
            x = fst(A_g, axis)
            return x
        y = scipydst(A_g, axis=axis, type=1)
        y *= .5
        return y


def transform2(A_g, axes=None, pbc=[True, True]):
    if all(pbc):
        if A_g.size == 0:
            return A_g.astype(complex)

        return fft2(A_g, axes=axes)
    elif not any(pbc):
        if A_g.size == 0:
            return A_g

        return rfst2(A_g, axes=axes)
    else:
        return transform(transform(A_g, axis=axes[0], pbc=pbc[0]),
                         axis=axes[1], pbc=pbc[1])


def itransform(A_g, axis=None, pbc=True):
    if pbc:
        if A_g.size == 0:
            return A_g.astype(complex)

        return ifft(A_g, axis=axis)
    else:
        if A_g.size == 0:
            return A_g

        if not use_scipy_transforms:
            x = ifst(A_g, axis)
            return x
        y = scipydst(A_g, axis=axis, type=1)
        magic = 1.0 / (A_g.shape[axis] + 1)
        y *= magic
        return y


def itransform2(A_g, axes=None, pbc=[True, True]):
    if all(pbc):
        if A_g.size == 0:
            return A_g.astype(complex)

        return ifft2(A_g, axes=axes)
    elif not any(pbc):
        if A_g.size == 0:
            return A_g

        return irfst2(A_g, axes=axes)
    else:
        return itransform(itransform(A_g, axis=axes[0], pbc=pbc[0]),
                          axis=axes[1], pbc=pbc[1])


class BadAxesError(ValueError):
    pass


class FastPoissonSolver(BasePoissonSolver):
<<<<<<< HEAD
    def __init__(self, nn=3, cuda=False, **kwargs):
=======
    def __init__(self, nn=3, **kwargs):
>>>>>>> c5b9c0c9
        BasePoissonSolver.__init__(self, **kwargs)
        self.nn = nn
        self.cuda = cuda
        # We may later enable this to work with Cholesky, but not now:
        self.use_cholesky = False

    def _init(self):
        pass

    def set_grid_descriptor(self, gd):
        self.gd = gd
        axes = np.arange(3)
        pbc_c = np.array(gd.pbc_c, dtype=bool)
        periodic_axes = axes[pbc_c]
        non_periodic_axes = axes[np.logical_not(pbc_c)]

        # Find out which axes are orthogonal (0, 1 or 3)
        # Note that one expects that the axes are always rotated in
        # conventional form, thus for all axes to be
        # classified as orthogonal, the cell_cv needs to be diagonal.
        # This may always be achieved by rotating
        # the unit-cell along with the atoms. The classification is
        # inherited from grid_descriptor.orthogonal.
        dotprods = np.dot(gd.cell_cv, gd.cell_cv.T)
        # For each direction, check whether there is only one nonzero
        # element in that row (necessarily being the diagonal element,
        # since this is a cell vector length and must be > 0).
        orthogonal_c = (np.abs(dotprods) > 1e-10).sum(axis=0) == 1
        assert sum(orthogonal_c) in [0, 1, 3]

        non_orthogonal_axes = axes[np.logical_not(orthogonal_c)]

        if not all(pbc_c | orthogonal_c):
            raise BadAxesError('Each axis must be periodic or orthogonal '
                               'to other axes.  But we have pbc={} '
                               'and orthogonal={}'
                               .format(pbc_c.astype(int),
                                       orthogonal_c.astype(int)))

        # We sort them, and pick the longest non-periodic axes as the
        # cholesky axis.
        sorted_non_periodic_axes = sorted(non_periodic_axes,
                                          key=lambda c: gd.N_c[c])
        if self.use_cholesky:
            if len(sorted_non_periodic_axes) > 0:
                cholesky_axes = [sorted_non_periodic_axes[-1]]
                if cholesky_axes[0] in non_orthogonal_axes:
                    msg = ('Cholesky axis cannot be non-orthogonal. '
                           'Do you really want a non-orthogonal non-periodic '
                           'axis? If so, run with use_cholesky=False.')
                    raise NotImplementedError(msg)
                fst_axes = sorted_non_periodic_axes[0:-1]
            else:
                cholesky_axes = []
                fst_axes = []
        else:
            cholesky_axes = []
            fst_axes = sorted_non_periodic_axes
        fft_axes = list(periodic_axes)

        (self.cholesky_axes, self.fst_axes,
         self.fft_axes) = cholesky_axes, fst_axes, fft_axes

        fftfst_axes = self.fft_axes + self.fst_axes
        axes = self.fft_axes + self.fst_axes + self.cholesky_axes
        self.axes = axes

        # Create xy flat decomposition (where x=axes[0] and y=axes[1])
        parsize_c = [1, 1, 1]
        parsize_c[axes[2]] = gd.comm.size
        gd1d = gd.new_descriptor(parsize_c=parsize_c,
                                 allow_empty_domains=True)
        self.gd1d = gd1d

        # Create z flat decomposition
        domain = gd.N_c.copy()
        domain[axes[2]] = 1
        parsize_c = decompose_domain(domain, gd.comm.size)
        gd2d = gd.new_descriptor(parsize_c=parsize_c)
        self.gd2d = gd2d

        # Calculate eigenvalues in fst/fft decomposition for
        # non-cholesky axes in parallel
        r_cx = np.indices(gd2d.n_c)
        r_cx += gd2d.beg_c[:, np.newaxis, np.newaxis, np.newaxis]
        r_cx = r_cx.astype(complex)
        for c, axis in enumerate(fftfst_axes):
            r_cx[axis] *= 2j * np.pi / gd2d.N_c[axis]
            if axis in fst_axes:
                r_cx[axis] /= 2
        for c, axis in enumerate(cholesky_axes):
            r_cx[axis] = 0.0
        np.exp(r_cx, out=r_cx)
        fft_lambdas = np.zeros_like(r_cx[0], dtype=complex)
        laplace = Laplace(self.gd, -0.25 / pi, self.nn, cuda=self.cuda)
        self.stencil_description = laplace.description

        for coeff, offset_c in zip(laplace.coef_p, laplace.offset_pc):
            offset_c = np.array(offset_c)
            if not any(offset_c):
                # The centerpoint is handled with (temp-1.0)
                continue
            non_zero_axes, = np.where(offset_c)
            if set(non_zero_axes).issubset(fftfst_axes):
                temp = np.ones_like(fft_lambdas)
                for c, axis in enumerate(fftfst_axes):
                    temp *= r_cx[axis] ** offset_c[axis]
                fft_lambdas += coeff * (temp - 1.0)

        assert np.linalg.norm(fft_lambdas.imag) < 1e-10
        fft_lambdas = fft_lambdas.real.copy()  # arr.real is not contiguous

        # If there is no Cholesky decomposition, the system is already
        # fully diagonal and we can directly invert the linear problem
        # by dividing with the eigenvalues.
        assert len(cholesky_axes) == 0
        # if len(cholesky_axes) == 0:
        with np.errstate(divide='ignore'):
            self.inv_fft_lambdas = np.where(
                np.abs(fft_lambdas) > 1e-10, 1.0 / fft_lambdas, 0)

    def solve_neutral(self, phi_g, rho_g, eps=None, timer=None):
        if len(self.cholesky_axes) != 0:
            raise NotImplementedError

        gd = self.gd
        gd1d = self.gd1d
        gd2d = self.gd2d
        comm = self.gd.comm
        axes = self.axes

        with timer('Communicate to 1D'):
            work1d_g = gd1d.empty(dtype=rho_g.dtype)
            grid2grid(comm, gd, gd1d, rho_g, work1d_g)
        with timer('FFT 2D'):
            work1d_g = transform2(work1d_g, axes=axes[:2],
                                  pbc=gd.pbc_c[axes[:2]])
        with timer('Communicate to 2D'):
            work2d_g = gd2d.empty(dtype=work1d_g.dtype)
            grid2grid(comm, gd1d, gd2d, work1d_g, work2d_g)
        with timer('FFT 1D'):
            work2d_g = transform(work2d_g, axis=axes[2],
                                 pbc=gd.pbc_c[axes[2]])

        # The remaining problem is 0D dimensional, i.e the problem
        # has been fully diagonalized
        work2d_g *= self.inv_fft_lambdas

        with timer('FFT 1D'):
            work2d_g = itransform(work2d_g, axis=axes[2],
                                  pbc=gd.pbc_c[axes[2]])
        with timer('Communicate from 2D'):
            work1d_g = gd1d.empty(dtype=work2d_g.dtype)
            grid2grid(comm, gd2d, gd1d, work2d_g, work1d_g)
        with timer('FFT 2D'):
            work1d_g = itransform2(work1d_g, axes=axes[1::-1],
                                   pbc=gd.pbc_c[axes[1::-1]])
        with timer('Communicate from 1D'):
            work_g = gd.empty(dtype=work1d_g.dtype)
            grid2grid(comm, gd1d, gd, work1d_g, work_g)

        phi_g[:] = work_g.real
        return 1  # Non-iterative method, return 1 iteration

    def todict(self):
        d = super(FastPoissonSolver, self).todict()
        d.update({'name': 'fast', 'nn': self.nn})
        return d

    def estimate_memory(self, mem):
        pass

    def get_description(self):
        return """\
FastPoissonSolver using
    %s stencil;
    FFT axes: %s;
    FST axes: %s.
""" % (self.stencil_description, self.fft_axes, self.fst_axes)<|MERGE_RESOLUTION|>--- conflicted
+++ resolved
@@ -1032,11 +1032,7 @@
 
 
 class FastPoissonSolver(BasePoissonSolver):
-<<<<<<< HEAD
     def __init__(self, nn=3, cuda=False, **kwargs):
-=======
-    def __init__(self, nn=3, **kwargs):
->>>>>>> c5b9c0c9
         BasePoissonSolver.__init__(self, **kwargs)
         self.nn = nn
         self.cuda = cuda
