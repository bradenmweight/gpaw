--- conflicted
+++ resolved
@@ -316,14 +316,9 @@
 class FDPoissonSolver(BasePoissonSolver):
     def __init__(self, nn=3, relax='J', eps=2e-10, maxiter=1000,
                  remove_moment=None, use_charge_center=False,
-<<<<<<< HEAD
                  metallic_electrodes=False,
                  use_charged_periodic_corrections=False):
         super(FDPoissonSolver, self).__init__(
-=======
-                 metallic_electrodes=False):
-        super().__init__(
->>>>>>> 63dbd448
             remove_moment=remove_moment,
             use_charge_center=use_charge_center,
             metallic_electrodes=metallic_electrodes,
