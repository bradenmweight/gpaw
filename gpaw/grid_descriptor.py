# Copyright (C) 2003  CAMP
# Please see the accompanying LICENSE file for further information.

"""Grid-descriptors

This module contains a classes defining uniform 3D grids.
For radial grid descriptors, look atom/radialgd.py.

"""

import numbers
from math import pi

import numpy as np

import _gpaw
import gpaw.mpi as mpi
from gpaw.domain import Domain
from gpaw.utilities import mlsqr
from gpaw.utilities.blas import rk, r2k, gemv, gemm

import gpaw.cuda

# Remove this:  XXX
assert (-1) % 3 == 2
assert (np.array([-1]) % 3)[0] == 2

NONBLOCKING = False


class GridBoundsError(ValueError):
    pass


class GridDescriptor(Domain):
    """Descriptor-class for uniform 3D grid

    A ``GridDescriptor`` object holds information on how functions, such
    as wave functions and electron densities, are discreticed in a
    certain domain in space.  The main information here is how many
    grid points are used in each direction of the unit cell.

    There are methods for tasks such as allocating arrays, performing
    symmetry operations and integrating functions over space.  All
    methods work correctly also when the domain is parallelized via
    domain decomposition.

    This is how a 2x2x2 3D array is laid out in memory::

        3-----7
        |\    |\
        | \   | \
        |  1-----5      z
        2--|--6  |   y  |
         \ |   \ |    \ |
          \|    \|     \|
           0-----4      +-----x

    Example:

     >>> a = np.zeros((2, 2, 2))
     >>> a.ravel()[:] = range(8)
     >>> a
     array([[[0, 1],
             [2, 3]],
            [[4, 5],
             [6, 7]]])
     """

    ndim = 3  # dimension of ndarrays

    def __init__(self, N_c, cell_cv=(1, 1, 1), pbc_c=True,
                 comm=None, parsize_c=None):
        """Construct grid-descriptor object.

        parameters:

        N_c: 3 ints
            Number of grid points along axes.
        cell_cv: 3 float's or 3x3 floats
            Unit cell.
        pbc_c: one or three bools
            Periodic boundary conditions flag(s).
        comm: MPI-communicator
            Communicator for domain-decomposition.
        parsize_c: tuple of 3 ints, a single int or None
            Number of domains.

        Note that if pbc_c[c] is True, then the actual number of gridpoints
        along axis c is one less than N_c[c].

        Attributes:

        ==========  ========================================================
        ``dv``      Volume per grid point.
        ``h_cv``    Array of the grid spacing along the three axes.
        ``N_c``     Array of the number of grid points along the three axes.
        ``n_c``     Number of grid points on this CPU.
        ``beg_c``   Beginning of grid-point indices (inclusive).
        ``end_c``   End of grid-point indices (exclusive).
        ``comm``    MPI-communicator for domain decomposition.
        ==========  ========================================================

        The length unit is Bohr.
        """

        if isinstance(pbc_c, int):
            pbc_c = (pbc_c,) * 3
        if comm is None:
            comm = mpi.world

        self.N_c = np.array(N_c, int)
        if (self.N_c != N_c).any():
            raise ValueError('Non-int number of grid points %s' % N_c)
        
        Domain.__init__(self, cell_cv, pbc_c, comm, parsize_c, self.N_c)
        self.rank = self.comm.rank

        self.beg_c = np.empty(3, int)
        self.end_c = np.empty(3, int)

        self.n_cp = []
        for c in range(3):
            n_p = (np.arange(self.parsize_c[c] + 1) * float(self.N_c[c]) /
                   self.parsize_c[c])
            n_p = np.around(n_p + 0.4999).astype(int)

            if not self.pbc_c[c]:
                n_p[0] = 1

            if not np.all(n_p[1:] - n_p[:-1] > 0):
                raise ValueError('Grid too small!')

            self.beg_c[c] = n_p[self.parpos_c[c]]
            self.end_c[c] = n_p[self.parpos_c[c] + 1]
            self.n_cp.append(n_p)

        self.n_c = self.end_c - self.beg_c

        self.h_cv = self.cell_cv / self.N_c[:, np.newaxis]
        self.volume = abs(np.linalg.det(self.cell_cv))
        self.dv = self.volume / self.N_c.prod()

        self.orthogonal = not (self.cell_cv -
                               np.diag(self.cell_cv.diagonal())).any()

        # Sanity check for grid spacings:
        h_c = self.get_grid_spacings()
        if max(h_c) / min(h_c) > 1.3:
            raise ValueError('Very anisotropic grid spacings: %s' % h_c)

    def __str__(self):
        if self.orthogonal:
            cellstring = np.diag(self.cell_cv).tolist()
        else:
            cellstring = self.cell_cv.tolist()

        pcoords = tuple(self.get_processor_position_from_rank())
        return ('GridDescriptor(%s, cell_cv=%s, pbc_c=%s, comm=[%d/%d, '
                'domain=%s], parsize=%s)'
                % (self.N_c.tolist(), cellstring,
                   np.array(self.pbc_c).astype(int).tolist(), self.comm.rank,
                   self.comm.size, pcoords, self.parsize_c.tolist()))

    def new_descriptor(self, N_c=None, cell_cv=None, pbc_c=None,
                       comm=None, parsize_c=None):
        """Create new descriptor based on this one.

        The new descriptor will use the same class (possibly a subclass)
        and all arguments will be equal to those of this descriptor
        unless new arguments are provided."""
        if N_c is None:
            N_c = self.N_c
        if cell_cv is None:
            cell_cv = self.cell_cv
        if pbc_c is None:
            pbc_c = self.pbc_c
        if comm is None:
            comm = self.comm
        if parsize_c is None and comm.size == self.comm.size:
            parsize_c = self.parsize_c
        return self.__class__(N_c, cell_cv, pbc_c, comm, parsize_c)

    def coords(self, c, pad=True):
        """Return coordinates along one of the three axes.
        
        Useful for plotting::
            
            import matplotlib.pyplot as plt
            plt.plot(gd.coords(0), data[:, 0, 0])
            plt.show()
            
        """
        L = np.linalg.norm(self.cell_cv[c])
        N = self.N_c[c]
        h = L / N
        p = self.pbc_c[c] or pad
        return np.linspace((1 - p) * h, L, N - 1 + p, False)
        
    def get_grid_spacings(self):
        L_c = (np.linalg.inv(self.cell_cv)**2).sum(0)**-0.5
        return L_c / self.N_c

    def get_size_of_global_array(self, pad=False):
        if pad:
            return self.N_c
        else:
            return self.N_c - 1 + self.pbc_c

    def flat_index(self, G_c):
        g1, g2, g3 = G_c - self.beg_c
        return g3 + self.n_c[2] * (g2 + g1 * self.n_c[1])
    
    def get_slice(self):
        return [slice(b - 1 + p, e - 1 + p) for b, e, p in
                zip(self.beg_c, self.end_c, self.pbc_c)]

    def zeros(self, n=(), dtype=float, global_array=False, pad=False, cuda=False):
        """Return new zeroed 3D array for this domain.

        The type can be set with the ``dtype`` keyword (default:
        ``float``).  Extra dimensions can be added with ``n=dim``.  A
        global array spanning all domains can be allocated with
        ``global_array=True``."""

        return self._new_array(n, dtype, True, global_array, pad, cuda=cuda)
    
    def empty(self, n=(), dtype=float, global_array=False, pad=False, cuda=False):
        """Return new uninitialized 3D array for this domain.

        The type can be set with the ``dtype`` keyword (default:
        ``float``).  Extra dimensions can be added with ``n=dim``.  A
        global array spanning all domains can be allocated with
        ``global_array=True``."""

        return self._new_array(n, dtype, False, global_array, pad, cuda=cuda)
        
    def _new_array(self, n=(), dtype=float, zero=True,
<<<<<<< HEAD
                  global_array=False, pad=False, cuda=False):
=======
                   global_array=False, pad=False):
>>>>>>> 7e8d3125
        if global_array:
            shape = self.get_size_of_global_array(pad)
        else:
            shape = self.n_c
            
        if isinstance(n, numbers.Integral):
            n = (n,)

        shape = n + tuple(shape)

        if cuda:
            if zero:
                return gpaw.cuda.gpuarray.zeros(tuple(int(x) for x in shape),
                                                dtype)
            else:
                return gpaw.cuda.gpuarray.empty(tuple(int(x) for x in shape),
                                                dtype)
        else:
<<<<<<< HEAD
            if zero:
                return np.zeros(shape, dtype)
            else:
                return np.empty(shape, dtype)
=======
            return np.empty(shape, dtype)

    def get_axial_communicator(self, axis):
        peer_ranks = []
        pos_c = self.parpos_c.copy()
        for i in range(self.parsize_c[axis]):
            pos_c[axis] = i
            peer_ranks.append(self.get_rank_from_processor_position(pos_c))
        peer_comm = self.comm.new_communicator(peer_ranks)
        return peer_comm
>>>>>>> 7e8d3125
        
    def integrate(self, a_xg, b_yg=None,
                  global_integral=True, hermitian=False,
                  _transposed_result=None):
        """Integrate function(s) over domain.

        a_xg: ndarray
            Function(s) to be integrated.
        b_yg: ndarray
            If present, integrate a_xg.conj() * b_yg.
        global_integral: bool
            If the array(s) are distributed over several domains, then the
            total sum will be returned.  To get the local contribution
            only, use global_integral=False.
        hermitian: bool
            Result is hermitian.
        _transposed_result: ndarray
            Long story.  Don't use this unless you are a method of the
            MatrixOperator class ..."""
        
        xshape = a_xg.shape[:-3]

        assert(not isinstance(_transposed_result, gpaw.cuda.gpuarray.GPUArray))

        if b_yg is None:
            # Only one array:
            result = a_xg.reshape(xshape + (-1,)).sum(axis=-1) * self.dv
            if global_integral:
                if result.ndim == 0:
                    result = self.comm.sum(result)
                else:
                    self.comm.sum(result)
            return result

        if isinstance(a_xg, gpaw.cuda.gpuarray.GPUArray):
            nd = a_xg.size / np.prod(a_xg.shape[-3:])
            A_xg = a_xg.reshape((nd,) + a_xg.shape[-3:])
            nd = b_yg.size / np.prod(b_yg.shape[-3:])
            B_yg = b_yg.reshape((nd,) + b_yg.shape[-3:])
        else:
            A_xg = np.ascontiguousarray(a_xg.reshape((-1,) + a_xg.shape[-3:]))
            B_yg = np.ascontiguousarray(b_yg.reshape((-1,) + b_yg.shape[-3:]))

        if _transposed_result is None:
            result_yx = np.zeros((len(B_yg), len(A_xg)), A_xg.dtype)
        else:
            result_yx = _transposed_result
            global_integral = False

        if isinstance(a_xg, gpaw.cuda.gpuarray.GPUArray):
            result_gpu = gpaw.cuda.gpuarray.to_gpu(result_yx)
            if a_xg is b_yg:
                rk(self.dv, A_xg, 0.0, result_gpu, hybrid=True)
            elif hermitian:
                r2k(0.5 * self.dv, A_xg, B_yg, 0.0, result_gpu, hybrid=True)
            else:
                gemm(self.dv, A_xg, B_yg, 0.0, result_gpu, 'c', hybrid=True)
            result_gpu.get(result_yx)
        else:
            if a_xg is b_yg:
                rk(self.dv, A_xg, 0.0, result_yx)
            elif hermitian:
                r2k(0.5 * self.dv, A_xg, B_yg, 0.0, result_yx)
            else:
                gemm(self.dv, A_xg, B_yg, 0.0, result_yx, 'c')
        
        if global_integral:
            self.comm.sum(result_yx)

        yshape = b_yg.shape[:-3]
        result = result_yx.T.reshape(xshape + yshape)
        
        if result.ndim == 0:
            return result.item()
        else:
            return result

    def gemm(self, alpha, psit_nG, C_mn, beta, newpsit_mG):
        """Helper function for MatrixOperator class."""
        gemm(alpha, psit_nG, C_mn, beta, newpsit_mG, hybrid = True)

    def gemv(self, alpha, psit_nG, C_n, beta, newpsit_G, trans='t'):
        """Helper function for CG eigensolver."""
        gemv(alpha, psit_nG, C_n, beta, newpsit_G, trans)

    def coarsen(self):
        """Return coarsened `GridDescriptor` object.

        Reurned descriptor has 2x2x2 fewer grid points."""
        
        if np.sometrue(self.N_c % 2):
            raise ValueError('Grid %s not divisible by 2!' % self.N_c)

        return self.new_descriptor(self.N_c // 2)

    def refine(self):
        """Return refined `GridDescriptor` object.

        Returned descriptor has 2x2x2 more grid points."""
        return self.new_descriptor(self.N_c * 2)
    
    def get_boxes(self, spos_c, rcut, cut=True):
        """Find boxes enclosing sphere."""
        N_c = self.N_c
        ncut = rcut * (self.icell_cv**2).sum(axis=1)**0.5 * self.N_c
        npos_c = spos_c * N_c
        beg_c = np.ceil(npos_c - ncut).astype(int)
        end_c = np.ceil(npos_c + ncut).astype(int)

        if cut:
            for c in range(3):
                if not self.pbc_c[c]:
                    if beg_c[c] < 0:
                        beg_c[c] = 0
                    if end_c[c] > N_c[c]:
                        end_c[c] = N_c[c]
        else:
            for c in range(3):
                if (not self.pbc_c[c] and
                    (beg_c[c] < 0 or end_c[c] > N_c[c])):
                    msg = ('Box at %.3f %.3f %.3f crosses boundary.  '
                           'Beg. of box %s, end of box %s, max box size %s' %
                           (tuple(spos_c) + (beg_c, end_c, self.N_c)))
                    raise GridBoundsError(msg)
                    
        range_c = ([], [], [])
        
        for c in range(3):
            b = beg_c[c]
            e = b
            
            while e < end_c[c]:
                b0 = b % N_c[c]
               
                e = min(end_c[c], b + N_c[c] - b0)

                if b0 < self.beg_c[c]:
                    b1 = b + self.beg_c[c] - b0
                else:
                    b1 = b
                    
                e0 = b0 - b + e
                              
                if e0 > self.end_c[c]:
                    e1 = e - (e0 - self.end_c[c])
                else:
                    e1 = e
                if e1 > b1:
                    range_c[c].append((b1, e1))
                b = e
        
        boxes = []

        for b0, e0 in range_c[0]:
            for b1, e1 in range_c[1]:
                for b2, e2 in range_c[2]:
                    b = np.array((b0, b1, b2))
                    e = np.array((e0, e1, e2))
                    beg_c = np.array((b0 % N_c[0], b1 % N_c[1], b2 % N_c[2]))
                    end_c = beg_c + e - b
                    disp = (b - beg_c) / N_c
                    beg_c = np.maximum(beg_c, self.beg_c)
                    end_c = np.minimum(end_c, self.end_c)
                    if (beg_c[0] < end_c[0] and
                        beg_c[1] < end_c[1] and
                        beg_c[2] < end_c[2]):
                        boxes.append((beg_c, end_c, disp))

        return boxes

    def get_nearest_grid_point(self, spos_c, force_to_this_domain=False):
        """Return index of nearest grid point.
        
        The nearest grid point can be on a different CPU than the one the
        nucleus belongs to (i.e. return can be negative, or larger than
        gd.end_c), in which case something clever should be done.
        The point can be forced to the grid descriptors domain to be
        consistent with self.get_rank_from_position(spos_c).
        """
        g_c = np.around(self.N_c * spos_c).astype(int)
        if force_to_this_domain:
            for c in range(3):
                g_c[c] = max(g_c[c], self.beg_c[c])
                g_c[c] = min(g_c[c], self.end_c[c] - 1)
        return g_c - self.beg_c

    def plane_wave(self, k_c):
        """Evaluate plane wave on grid.

        Returns::

               _ _
              ik.r
             e    ,

        where the wave vector is given by k_c (in units of reciprocal
        lattice vectors)."""

        index_Gc = np.indices(self.n_c).T + self.beg_c
        return np.exp(2j * pi * np.dot(index_Gc, k_c / self.N_c).T)

    def symmetrize(self, a_g, op_scc, ft_sc=None):
        # ft_sc: fractional translations
        # XXXX documentation missing.  This is some kind of array then?
        if len(op_scc) == 1:
            return
        
        if ft_sc is not None and not ft_sc.any():
            ft_sc = None
            
        A_g = self.collect(a_g)
        if self.comm.rank == 0:
            B_g = np.zeros_like(A_g)
            for s, op_cc in enumerate(op_scc):
                if ft_sc is None:
                    _gpaw.symmetrize(A_g, B_g, op_cc)
                else:
                    _gpaw.symmetrize_ft(A_g, B_g, op_cc, ft_sc[s])
        else:
            B_g = None
        self.distribute(B_g, a_g)
        a_g /= len(op_scc)
    
    def collect(self, a_xg, broadcast=False):
        """Collect distributed array to master-CPU or all CPU's."""
        if self.comm.size == 1:
            return a_xg

        xshape = a_xg.shape[:-3]

        # Collect all arrays on the master:
        if self.rank != 0:
            # There can be several sends before the corresponding receives
            # are posted, so use syncronous send here
            self.comm.ssend(a_xg, 0, 301)
            if broadcast:
                A_xg = self.empty(xshape, a_xg.dtype, global_array=True)
                self.comm.broadcast(A_xg, 0)
                return A_xg
            else:
                return None

        # Put the subdomains from the slaves into the big array
        # for the whole domain:
        A_xg = self.empty(xshape, a_xg.dtype, global_array=True)
        parsize_c = self.parsize_c
        r = 0
        for n0 in range(parsize_c[0]):
            b0, e0 = self.n_cp[0][n0:n0 + 2] - self.beg_c[0]
            for n1 in range(parsize_c[1]):
                b1, e1 = self.n_cp[1][n1:n1 + 2] - self.beg_c[1]
                for n2 in range(parsize_c[2]):
                    b2, e2 = self.n_cp[2][n2:n2 + 2] - self.beg_c[2]
                    if r != 0:
                        a_xg = np.empty(xshape +
                                        ((e0 - b0), (e1 - b1), (e2 - b2)),
                                        a_xg.dtype.char)
                        self.comm.receive(a_xg, r, 301)
                    A_xg[..., b0:e0, b1:e1, b2:e2] = a_xg
                    r += 1
        if broadcast:
            self.comm.broadcast(A_xg, 0)
        return A_xg

    def distribute(self, B_xg, b_xg):
        """Distribute full array B_xg to subdomains, result in b_xg.

        B_xg is not used by the slaves (i.e. it should be None on all slaves)
        b_xg must be allocated on all nodes and will be overwritten.
        """

        if self.comm.size == 1:
            if isinstance(b_xg, gpaw.cuda.gpuarray.GPUArray):
                if isinstance(B_xg, gpaw.cuda.gpuarray.GPUArray):
                    B_xg_gpu = B_xg
                else:
                    B_xg_gpu = gpaw.cuda.gpuarray.to_gpu(B_xg)
                gpaw.cuda.drv.memcpy_dtod(b_xg.gpudata, B_xg_gpu.gpudata,
                                          B_xg_gpu.nbytes)
            else:
                b_xg[:] = B_xg
            return
        
        if self.rank != 0:
            self.comm.receive(b_xg, 0, 42)
            return
        else:
            parsize_c = self.parsize_c
            requests = []
            r = 0
            for n0 in range(parsize_c[0]):
                b0, e0 = self.n_cp[0][n0:n0 + 2] - self.beg_c[0]
                for n1 in range(parsize_c[1]):
                    b1, e1 = self.n_cp[1][n1:n1 + 2] - self.beg_c[1]
                    for n2 in range(parsize_c[2]):
                        b2, e2 = self.n_cp[2][n2:n2 + 2] - self.beg_c[2]
                        if r != 0:
                            a_xg = B_xg[..., b0:e0, b1:e1, b2:e2].copy()
                            request = self.comm.send(a_xg, r, 42, NONBLOCKING)
                            # Remember to store a reference to the
                            # send buffer (a_xg) so that is isn't
                            # deallocated:
                            requests.append((request, a_xg))
                        else:
                            b_xg[:] = B_xg[..., b0:e0, b1:e1, b2:e2]
                        r += 1
                        
            for request, a_xg in requests:
                self.comm.wait(request)
        
    def zero_pad(self, a_xg, global_array=True):
        """Pad array with zeros as first element along non-periodic directions.

        Array may either be local or in standard decomposition.
        """

        # We could infer what global_array should be from a_xg.shape.
        # But as it is now, there is a bit of redundancy to avoid
        # confusing errors

        gshape = a_xg.shape[-3:]
        padding_c = 1 - self.pbc_c
        if global_array:
            assert (gshape == self.N_c - padding_c).all(), gshape
            bshape = tuple(self.N_c)
        else:
            assert (gshape == self.n_c).all()
            parpos_c = self.get_processor_position_from_rank()
            # Only pad where domain is on edge:
            padding_c *= (parpos_c == 0)
            bshape = tuple(self.n_c + padding_c)

        if self.pbc_c.all():
            return a_xg

        npbx, npby, npbz = padding_c
        b_xg = np.zeros(a_xg.shape[:-3] + tuple(bshape), dtype=a_xg.dtype)
        b_xg[..., npbx:, npby:, npbz:] = a_xg
        return b_xg

    def calculate_dipole_moment(self, rho_g):
        """Calculate dipole moment of density."""
        rho_01 = rho_g.sum(axis=2)
        rho_02 = rho_g.sum(axis=1)
        rho_cg = [rho_01.sum(axis=1), rho_01.sum(axis=0), rho_02.sum(axis=0)]
        rhog_c = [np.dot(np.arange(self.beg_c[c], self.end_c[c]), rho_cg[c])
                  for c in range(3)]
        d_c = -np.dot(rhog_c, self.h_cv) * self.dv
        self.comm.sum(d_c)
        return d_c

    def wannier_matrix(self, psit_nG, psit_nG1, G_c, nbands=None):
        """Wannier localization integrals

        The soft part of Z is given by (Eq. 27 ref1)::

            ~       ~     -i G.r   ~
            Z   = <psi | e      |psi >
             nm       n             m
                    
        psit_nG and psit_nG1 are the set of wave functions for the two
        different spin/kpoints in question.

        ref1: Thygesen et al, Phys. Rev. B 72, 125119 (2005)
        """

        if nbands is None:
            nbands = len(psit_nG)

        if nbands == 0:
            return np.zeros((0, 0), complex)

        e_G = np.exp(-2j * pi * np.dot(np.indices(self.n_c).T +
                                       self.beg_c, G_c / self.N_c).T)
        a_nG = (e_G * psit_nG[:nbands].conj()).reshape((nbands, -1))
        return np.inner(a_nG,
                        psit_nG1[:nbands].reshape((nbands, -1))) * self.dv

    def find_center(self, a_R):
        """Calculate center of positive function."""
        assert self.orthogonal
        r_vR = self.get_grid_point_coordinates()
        a_R = a_R.astype(complex)
        center = []
        for L, r_R in zip(self.cell_cv.diagonal(), r_vR):
            z = self.integrate(a_R, np.exp(2j * pi / L * r_R))
            center.append(np.angle(z) / (2 * pi) * L % L)
        return np.array(center)
        
    def bytecount(self, dtype=float):
        """Get the number of bytes used by a grid of specified dtype."""
        return int(np.prod(self.n_c)) * np.array(1, dtype).itemsize

    def get_grid_point_coordinates(self, dtype=float, global_array=False):
        """Construct cartesian coordinates of grid points in the domain."""
        r_vG = np.dot(np.indices(self.n_c, dtype).T + self.beg_c,
                      self.h_cv).T.copy()
        if global_array:
            return self.collect(r_vG, broadcast=True)  # XXX waste!
        else:
            return r_vG

    def get_grid_point_distance_vectors(self, r_v, mic=True, dtype=float):
        """Return distances to a given vector in the domain.

        mic: if true adopts the mininimum image convention
        procedure by W. Smith in 'The Minimum image convention in
        Non-Cubic MD cells' March 29, 1989
        """
        s_Gc = (np.indices(self.n_c, dtype).T + self.beg_c) / self.N_c
        cell_cv = self.N_c * self.h_cv
        s_Gc -= np.linalg.solve(cell_cv.T, r_v)
        
        if mic:
            # XXX do the correction twice works better
            s_Gc -= self.pbc_c * (2 * s_Gc).astype(int)
            s_Gc -= self.pbc_c * (2 * s_Gc).astype(int)
            # sanity check
            assert((s_Gc * self.pbc_c >= -0.5).all())
            assert((s_Gc * self.pbc_c <= 0.5).all())
                
        return np.dot(s_Gc, cell_cv).T.copy()

    def interpolate_grid_points(self, spos_nc, vt_g, target_n, use_mlsqr=True):
        """Return interpolated values.

        Calculate interpolated values from array vt_g based on the
        scaled coordinates on spos_c.

        Uses moving least squares algorithm by default, or otherwise
        trilinear interpolation.
        
        This doesn't work in parallel, since it would require
        communication between neighbouring grid.  """

        assert self.comm.size == 1

        if use_mlsqr:
            mlsqr(3, 2.3, spos_nc, self.N_c, self.beg_c, vt_g, target_n)
        else:
            for n, spos_c in enumerate(spos_nc):
                g_c = self.N_c * spos_c - self.beg_c

                # The begin and end of the array slice
                bg_c = np.floor(g_c).astype(int)
                Bg_c = np.ceil(g_c).astype(int)

                # The coordinate within the box (bottom left = 0,
                # top right = h_c)
                dg_c = g_c - bg_c
                Bg_c %= self.N_c

                target_n[n] = (
                    vt_g[bg_c[0], bg_c[1], bg_c[2]] *
                    (1.0 - dg_c[0]) * (1.0 - dg_c[1]) * (1.0 - dg_c[2]) +
                    vt_g[Bg_c[0], bg_c[1], bg_c[2]] *
                    (0.0 + dg_c[0]) * (1.0 - dg_c[1]) * (1.0 - dg_c[2]) +
                    vt_g[bg_c[0], Bg_c[1], bg_c[2]] *
                    (1.0 - dg_c[0]) * (0.0 + dg_c[1]) * (1.0 - dg_c[2]) +
                    vt_g[Bg_c[0], Bg_c[1], bg_c[2]] *
                    (0.0 + dg_c[0]) * (0.0 + dg_c[1]) * (1.0 - dg_c[2]) +
                    vt_g[bg_c[0], bg_c[1], Bg_c[2]] *
                    (1.0 - dg_c[0]) * (1.0 - dg_c[1]) * (0.0 + dg_c[2]) +
                    vt_g[Bg_c[0], bg_c[1], Bg_c[2]] *
                    (0.0 + dg_c[0]) * (1.0 - dg_c[1]) * (0.0 + dg_c[2]) +
                    vt_g[bg_c[0], Bg_c[1], Bg_c[2]] *
                    (1.0 - dg_c[0]) * (0.0 + dg_c[1]) * (0.0 + dg_c[2]) +
                    vt_g[Bg_c[0], Bg_c[1], Bg_c[2]] *
                    (0.0 + dg_c[0]) * (0.0 + dg_c[1]) * (0.0 + dg_c[2]))

    def __eq__(self, other):
        # XXX Wait, should this not check the global distribution?  This
        # could return True on some nodes and False on others because the
        # check does not verify self.n_cp.
        return (self.dv == other.dv and
                (self.h_cv == other.h_cv).all() and
                (self.N_c == other.N_c).all() and
                (self.n_c == other.n_c).all() and
                (self.beg_c == other.beg_c).all() and
                (self.end_c == other.end_c).all())<|MERGE_RESOLUTION|>--- conflicted
+++ resolved
@@ -215,7 +215,8 @@
         return [slice(b - 1 + p, e - 1 + p) for b, e, p in
                 zip(self.beg_c, self.end_c, self.pbc_c)]
 
-    def zeros(self, n=(), dtype=float, global_array=False, pad=False, cuda=False):
+    def zeros(self, n=(), dtype=float, global_array=False, pad=False,
+              cuda=False):
         """Return new zeroed 3D array for this domain.
 
         The type can be set with the ``dtype`` keyword (default:
@@ -225,7 +226,8 @@
 
         return self._new_array(n, dtype, True, global_array, pad, cuda=cuda)
     
-    def empty(self, n=(), dtype=float, global_array=False, pad=False, cuda=False):
+    def empty(self, n=(), dtype=float, global_array=False, pad=False,
+              cuda=False):
         """Return new uninitialized 3D array for this domain.
 
         The type can be set with the ``dtype`` keyword (default:
@@ -236,11 +238,7 @@
         return self._new_array(n, dtype, False, global_array, pad, cuda=cuda)
         
     def _new_array(self, n=(), dtype=float, zero=True,
-<<<<<<< HEAD
-                  global_array=False, pad=False, cuda=False):
-=======
-                   global_array=False, pad=False):
->>>>>>> 7e8d3125
+                   global_array=False, pad=False, cuda=False):
         if global_array:
             shape = self.get_size_of_global_array(pad)
         else:
@@ -259,13 +257,10 @@
                 return gpaw.cuda.gpuarray.empty(tuple(int(x) for x in shape),
                                                 dtype)
         else:
-<<<<<<< HEAD
             if zero:
                 return np.zeros(shape, dtype)
             else:
                 return np.empty(shape, dtype)
-=======
-            return np.empty(shape, dtype)
 
     def get_axial_communicator(self, axis):
         peer_ranks = []
@@ -275,7 +270,6 @@
             peer_ranks.append(self.get_rank_from_processor_position(pos_c))
         peer_comm = self.comm.new_communicator(peer_ranks)
         return peer_comm
->>>>>>> 7e8d3125
         
     def integrate(self, a_xg, b_yg=None,
                   global_integral=True, hermitian=False,
@@ -355,7 +349,7 @@
 
     def gemm(self, alpha, psit_nG, C_mn, beta, newpsit_mG):
         """Helper function for MatrixOperator class."""
-        gemm(alpha, psit_nG, C_mn, beta, newpsit_mG, hybrid = True)
+        gemm(alpha, psit_nG, C_mn, beta, newpsit_mG, hybrid=True)
 
     def gemv(self, alpha, psit_nG, C_n, beta, newpsit_G, trans='t'):
         """Helper function for CG eigensolver."""
