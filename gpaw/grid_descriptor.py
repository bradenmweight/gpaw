# Copyright (C) 2003  CAMP
# Please see the accompanying LICENSE file for further information.

"""Grid-descriptors

This module contains a classes defining uniform 3D grids.
For radial grid descriptors, look atom/radialgd.py.

"""

import numbers
from math import pi
from typing import Sequence

import numpy as np
from scipy.ndimage import map_coordinates

import _gpaw
import gpaw.mpi as mpi
from gpaw.domain import Domain
<<<<<<< HEAD
from gpaw.utilities.blas import rk, r2k, gemm
from gpaw.hints import Array1D, Array3D
from gpaw import gpu


# Remove this:  XXX
assert (-1) % 3 == 2
assert (np.array([-1]) % 3)[0] == 2
=======
from gpaw.new import prod
from gpaw.typing import Array1D, Array3D, Vector
from gpaw.utilities.blas import mmm, r2k, rk
>>>>>>> dde85b12

NONBLOCKING = False


class GridBoundsError(ValueError):
    pass


class BadGridError(ValueError):
    pass


class GridDescriptor(Domain):
    r"""Descriptor-class for uniform 3D grid

    A ``GridDescriptor`` object holds information on how functions, such
    as wave functions and electron densities, are discreticed in a
    certain domain in space.  The main information here is how many
    grid points are used in each direction of the unit cell.

    There are methods for tasks such as allocating arrays, performing
    symmetry operations and integrating functions over space.  All
    methods work correctly also when the domain is parallelized via
    domain decomposition.

    This is how a 2x2x2 3D array is laid out in memory::

        3-----7
        |\    |\
        | \   | \
        |  1-----5      z
        2--|--6  |   y  |
         \ |   \ |    \ |
          \|    \|     \|
           0-----4      +-----x

    Example:

     >>> a = np.zeros((2, 2, 2))
     >>> a.ravel()[:] = range(8)
     >>> a
     array([[[0., 1.],
             [2., 3.]],
     <BLANKLINE>
            [[4., 5.],
             [6., 7.]]])
     """

    ndim = 3  # dimension of ndarrays

    def __init__(self, N_c, cell_cv=[1, 1, 1], pbc_c=True,
                 comm=None, parsize_c=None, allow_empty_domains=False):
        """Construct grid-descriptor object.

        parameters:

        N_c: 3 ints
            Number of grid points along axes.
        cell_cv: 3 float's or 3x3 floats
            Unit cell.
        pbc_c: one or three bools
            Periodic boundary conditions flag(s).
        comm: MPI-communicator
            Communicator for domain-decomposition.
        parsize_c: tuple of 3 ints, a single int or None
            Number of domains.
        allow_empty_domains: bool
            Allow parallelization that would generate empty domains.

        Note that if pbc_c[c] is False, then the actual number of gridpoints
        along axis c is one less than N_c[c].

        Attributes:

        ==========  ========================================================
        ``dv``      Volume per grid point.
        ``h_cv``    Array of the grid spacing along the three axes.
        ``N_c``     Array of the number of grid points along the three axes.
        ``n_c``     Number of grid points on this CPU.
        ``beg_c``   Beginning of grid-point indices (inclusive).
        ``end_c``   End of grid-point indices (exclusive).
        ``comm``    MPI-communicator for domain decomposition.
        ==========  ========================================================

        The length unit is Bohr.
        """

        if isinstance(pbc_c, int):
            pbc_c = (pbc_c,) * 3
        if comm is None:
            comm = mpi.world

        self.N_c = np.array(N_c, int)
        if (self.N_c != N_c).any():
            raise ValueError('Non-int number of grid points %s' % N_c)

        Domain.__init__(self, cell_cv, pbc_c, comm, parsize_c, self.N_c)
        self.rank = self.comm.rank

        self.beg_c = np.empty(3, int)
        self.end_c = np.empty(3, int)

        self.n_cp = []
        for c in range(3):
            n_p = (np.arange(self.parsize_c[c] + 1) * float(self.N_c[c]) /
                   self.parsize_c[c])
            n_p = np.around(n_p + 0.4999).astype(int)

            if not self.pbc_c[c]:
                n_p[0] = 1

            if np.any(n_p[1:] == n_p[:-1]):
                if allow_empty_domains:
                    # If there are empty domains, sort them to the end
                    n_p[:] = (np.arange(self.parsize_c[c] + 1) +
                              1 - self.pbc_c[c]).clip(0, self.N_c[c])
                else:
                    msg = ('Grid {0} too small for {1} cores!'
                           .format('x'.join(str(n) for n in self.N_c),
                                   'x'.join(str(n) for n in self.parsize_c)))
                    raise BadGridError(msg)

            self.beg_c[c] = n_p[self.parpos_c[c]]
            self.end_c[c] = n_p[self.parpos_c[c] + 1]
            self.n_cp.append(n_p)

        self.n_c = self.end_c - self.beg_c

        self.h_cv = self.cell_cv / self.N_c[:, np.newaxis]
        self.volume = abs(np.linalg.det(self.cell_cv))
        self.dv = self.volume / self.N_c.prod()

        self.orthogonal = not (self.cell_cv -
                               np.diag(self.cell_cv.diagonal())).any()

    def __repr__(self):
        if self.orthogonal:
            cellstring = np.diag(self.cell_cv).tolist()
        else:
            cellstring = self.cell_cv.tolist()

        pcoords = tuple(self.get_processor_position_from_rank())
        return ('GridDescriptor(%s, cell_cv=%s, pbc_c=%s, comm=[%d/%d, '
                'domain=%s], parsize=%s)'
                % (self.N_c.tolist(), cellstring,
                   np.array(self.pbc_c).astype(int).tolist(), self.comm.rank,
                   self.comm.size, pcoords, self.parsize_c.tolist()))

    def new_descriptor(self, N_c=None, cell_cv=None, pbc_c=None,
                       comm=None, parsize_c=None, allow_empty_domains=False):
        """Create new descriptor based on this one.

        The new descriptor will use the same class (possibly a subclass)
        and all arguments will be equal to those of this descriptor
        unless new arguments are provided."""
        if N_c is None:
            N_c = self.N_c
        if cell_cv is None:
            cell_cv = self.cell_cv
        if pbc_c is None:
            pbc_c = self.pbc_c
        if comm is None:
            comm = self.comm
        if parsize_c is None and comm.size == self.comm.size:
            parsize_c = self.parsize_c
        return self.__class__(N_c, cell_cv, pbc_c, comm, parsize_c,
                              allow_empty_domains)

    def coords(self, c, pad=True):
        """Return coordinates along one of the three axes.

        Useful for plotting::

            import matplotlib.pyplot as plt
            plt.plot(gd.coords(0), data[:, 0, 0])
            plt.show()

        """
        L = np.linalg.norm(self.cell_cv[c])
        N = self.N_c[c]
        h = L / N
        p = self.pbc_c[c] or pad
        return np.linspace((1 - p) * h, L, N - 1 + p, False)

    def get_grid_spacings(self):
        L_c = (np.linalg.inv(self.cell_cv)**2).sum(0)**-0.5
        return L_c / self.N_c

    def get_size_of_global_array(self, pad=False):
        if pad:
            return self.N_c
        else:
            return self.N_c - 1 + self.pbc_c

    def flat_index(self, G_c):
        g1, g2, g3 = G_c - self.beg_c
        return g3 + self.n_c[2] * (g2 + g1 * self.n_c[1])

    def get_slice(self):
        return [slice(b - 1 + p, e - 1 + p) for b, e, p in
                zip(self.beg_c, self.end_c, self.pbc_c)]

    def zeros(self, n=(), dtype=float, global_array=False, pad=False,
              use_gpu=False):
        """Return new zeroed 3D array for this domain.

        The type can be set with the ``dtype`` keyword (default:
        ``float``).  Extra dimensions can be added with ``n=dim``.  A
        global array spanning all domains can be allocated with
        ``global_array=True``."""

        return self._new_array(n, dtype, True, global_array, pad, use_gpu=use_gpu)

    def empty(self, n=(), dtype=float, global_array=False, pad=False,
              use_gpu=False):
        """Return new uninitialized 3D array for this domain.

        The type can be set with the ``dtype`` keyword (default:
        ``float``).  Extra dimensions can be added with ``n=dim``.  A
        global array spanning all domains can be allocated with
        ``global_array=True``."""

        return self._new_array(n, dtype, False, global_array, pad, use_gpu=use_gpu)

    def _new_array(self, n=(), dtype=float, zero=True,
                   global_array=False, pad=False, use_gpu=False):
        if global_array:
            shape = self.get_size_of_global_array(pad)
        else:
            shape = self.n_c

        if isinstance(n, numbers.Integral):
            n = (n,)

        shape = n + tuple(shape)

        if use_gpu:
            if zero:
                return gpu.array.zeros(tuple(int(x) for x in shape), dtype)
            else:
                return gpu.array.empty(tuple(int(x) for x in shape), dtype)
        else:
            if zero:
                return np.zeros(shape, dtype)
            else:
                return np.empty(shape, dtype)

    def get_axial_communicator(self, axis):
        peer_ranks = []
        pos_c = self.parpos_c.copy()
        for i in range(self.parsize_c[axis]):
            pos_c[axis] = i
            peer_ranks.append(self.get_rank_from_processor_position(pos_c))
        peer_comm = self.comm.new_communicator(peer_ranks)
        return peer_comm

    def integrate(self, a_xg, b_yg=None,
                  global_integral=True, hermitian=False):
        """Integrate function(s) over domain.

        a_xg: ndarray
            Function(s) to be integrated.
        b_yg: ndarray
            If present, integrate a_xg.conj() * b_yg.
        global_integral: bool
            If the array(s) are distributed over several domains, then the
            total sum will be returned.  To get the local contribution
            only, use global_integral=False.
        hermitian: bool
            Result is hermitian.
        """

        xshape = a_xg.shape[:-3]

        if b_yg is None:
            # Only one array:
            result = a_xg.reshape(xshape + (-1,)).sum(axis=-1) * self.dv
            if global_integral:
                if result.ndim == 0:
                    result = self.comm.sum(result)
                else:
                    self.comm.sum(result)
            return result

<<<<<<< HEAD
        if gpu.backend.is_device_array(a_xg):
            nd = a_xg.size / np.prod(a_xg.shape[-3:])
            A_xg = a_xg.reshape((nd,) + a_xg.shape[-3:])
            nd = b_yg.size / np.prod(b_yg.shape[-3:])
            B_yg = b_yg.reshape((nd,) + b_yg.shape[-3:])
        else:
            A_xg = np.ascontiguousarray(a_xg.reshape((-1,) + a_xg.shape[-3:]))
            B_yg = np.ascontiguousarray(b_yg.reshape((-1,) + b_yg.shape[-3:]))

        if _transposed_result is None:
            result_yx = np.zeros((len(B_yg), len(A_xg)), A_xg.dtype)
        else:
            assert(gpu.backend.is_host_array(_transposed_result))
            result_yx = _transposed_result
            global_integral = False
=======
        gsize = prod(a_xg.shape[-3:])
        A_xg = np.ascontiguousarray(a_xg.reshape((-1, gsize)))
        B_yg = np.ascontiguousarray(b_yg.reshape((-1, gsize)))

        result_yx = np.zeros((len(B_yg), len(A_xg)), A_xg.dtype)
>>>>>>> dde85b12

        if gpu.backend.is_device_array(a_xg):
            result_gpu = gpu.backend.copy_to_device(result_yx)
            if a_xg is b_yg:
                rk(self.dv, A_xg, 0.0, result_gpu)
            elif hermitian:
                r2k(0.5 * self.dv, A_xg, B_yg, 0.0, result_gpu)
            else:
                gemm(self.dv, A_xg, B_yg, 0.0, result_gpu, 'c')
            gpu.backend.copy_to_host(result_gpu, result_yx)
        else:
<<<<<<< HEAD
            if a_xg is b_yg:
                rk(self.dv, A_xg, 0.0, result_yx)
            elif hermitian:
                r2k(0.5 * self.dv, A_xg, B_yg, 0.0, result_yx)
            else:
                gemm(self.dv, A_xg, B_yg, 0.0, result_yx, 'c')
=======
            # gemm(self.dv, A_xg, B_yg, 0.0, result_yx, 'c')
            mmm(self.dv, B_yg, 'N', A_xg, 'C', 0.0, result_yx)
>>>>>>> dde85b12

        if global_integral:
            self.comm.sum(result_yx)

        yshape = b_yg.shape[:-3]
        result = result_yx.T.reshape(xshape + yshape)

        if result.ndim == 0:
            return result.item()
        else:
            return result

    def coarsen(self):
        """Return coarsened `GridDescriptor` object.

        Reurned descriptor has 2x2x2 fewer grid points."""

        if np.sometrue(self.N_c % 2):
            raise ValueError('Grid %s not divisible by 2!' % self.N_c)

        return self.new_descriptor(self.N_c // 2)

    def refine(self):
        """Return refined `GridDescriptor` object.

        Returned descriptor has 2x2x2 more grid points."""
        return self.new_descriptor(self.N_c * 2)

    def get_boxes(self, spos_c, rcut, cut=True):
        """Find boxes enclosing sphere."""
        N_c = self.N_c
        ncut = rcut * (self.icell_cv**2).sum(axis=1)**0.5 * self.N_c
        npos_c = spos_c * N_c
        beg_c = np.ceil(npos_c - ncut).astype(int)
        end_c = np.ceil(npos_c + ncut).astype(int)

        if cut:
            for c in range(3):
                if not self.pbc_c[c]:
                    if beg_c[c] < 0:
                        beg_c[c] = 0
                    if end_c[c] > N_c[c]:
                        end_c[c] = N_c[c]
        else:
            for c in range(3):
                if (not self.pbc_c[c] and
                    (beg_c[c] < 0 or end_c[c] > N_c[c])):
                    msg = ('Box at %.3f %.3f %.3f crosses boundary.  '
                           'Beg. of box %s, end of box %s, max box size %s' %
                           (tuple(spos_c) + (beg_c, end_c, self.N_c)))
                    raise GridBoundsError(msg)

        range_c = ([], [], [])

        for c in range(3):
            b = beg_c[c]
            e = b

            while e < end_c[c]:
                b0 = b % N_c[c]

                e = min(end_c[c], b + N_c[c] - b0)

                if b0 < self.beg_c[c]:
                    b1 = b + self.beg_c[c] - b0
                else:
                    b1 = b

                e0 = b0 - b + e

                if e0 > self.end_c[c]:
                    e1 = e - (e0 - self.end_c[c])
                else:
                    e1 = e
                if e1 > b1:
                    range_c[c].append((b1, e1))
                b = e

        boxes = []

        for b0, e0 in range_c[0]:
            for b1, e1 in range_c[1]:
                for b2, e2 in range_c[2]:
                    b = np.array((b0, b1, b2))
                    e = np.array((e0, e1, e2))
                    beg_c = np.array((b0 % N_c[0], b1 % N_c[1], b2 % N_c[2]))
                    end_c = beg_c + e - b
                    disp = (b - beg_c) / N_c
                    beg_c = np.maximum(beg_c, self.beg_c)
                    end_c = np.minimum(end_c, self.end_c)
                    if (beg_c[0] < end_c[0] and
                        beg_c[1] < end_c[1] and
                        beg_c[2] < end_c[2]):
                        boxes.append((beg_c, end_c, disp))

        return boxes

    def get_nearest_grid_point(self, spos_c, force_to_this_domain=False):
        """Return index of nearest grid point.

        The nearest grid point can be on a different CPU than the one the
        nucleus belongs to (i.e. return can be negative, or larger than
        gd.end_c), in which case something clever should be done.
        The point can be forced to the grid descriptors domain to be
        consistent with self.get_rank_from_position(spos_c).
        """
        g_c = np.around(self.N_c * spos_c).astype(int)
        if force_to_this_domain:
            for c in range(3):
                g_c[c] = max(g_c[c], self.beg_c[c])
                g_c[c] = min(g_c[c], self.end_c[c] - 1)
        return g_c - self.beg_c

    def plane_wave(self, k_c):
        """Evaluate plane wave on grid.

        Returns::

               _ _
              ik.r
             e    ,

        where the wave vector is given by k_c (in units of reciprocal
        lattice vectors)."""

        index_Gc = np.indices(self.n_c).T + self.beg_c
        return np.exp(2j * pi * np.dot(index_Gc, k_c / self.N_c).T)

    def symmetrize(self, a_g, op_scc, ft_sc=None):
        # ft_sc: fractional translations
        # XXXX documentation missing.  This is some kind of array then?
        if len(op_scc) == 1:
            return

        if ft_sc is not None and not ft_sc.any():
            ft_sc = None

        A_g = self.collect(a_g)
        if self.comm.rank == 0:
            B_g = np.zeros_like(A_g)
            for s, op_cc in enumerate(op_scc):
                if ft_sc is None:
                    _gpaw.symmetrize(A_g, B_g, op_cc, 1 - self.pbc_c)
                else:
                    t_c = (ft_sc[s] * self.N_c).round().astype(int)
                    _gpaw.symmetrize_ft(A_g, B_g, op_cc, t_c,
                                        1 - self.pbc_c)
        else:
            B_g = None
        self.distribute(B_g, a_g)
        a_g /= len(op_scc)

    def collect(self, a_xg, out=None, broadcast=False):
        """Collect distributed array to master-CPU or all CPU's."""
        if self.comm.size == 1:
            if out is None:
                return a_xg
            out[:] = a_xg
            return out

        xshape = a_xg.shape[:-3]

        # Collect all arrays on the master:
        if self.rank != 0:
            # There can be several sends before the corresponding receives
            # are posted, so use syncronous send here
            self.comm.ssend(a_xg, 0, 301)
            if broadcast:
                A_xg = self.empty(xshape, a_xg.dtype, global_array=True)
                self.comm.broadcast(A_xg, 0)
                return A_xg
            else:
                return np.nan

        # Put the subdomains from the slaves into the big array
        # for the whole domain:
        if out is None:
            A_xg = self.empty(xshape, a_xg.dtype, global_array=True)
        else:
            A_xg = out
        parsize_c = self.parsize_c
        r = 0
        for n0 in range(parsize_c[0]):
            b0, e0 = self.n_cp[0][n0:n0 + 2] - self.beg_c[0]
            for n1 in range(parsize_c[1]):
                b1, e1 = self.n_cp[1][n1:n1 + 2] - self.beg_c[1]
                for n2 in range(parsize_c[2]):
                    b2, e2 = self.n_cp[2][n2:n2 + 2] - self.beg_c[2]
                    if r != 0:
                        a_xg = np.empty(xshape +
                                        ((e0 - b0), (e1 - b1), (e2 - b2)),
                                        a_xg.dtype.char)
                        self.comm.receive(a_xg, r, 301)
                    A_xg[..., b0:e0, b1:e1, b2:e2] = a_xg
                    r += 1
        if broadcast:
            self.comm.broadcast(A_xg, 0)
        return A_xg

    def distribute(self, B_xg, out=None):
        """Distribute full array B_xg to subdomains, result in b_xg.

        B_xg is not used by the slaves (i.e. it should be None on all slaves)
        b_xg must be allocated on all nodes and will be overwritten.
        """

        if self.comm.size == 1:
            if out is None:
                return B_xg
            elif gpu.backend.is_device_array(out):
                if gpu.backend.is_device_array(B_xg):
                    B_xg_gpu = B_xg
                else:
                    B_xg_gpu = gpu.backend.copy_to_device(B_xg)
                gpu.backend.memcpy_dtod(out, B_xg_gpu, B_xg_gpu.nbytes)
            else:
                out[:] = B_xg
            return out

        if out is None:
            out = self.empty(B_xg.shape[:-3], dtype=B_xg.dtype)

        if self.rank != 0:
            self.comm.receive(out, 0, 42)
        else:
            parsize_c = self.parsize_c
            requests = []
            r = 0
            for n0 in range(parsize_c[0]):
                b0, e0 = self.n_cp[0][n0:n0 + 2] - self.beg_c[0]
                for n1 in range(parsize_c[1]):
                    b1, e1 = self.n_cp[1][n1:n1 + 2] - self.beg_c[1]
                    for n2 in range(parsize_c[2]):
                        b2, e2 = self.n_cp[2][n2:n2 + 2] - self.beg_c[2]
                        if r != 0:
                            a_xg = B_xg[..., b0:e0, b1:e1, b2:e2].copy()
                            request = self.comm.send(a_xg, r, 42, NONBLOCKING)
                            # Remember to store a reference to the
                            # send buffer (a_xg) so that is isn't
                            # deallocated:
                            requests.append((request, a_xg))
                        else:
                            out[:] = B_xg[..., b0:e0, b1:e1, b2:e2]
                        r += 1

            for request, a_xg in requests:
                self.comm.wait(request)

        return out

    def zero_pad(self, a_xg, global_array=True):
        """Pad array with zeros as first element along non-periodic directions.

        Array may either be local or in standard decomposition.
        """

        # We could infer what global_array should be from a_xg.shape.
        # But as it is now, there is a bit of redundancy to avoid
        # confusing errors

        gshape = a_xg.shape[-3:]
        padding_c = 1 - self.pbc_c
        if global_array:
            assert (gshape == self.N_c - padding_c).all(), gshape
            bshape = tuple(self.N_c)
        else:
            assert (gshape == self.n_c).all()
            parpos_c = self.get_processor_position_from_rank()
            # Only pad where domain is on edge:
            padding_c *= (parpos_c == 0)
            bshape = tuple(self.n_c + padding_c)

        if self.pbc_c.all():
            return a_xg

        npbx, npby, npbz = padding_c
        b_xg = np.zeros(a_xg.shape[:-3] + tuple(bshape), dtype=a_xg.dtype)
        b_xg[..., npbx:, npby:, npbz:] = a_xg
        return b_xg

    def dipole_moment(self,
                      rho_R: Array3D,
                      center_v: Vector = None) -> Array1D:
        """Calculate dipole moment of density.

        Integration region will be centered on center_v.  Default center
        is center of unit cell.
        """
        index_cr = [np.arange(self.beg_c[c], self.end_c[c], dtype=float)
                    for c in range(3)]

        if center_v is not None:
            corner_c = (np.linalg.solve(self.h_cv.T,
                                        center_v) % self.N_c) - self.N_c / 2
            for corner, index_r, N in zip(corner_c, index_cr, self.N_c):
                index_r -= corner
                index_r %= N
                index_r += corner

        rho_ijk = rho_R
        rho_ij = rho_ijk.sum(axis=2)
        rho_ik = rho_ijk.sum(axis=1)
        rho_cr = [rho_ij.sum(axis=1), rho_ij.sum(axis=0), rho_ik.sum(axis=0)]

        d_c = [np.dot(index_cr[c], rho_cr[c]) for c in range(3)]
        d_v = -np.dot(d_c, self.h_cv) * self.dv
        self.comm.sum(d_v)
        return d_v

    def calculate_dipole_moment(self, rho_g, center=False, origin_c=None):
        """Calculate dipole moment of density."""
        r_cz = [np.arange(self.beg_c[c], self.end_c[c]) for c in range(3)]
        if center:
            assert origin_c is None
            r_cz = [r_cz[c] - 0.5 * self.N_c[c] for c in range(3)]
        elif origin_c is not None:
            r_cz = [r_cz[c] - origin_c[c] for c in range(3)]

        rho_01 = rho_g.sum(axis=2)
        rho_02 = rho_g.sum(axis=1)
        rho_cz = [rho_01.sum(axis=1), rho_01.sum(axis=0), rho_02.sum(axis=0)]
        rhog_c = [np.dot(r_cz[c], rho_cz[c]) for c in range(3)]
        d_c = -np.dot(rhog_c, self.h_cv) * self.dv
        self.comm.sum(d_c)
        return d_c

    def wannier_matrix(self, psit_nG, psit_nG1, G_c, nbands=None):
        """Wannier localization integrals

        The soft part of Z is given by (Eq. 27 ref1)::

            ~       ~     -i G.r   ~
            Z   = <psi | e      |psi >
             nm       n             m

        psit_nG and psit_nG1 are the set of wave functions for the two
        different spin/kpoints in question.

        ref1: Thygesen et al, Phys. Rev. B 72, 125119 (2005)
        """

        if nbands is None:
            nbands = len(psit_nG)

        if nbands == 0:
            return np.zeros((0, 0), complex)

        e_G = np.exp(-2j * pi * np.dot(np.indices(self.n_c).T +
                                       self.beg_c, G_c / self.N_c).T)
        a_nG = (e_G * psit_nG[:nbands].conj()).reshape((nbands, -1))
        return np.inner(a_nG,
                        psit_nG1[:nbands].reshape((nbands, -1))) * self.dv

    def find_center(self, a_R):
        """Calculate center of positive function."""
        assert self.orthogonal
        r_vR = self.get_grid_point_coordinates()
        a_R = a_R.astype(complex)
        center = []
        for L, r_R in zip(self.cell_cv.diagonal(), r_vR):
            z = self.integrate(a_R, np.exp(2j * pi / L * r_R))
            center.append(np.angle(z) / (2 * pi) * L % L)
        return np.array(center)

    def bytecount(self, dtype=float):
        """Get the number of bytes used by a grid of specified dtype."""
        return int(np.prod(self.n_c)) * np.array(1, dtype).itemsize

    def get_grid_point_coordinates(self, dtype=float, global_array=False):
        """Construct cartesian coordinates of grid points in the domain."""
        r_vG = np.dot(np.indices(self.n_c, dtype).T + self.beg_c,
                      self.h_cv).T.copy()
        if global_array:
            return self.collect(r_vG, broadcast=True)  # XXX waste!
        else:
            return r_vG

    def get_grid_point_distance_vectors(self, r_v, mic=True, dtype=float):
        """Return distances to a given vector in the domain.

        mic: if true adopts the mininimum image convention
        procedure by W. Smith in 'The Minimum image convention in
        Non-Cubic MD cells' March 29, 1989
        """
        s_Gc = (np.indices(self.n_c, dtype).T + self.beg_c) / self.N_c
        r_c = np.linalg.solve(self.cell_cv.T, r_v)
        # do the correction twice works better because of rounding errors
        # e.g.: -1.56250000e-25 % 1.0 = 1.0,
        #      but (-1.56250000e-25 % 1.0) % 1.0 = 0.0
        r_c = np.where(self.pbc_c, r_c % 1.0, r_c)
        s_Gc -= np.where(self.pbc_c, r_c % 1.0, r_c)

        if mic:
            s_Gc -= self.pbc_c * (2 * s_Gc).astype(int)
            # sanity check
            assert (s_Gc * self.pbc_c >= -0.5).all()
            assert (s_Gc * self.pbc_c <= 0.5).all()

        return np.dot(s_Gc, self.cell_cv).T.copy()

    def interpolate_grid_points(self, spos_nc, vt_g):
        """Return interpolated values.

        Calculate interpolated values from array vt_g based on the
        scaled coordinates on spos_c.

        This doesn't work in parallel, since it would require
        communication between neighbouring grids."""

        assert self.comm.size == 1

        vt_g = self.zero_pad(vt_g)
        return map_coordinates(vt_g,
                               (spos_nc * self.N_c).T,
                               order=3,
                               mode='wrap')

    def is_my_grid_point(self, R_c: Sequence[int]) -> bool:
        """Check if grid point belongs to this domain."""
        return ((self.beg_c <= R_c) & (R_c < self.end_c)).all()<|MERGE_RESOLUTION|>--- conflicted
+++ resolved
@@ -18,20 +18,10 @@
 import _gpaw
 import gpaw.mpi as mpi
 from gpaw.domain import Domain
-<<<<<<< HEAD
-from gpaw.utilities.blas import rk, r2k, gemm
-from gpaw.hints import Array1D, Array3D
-from gpaw import gpu
-
-
-# Remove this:  XXX
-assert (-1) % 3 == 2
-assert (np.array([-1]) % 3)[0] == 2
-=======
 from gpaw.new import prod
 from gpaw.typing import Array1D, Array3D, Vector
 from gpaw.utilities.blas import mmm, r2k, rk
->>>>>>> dde85b12
+from gpaw import gpu
 
 NONBLOCKING = False
 
@@ -316,29 +306,17 @@
                     self.comm.sum(result)
             return result
 
-<<<<<<< HEAD
+        gsize = prod(a_xg.shape[-3:])
         if gpu.backend.is_device_array(a_xg):
-            nd = a_xg.size / np.prod(a_xg.shape[-3:])
+            nd = a_xg.size / gsize
             A_xg = a_xg.reshape((nd,) + a_xg.shape[-3:])
-            nd = b_yg.size / np.prod(b_yg.shape[-3:])
+            nd = b_yg.size / gsize
             B_yg = b_yg.reshape((nd,) + b_yg.shape[-3:])
         else:
-            A_xg = np.ascontiguousarray(a_xg.reshape((-1,) + a_xg.shape[-3:]))
-            B_yg = np.ascontiguousarray(b_yg.reshape((-1,) + b_yg.shape[-3:]))
-
-        if _transposed_result is None:
-            result_yx = np.zeros((len(B_yg), len(A_xg)), A_xg.dtype)
-        else:
-            assert(gpu.backend.is_host_array(_transposed_result))
-            result_yx = _transposed_result
-            global_integral = False
-=======
-        gsize = prod(a_xg.shape[-3:])
-        A_xg = np.ascontiguousarray(a_xg.reshape((-1, gsize)))
-        B_yg = np.ascontiguousarray(b_yg.reshape((-1, gsize)))
+            A_xg = np.ascontiguousarray(a_xg.reshape((-1, gsize)))
+            B_yg = np.ascontiguousarray(b_yg.reshape((-1, gsize)))
 
         result_yx = np.zeros((len(B_yg), len(A_xg)), A_xg.dtype)
->>>>>>> dde85b12
 
         if gpu.backend.is_device_array(a_xg):
             result_gpu = gpu.backend.copy_to_device(result_yx)
@@ -347,20 +325,17 @@
             elif hermitian:
                 r2k(0.5 * self.dv, A_xg, B_yg, 0.0, result_gpu)
             else:
-                gemm(self.dv, A_xg, B_yg, 0.0, result_gpu, 'c')
+                # gemm(self.dv, A_xg, B_yg, 0.0, result_gpu, 'c')
+                mmm(self.dv, B_yg, 'N', A_xg, 'C', 0.0, result_gpu)
             gpu.backend.copy_to_host(result_gpu, result_yx)
         else:
-<<<<<<< HEAD
             if a_xg is b_yg:
                 rk(self.dv, A_xg, 0.0, result_yx)
             elif hermitian:
                 r2k(0.5 * self.dv, A_xg, B_yg, 0.0, result_yx)
             else:
-                gemm(self.dv, A_xg, B_yg, 0.0, result_yx, 'c')
-=======
-            # gemm(self.dv, A_xg, B_yg, 0.0, result_yx, 'c')
-            mmm(self.dv, B_yg, 'N', A_xg, 'C', 0.0, result_yx)
->>>>>>> dde85b12
+                # gemm(self.dv, A_xg, B_yg, 0.0, result_yx, 'c')
+                mmm(self.dv, B_yg, 'N', A_xg, 'C', 0.0, result_yx)
 
         if global_integral:
             self.comm.sum(result_yx)
