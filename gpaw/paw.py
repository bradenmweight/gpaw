--- conflicted
+++ resolved
@@ -10,47 +10,9 @@
 import numpy as np
 from ase.units import Bohr, Ha
 
-<<<<<<< HEAD
-import gpaw.io
-import gpaw.mpi as mpi
-from gpaw.xc import XC
-from gpaw.xc.hybrid import HybridXC # needed for disabling CUDA
-from gpaw.xc.mgga import MGGA # needed for disabling CUDA
-from gpaw.xc.sic import SIC
-from gpaw.scf import SCFLoop
-from gpaw.setup import Setups
-from gpaw.symmetry import Symmetry
-import gpaw.wavefunctions.pw as pw
-from gpaw.output import PAWTextOutput
-import gpaw.occupations as occupations
-from gpaw.forces import ForceCalculator
-from gpaw.wavefunctions.lcao import LCAO
-from gpaw.wavefunctions.fd import FD
-from gpaw.density import RealSpaceDensity
-from gpaw.eigensolvers import get_eigensolver
-from gpaw.band_descriptor import BandDescriptor
-from gpaw.grid_descriptor import GridDescriptor
-from gpaw.kpt_descriptor import KPointDescriptor
-from gpaw.hamiltonian import RealSpaceHamiltonian
-from gpaw.utilities.memory import MemNode, maxrss
-from gpaw.kohnsham_layouts import get_KohnSham_layouts
-from gpaw.wavefunctions.base import EmptyWaveFunctions
-from gpaw.utilities.gpts import get_number_of_grid_points
-from gpaw.utilities.grid import GridRedistributor
-from gpaw.utilities.partition import AtomPartition
-from gpaw.parameters import InputParameters, usesymm2symmetry
-from gpaw import dry_run, memory_estimate_depth, KohnShamConvergenceError
-
-import gpaw.cuda
-
-class PAW(PAWTextOutput):
-
-    """This is the main calculation object for doing a PAW calculation."""
-=======
 from gpaw.utilities.memory import MemNode, maxrss
 from gpaw.external import PointChargePotential
 from gpaw.xc import XC
->>>>>>> b6e9cdbe
 
 
 class PAW:
@@ -77,856 +39,6 @@
         all symmetries will be used to reduce the number of
         **k**-points."""
 
-<<<<<<< HEAD
-        PAWTextOutput.__init__(self)
-        self.grid_descriptor_class = GridDescriptor
-        self.input_parameters = InputParameters()
-
-        if timer is None:
-            self.timer = Timer()
-        else:
-            self.timer = timer
-
-        self.scf = None
-        self.forces = ForceCalculator(self.timer)
-        self.stress_vv = None
-        self.dipole_v = None
-        self.magmom_av = None
-        self.wfs = EmptyWaveFunctions()
-        self.occupations = None
-        self.density = None
-        self.hamiltonian = None
-        self.atoms = None
-        self.iter = 0
-
-        self.initialized = False
-        self.nbands_parallelization_adjustment = None  # Somehow avoid this?
-
-        # Possibly read GPAW keyword arguments from file:
-        if filename is not None and filename.endswith('.gkw'):
-            from gpaw.utilities.kwargs import load
-            parameters = load(filename)
-            parameters.update(kwargs)
-            kwargs = parameters
-            filename = None  # XXX
-
-        if filename is not None:
-            comm = kwargs.get('communicator', mpi.world)
-            reader = gpaw.io.open(filename, 'r', comm)
-            self.atoms = gpaw.io.read_atoms(reader)
-            par = self.input_parameters
-            par.read(reader)
-
-        # _changed_keywords contains those keywords that have been
-        # changed by set() since last time initialize() was called.
-        self._changed_keywords = set()
-        self.set(**kwargs)
-        # Here in the beginning, effectively every keyword has been changed.
-        self._changed_keywords.update(self.input_parameters)
-
-        self.cuda = self.input_parameters.cuda
-
-        if filename is not None:
-            # Setups are not saved in the file if the setups were not loaded
-            # *from* files in the first place
-            if par.setups is None:
-                if par.idiotproof:
-                    raise RuntimeError('Setups not specified in file. Use '
-                                       'idiotproof=False to proceed anyway.')
-                else:
-                    par.setups = {None: 'paw'}
-            if par.basis is None:
-                if par.idiotproof:
-                    raise RuntimeError('Basis not specified in file. Use '
-                                       'idiotproof=False to proceed anyway.')
-                else:
-                    par.basis = {}
-
-            self.initialize()
-            self.read(reader, read_projections)
-            if self.hamiltonian.xc.type == 'GLLB':
-                self.occupations.calculate(self.wfs)
-
-            self.print_cell_and_parameters()
-
-        self.observers = []
-
-    def read(self, reader, read_projections=True):
-        gpaw.io.read(self, reader, read_projections)
-
-    def set(self, **kwargs):
-        """Change parameters for calculator.
-
-        Examples::
-
-            calc.set(xc='PBE')
-            calc.set(nbands=20, kpts=(4, 1, 1))
-        """
-        p = self.input_parameters
-        self._changed_keywords.update(kwargs)
-
-        if (kwargs.get('h') is not None) and (kwargs.get('gpts') is not None):
-            raise TypeError("""You can't use both "gpts" and "h"!""")
-        if 'h' in kwargs:
-            p['gpts'] = None
-        if 'gpts' in kwargs:
-            p['h'] = None
-
-        # Special treatment for dictionary parameters:
-        for name in ['convergence', 'parallel']:
-            if kwargs.get(name) is not None:
-                tmp = p[name]
-                for key in kwargs[name]:
-                    if key not in tmp:
-                        raise KeyError('Unknown subparameter "%s" in '
-                                       'dictionary parameter "%s"' % (key,
-                                                                      name))
-                tmp.update(kwargs[name])
-                kwargs[name] = tmp
-
-        self.initialized = False
-
-        for key in kwargs:
-            if key == 'basis' and str(p['mode']) == 'fd':  # umm what about PW?
-                # The second criterion seems buggy, will not touch it.  -Ask
-                continue
-
-            if key == 'eigensolver':
-                self.wfs.set_eigensolver(None)
-
-            if key == 'cuda':
-                self.cuda = kwargs['cuda']
-                continue
-
-            if key in ['fixmom', 'mixer',
-                       'verbose', 'txt', 'hund', 'random',
-                       'eigensolver', 'idiotproof', 'notify']:
-                continue
-
-            if key in ['convergence', 'fixdensity', 'maxiter']:
-                self.scf = None
-                continue
-
-            # More drastic changes:
-            self.scf = None
-            self.wfs.set_orthonormalized(False)
-            if key in ['lmax', 'width', 'stencils', 'external', 'xc',
-                       'poissonsolver']:
-                self.hamiltonian = None
-                self.occupations = None
-            elif key in ['occupations']:
-                self.occupations = None
-            elif key in ['charge', 'background_charge']:
-                self.hamiltonian = None
-                self.density = None
-                self.wfs = EmptyWaveFunctions()
-                self.occupations = None
-            elif key in ['kpts', 'nbands', 'usesymm', 'symmetry']:
-                self.wfs = EmptyWaveFunctions()
-                self.occupations = None
-            elif key in ['h', 'gpts', 'setups', 'spinpol', 'realspace',
-                         'parallel', 'communicator', 'dtype', 'mode']:
-                self.density = None
-                self.occupations = None
-                self.hamiltonian = None
-                self.wfs = EmptyWaveFunctions()
-            elif key in ['basis']:
-                self.wfs = EmptyWaveFunctions()
-            elif key in ['parsize', 'parsize_bands', 'parstride_bands']:
-                name = {'parsize': 'domain',
-                        'parsize_bands': 'band',
-                        'parstride_bands': 'stridebands'}[key]
-                raise DeprecationWarning(
-                    'Keyword argument has been moved ' +
-                    "to the 'parallel' dictionary keyword under '%s'." % name)
-            else:
-                raise TypeError("Unknown keyword argument: '%s'" % key)
-
-        p.update(kwargs)
-
-    def calculate(self, atoms=None, converge=False,
-                  force_call_to_set_positions=False):
-        """Update PAW calculaton if needed.
-
-        Returns True/False whether a calculation was performed or not."""
-
-        self.timer.start('Initialization')
-        if atoms is None:
-            atoms = self.atoms
-
-        if self.atoms is None:
-            # First time:
-            self.initialize(atoms)
-            self.set_positions(atoms)
-        elif (len(atoms) != len(self.atoms) or
-              (atoms.get_atomic_numbers() !=
-               self.atoms.get_atomic_numbers()).any() or
-              (atoms.get_initial_magnetic_moments() !=
-               self.atoms.get_initial_magnetic_moments()).any() or
-              (atoms.get_cell() != self.atoms.get_cell()).any() or
-              (atoms.get_pbc() != self.atoms.get_pbc()).any()):
-            # Drastic changes:
-            self.wfs = EmptyWaveFunctions()
-            self.occupations = None
-            self.density = None
-            self.hamiltonian = None
-            self.scf = None
-            self.initialize(atoms)
-            self.set_positions(atoms)
-        elif not self.initialized:
-            self.initialize(atoms)
-            self.set_positions(atoms)
-        elif ((atoms.get_positions() != self.atoms.get_positions()).any() or
-              self.input_parameters.external is not None and
-              self.input_parameters.external.vext_g is None):
-            self.density.reset()
-            self.set_positions(atoms)
-        elif not self.scf.converged:
-            # Do not call scf.check_convergence() here as it overwrites
-            # scf.converged, and setting scf.converged is the only
-            # 'practical' way for a user to force the calculation to proceed
-            self.set_positions(atoms)
-        elif force_call_to_set_positions:
-            self.set_positions(atoms)
-
-        self.timer.stop('Initialization')
-
-        if self.scf.converged:
-            return False
-        else:
-            self.print_cell_and_parameters()
-
-        self.timer.start('SCF-cycle')
-        for iter in self.scf.run(self.wfs, self.hamiltonian, self.density,
-                                 self.occupations, self.forces,
-                                 cuda=self.cuda):
-            self.iter = iter
-            self.call_observers(iter)
-            self.print_iteration(iter)
-        self.timer.stop('SCF-cycle')
-
-        if self.scf.converged:
-            self.call_observers(iter, final=True)
-            self.print_converged(iter)
-        elif converge:
-            self.txt.write(oops)
-            raise KohnShamConvergenceError(
-                'Did not converge!  See text output for help.')
-
-        return True
-
-    def initialize_positions(self, atoms=None):
-        """Update the positions of the atoms."""
-        if atoms is None:
-            atoms = self.atoms
-        else:
-            # Save the state of the atoms:
-            self.atoms = atoms.copy()
-
-        self.synchronize_atoms()
-
-        spos_ac = atoms.get_scaled_positions() % 1.0
-
-        rank_a = self.wfs.gd.get_ranks_from_positions(spos_ac)
-        atom_partition = AtomPartition(self.wfs.gd.comm, rank_a, name='gd')
-        self.wfs.set_positions(spos_ac, atom_partition)
-        self.density.set_positions(spos_ac, atom_partition)
-        self.hamiltonian.set_positions(spos_ac, atom_partition)
-
-        return spos_ac
-
-    def set_positions(self, atoms=None):
-        """Update the positions of the atoms and initialize wave functions."""
-        spos_ac = self.initialize_positions(atoms)
-        self.wfs.initialize(self.density, self.hamiltonian, spos_ac)
-        self.wfs.eigensolver.reset()
-        self.scf.reset()
-        self.forces.reset()
-        self.stress_vv = None
-        self.dipole_v = None
-        self.magmom_av = None
-        self.print_positions()
-
-    def initialize(self, atoms=None):
-        """Inexpensive initialization."""
-
-        if atoms is None:
-            atoms = self.atoms
-        else:
-            # Save the state of the atoms:
-            self.atoms = atoms.copy()
-
-        par = self.input_parameters
-
-        world = par.communicator
-        if world is None:
-            world = mpi.world
-        elif hasattr(world, 'new_communicator'):
-            # Check for whether object has correct type already
-            #
-            # Using isinstance() is complicated because of all the
-            # combinations, serial/parallel/debug...
-            pass
-        else:
-            # world should be a list of ranks:
-            world = mpi.world.new_communicator(np.asarray(world))
-
-        if self.cuda:
-            print "Note: only RMM-DIIS and FD have been implemented in CUDA"
-            self.timer.start('Cuda')
-            gpaw.cuda.init(mpi.rank)
-            self.timer.stop('Cuda')
-
-        self.wfs.world = world
-
-        if 'txt' in self._changed_keywords:
-            self.set_txt(par.txt)
-        self.verbose = par.verbose
-
-        natoms = len(atoms)
-
-        cell_cv = atoms.get_cell() / Bohr
-        pbc_c = atoms.get_pbc()
-        Z_a = atoms.get_atomic_numbers()
-        magmom_av = atoms.get_initial_magnetic_moments()
-
-        self.synchronize_atoms()
-
-        # Generate new xc functional only when it is reset by set
-        # XXX sounds like this should use the _changed_keywords dictionary.
-        if self.hamiltonian is None or self.hamiltonian.xc is None:
-            if isinstance(par.xc, str):
-                xc = XC(par.xc)
-            else:
-                xc = par.xc
-        else:
-            xc = self.hamiltonian.xc
-
-        mode = par.mode
-
-        if mode == 'fd':
-            mode = FD()
-        elif mode == 'pw':
-            mode = pw.PW()
-        elif mode == 'lcao':
-            mode = LCAO()
-        else:
-            assert hasattr(mode, 'name'), str(mode)
-
-        if xc.orbital_dependent and mode.name == 'lcao':
-            raise NotImplementedError('LCAO mode does not support '
-                                      'orbital-dependent XC functionals.')
-
-        if par.realspace is None:
-            realspace = (mode.name != 'pw')
-        else:
-            realspace = par.realspace
-            if mode.name == 'pw':
-                assert not realspace
-
-        if par.filter is None and mode.name != 'pw':
-            gamma = 1.6
-            if par.gpts is not None:
-                h = ((np.linalg.inv(cell_cv)**2).sum(0)**-0.5 / par.gpts).max()
-            else:
-                h = (par.h or 0.2) / Bohr
-
-            def filter(rgd, rcut, f_r, l=0):
-                gcut = np.pi / h - 2 / rcut / gamma
-                f_r[:] = rgd.filter(f_r, rcut * gamma, gcut, l)
-        else:
-            filter = par.filter
-
-        setups = Setups(Z_a, par.setups, par.basis, par.lmax, xc,
-                        filter, world)
-
-        if magmom_av.ndim == 1:
-            collinear = True
-            magmom_av, magmom_a = np.zeros((natoms, 3)), magmom_av
-            magmom_av[:, 2] = magmom_a
-        else:
-            collinear = False
-
-        magnetic = magmom_av.any()
-
-        spinpol = par.spinpol
-        if par.hund:
-            if natoms != 1:
-                raise ValueError('hund=True arg only valid for single atoms!')
-            spinpol = True
-            magmom_av[0] = (0, 0, setups[0].get_hunds_rule_moment(par.charge))
-
-        if spinpol is None:
-            spinpol = magnetic
-        elif magnetic and not spinpol:
-            raise ValueError('Non-zero initial magnetic moment for a ' +
-                             'spin-paired calculation!')
-
-        if collinear:
-            nspins = 1 + int(spinpol)
-            ncomp = 1
-        else:
-            nspins = 1
-            ncomp = 2
-
-        if self.cuda and (isinstance(xc, HybridXC) or isinstance(xc, MGGA)
-                          or isinstance(xc, SIC)):
-            # Make sure wavefunctions etc. are initialized to non-CUDA
-            self.hamiltonian = None
-            if self.wfs:
-                self.wfs.set_cuda(False)
-            self.cuda = False
-            print "Cuda disabled: Hybrid, MGGA and SIC functionals not implemented."
-
-        if par.usesymm != 'default':
-            warnings.warn('Use "symmetry" keyword instead of ' +
-                          '"usesymm" keyword')
-            par.symmetry = usesymm2symmetry(par.usesymm)
-
-        symm = par.symmetry
-        if symm == 'off':
-            symm = {'point_group': False, 'time_reversal': False}
-
-        bzkpts_kc = kpts2ndarray(par.kpts, self.atoms)
-        kd = KPointDescriptor(bzkpts_kc, nspins, collinear)
-        m_av = magmom_av.round(decimals=3)  # round off
-        id_a = list(zip(setups.id_a, *m_av.T))
-        symmetry = Symmetry(id_a, cell_cv, atoms.pbc, **symm)
-        self.timer.start('Set symmetry')
-        kd.set_symmetry(atoms, symmetry, comm=world)
-        self.timer.stop('Set symmetry')
-        setups.set_symmetry(symmetry)
-
-        if par.gpts is not None:
-            N_c = np.array(par.gpts)
-        else:
-            h = par.h
-            if h is not None:
-                h /= Bohr
-            N_c = get_number_of_grid_points(cell_cv, h, mode, realspace,
-                                            kd.symmetry)
-
-        symmetry.check_grid(N_c)
-
-        width = par.width
-        if width is None:
-            if pbc_c.any():
-                width = 0.1  # eV
-            else:
-                width = 0.0
-        else:
-            assert par.occupations is None
-
-        if hasattr(self, 'time') or par.dtype == complex:
-            dtype = complex
-        else:
-            if kd.gamma:
-                dtype = float
-            else:
-                dtype = complex
-
-        nao = setups.nao
-        nvalence = setups.nvalence - par.charge
-        if par.background_charge is not None:
-            nvalence += par.background_charge.charge
-        M_v = magmom_av.sum(0)
-        M = np.dot(M_v, M_v) ** 0.5
-
-        nbands = par.nbands
-
-        orbital_free = any(setup.orbital_free for setup in setups)
-        if orbital_free:
-            nbands = 1
-
-        if isinstance(nbands, str):
-            if nbands[-1] == '%':
-                basebands = int(nvalence + M + 0.5) // 2
-                nbands = int((float(nbands[:-1]) / 100) * basebands)
-            else:
-                raise ValueError('Integer Expected: Only use a string '
-                                 'if giving a percentage of occupied bands')
-
-        if nbands is None:
-            nbands = 0
-            for setup in setups:
-                nbands_from_atom = setup.get_default_nbands()
-
-                # Any obscure setup errors?
-                if nbands_from_atom < -(-setup.Nv // 2):
-                    raise ValueError('Bad setup: This setup requests %d'
-                                     ' bands but has %d electrons.'
-                                     % (nbands_from_atom, setup.Nv))
-                nbands += nbands_from_atom
-            nbands = min(nao, nbands)
-        elif nbands > nao and mode.name == 'lcao':
-            raise ValueError('Too many bands for LCAO calculation: '
-                             '%d bands and only %d atomic orbitals!' %
-                             (nbands, nao))
-
-        if nvalence < 0:
-            raise ValueError(
-                'Charge %f is not possible - not enough valence electrons' %
-                par.charge)
-
-        if nbands <= 0:
-            nbands = int(nvalence + M + 0.5) // 2 + (-nbands)
-
-        if nvalence > 2 * nbands and not orbital_free:
-            raise ValueError('Too few bands!  Electrons: %f, bands: %d'
-                             % (nvalence, nbands))
-
-        nbands *= ncomp
-
-        if par.width is not None:
-            self.text('**NOTE**: please start using '
-                      'occupations=FermiDirac(width).')
-        if par.fixmom:
-            self.text('**NOTE**: please start using '
-                      'occupations=FermiDirac(width, fixmagmom=True).')
-
-        if self.occupations is None:
-            if par.occupations is None:
-                # Create object for occupation numbers:
-                if orbital_free:
-                    width = 0.0  # even for PBC
-                    self.occupations = occupations.TFOccupations(width,
-                                                                 par.fixmom)
-                else:
-                    self.occupations = occupations.FermiDirac(width,
-                                                              par.fixmom)
-            else:
-                self.occupations = par.occupations
-
-            # If occupation numbers are changed, and we have wave functions,
-            # recalculate the occupation numbers
-            if self.wfs is not None and not isinstance(
-                    self.wfs,
-                    EmptyWaveFunctions):
-                self.occupations.calculate(self.wfs)
-
-        self.occupations.magmom = M_v[2]
-        
-        cc = par.convergence
-
-        if mode.name == 'lcao':
-            niter_fixdensity = 0
-        else:
-            niter_fixdensity = None
-
-        if self.scf is None:
-            force_crit = cc['forces']
-            if force_crit is not None:
-                force_crit /= Hartree / Bohr
-            self.scf = SCFLoop(
-                cc['eigenstates'] / Hartree**2 * nvalence,
-                cc['energy'] / Hartree * max(nvalence, 1),
-                cc['density'] * nvalence,
-                par.maxiter, par.fixdensity,
-                niter_fixdensity,
-                force_crit)
-
-        parsize_kpt = par.parallel['kpt']
-        parsize_domain = par.parallel['domain']
-        parsize_bands = par.parallel['band']
-
-        if not realspace:
-            pbc_c = np.ones(3, bool)
-
-        if not self.wfs:
-            parallelization = mpi.Parallelization(world,
-                                                  nspins * kd.nibzkpts)
-            ndomains = None
-            if parsize_domain is not None:
-                ndomains = np.prod(parsize_domain)
-            if mode.name == 'pw':
-                if ndomains is not None and ndomains > 1:
-                    raise ValueError('Planewave mode does not support '
-                                     'domain decomposition.')
-                ndomains = 1
-            parallelization.set(kpt=parsize_kpt,
-                                domain=ndomains,
-                                band=parsize_bands)
-            comms = parallelization.build_communicators()
-            domain_comm = comms['d']
-            kpt_comm = comms['k']
-            band_comm = comms['b']
-            kptband_comm = comms['D']
-            domainband_comm = comms['K']
-
-            self.comms = comms
-            kd.set_communicator(kpt_comm)
-
-            parstride_bands = par.parallel['stridebands']
-
-            # Unfortunately we need to remember that we adjusted the
-            # number of bands so we can print a warning if it differs
-            # from the number specified by the user.  (The number can
-            # be inferred from the input parameters, but it's tricky
-            # because we allow negative numbers)
-            self.nbands_parallelization_adjustment = -nbands % band_comm.size
-            nbands += self.nbands_parallelization_adjustment
-
-            # I would like to give the following error message, but apparently
-            # there are cases, e.g. gpaw/test/gw_ppa.py, which involve
-            # nbands > nao and are supposed to work that way.
-            # if nbands > nao:
-            #    raise ValueError('Number of bands %d adjusted for band '
-            #                    'parallelization %d exceeds number of atomic '
-            #                     'orbitals %d.  This problem can be fixed '
-            #                     'by reducing the number of bands a bit.'
-            #                     % (nbands, band_comm.size, nao))
-            bd = BandDescriptor(nbands, band_comm, parstride_bands)
-
-            if (self.density is not None and
-                    self.density.gd.comm.size != domain_comm.size):
-                # Domain decomposition has changed, so we need to
-                # reinitialize density and hamiltonian:
-                if par.fixdensity:
-                    raise RuntimeError(
-                        'Density reinitialization conflict ' +
-                        'with "fixdensity" - specify domain decomposition.')
-                self.density = None
-                self.hamiltonian = None
-
-            # Construct grid descriptor for coarse grids for wave functions:
-            gd = self.grid_descriptor_class(N_c, cell_cv, pbc_c,
-                                            domain_comm, parsize_domain)
-
-            # do k-point analysis here? XXX
-            wfs_kwargs = dict(gd=gd, nvalence=nvalence, setups=setups,
-                              bd=bd, dtype=dtype, world=world, kd=kd,
-                              kptband_comm=kptband_comm, timer=self.timer)
-
-            if par.parallel['sl_auto']:
-                # Choose scalapack parallelization automatically
-
-                for key, val in par.parallel.items():
-                    if (key.startswith('sl_') and key != 'sl_auto' and
-                        val is not None):
-                        raise ValueError("Cannot use 'sl_auto' together "
-                                         "with '%s'" % key)
-                max_scalapack_cpus = bd.comm.size * gd.comm.size
-                nprow = max_scalapack_cpus
-                npcol = 1
-
-                # Get a sort of reasonable number of columns/rows
-                while npcol < nprow and nprow % 2 == 0:
-                    npcol *= 2
-                    nprow //= 2
-                assert npcol * nprow == max_scalapack_cpus
-
-                # ScaLAPACK creates trouble if there aren't at least a few
-                # whole blocks; choose block size so there will always be
-                # several blocks.  This will crash for small test systems,
-                # but so will ScaLAPACK in any case
-                blocksize = min(-(-nbands // 4), 64)
-                sl_default = (nprow, npcol, blocksize)
-            else:
-                sl_default = par.parallel['sl_default']
-
-            if mode.name == 'lcao':
-                # Layouts used for general diagonalizer
-                sl_lcao = par.parallel['sl_lcao']
-                if sl_lcao is None:
-                    sl_lcao = sl_default
-                lcaoksl = get_KohnSham_layouts(sl_lcao, 'lcao',
-                                               gd, bd, domainband_comm, dtype,
-                                               nao=nao, timer=self.timer)
-
-                self.wfs = mode(collinear, lcaoksl, **wfs_kwargs)
-
-            elif mode.name == 'fd' or mode.name == 'pw':
-                # buffer_size keyword only relevant for fdpw
-                buffer_size = par.parallel['buffer_size']
-                # Layouts used for diagonalizer
-                sl_diagonalize = par.parallel['sl_diagonalize']
-                if sl_diagonalize is None:
-                    sl_diagonalize = sl_default
-                diagksl = get_KohnSham_layouts(sl_diagonalize, 'fd',  # XXX
-                                               # choice of key 'fd' not so nice
-                                               gd, bd, domainband_comm, dtype,
-                                               buffer_size=buffer_size,
-                                               timer=self.timer)
-
-                # Layouts used for orthonormalizer
-                sl_inverse_cholesky = par.parallel['sl_inverse_cholesky']
-                if sl_inverse_cholesky is None:
-                    sl_inverse_cholesky = sl_default
-                if sl_inverse_cholesky != sl_diagonalize:
-                    message = 'sl_inverse_cholesky != sl_diagonalize ' \
-                        'is not implemented.'
-                    raise NotImplementedError(message)
-                orthoksl = get_KohnSham_layouts(sl_inverse_cholesky, 'fd',
-                                                gd, bd, domainband_comm, dtype,
-                                                buffer_size=buffer_size,
-                                                timer=self.timer)
-
-                # Use (at most) all available LCAO for initialization
-                lcaonbands = min(nbands, nao)
-
-                try:
-                    lcaobd = BandDescriptor(lcaonbands, band_comm,
-                                            parstride_bands)
-                except RuntimeError:
-                    initksl = None
-                else:
-                    # Layouts used for general diagonalizer
-                    # (LCAO initialization)
-                    sl_lcao = par.parallel['sl_lcao']
-                    if sl_lcao is None:
-                        sl_lcao = sl_default
-                    initksl = get_KohnSham_layouts(sl_lcao, 'lcao',
-                                                   gd, lcaobd, domainband_comm,
-                                                   dtype, nao=nao,
-                                                   timer=self.timer)
-
-                if hasattr(self, 'time'):
-                    assert mode.name == 'fd'
-                    from gpaw.tddft import TimeDependentWaveFunctions
-                    self.wfs = TimeDependentWaveFunctions(
-                        stencil=par.stencils[0],
-                        diagksl=diagksl,
-                        orthoksl=orthoksl,
-                        initksl=initksl,
-                        gd=gd,
-                        nvalence=nvalence,
-                        setups=setups,
-                        bd=bd,
-                        world=world,
-                        kd=kd,
-                        kptband_comm=kptband_comm,
-                        timer=self.timer,
-                        cuda=self.cuda)
-                elif mode.name == 'fd':
-                    self.wfs = mode(par.stencils[0], diagksl,
-                                    orthoksl, initksl, cuda=self.cuda,
-                                    **wfs_kwargs)
-                else:
-                    assert mode.name == 'pw'
-                    self.wfs = mode(diagksl, orthoksl, initksl,
-                                    **wfs_kwargs)
-            else:
-                self.wfs = mode(self, **wfs_kwargs)
-        else:
-            self.wfs.set_setups(setups)
-
-        if not self.wfs.eigensolver:
-            # Number of bands to converge:
-            nbands_converge = cc['bands']
-            if nbands_converge == 'all':
-                nbands_converge = nbands
-            elif nbands_converge != 'occupied':
-                assert isinstance(nbands_converge, int)
-                if nbands_converge < 0:
-                    nbands_converge += nbands
-            eigensolver = get_eigensolver(par.eigensolver, mode,
-                                          par.convergence, cuda=self.cuda)
-            eigensolver.nbands_converge = nbands_converge
-            # XXX Eigensolver class doesn't define an nbands_converge property
-
-            if isinstance(xc, SIC):
-                eigensolver.blocksize = 1
-            self.wfs.set_eigensolver(eigensolver)
-
-        if self.density is None:
-            gd = self.wfs.gd
-
-            big_gd = gd.new_descriptor(comm=world)
-            # Check whether grid is too small.  8 is smallest admissible.
-            # (we decide this by how difficult it is to make the tests pass)
-            # (Actually it depends on stencils!  But let the user deal with it)
-            N_c = big_gd.get_size_of_global_array(pad=True)
-            too_small = np.any(N_c / big_gd.parsize_c < 8)
-            if par.parallel['augment_grids'] and not too_small:
-                aux_gd = big_gd
-            else:
-                aux_gd = gd
-
-            redistributor = GridRedistributor(world, kptband_comm, gd, aux_gd)
-
-            if par.stencils[1] != 9:
-                # Construct grid descriptor for fine grids for densities
-                # and potentials:
-                finegd = aux_gd.refine()
-            else:
-                # Special case (use only coarse grid):
-                finegd = aux_gd
-
-            if realspace:
-                self.density = RealSpaceDensity(
-                    gd, finegd, nspins, par.charge + setups.core_charge,
-                    redistributor, collinear=collinear,
-                    stencil=par.stencils[1],
-                    background_charge=par.background_charge)
-            else:
-                self.density = pw.ReciprocalSpaceDensity(
-                    gd, finegd, nspins, par.charge + setups.core_charge,
-                    redistributor, collinear=collinear,
-                    background_charge=par.background_charge)
-
-        # XXXXXXXXXX if setups change, then setups.core_charge may change.
-        # But that parameter was supplied in Density constructor!
-        # This surely is a bug!
-        self.density.initialize(setups, self.timer, magmom_av, par.hund)
-        self.density.set_mixer(par.mixer)
-
-        if self.hamiltonian is None:
-            # XXX we hope and pray that hamiltonian becomes None
-            # whenever the density does; else the finegds of the two
-            # objects may have different communicators depending on
-            # whether someone called set()!
-            gd, finegd = self.density.gd, self.density.finegd
-
-            if realspace:
-                self.hamiltonian = self.real_space_hamiltonian_class(
-                    gd=gd, finegd=finegd, nspins=nspins,
-                    setups=setups, timer=self.timer, xc=xc,
-                    world=world, kptband_comm=self.wfs.kptband_comm,
-                    redistributor=self.density.redistributor,
-                    vext=par.external, collinear=collinear,
-                    psolver=par.poissonsolver,
-                    stencil=par.stencils[1], cuda=self.cuda)
-            else:
-                assert par.poissonsolver is None, str(par.poissonsolver) +\
-                        ' is not supported in PW mode'
-                self.hamiltonian = self.reciprocal_space_hamiltonian_class(
-                    gd, finegd, self.density.pd2, self.density.pd3,
-                    nspins=nspins, setups=setups, timer=self.timer,
-                    xc=xc, world=world,
-                    kptband_comm=self.wfs.kptband_comm,
-                    redistributor=self.density.redistributor,
-                    vext=par.external, collinear=collinear)
-
-        xc.initialize(self.density, self.hamiltonian, self.wfs,
-                      self.occupations)
-
-        self.text()
-        self.print_memory_estimate(self.txt, maxdepth=memory_estimate_depth)
-        self.txt.flush()
-
-        self.timer.print_info(self)
-
-        if dry_run:
-            self.dry_run()
-
-        if realspace and \
-                self.hamiltonian.poisson.get_description() == 'FDTD+TDDFT':
-            self.hamiltonian.poisson.set_density(self.density)
-            self.hamiltonian.poisson.print_messages(self.text)
-            self.txt.flush()
-
-        self.initialized = True
-        self._changed_keywords.clear()
-
-    def dry_run(self):
-        # Can be overridden like in gpaw.atom.atompaw
-        self.print_cell_and_parameters()
-        self.print_positions()
-        self.txt.flush()
-        raise SystemExit
-
-=======
->>>>>>> b6e9cdbe
     def linearize_to_xc(self, newxc):
         """Linearize Hamiltonian to difference XC functional.
 
@@ -1069,44 +181,6 @@
 
     def diagonalize_full_hamiltonian(self, nbands=None, ecut=None, scalapack=None,
                                      expert=False):
-<<<<<<< HEAD
-        self.wfs.diagonalize_full_hamiltonian(self.hamiltonian, self.atoms,
-                                              self.occupations, self.txt,
-                                              nbands, scalapack, expert)
-
-    def synchronize_atoms(self):
-        """Check that atoms objects are identical on all processors."""
-        mpi.synchronize_atoms(self.atoms, self.wfs.world)
-
-
-def kpts2sizeandoffsets(size=None, density=None, gamma=None, even=None,
-                        atoms=None):
-    """Helper function for selecting k-points.
-
-    Use either size or density.
-
-    size: 3 ints
-        Number of k-points.
-    density: float
-        K-point density in units of k-points per Ang^-1.
-    gamma: None or bool
-        Should the Gamma-point be included?  Yes / no / don't care:
-        True / False / None.
-    even: None or bool
-        Should the number of k-points be even?  Yes / no / don't care:
-        True / False / None.
-    atoms: Atoms object
-        Needed for calculating k-point density.
-
-    """
-
-    def __del__(self):
-        PAWTextOutput.__del__(self)
-
-    if size is None:
-        if density is None:
-            size = [1, 1, 1]
-=======
         if not self.initialized:
             self.initialize()
         nbands = self.wfs.diagonalize_full_hamiltonian(
@@ -1376,7 +450,6 @@
         if not spinorbit:
             energies, weights = raw_orbital_LDOS(self, a, spin, angular,
                                                  nbands)
->>>>>>> b6e9cdbe
         else:
             energies, weights = raw_spinorbit_orbital_LDOS(self, a, spin,
                                                            angular)
