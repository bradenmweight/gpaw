--- conflicted
+++ resolved
@@ -44,13 +44,10 @@
 
 class PAW(PAWTextOutput):
 
-<<<<<<< HEAD
-    timer_class = Timer
+    """This is the main calculation object for doing a PAW calculation."""
+
     real_space_hamiltonian_class = RealSpaceHamiltonian
-    reciprocal_space_hamiltonian_class = ReciprocalSpaceHamiltonian
-=======
-    """This is the main calculation object for doing a PAW calculation."""
->>>>>>> 1ff4d1a9
+    reciprocal_space_hamiltonian_class = pw.ReciprocalSpaceHamiltonian
 
     def __init__(self, filename=None, timer=None,
                  read_projections=True, **kwargs):
@@ -499,14 +496,10 @@
         nao = setups.nao
         nvalence = setups.nvalence - par.charge
         M_v = magmom_av.sum(0)
-<<<<<<< HEAD
-        M = np.dot(M_v, M_v)**0.5
-=======
         M = np.dot(M_v, M_v) ** 0.5
->>>>>>> 1ff4d1a9
 
         nbands = par.nbands
-        
+
         orbital_free = any(setup.orbital_free for setup in setups)
         if orbital_free:
             nbands = 1
@@ -825,27 +818,15 @@
         if self.hamiltonian is None:
             gd, finegd = self.density.gd, self.density.finegd
             if realspace:
-<<<<<<< HEAD
                 self.hamiltonian = self.real_space_hamiltonian_class(
-                    gd, finegd, nspins, setups, self.timer, xc, par.external,
-                    collinear, par.poissonsolver, par.stencils[1], world)
-            else:
-                self.hamiltonian = self.reciprocal_space_hamiltonian_class(
-                    gd, finegd,
-                    self.density.pd2, self.density.pd3,
-                    nspins, setups, self.timer, xc, par.external,
-                    collinear, world)
-=======
-                self.hamiltonian = RealSpaceHamiltonian(
                     gd, finegd, nspins, setups, self.timer, xc,
                     world, self.wfs.kptband_comm, par.external,
                     collinear, par.poissonsolver, par.stencils[1])
             else:
-                self.hamiltonian = pw.ReciprocalSpaceHamiltonian(
+                self.hamiltonian = self.reciprocal_space_hamiltonian_class(
                     gd, finegd, self.density.pd2, self.density.pd3,
                     nspins, setups, self.timer, xc, world,
                     self.wfs.kptband_comm, par.external, collinear)
->>>>>>> 1ff4d1a9
 
         xc.initialize(self.density, self.hamiltonian, self.wfs,
                       self.occupations)
