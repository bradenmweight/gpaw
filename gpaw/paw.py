--- conflicted
+++ resolved
@@ -85,14 +85,10 @@
         self.density = None
         self.hamiltonian = None
         self.atoms = None
-<<<<<<< HEAD
-
-        self.tf_mode = False
-
-=======
         self.iter = 0
         
->>>>>>> e607bea0
+        self.tf_mode = False
+
         self.initialized = False
         self.nbands_parallelization_adjustment = None  # Somehow avoid this?
 
@@ -141,20 +137,6 @@
 
     def set(self, **kwargs):
         p = self.input_parameters
-<<<<<<< HEAD
-        # Prune input for things that didn't change
-        for key, value in kwargs.items():
-            if key == 'kpts':
-                oldbzk_kc = kpts2ndarray(p.kpts)
-                newbzk_kc = kpts2ndarray(value)
-                if (len(oldbzk_kc) == len(newbzk_kc) and
-                    (oldbzk_kc == newbzk_kc).all()):
-                    kwargs.pop('kpts')
-            elif np.all(p[key] == value):
-                kwargs.pop(key)
-=======
->>>>>>> e607bea0
-
         if (kwargs.get('h') is not None) and (kwargs.get('gpts') is not None):
             raise TypeError("""You can't use both "gpts" and "h"!""")
         if 'h' in kwargs:
