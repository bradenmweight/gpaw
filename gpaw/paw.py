--- conflicted
+++ resolved
@@ -429,16 +429,12 @@
             ncomp = 2
 
         # K-point descriptor
-<<<<<<< HEAD
         if par.dtype == complex and str(mode) == 'lcao':
             gamma = False
         else:
             gamma = None
-        kd = KPointDescriptor(par.kpts, nspins, collinear, gamma=gamma)
-=======
         bzkpts_kc = kpts2ndarray(par.kpts, self.atoms)
-        kd = KPointDescriptor(bzkpts_kc, nspins, collinear)
->>>>>>> e607bea0
+        kd = KPointDescriptor(bzkpts_kc, nspins, collinear, gamma=gamma)
 
         width = par.width
         if width is None:
@@ -719,6 +715,7 @@
                     nbands_converge += nbands
             eigensolver = get_eigensolver(par.eigensolver, mode,
                                           par.convergence)
+            print eigensolver
             eigensolver.nbands_converge = nbands_converge
             # XXX Eigensolver class doesn't define an nbands_converge property
 
