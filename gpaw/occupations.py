--- conflicted
+++ resolved
@@ -430,24 +430,8 @@
                     eps = np.min(np.where(kpt.f_n/kpt.weight<=epsilon, kpt.eps_n, +1000.0))
                     eps_lumo = min([eps_lumo, eps])
             
-<<<<<<< HEAD
-            print "proc ", wfs.world.rank, " eps_homo before kd-comm", eps_homo, type(eps_homo)
-            eps_homo = wfs.kd.comm.max(eps_homo)
-            print "proc ", wfs.world.rank, " eps_homo after kd-comm", eps_homo, 
-
-            print "proc ", wfs.world.rank, " eps_lumo before kd-comm", eps_lumo
-            eps_lumo = -wfs.kd.comm.max(-eps_lumo)
-            print "proc ", wfs.world.rank, " eps_homo after kd-comm", eps_lumo
-
-            n = self.nvalence // 2
-            homo = wfs.world.max(max([kpt.eps_n[n - 1] for kpt in wfs.kpt_u]))
-            lumo = -wfs.world.max(-min([kpt.eps_n[n] for kpt in wfs.kpt_u]))
-            print "HOMO VANHA", homo
-            print "LUMO VANHA", lumo
-=======
             eps_homo = wfs.kd.comm.max(eps_homo)
             eps_lumo = wfs.kd.comm.min(eps_lumo)
->>>>>>> c8957ffa
 
             return np.array( [eps_homo, eps_lumo] )
 
