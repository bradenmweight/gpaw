--- conflicted
+++ resolved
@@ -175,14 +175,8 @@
 
 class FDPWWaveFunctions(WaveFunctions):
     """Base class for finite-difference and planewave classes."""
-<<<<<<< HEAD
-    def __init__(self, parallel, initksl, *args, **kwargs):
-        WaveFunctions.__init__(self, *args, **kwargs)
-=======
-    def __init__(self, diagksl, orthoksl, initksl, reuse_wfs_method=None,
-                 **kwargs):
+    def __init__(self, parallel, initksl, reuse_wfs_method=None, **kwargs):
         WaveFunctions.__init__(self, **kwargs)
->>>>>>> ff672372
 
         self.scalapack_parameters = parallel
 
