from __future__ import division
import numpy as np
from ase.utils.timing import timer

from gpaw.lcao.eigensolver import DirectLCAO
from gpaw.lfc import BasisFunctions
from gpaw.matrix import Matrix, matrix_matrix_multiply as mmm
from gpaw.utilities import unpack
from gpaw.utilities.timing import nulltimer
from gpaw.wavefunctions.base import WaveFunctions
from gpaw.wavefunctions.lcao import LCAOWaveFunctions, update_phases


class NullWfsMover:
    description = 'Wavefunctions kept unchanged if atoms move'

    def initialize(self, lcaowfs):
        pass

    def cut_wfs(self, wfs, spos_ac):
        pass


class PseudoPartialWaveWfsMover:
    """Move wavefunctions with atoms according to PAW basis

    Wavefunctions are approximated around atom a as

       ~          --  ~ a      ~a    ~
      psi (r)  ~  >  phi (r) < p  | psi >
         n        --    i       i      n
                  ai

    This quantity is then subtracted and re-added at the new
    positions.
    """
    description = 'Improved wavefunction reuse through dual PAW basis'

    def initialize(self, lcaowfs):
        pass

    def cut_wfs(self, wfs, spos_ac):
        ni_a = {}

        for a in range(len(wfs.setups)):
            setup = wfs.setups[a]
            l_j = [phit.get_angular_momentum_number()
                   for phit in setup.get_partial_waves_for_atomic_orbitals()]
            #assert l_j == setup.l_j[:len(l_j)]  # Relationship to l_orb_j?
            ni_a[a] = sum(2 * l + 1 for l in l_j)

        phit = wfs.get_pseudo_partial_waves()
        phit.set_positions(wfs.spos_ac, wfs.atom_partition)

        # XXX See also wavefunctions.lcao.update_phases
        if wfs.dtype == complex:
            phase_qa = np.exp(2j * np.pi *
                              np.dot(wfs.kd.ibzk_qc,
                                     (spos_ac - wfs.spos_ac).T.round()))

        def add_phit_to_wfs(multiplier):
            for kpt in wfs.kpt_u:
                P_ani = {}
                for a in kpt.P_ani:
                    P_ani[a] = multiplier * kpt.P_ani[a][:, :ni_a[a]]
                    if multiplier > 0 and wfs.dtype == complex:
                        P_ani[a] *= phase_qa[kpt.q, a]
                phit.add(kpt.psit_nG, c_axi=P_ani, q=kpt.q)

        add_phit_to_wfs(-1.0)

        def paste():
            phit.set_positions(spos_ac, wfs.atom_partition)
            add_phit_to_wfs(1.0)

        return paste


class LCAOWfsMover:
    """Move wavefunctions with atoms according to LCAO basis.

    Approximate wavefunctions as a linear combination of atomic
    orbitals, then subtract that linear combination and re-add
    it after moving the atoms using the same coefficients.

    The coefficients c are determined by the equation

               /    *  _  ^  ~   _   _    --
      X     =  | Phi  (r) S psi (r) dr =  >  S      c
       n mu    /    mu         n          --  mu nu  nu n
                                          nu

    We calculate X directly and then solve for c.
    """
    description = 'Improved wavefunction reuse through full LCAO basis'

    # TODO/FIXME
    # * Get rid of the unnecessary T matrix
    # * Only recalculate S/P when necessary (not first time)
    # * Full parallelization support (ScaLAPACK, check scipy atomic correction)
    #   Also replace np.linalg.solve by parallel/efficient thing
    # * Broken with PW mode because PW mode has very funny P_ani shapes.
    #   Also PW does not use the overlap object; this may be related
    # * Can we use updated S matrix to construct better guess?

    def initialize(self, lcaowfs):
        self.bfs = lcaowfs.basis_functions
        # self.tci = lcaowfs.tci
        self.tciexpansions = lcaowfs.tciexpansions
        self.atomic_correction = lcaowfs.atomic_correction
        # self.S_qMM = lcaowfs.S_qMM
        # self.T_qMM = lcaowfs.T_qMM  # Get rid of this
        # self.P_aqMi = lcaowfs.P_aqMi

    def cut_wfs(self, wfs, spos_ac):
        # XXX Must forward vars from LCAO initialization object
        # in order to not need to recalculate them.
        # Also, if we get the vars from the LCAO init object,
        # we can rely on those parallelization settings without danger.
        bfs = self.bfs

        # P_aqMi = self.P_aqMi
        # S_qMM = self.S_qMM

        # We can inherit S_qMM and P_aqMi from the initialization in the
        # first step, then recalculate them for subsequent steps.
        wfs.timer.start('reuse wfs')
        wfs.timer.start('tci calculate')
        tciex = self.tciexpansions
        manytci = tciex.get_manytci_calculator(wfs.setups, wfs.gd,
                                               spos_ac, wfs.kd.ibzk_qc,
                                               wfs.dtype, wfs.timer)
        P_aqMi = manytci.P_aqMi(bfs.my_atom_indices)
        # Avoid calculating T
        Mstart, Mstop = wfs.initksl.Mstart, wfs.initksl.Mstop
        S_qMM, T_qMM = manytci.O_qMM_T_qMM(wfs.gd.comm, Mstart, Mstop)
        wfs.timer.stop('tci calculate')
        self.atomic_correction.initialize(P_aqMi, Mstart, Mstop)
        # self.atomic_correction.gobble_data(wfs)
        wfs.timer.start('lcao overlap correction')
        self.atomic_correction.add_overlap_correction(wfs, S_qMM)
        wfs.timer.stop('lcao overlap correction')
        wfs.gd.comm.sum(S_qMM)
        c_unM = []
        for kpt in wfs.kpt_u:
            S_MM = S_qMM[kpt.q]
            X_nM = np.zeros((wfs.bd.mynbands, wfs.setups.nao), wfs.dtype)
            # XXX use some blocksize to reduce memory usage?
            with wfs.timer('wfs overlap'):
                opsit = kpt.psit.new()
                opsit.array[:] = kpt.psit.array
                opsit.add(wfs.pt, wfs.setups.dS.apply(kpt.P))

            with wfs.timer('bfs integrate'):
                bfs.integrate2(opsit.array, c_xM=X_nM, q=kpt.q)

            with wfs.timer('gd comm sum'):
                wfs.gd.comm.sum(X_nM)

            # Mind band parallelization / ScaLAPACK
            # Actually we can probably ignore ScaLAPACK for FD/PW calculations
            # since we never adapted Davidson to those.  Although people
            # may have requested ScaLAPACK for LCAO initialization.
            c_nM = np.linalg.solve(S_MM.T, X_nM.T).T.copy()

            # c_nM *= 0  # This disables the whole mechanism
            with wfs.timer('lcao to grid'):
                bfs.lcao_to_grid(C_xM=-c_nM, psit_xG=kpt.psit_nG, q=kpt.q)

            c_unM.append(c_nM)

        if wfs.dtype == complex:
            update_phases(c_unM, [kpt.q for kpt in wfs.kpt_u], wfs.kd.ibzk_qc,
                          spos_ac, wfs.spos_ac, wfs.setups, wfs.initksl.Mstart)

        del opsit

        with wfs.timer('bfs set pos'):
            bfs.set_positions(spos_ac)

        # Is it possible to recalculate the overlaps and make use of how
        # they have changed here?
        wfs.timer.start('re-add wfs')
        for u, kpt in enumerate(wfs.kpt_u):
            bfs.lcao_to_grid(C_xM=c_unM[u], psit_xG=kpt.psit_nG, q=kpt.q)
        wfs.timer.stop('re-add wfs')
        wfs.timer.stop('reuse wfs')


class FDPWWaveFunctions(WaveFunctions):
    """Base class for finite-difference and planewave classes."""
    def __init__(self, parallel, initksl, reuse_wfs_method=None, **kwargs):
        WaveFunctions.__init__(self, **kwargs)

        self.scalapack_parameters = parallel

        self.initksl = initksl
        if reuse_wfs_method is None or reuse_wfs_method == 'keep':
            wfs_mover = NullWfsMover()
        elif hasattr(reuse_wfs_method, 'cut_wfs'):
            wfs_mover = reuse_wfs_method
        elif reuse_wfs_method == 'paw':
            wfs_mover = PseudoPartialWaveWfsMover()
        elif reuse_wfs_method == 'lcao':
            wfs_mover = LCAOWfsMover()
        else:
            raise ValueError('Strange way to reuse wfs: {}'
                             .format(reuse_wfs_method))

        self.wfs_mover = wfs_mover

        self.set_orthonormalized(False)

        self._work_matrix_nn = None  # storage for H, S, ...
        self._work_array = None

    @property
    def work_array(self):
        if self._work_array is None:
            self._work_array = self.empty(self.bd.mynbands *
                                          (1 if self.collinear else 2))
        return self._work_array

    @property
    def work_matrix_nn(self):
        """Get Matrix object for H, S, ..."""
        if self._work_matrix_nn is None:
            self._work_matrix_nn = Matrix(
                self.bd.nbands, self.bd.nbands,
                self.dtype,
                dist=(self.bd.comm, self.bd.comm.size))
        return self._work_matrix_nn

    def __str__(self):
        comm, r, c, b = self.scalapack_parameters
        L1 = ('  ScaLapack parameters: grid={}x{}, blocksize={}'
              .format(r, c, b))
        L2 = ('  Wavefunction extrapolation:\n    {}'
              .format(self.wfs_mover.description))
        return '\n'.join([L1, L2])

    def set_setups(self, setups):
        WaveFunctions.set_setups(self, setups)

    def set_orthonormalized(self, flag):
        self.orthonormalized = flag

    def set_positions(self, spos_ac, atom_partition=None):
        move_wfs = (self.kpt_u[0].psit_nG is not None and
                    self.spos_ac is not None)

        if move_wfs:
            paste_wfs = self.wfs_mover.cut_wfs(self, spos_ac)

        # This will update the positions -- and transfer, if necessary --
        # the projection matrices which may be necessary for updating
        # the wavefunctions.
        WaveFunctions.set_positions(self, spos_ac, atom_partition)

        if move_wfs and paste_wfs is not None:
            paste_wfs()

        self.set_orthonormalized(False)
        self.pt.set_positions(spos_ac, atom_partition)
        self.allocate_arrays_for_projections(self.pt.my_atom_indices)
        self.positions_set = True

    def initialize(self, density, hamiltonian, spos_ac):
        """Initialize wave-functions, density and hamiltonian.

        Return (nlcao, nrand) tuple with number of bands intialized from
        LCAO and random numbers, respectively."""

        if self.mykpts[0].psit is None:
            basis_functions = BasisFunctions(self.gd,
                                             [setup.phit_j
                                              for setup in self.setups],
                                             self.kd, dtype=self.dtype,
                                             cut=True)
            basis_functions.set_positions(spos_ac)
        else:
            self.initialize_wave_functions_from_restart_file()

        if self.mykpts[0].psit is not None:
            density.initialize_from_wavefunctions(self)
        elif density.nt_sG is None:
            density.initialize_from_atomic_densities(basis_functions)
            # Initialize GLLB-potential from basis function orbitals
            if hamiltonian.xc.type == 'GLLB':
                hamiltonian.xc.initialize_from_atomic_orbitals(
                    basis_functions)
        else:  # XXX???
            # We didn't even touch density, but some combinations in paw.set()
            # will make it necessary to do this for some reason.
            density.calculate_normalized_charges_and_mix()
        hamiltonian.update(density)

        if self.mykpts[0].psit is None:
            if 1:  # self.collinear:
                nlcao = self.initialize_wave_functions_from_basis_functions(
                    basis_functions, density, hamiltonian, spos_ac)
            else:
                self.random_wave_functions(0)
                nlcao = 0
            nrand = self.bd.nbands - nlcao
        else:
            # We got everything from file:
            nlcao = 0
            nrand = 0

        return nlcao, nrand

    def initialize_wave_functions_from_restart_file(self):
        for kpt in self.mykpts:
            if not kpt.psit.in_memory:
                kpt.psit.read_from_file()

    def initialize_wave_functions_from_basis_functions(self,
                                                       basis_functions,
                                                       density, hamiltonian,
                                                       spos_ac):
        # if self.initksl is None:
        #     raise RuntimeError('use fewer bands or more basis functions')

        self.timer.start('LCAO initialization')
        lcaoksl, lcaobd = self.initksl, self.initksl.bd
        lcaowfs = LCAOWaveFunctions(lcaoksl, self.gd, self.nvalence,
                                    self.setups, lcaobd, self.dtype,
                                    self.world, self.kd, self.kptband_comm,
                                    nulltimer)
        lcaowfs.basis_functions = basis_functions
        lcaowfs.timer = self.timer
        self.timer.start('Set positions (LCAO WFS)')
        lcaowfs.set_positions(spos_ac, self.atom_partition)
        self.timer.stop('Set positions (LCAO WFS)')

        if self.collinear:
            eigensolver = DirectLCAO()
        else:
            from gpaw.xc.noncollinear import NonCollinearLCAOEigensolver
            eigensolver = NonCollinearLCAOEigensolver()

        eigensolver.initialize(self.gd, self.dtype, self.setups.nao, lcaoksl)

        # XXX when density matrix is properly distributed, be sure to
        # update the density here also
        eigensolver.iterate(hamiltonian, lcaowfs)

        # Transfer coefficients ...
        for kpt, lcaokpt in zip(self.kpt_u, lcaowfs.kpt_u):
            kpt.C_nM = lcaokpt.C_nM

        self.wfs_mover.initialize(lcaowfs)

        # and get rid of potentially big arrays early:
        del eigensolver, lcaowfs

        with self.timer('LCAO to grid'):
            self.initialize_from_lcao_coefficients(basis_functions)

        if self.collinear and self.bd.mynbands > lcaobd.mynbands:
            # Add extra states.  If the number of atomic orbitals is
            # less than the desired number of bands, then extra random
            # wave functions are added.
            self.random_wave_functions(lcaobd.mynbands)
            # IMPORTANT: This intersperses random wavefunctions
            # with those from LCAO depending on band parallelization.
            # This is presumably okay as long as the FD/PW eigensolver
            # is called again before using the wavefunctions/occupations.
            #
            # Indeed as of writing this, the initialization appears to
            # call these things in the correct order, but there is no
            # telling when this will break due to some unrelated change.
        self.timer.stop('LCAO initialization')

        return lcaobd.nbands

    @timer('Orthonormalize')
    def orthonormalize(self, kpt=None):
        if kpt is None:
            for kpt in self.mykpts:
                self.orthonormalize(kpt)
            self.orthonormalized = True
            return

<<<<<<< HEAD
        # Calculation started from a restart file.  Copy data
        # from the file to memory:
        for kpt in self.kpt_u:
            file_nG = kpt.psit_nG
            kpt.psit_nG = self.empty(self.bd.mynbands, q=kpt.q, cuda=False)
            if extra_parameters.get('sic'):
                kpt.W_nn = np.zeros((self.bd.nbands, self.bd.nbands),
                                    dtype=self.dtype)
            # Read band by band to save memory
            for n, psit_G in enumerate(kpt.psit_nG):
                if self.gd.comm.rank == 0:
                    big_psit_G = file_nG[n][:].astype(psit_G.dtype)
                else:
                    big_psit_G = None
                self.gd.distribute(big_psit_G, psit_G)

    def orthonormalize(self):
        for kpt in self.kpt_u:
            self.overlap.orthonormalize(self, kpt)
        self.set_orthonormalized(True)
=======
        psit = kpt.psit
        P = kpt.P

        with self.timer('projections'):
            psit.matrix_elements(self.pt, out=P)

        S = self.work_matrix_nn
        P2 = P.new()

        with self.timer('calc_s_matrix'):
            psit.matrix_elements(out=S, symmetric=True, cc=True)
            self.setups.dS.apply(P, out=P2)
            mmm(1.0, P, 'N', P2, 'C', 1.0, S, symmetric=True)

        with self.timer('inverse-cholesky'):
            S.invcholesky()
            # S now contains the inverse of the Cholesky factorization

        psit2 = psit.new(buf=self.work_array)
        with self.timer('rotate_psi_s'):
            mmm(1.0, S, 'N', psit, 'N', 0.0, psit2)
            mmm(1.0, S, 'N', P, 'N', 0.0, P2)
            psit[:] = psit2
            kpt.P = P2
>>>>>>> b6e9cdbe

    def calculate_forces(self, hamiltonian, F_av):
        # Calculate force-contribution from k-points:
        F_av[:] = 0.0

        if not self.collinear:
            F_ansiv = self.pt.dict(2 * self.bd.mynbands, derivative=True)
            dH_axp = hamiltonian.dH_asp
            for kpt in self.kpt_u:
                array = kpt.psit.array
                self.pt.derivative(array.reshape((-1, array.shape[-1])),
                                   F_ansiv, kpt.q)
                for a, F_nsiv in F_ansiv.items():
                    F_nsiv = F_nsiv.reshape((self.bd.mynbands,
                                             2, -1, 3)).conj()
                    F_nsiv *= kpt.f_n[:, np.newaxis, np.newaxis, np.newaxis]
                    dH_ii = unpack(dH_axp[a][0])
                    dH_vii = [unpack(dH_p) for dH_p in dH_axp[a][1:]]
                    dH_ssii = np.array(
                        [[dH_ii + dH_vii[2], dH_vii[0] - 1j * dH_vii[1]],
                         [dH_vii[0] + 1j * dH_vii[1], dH_ii - dH_vii[2]]])
                    P_nsi = kpt.P[a]
                    F_v = np.einsum('nsiv,stij,ntj', F_nsiv, dH_ssii, P_nsi)
                    F_nsiv *= kpt.eps_n[:, np.newaxis, np.newaxis, np.newaxis]
                    dO_ii = self.setups[a].dO_ii
                    F_v -= np.einsum('nsiv,ij,nsj', F_nsiv, dO_ii, P_nsi)
                    F_av[a] += 2 * F_v.real

            self.bd.comm.sum(F_av, 0)

            if self.bd.comm.rank == 0:
                self.kd.comm.sum(F_av, 0)
            return

        F_aniv = self.pt.dict(self.bd.mynbands, derivative=True)
        dH_asp = hamiltonian.dH_asp
        for kpt in self.kpt_u:
            self.pt.derivative(kpt.psit_nG, F_aniv, kpt.q)
            for a, F_niv in F_aniv.items():
                F_niv = F_niv.conj()
                F_niv *= kpt.f_n[:, np.newaxis, np.newaxis]
                dH_ii = unpack(dH_asp[a][kpt.s])
                P_ni = kpt.P_ani[a]
                F_vii = np.dot(np.dot(F_niv.transpose(), P_ni), dH_ii)
                F_niv *= kpt.eps_n[:, np.newaxis, np.newaxis]
                dO_ii = self.setups[a].dO_ii
                F_vii -= np.dot(np.dot(F_niv.transpose(), P_ni), dO_ii)
                F_av[a] += 2 * F_vii.real.trace(0, 1, 2)

            # Hack used in delta-scf calculations:
            if hasattr(kpt, 'c_on'):
                assert self.bd.comm.size == 1
                self.pt.derivative(kpt.psit_nG, F_aniv, kpt.q)  # XXX again
                d_nn = np.zeros((self.bd.mynbands, self.bd.mynbands),
                                dtype=complex)
                for ne, c_n in zip(kpt.ne_o, kpt.c_on):
                    d_nn += ne * np.outer(c_n.conj(), c_n)
                for a, F_niv in F_aniv.items():
                    F_niv = F_niv.conj()
                    dH_ii = unpack(dH_asp[a][kpt.s])
                    Q_ni = np.dot(d_nn, kpt.P_ani[a])
                    F_vii = np.dot(np.dot(F_niv.transpose(), Q_ni), dH_ii)
                    F_niv *= kpt.eps_n[:, np.newaxis, np.newaxis]
                    dO_ii = self.setups[a].dO_ii
                    F_vii -= np.dot(np.dot(F_niv.transpose(), Q_ni), dO_ii)
                    F_av[a] += 2 * F_vii.real.trace(0, 1, 2)

        self.bd.comm.sum(F_av, 0)

        if self.bd.comm.rank == 0:
            self.kd.comm.sum(F_av, 0)

    def estimate_memory(self, mem):
        gridbytes = self.bytes_per_wave_function()
        n = len(self.kpt_u) * self.bd.mynbands
        mem.subnode('Arrays psit_nG', n * gridbytes)
        self.eigensolver.estimate_memory(mem.subnode('Eigensolver'), self)
        ni = sum(dataset.ni for dataset in self.setups) / self.gd.comm.size
        mem.subnode('Projections', n * ni * np.dtype(self.dtype).itemsize)
        self.pt.estimate_memory(mem.subnode('Projectors'))<|MERGE_RESOLUTION|>--- conflicted
+++ resolved
@@ -383,28 +383,6 @@
             self.orthonormalized = True
             return
 
-<<<<<<< HEAD
-        # Calculation started from a restart file.  Copy data
-        # from the file to memory:
-        for kpt in self.kpt_u:
-            file_nG = kpt.psit_nG
-            kpt.psit_nG = self.empty(self.bd.mynbands, q=kpt.q, cuda=False)
-            if extra_parameters.get('sic'):
-                kpt.W_nn = np.zeros((self.bd.nbands, self.bd.nbands),
-                                    dtype=self.dtype)
-            # Read band by band to save memory
-            for n, psit_G in enumerate(kpt.psit_nG):
-                if self.gd.comm.rank == 0:
-                    big_psit_G = file_nG[n][:].astype(psit_G.dtype)
-                else:
-                    big_psit_G = None
-                self.gd.distribute(big_psit_G, psit_G)
-
-    def orthonormalize(self):
-        for kpt in self.kpt_u:
-            self.overlap.orthonormalize(self, kpt)
-        self.set_orthonormalized(True)
-=======
         psit = kpt.psit
         P = kpt.P
 
@@ -429,7 +407,6 @@
             mmm(1.0, S, 'N', P, 'N', 0.0, P2)
             psit[:] = psit2
             kpt.P = P2
->>>>>>> b6e9cdbe
 
     def calculate_forces(self, hamiltonian, F_av):
         # Calculate force-contribution from k-points:
