import numpy as np

from gpaw.overlap import Overlap
from gpaw.fd_operators import Laplace
from gpaw.lfc import LocalizedFunctionsCollection as LFC
from gpaw.utilities import unpack
from gpaw.io import FileReference
from gpaw.lfc import BasisFunctions
from gpaw.utilities.blas import axpy
from gpaw.transformers import Transformer
from gpaw.fd_operators import Gradient
from gpaw.band_descriptor import BandDescriptor
from gpaw import extra_parameters
from gpaw.wavefunctions.fdpw import FDPWWaveFunctions
from gpaw.hs_operators import MatrixOperator
from gpaw.preconditioner import Preconditioner


class FDWaveFunctions(FDPWWaveFunctions):
    def __init__(self, stencil, diagksl, orthoksl, initksl,
                 gd, nvalence, setups, bd,
                 dtype, world, kd, timer=None):
        FDPWWaveFunctions.__init__(self, diagksl, orthoksl, initksl,
                                   gd, nvalence, setups, bd,
                                   dtype, world, kd, timer)

        self.wd = self.gd  # wave function descriptor
        
        # Kinetic energy operator:
        self.kin = Laplace(self.gd, -0.5, stencil, self.dtype, allocate=False)

        self.matrixoperator = MatrixOperator(orthoksl)

    def set_setups(self, setups):
        self.pt = LFC(self.gd, [setup.pt_j for setup in setups],
                      self.kpt_comm, dtype=self.dtype, forces=True)
        FDPWWaveFunctions.set_setups(self, setups)

    def set_positions(self, spos_ac):
        if not self.kin.is_allocated():
            self.kin.allocate()
        FDPWWaveFunctions.set_positions(self, spos_ac)

    def summary(self, fd):
        fd.write('Mode: Finite-difference\n')
        
    def make_preconditioner(self, block=1):
        return Preconditioner(self.gd, self.kin, self.dtype, block)
    
    def apply_pseudo_hamiltonian(self, kpt, hamiltonian, psit_xG, Htpsit_xG):
        self.timer.start('Apply hamiltonian')
        self.kin.apply(psit_xG, Htpsit_xG, kpt.phase_cd)
        hamiltonian.apply_local_potential(psit_xG, Htpsit_xG, kpt.s)
        self.timer.stop('Apply hamiltonian')

    def add_orbital_density(self, nt_G, kpt, n):
        if self.dtype == float:
            axpy(1.0, kpt.psit_nG[n]**2, nt_G)
        else:
            axpy(1.0, kpt.psit_nG[n].real**2, nt_G)
            axpy(1.0, kpt.psit_nG[n].imag**2, nt_G)

    def add_to_density_from_k_point_with_occupation(self, nt_sG, kpt, f_n):
        # Used in calculation of response part of GLLB-potential
        nt_G = nt_sG[kpt.s]
        if self.dtype == float:
            for f, psit_G in zip(f_n, kpt.psit_nG):
                axpy(f, psit_G**2, nt_G)
        else:
            for f, psit_G in zip(f_n, kpt.psit_nG):
                axpy(f, psit_G.real**2, nt_G)
                axpy(f, psit_G.imag**2, nt_G)

        # Hack used in delta-scf calculations:
        if hasattr(kpt, 'c_on'):
            assert self.bd.comm.size == 1
            d_nn = np.zeros((self.bd.mynbands, self.bd.mynbands),
                            dtype=complex)
            for ne, c_n in zip(kpt.ne_o, kpt.c_on):
                d_nn += ne * np.outer(c_n.conj(), c_n)
            for d_n, psi0_G in zip(d_nn, kpt.psit_nG):
                for d, psi_G in zip(d_n, kpt.psit_nG):
                    if abs(d) > 1.e-12:
                        nt_G += (psi0_G.conj() * d * psi_G).real

    def calculate_kinetic_energy_density(self, grad_v):
        assert not hasattr(self.kpt_u[0], 'c_on')
        if isinstance(self.kpt_u[0].psit_nG, FileReference):
            raise RuntimeError('Wavefunctions have not been initialized.')

        taut_sG = self.gd.zeros(self.nspins)
        dpsit_G = self.gd.empty(dtype=self.dtype)
        for kpt in self.kpt_u:
            for f, psit_G in zip(kpt.f_n, kpt.psit_nG):
                for v in range(3):
                    grad_v[v](psit_G, dpsit_G, kpt.phase_cd)
                    axpy(0.5 * f, abs(dpsit_G)**2, taut_sG[kpt.s])

        self.kpt_comm.sum(taut_sG)
        self.band_comm.sum(taut_sG)
        return taut_sG
        
<<<<<<< HEAD
    def calculate_forces(self, hamiltonian, F_av, td_correction=None):
        """ Calculate wavefunction forces with optional corrections for
            Ehrenfest dynamics
        """  

            
        #If td_correction is not none, we replace the overlap part of the
        #force, sum_n f_n eps_n < psit_n | dO / dR_a | psit_n>, with
        #sum_n f_n <psit_n | H S^-1 D^a + c.c. | psit_n >, with D^a
        #defined as D^a = sum_{i1,i2} | pt_i1^a > [O_{i1,i2} < d pt_i2^a / dR_a |
        #+ (< phi_i1^a | d phi_i2^a / dR_a > - < phit_i1^a | d phit_i2^a / dR_a >) < pt_i1^a|].
        #This is required in order to conserve the total energy also when electronic
        #excitations start to play a significant role.

        #TODO: move the corrections into the tddft directory
        
        # Calculate force-contribution from k-points:
        F_av.fill(0.0)
        F_aniv = self.pt.dict(self.bd.mynbands, derivative=True)
        #print 'self.dtype =', self.dtype
        for kpt in self.kpt_u:
            #self.overlap.update_k_point_projections(kpt)
            self.pt.integrate(kpt.psit_nG, kpt.P_ani, kpt.q)
            hpsit = self.gd.zeros(len(kpt.psit_nG), dtype=self.dtype)
            #eps_psit = self.gd.zeros(len(kpt.psit_nG), dtype=self.dtype)
            sinvhpsit = self.gd.zeros(len(kpt.psit_nG), dtype=self.dtype)
            hamiltonian.apply(kpt.psit_nG, hpsit, self, kpt, calculate_P_ani = True)
            if(td_correction is 'sinvcg'):
                self.overlap.apply_inverse_cg(hpsit, sinvhpsit, self, kpt, calculate_P_ani=True)
            elif(td_correction is 'sinvapr'):
                self.overlap.apply_inverse(hpsit, sinvhpsit, self, kpt, calculate_P_ani=True)
            #print 'sinvhpsit_0_cg - epspsit_0.max', abs(sinvhpsit[0]-eps_psit[0]).max()
            #print 'sinvhpsit_0 - epspsit_0.max', abs(sinvhpsit2[0]-eps_psit[0]).max()
            self.pt.derivative(kpt.psit_nG, F_aniv, kpt.q)
            if(td_correction is not None):
                G_axi = self.pt.dict(self.bd.mynbands)
                self.pt.integrate(sinvhpsit, G_axi, kpt.q)
            
            for a, F_niv in F_aniv.items():
                F_niv = F_niv.conj()
                F_niv *= kpt.f_n[:, np.newaxis, np.newaxis]
                FdH1_niv = F_niv.copy()
                dH_ii = unpack(hamiltonian.dH_asp[a][kpt.s])
                P_ni = kpt.P_ani[a]
                dO_ii = hamiltonian.setups[a].dO_ii
                F_vii = np.dot(np.dot(F_niv.transpose(), P_ni), dH_ii)
                if(td_correction is not None):
                    fP_ni = P_ni * kpt.f_n[:,np.newaxis]
                    G_ni = G_axi[a]
                    nabla_iiv = hamiltonian.setups[a].nabla_iiv
                    F_vii_sinvh_dpt = -np.dot(np.dot(FdH1_niv.transpose(), G_ni), dO_ii)
                    F_vii_sinvh_dphi = -np.dot(nabla_iiv.transpose(2,0,1), np.dot(fP_ni.conj().transpose(), G_ni))
                    F_vii += F_vii_sinvh_dpt + F_vii_sinvh_dphi
                else:
                    F_niv *= kpt.eps_n[:, np.newaxis, np.newaxis]
                    F_vii -= np.dot(np.dot(F_niv.transpose(), P_ni), dO_ii)
                                    
                #F_av_dO[a] += 2 * F_vii_dO.real.trace(0,1,2)
                #F_av_dH[a] += 2 * F_vii_dH.real.trace(0,1,2)
                F_av[a] += 2 * F_vii.real.trace(0, 1, 2)

            # Hack used in delta-scf calculations:
            if hasattr(kpt, 'c_on'):
                assert self.bd.comm.size == 1
                self.pt.derivative(kpt.psit_nG, F_aniv, kpt.q) #XXX again
                d_nn = np.zeros((self.bd.mynbands, self.bd.mynbands),
                                dtype=complex)
                for ne, c_n in zip(kpt.ne_o, kpt.c_on):
                    d_nn += ne * np.outer(c_n.conj(), c_n)
                for a, F_niv in F_aniv.items():
                    F_niv = F_niv.conj()
                    dH_ii = unpack(hamiltonian.dH_asp[a][kpt.s])
                    Q_ni = np.dot(d_nn, kpt.P_ani[a])
                    F_vii = np.dot(np.dot(F_niv.transpose(), Q_ni), dH_ii)
                    F_niv *= kpt.eps_n[:, np.newaxis, np.newaxis]
                    dO_ii = hamiltonian.setups[a].dO_ii
                    F_vii -= np.dot(np.dot(F_niv.transpose(), Q_ni), dO_ii)
                    F_av[a] += 2 * F_vii.real.trace(0, 1, 2)

        self.bd.comm.sum(F_av, 0)

        if self.bd.comm.rank == 0:
            self.kpt_comm.sum(F_av, 0)
=======
    def ibz2bz(self, atoms):
        """Transform wave functions in IBZ to the full BZ."""

        assert self.kd.comm.size == 1

        # New k-point descriptor for full BZ:
        kd = KPointDescriptor(self.kd.bzk_kc, nspins=self.nspins)
        kd.set_symmetry(atoms, self.setups, usesymm=None)
        kd.set_communicator(serial_comm)

        self.pt = LFC(self.gd, [setup.pt_j for setup in self.setups],
                      dtype=self.dtype)
        self.pt.set_k_points(kd.ibzk_kc)
        self.pt.set_positions(atoms.get_scaled_positions())

        self.initialize_wave_functions_from_restart_file()

        weight = 2.0 / kd.nspins / kd.nbzkpts
        
        # Build new list of k-points:
        kpt_u = []
        for s in range(self.nspins):
            for k in range(kd.nbzkpts):
                # Index of symmetry related point in the IBZ
                ik = self.kd.bz2ibz_k[k]
                r, u = self.kd.get_rank_and_index(s, ik)
                assert r == 0
                kpt = self.kpt_u[u]
            
                phase_cd = np.exp(2j * np.pi * self.gd.sdisp_cd *
                                  kd.bzk_kc[k, :, np.newaxis])

                # New k-point:
                kpt2 = KPoint(weight, s, k, k, phase_cd)
                kpt2.f_n = kpt.f_n / kpt.weight / kd.nbzkpts * 2 / self.nspins
                kpt2.eps_n = kpt.eps_n.copy()
                
                # Transform wave functions using symmetry operation:
                Psit_nG = self.gd.collect(kpt.psit_nG)
                if Psit_nG is not None:
                    Psit_nG = Psit_nG.copy()
                    for Psit_G in Psit_nG:
                        Psit_G[:] = self.kd.transform_wave_function(Psit_G, k)
                kpt2.psit_nG = self.gd.empty(self.bd.nbands, dtype=self.dtype)
                self.gd.distribute(Psit_nG, kpt2.psit_nG)

                # Calculate PAW projections:
                kpt2.P_ani = self.pt.dict(len(kpt.psit_nG))
                self.pt.integrate(kpt2.psit_nG, kpt2.P_ani, k)
                
                kpt_u.append(kpt2)

        self.kd = kd
        self.kpt_u = kpt_u
>>>>>>> be435cfd

    def estimate_memory(self, mem):
        FDPWWaveFunctions.estimate_memory(self, mem)
        self.kin.estimate_memory(mem.subnode('Kinetic operator'))<|MERGE_RESOLUTION|>--- conflicted
+++ resolved
@@ -100,91 +100,6 @@
         self.band_comm.sum(taut_sG)
         return taut_sG
         
-<<<<<<< HEAD
-    def calculate_forces(self, hamiltonian, F_av, td_correction=None):
-        """ Calculate wavefunction forces with optional corrections for
-            Ehrenfest dynamics
-        """  
-
-            
-        #If td_correction is not none, we replace the overlap part of the
-        #force, sum_n f_n eps_n < psit_n | dO / dR_a | psit_n>, with
-        #sum_n f_n <psit_n | H S^-1 D^a + c.c. | psit_n >, with D^a
-        #defined as D^a = sum_{i1,i2} | pt_i1^a > [O_{i1,i2} < d pt_i2^a / dR_a |
-        #+ (< phi_i1^a | d phi_i2^a / dR_a > - < phit_i1^a | d phit_i2^a / dR_a >) < pt_i1^a|].
-        #This is required in order to conserve the total energy also when electronic
-        #excitations start to play a significant role.
-
-        #TODO: move the corrections into the tddft directory
-        
-        # Calculate force-contribution from k-points:
-        F_av.fill(0.0)
-        F_aniv = self.pt.dict(self.bd.mynbands, derivative=True)
-        #print 'self.dtype =', self.dtype
-        for kpt in self.kpt_u:
-            #self.overlap.update_k_point_projections(kpt)
-            self.pt.integrate(kpt.psit_nG, kpt.P_ani, kpt.q)
-            hpsit = self.gd.zeros(len(kpt.psit_nG), dtype=self.dtype)
-            #eps_psit = self.gd.zeros(len(kpt.psit_nG), dtype=self.dtype)
-            sinvhpsit = self.gd.zeros(len(kpt.psit_nG), dtype=self.dtype)
-            hamiltonian.apply(kpt.psit_nG, hpsit, self, kpt, calculate_P_ani = True)
-            if(td_correction is 'sinvcg'):
-                self.overlap.apply_inverse_cg(hpsit, sinvhpsit, self, kpt, calculate_P_ani=True)
-            elif(td_correction is 'sinvapr'):
-                self.overlap.apply_inverse(hpsit, sinvhpsit, self, kpt, calculate_P_ani=True)
-            #print 'sinvhpsit_0_cg - epspsit_0.max', abs(sinvhpsit[0]-eps_psit[0]).max()
-            #print 'sinvhpsit_0 - epspsit_0.max', abs(sinvhpsit2[0]-eps_psit[0]).max()
-            self.pt.derivative(kpt.psit_nG, F_aniv, kpt.q)
-            if(td_correction is not None):
-                G_axi = self.pt.dict(self.bd.mynbands)
-                self.pt.integrate(sinvhpsit, G_axi, kpt.q)
-            
-            for a, F_niv in F_aniv.items():
-                F_niv = F_niv.conj()
-                F_niv *= kpt.f_n[:, np.newaxis, np.newaxis]
-                FdH1_niv = F_niv.copy()
-                dH_ii = unpack(hamiltonian.dH_asp[a][kpt.s])
-                P_ni = kpt.P_ani[a]
-                dO_ii = hamiltonian.setups[a].dO_ii
-                F_vii = np.dot(np.dot(F_niv.transpose(), P_ni), dH_ii)
-                if(td_correction is not None):
-                    fP_ni = P_ni * kpt.f_n[:,np.newaxis]
-                    G_ni = G_axi[a]
-                    nabla_iiv = hamiltonian.setups[a].nabla_iiv
-                    F_vii_sinvh_dpt = -np.dot(np.dot(FdH1_niv.transpose(), G_ni), dO_ii)
-                    F_vii_sinvh_dphi = -np.dot(nabla_iiv.transpose(2,0,1), np.dot(fP_ni.conj().transpose(), G_ni))
-                    F_vii += F_vii_sinvh_dpt + F_vii_sinvh_dphi
-                else:
-                    F_niv *= kpt.eps_n[:, np.newaxis, np.newaxis]
-                    F_vii -= np.dot(np.dot(F_niv.transpose(), P_ni), dO_ii)
-                                    
-                #F_av_dO[a] += 2 * F_vii_dO.real.trace(0,1,2)
-                #F_av_dH[a] += 2 * F_vii_dH.real.trace(0,1,2)
-                F_av[a] += 2 * F_vii.real.trace(0, 1, 2)
-
-            # Hack used in delta-scf calculations:
-            if hasattr(kpt, 'c_on'):
-                assert self.bd.comm.size == 1
-                self.pt.derivative(kpt.psit_nG, F_aniv, kpt.q) #XXX again
-                d_nn = np.zeros((self.bd.mynbands, self.bd.mynbands),
-                                dtype=complex)
-                for ne, c_n in zip(kpt.ne_o, kpt.c_on):
-                    d_nn += ne * np.outer(c_n.conj(), c_n)
-                for a, F_niv in F_aniv.items():
-                    F_niv = F_niv.conj()
-                    dH_ii = unpack(hamiltonian.dH_asp[a][kpt.s])
-                    Q_ni = np.dot(d_nn, kpt.P_ani[a])
-                    F_vii = np.dot(np.dot(F_niv.transpose(), Q_ni), dH_ii)
-                    F_niv *= kpt.eps_n[:, np.newaxis, np.newaxis]
-                    dO_ii = hamiltonian.setups[a].dO_ii
-                    F_vii -= np.dot(np.dot(F_niv.transpose(), Q_ni), dO_ii)
-                    F_av[a] += 2 * F_vii.real.trace(0, 1, 2)
-
-        self.bd.comm.sum(F_av, 0)
-
-        if self.bd.comm.rank == 0:
-            self.kpt_comm.sum(F_av, 0)
-=======
     def ibz2bz(self, atoms):
         """Transform wave functions in IBZ to the full BZ."""
 
@@ -239,7 +154,6 @@
 
         self.kd = kd
         self.kpt_u = kpt_u
->>>>>>> be435cfd
 
     def estimate_memory(self, mem):
         FDPWWaveFunctions.estimate_memory(self, mem)
