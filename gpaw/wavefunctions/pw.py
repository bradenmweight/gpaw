--- conflicted
+++ resolved
@@ -46,16 +46,15 @@
     name = 'pw'
 
     def __init__(self, ecut=340, fftwflags=fftw.ESTIMATE, cell=None,
-<<<<<<< HEAD
-                 force_complex_dtype=False, gammacentered=False):
-=======
+                 gammacentered=False,
                  pulay_stress=None, dedecut=None,
                  force_complex_dtype=False):
->>>>>>> 0d925d94
         """Plane-wave basis mode.
 
         ecut: float
             Plane-wave cutoff in eV.
+        gammacentered: bool
+            Center the grid of chosen plane waves around the gamma point of q/k-vector
         dedecut: float or None or 'estimate'
             Estimate of derivative of total energy with respect to
             plane-wave cutoff.  Used to calculate pulay_stress.
@@ -65,18 +64,11 @@
             Flags for making FFTW plan (default is ESTIMATE).
         cell: 3x3 ndarray
             Use this unit cell to chose the planewaves.
-<<<<<<< HEAD
-        gammacentered: bool
-            Center the grid of chosen plane waves around the gamma point of q/k-vector"""
-
-        self.ecut = ecut / units.Hartree
-        self.fftwflags = fftwflags
-        self.gammacentered = gammacentered
-=======
-
+        
         Only one of dedecut and pulay_stress can be used.
         """
 
+        self.gammacentered = gammacentered
         self.ecut = ecut / Ha
         # Don't do expensive planning in dry-run mode:
         self.fftwflags = fftwflags if not dry_run else fftw.ESTIMATE
@@ -86,7 +78,6 @@
                              else pulay_stress * Bohr**3 / Ha)
 
         assert pulay_stress is None or dedecut is None
->>>>>>> 0d925d94
 
         if cell is None:
             self.cell_cv = None
@@ -105,10 +96,6 @@
             volume0 = abs(np.linalg.det(self.cell_cv))
             ecut = self.ecut * (volume0 / volume)**(2 / 3.0)
 
-<<<<<<< HEAD
-        wfs = PWWaveFunctions(ecut, self.gammacentered, self.fftwflags,
-                              diagksl, orthoksl, initksl, gd, *args,
-=======
         if self.pulay_stress is not None:
             dedepsilon = self.pulay_stress * volume
         elif self.dedecut is not None:
@@ -117,21 +104,18 @@
             else:
                 dedepsilon = self.dedecut * 2 / 3 * ecut
 
-        wfs = PWWaveFunctions(ecut, self.fftwflags, dedepsilon,
+        wfs = PWWaveFunctions(ecut, self.gammacentered, 
+                              self.fftwflags, dedepsilon,
                               parallel, initksl, gd=gd,
->>>>>>> 0d925d94
                               **kwargs)
 
         return wfs
 
     def todict(self):
         dct = Mode.todict(self)
-<<<<<<< HEAD
-        dct['ecut'] = self.ecut * units.Hartree
+        dct['ecut'] = self.ecut * Ha
         dct['gammacentered'] = self.gammacentered
-=======
-        dct['ecut'] = self.ecut * Ha
->>>>>>> 0d925d94
+
         if self.cell_cv is not None:
             dct['cell'] = self.cell_cv * Bohr
         if self.pulay_stress is not None:
@@ -734,14 +718,9 @@
 class PWWaveFunctions(FDPWWaveFunctions):
     mode = 'pw'
 
-<<<<<<< HEAD
-    def __init__(self, ecut, gammacentered, fftwflags,
-                 diagksl, orthoksl, initksl,
-=======
-    def __init__(self, ecut, fftwflags, dedepsilon,
+    def __init__(self, ecut, gammacentered, fftwflags, dedepsilon,
                  parallel, initksl,
                  reuse_wfs_method, collinear,
->>>>>>> 0d925d94
                  gd, nvalence, setups, bd, dtype,
                  world, kd, kptband_comm, timer):
         self.ecut = ecut
@@ -751,21 +730,12 @@
 
         self.ng_k = None  # number of G-vectors for all IBZ k-points
 
-<<<<<<< HEAD
-        FDPWWaveFunctions.__init__(self, diagksl, orthoksl, initksl,
-                                   gd, nvalence, setups, bd, dtype,
-                                   world, kd, kptband_comm, timer)
-        
-        self.orthoksl.gd = self.pd
-        self.matrixoperator = MatrixOperator(self.orthoksl)
-=======
         FDPWWaveFunctions.__init__(self, parallel, initksl,
                                    reuse_wfs_method=reuse_wfs_method,
                                    collinear=collinear,
                                    gd=gd, nvalence=nvalence, setups=setups,
                                    bd=bd, dtype=dtype, world=world, kd=kd,
                                    kptband_comm=kptband_comm, timer=timer)
->>>>>>> 0d925d94
 
     def empty(self, n=(), global_array=False, realspace=False, q=None):
         if isinstance(n, numbers.Integral):
