--- conflicted
+++ resolved
@@ -1225,47 +1225,29 @@
 
 
 class ReciprocalSpaceDensity(Density):
-<<<<<<< HEAD
     def __init__(self, gd, finegd, nspins, charge, redistributor,
-                 collinear=True):
+                 collinear=True, background_charge=None):
         assert gd.comm.size == 1
         serial_finegd = finegd.new_descriptor(comm=gd.comm)
 
+        if background_charge is not None:
+            raise NotImplementedError('Background charges (e.g. Jellium) not '
+                                      'implemented in PW mode')
+
         from gpaw.utilities.grid import GridRedistributor
-
         noredist = GridRedistributor(redistributor.comm,
                                      redistributor.broadcast_comm, gd, gd)
         Density.__init__(self, gd, serial_finegd, nspins, charge,
                          redistributor=noredist, collinear=collinear)
-=======
-    def __init__(self, gd, finegd, nspins, charge, grid2grid, collinear=True,
-                 background_charge=None):
-        assert gd.comm.size == 1
-        serial_finegd = finegd.new_descriptor(comm=gd.comm)
-
-        if background_charge is not None:
-            raise NotImplementedError('Background charges (e.g. Jellium) not '
-                                      'implemented in PW mode')
-
-        from gpaw.utilities.grid import NullGrid2Grid
-        Density.__init__(self, gd, serial_finegd, nspins, charge,
-                         grid2grid=NullGrid2Grid(gd), collinear=collinear,
-                         background_charge=background_charge)
->>>>>>> 91851c7e
 
         self.pd2 = PWDescriptor(None, gd)
         self.pd3 = PWDescriptor(None, serial_finegd)
 
         self.G3_G = self.pd2.map(self.pd3)
 
-<<<<<<< HEAD
         self.xc_redistributor = GridRedistributor(redistributor.comm,
                                                   redistributor.comm,
                                                   serial_finegd, finegd)
-=======
-        self.xc_grid2grid = grid2grid.new(serial_finegd, finegd)
-        self.xc_matrix_distributor = None
->>>>>>> 91851c7e
 
     def initialize(self, setups, timer, magmom_av, hund):
         Density.initialize(self, setups, timer, magmom_av, hund)
