# -*- coding: utf-8 -*-
from __future__ import print_function
from math import pi

import numpy as np
import ase.units as units

import gpaw.fftw as fftw
from gpaw.lfc import BaseLFC
from gpaw.wavefunctions.fdpw import FDPWWaveFunctions
from gpaw.hs_operators import MatrixOperator
from gpaw.lcao.overlap import fbt
from gpaw.spline import Spline
from gpaw.spherical_harmonics import Y, nablarlYL
from gpaw.utilities import unpack, _fact as fac
from gpaw.utilities.blas import rk, r2k, gemv, gemm, axpy
from gpaw.density import Density
from gpaw.hamiltonian import Hamiltonian
from gpaw.blacs import BlacsGrid, BlacsDescriptor, Redistributor
from gpaw.matrix_descriptor import MatrixDescriptor
from gpaw.band_descriptor import BandDescriptor
from gpaw.utilities.timing import timer


class PWDescriptor:
    ndim = 1  # all 3d G-vectors are stored in a 1d ndarray

    def __init__(self, ecut, gd, dtype=None, kd=None,
                 fftwflags=fftw.ESTIMATE):

        assert gd.pbc_c.all()
        assert gd.comm.size == 1

        self.ecut = ecut
        self.gd = gd
        self.fftwflags = fftwflags

        N_c = gd.N_c
        self.comm = gd.comm

        assert ((gd.h_cv**2).sum(1) <= 0.5 * pi**2 / ecut).all()

        if dtype is None:
            if kd is None or kd.gamma:
                dtype = float
            else:
                dtype = complex
        self.dtype = dtype

        if dtype == float:
            Nr_c = N_c.copy()
            Nr_c[2] = N_c[2] // 2 + 1
            i_Qc = np.indices(Nr_c).transpose((1, 2, 3, 0))
            i_Qc[..., :2] += N_c[:2] // 2
            i_Qc[..., :2] %= N_c[:2]
            i_Qc[..., :2] -= N_c[:2] // 2
            self.tmp_Q = fftw.empty(Nr_c, complex)
            self.tmp_R = self.tmp_Q.view(float)[:, :, :N_c[2]]
        else:
            i_Qc = np.indices(N_c).transpose((1, 2, 3, 0))
            i_Qc += N_c // 2
            i_Qc %= N_c
            i_Qc -= N_c // 2
            self.tmp_Q = fftw.empty(N_c, complex)
            self.tmp_R = self.tmp_Q

        self.nbytes = self.tmp_R.nbytes

        self.fftplan = fftw.FFTPlan(self.tmp_R, self.tmp_Q, -1, fftwflags)
        self.ifftplan = fftw.FFTPlan(self.tmp_Q, self.tmp_R, 1, fftwflags)

        # Calculate reciprocal lattice vectors:
        B_cv = 2.0 * pi * gd.icell_cv
        i_Qc.shape = (-1, 3)
        self.G_Qv = np.dot(i_Qc, B_cv)
        self.nbytes += self.G_Qv.nbytes

        self.kd = kd
        if kd is None:
            self.K_qv = np.zeros((1, 3))
        else:
            self.K_qv = np.dot(kd.ibzk_qc, B_cv)

        # Map from vectors inside sphere to fft grid:
        self.Q_qG = []
        self.G2_qG = []
        Q_Q = np.arange(len(i_Qc), dtype=np.int32)

        self.ngmin = 100000000
        self.ngmax = 0
        for q, K_v in enumerate(self.K_qv):
            G2_Q = ((self.G_Qv + K_v)**2).sum(axis=1)
            mask_Q = (G2_Q <= 2 * ecut)
            if self.dtype == float:
                mask_Q &= ((i_Qc[:, 2] > 0) |
                           (i_Qc[:, 1] > 0) |
                           ((i_Qc[:, 0] >= 0) & (i_Qc[:, 1] == 0)))
            Q_G = Q_Q[mask_Q]
            self.Q_qG.append(Q_G)
            self.G2_qG.append(G2_Q[Q_G])
            ng = len(Q_G)
            self.ngmin = min(ng, self.ngmin)
            self.ngmax = max(ng, self.ngmax)
            self.nbytes += Q_G.nbytes + self.G2_qG[q].nbytes

        if kd is not None:
            self.ngmin = kd.comm.min(self.ngmin)
            self.ngmax = kd.comm.max(self.ngmax)

        self.n_c = np.array([self.ngmax])  # used by hs_operators.py XXX

    def __getstate__(self):
        return (self.ecut, self.gd, self.dtype, self.kd, self.fftwflags)

    def __setstate__(self, state):
        self.__init__(*state)

    def estimate_memory(self, mem):
        mem.subnode('Arrays', self.nbytes)

    def bytecount(self, dtype=float):
        return self.ngmax * 16

    def zeros(self, x=(), dtype=None, q=-1):
        a_xG = self.empty(x, dtype, q)
        a_xG.fill(0.0)
        return a_xG

    def empty(self, x=(), dtype=None, q=-1):
        if dtype is not None:
            assert dtype == self.dtype
        if isinstance(x, int):
            x = (x,)
        if q == -1:
            shape = x + (self.ngmax,)
        else:
            shape = x + self.Q_qG[q].shape
        return np.empty(shape, complex)

    def fft(self, f_R, q=-1, Q_G=None):
        """Fast Fourier transform.

        Returns c(G) for G<Gc::

                   __
                  \        -iG.R
            c(G) = ) f(R) e
                  /__
                   R
        """

        self.tmp_R[:] = f_R

        self.fftplan.execute()
        if Q_G is None:
            Q_G = self.Q_qG[q]
        return self.tmp_Q.ravel()[Q_G]

    def ifft(self, c_G, q=-1):
        """Inverse fast Fourier transform.

        Returns::

                      __
                   1 \        iG.R
            f(R) = -  ) c(G) e
                   N /__
                      G
        """

        self.tmp_Q[:] = 0.0
        self.tmp_Q.ravel()[self.Q_qG[q]] = c_G
        if self.dtype == float:
            t = self.tmp_Q[:, :, 0]
            n, m = self.gd.N_c[:2] // 2 - 1
            t[0, -m:] = t[0, m:0:-1].conj()
            t[n:0:-1, -m:] = t[-n:, m:0:-1].conj()
            t[-n:, -m:] = t[n:0:-1, m:0:-1].conj()
            t[-n:, 0] = t[n:0:-1, 0].conj()
        self.ifftplan.execute()
        return self.tmp_R * (1.0 / self.tmp_R.size)

    def integrate(self, a_xg, b_yg=None,
                  global_integral=True, hermitian=False,
                  _transposed_result=None):
        """Integrate function(s) over domain.

        a_xg: ndarray
            Function(s) to be integrated.
        b_yg: ndarray
            If present, integrate a_xg.conj() * b_yg.
        global_integral: bool
            If the array(s) are distributed over several domains, then the
            total sum will be returned.  To get the local contribution
            only, use global_integral=False.
        hermitian: bool
            Result is hermitian.
        _transposed_result: ndarray
            Long story.  Don't use this unless you are a method of the
            MatrixOperator class ..."""

        if b_yg is None:
            # Only one array:
            assert self.dtype == float
            return a_xg[..., 0].real * self.gd.dv

        A_xg = a_xg.reshape((-1, a_xg.shape[-1]))
        B_yg = b_yg.reshape((-1, b_yg.shape[-1]))

        alpha = self.gd.dv / self.gd.N_c.prod()

        if self.dtype == float:
            alpha *= 2
            A_xg = A_xg.view(float)
            B_yg = B_yg.view(float)

        if _transposed_result is None:
            result_yx = np.zeros((len(B_yg), len(A_xg)), self.dtype)
        else:
            result_yx = _transposed_result

        if a_xg is b_yg:
            rk(alpha, A_xg, 0.0, result_yx)
        elif hermitian:
            r2k(0.5 * alpha, A_xg, B_yg, 0.0, result_yx)
        else:
            gemm(alpha, A_xg, B_yg, 0.0, result_yx, 'c')

        if self.dtype == float:
            correction_yx = np.outer(B_yg[:, 0], A_xg[:, 0])
            if hermitian:
                result_yx -= 0.25 * alpha * (correction_yx + correction_yx.T)
            else:
                result_yx -= 0.5 * alpha * correction_yx

        xshape = a_xg.shape[:-1]
        yshape = b_yg.shape[:-1]
        result = result_yx.T.reshape(xshape + yshape)

        if result.ndim == 0:
            return result.item()
        else:
            return result

    def interpolate(self, a_R, pd, q=-1):
        a_Q = self.tmp_Q
        b_Q = pd.tmp_Q

        e0, e1, e2 = 1 - self.gd.N_c % 2  # even or odd size
        a0, a1, a2 = pd.gd.N_c // 2 - self.gd.N_c // 2
        b0, b1, b2 = self.gd.N_c + (a0, a1, a2)

        if self.dtype == float:
            b2 = (b2 - a2) // 2 + 1
            a2 = 0
            axes = (0, 1)
        else:
            axes = (0, 1, 2)

        self.tmp_R[:] = a_R
        self.fftplan.execute()
        b_Q[:] = 0.0
        b_Q[a0:b0, a1:b1, a2:b2] = np.fft.fftshift(a_Q, axes=axes)

        if e0:
            b_Q[a0, a1:b1, a2:b2] *= 0.5
            b_Q[b0, a1:b1, a2:b2] = b_Q[a0, a1:b1, a2:b2]
            b0 += 1
        if e1:
            b_Q[a0:b0, a1, a2:b2] *= 0.5
            b_Q[a0:b0, b1, a2:b2] = b_Q[a0:b0, a1, a2:b2]
            b1 += 1
        if self.dtype == complex:
            if e2:
                b_Q[a0:b0, a1:b1, a2] *= 0.5
                b_Q[a0:b0, a1:b1, b2] = b_Q[a0:b0, a1:b1, a2]
        else:
            if e2:
                b_Q[a0:b0, a1:b1, b2 - 1] *= 0.5

        b_Q[:] = np.fft.ifftshift(b_Q, axes=axes)
        pd.ifftplan.execute()
        return pd.tmp_R * (1.0 / self.tmp_R.size), a_Q.ravel()[self.Q_qG[q]]

    def restrict(self, a_R, pd, q=-1):
        a_Q = pd.tmp_Q
        b_Q = self.tmp_Q

        e0, e1, e2 = 1 - pd.gd.N_c % 2  # even or odd size
        a0, a1, a2 = self.gd.N_c // 2 - pd.gd.N_c // 2
        b0, b1, b2 = pd.gd.N_c // 2 + self.gd.N_c // 2 + 1

        if self.dtype == float:
            b2 = pd.gd.N_c[2] // 2 + 1
            a2 = 0
            axes = (0, 1)
        else:
            axes = (0, 1, 2)

        self.tmp_R[:] = a_R
        self.fftplan.execute()
        b_Q[:] = np.fft.fftshift(b_Q, axes=axes)

        if e0:
            b_Q[a0, a1:b1, a2:b2] += b_Q[b0 - 1, a1:b1, a2:b2]
            b_Q[a0, a1:b1, a2:b2] *= 0.5
            b0 -= 1
        if e1:
            b_Q[a0:b0, a1, a2:b2] += b_Q[a0:b0, b1 - 1, a2:b2]
            b_Q[a0:b0, a1, a2:b2] *= 0.5
            b1 -= 1
        if self.dtype == complex and e2:
            b_Q[a0:b0, a1:b1, a2] += b_Q[a0:b0, a1:b1, b2 - 1]
            b_Q[a0:b0, a1:b1, a2] *= 0.5
            b2 -= 1

        a_Q[:] = b_Q[a0:b0, a1:b1, a2:b2]
        a_Q[:] = np.fft.ifftshift(a_Q, axes=axes)
        a_G = a_Q.ravel()[pd.Q_qG[q]] / 8
        pd.ifftplan.execute()
        return pd.tmp_R * (1.0 / self.tmp_R.size), a_G

    def map(self, pd, q=-1):
        N_c = np.array(self.tmp_Q.shape)
        N3_c = pd.tmp_Q.shape
        Q2_G = self.Q_qG[q]
        Q2_Gc = np.empty((len(Q2_G), 3), int)
        Q2_Gc[:, 0], r_G = divmod(Q2_G, N_c[1] * N_c[2])
        Q2_Gc.T[1:] = divmod(r_G, N_c[2])
        if self.dtype == float:
            C = 2
        else:
            C = 3
        Q2_Gc[:, :C] += N_c[:C] // 2
        Q2_Gc[:, :C] %= N_c[:C]
        Q2_Gc[:, :C] -= N_c[:C] // 2
        Q2_Gc[:, :C] %= N3_c[:C]
        Q3_G = Q2_Gc[:, 2] + N3_c[2] * (Q2_Gc[:, 1] + N3_c[1] * Q2_Gc[:, 0])
        G3_Q = np.empty(N3_c, int).ravel()
        G3_Q[pd.Q_qG[q]] = np.arange(len(pd.Q_qG[q]))
        return G3_Q[Q3_G]

    def gemm(self, alpha, psit_nG, C_mn, beta, newpsit_mG):
        """Helper function for MatrixOperator class."""
        if self.dtype == float:
            psit_nG = psit_nG.view(float)
            newpsit_mG = newpsit_mG.view(float)
        gemm(alpha, psit_nG, C_mn, beta, newpsit_mG)

    def gemv(self, alpha, psit_nG, C_n, beta, newpsit_G, trans='t'):
        """Helper function for CG eigensolver."""
        if self.dtype == float:
            psit_nG = psit_nG.view(float)
            newpsit_G = newpsit_G.view(float)
        gemv(alpha, psit_nG, C_n, beta, newpsit_G, trans)


class Preconditioner:
    """Preconditioner for KS equation.

    From:

      Teter, Payne and Allen, Phys. Rev. B 40, 12255 (1989)

    as modified by:

      Kresse and Furthmüller, Phys. Rev. B 54, 11169 (1996)
    """

    def __init__(self, G2_qG, pd):
        self.G2_qG = G2_qG
        self.pd = pd

    def calculate_kinetic_energy(self, psit_xG, kpt):
        G2_G = self.G2_qG[kpt.q]
        return [self.pd.integrate(0.5 * G2_G * psit_G, psit_G)
                for psit_G in psit_xG]

    def __call__(self, R_xG, kpt, ekin_x):
        G2_G = self.G2_qG[kpt.q]
        PR_xG = np.empty_like(R_xG)
        for PR_G, R_G, ekin in zip(PR_xG, R_xG, ekin_x):
            x_G = 1 / ekin / 3 * G2_G
            a_G = 27.0 + x_G * (18.0 + x_G * (12.0 + x_G * 8.0))
            PR_G[:] = 4.0 / 3 / ekin * R_G * a_G / (a_G + 16.0 * x_G**4)
        return -PR_xG


class PWWaveFunctions(FDPWWaveFunctions):
    def __init__(self, ecut, fftwflags,
                 diagksl, orthoksl, initksl,
                 gd, nvalence, setups, bd, dtype,
                 world, kd, kptband_comm, timer):
        self.ecut = ecut
        self.fftwflags = fftwflags

        self.ng_k = None  # number of G-vectors for all IBZ k-points

        FDPWWaveFunctions.__init__(self, diagksl, orthoksl, initksl,
                                   gd, nvalence, setups, bd, dtype,
<<<<<<< HEAD
                                   world, kd, kptband_comm, timer)
        
=======
                                   world, kd, timer)

>>>>>>> 039dd83c
        self.orthoksl.gd = self.pd
        self.matrixoperator = MatrixOperator(self.orthoksl)

    def empty(self, n=(), global_array=False, realspace=False,
              q=-1):
        if realspace:
            return self.gd.empty(n, self.dtype, global_array)
        else:
            return self.pd.empty(n, self.dtype, q)

    def integrate(self, a_xg, b_yg=None, global_integral=True):
        return self.pd.integrate(a_xg, b_yg, global_integral)

    def bytes_per_wave_function(self):
        return 16 * self.pd.ngmax

    def set_setups(self, setups):
        self.timer.start('PWDescriptor')
        self.pd = PWDescriptor(self.ecut, self.gd, self.dtype, self.kd,
                               self.fftwflags)
        self.timer.stop('PWDescriptor')

        # Build array of number of plane wave coefficiants for all k-points
        # in the IBZ:
        self.ng_k = np.zeros(self.kd.nibzkpts, dtype=int)
        for kpt in self.kpt_u:
            if kpt.s == 0:
                self.ng_k[kpt.k] = len(self.pd.Q_qG[kpt.q])
        self.kd.comm.sum(self.ng_k)

        self.pt = PWLFC([setup.pt_j for setup in setups], self.pd)

        FDPWWaveFunctions.set_setups(self, setups)

    def summary(self, fd):
        fd.write('Wave functions: Plane wave expansion\n')
        fd.write('      Cutoff energy: %.3f eV\n' %
                 (self.pd.ecut * units.Hartree))
        if self.dtype == float:
            fd.write('      Number of coefficients: %d (reduced to %d)\n' %
                     (self.pd.ngmax * 2 - 1, self.pd.ngmax))
        else:
            fd.write('      Number of coefficients (min, max): %d, %d\n' %
                     (self.pd.ngmin, self.pd.ngmax))
        if fftw.FFTPlan is fftw.NumpyFFTPlan:
            fd.write("      Using Numpy's FFT\n")
        else:
            fd.write('      Using FFTW library\n')

    def make_preconditioner(self, block=1):
        return Preconditioner(self.pd.G2_qG, self.pd)

    def apply_pseudo_hamiltonian(self, kpt, hamiltonian, psit_xG, Htpsit_xG):
        """Apply the non-pseudo Hamiltonian i.e. without PAW corrections."""
        Htpsit_xG[:] = 0.5 * self.pd.G2_qG[kpt.q] * psit_xG
        for psit_G, Htpsit_G in zip(psit_xG, Htpsit_xG):
            psit_R = self.pd.ifft(psit_G, kpt.q)
            Htpsit_G += self.pd.fft(psit_R * hamiltonian.vt_sG[kpt.s], kpt.q)

    def add_orbital_density(self, nt_G, kpt, n):
        axpy(1.0, abs(self.pd.ifft(kpt.psit_nG[n], kpt.q))**2, nt_G)

    def add_to_density_from_k_point_with_occupation(self, nt_sR, kpt, f_n):
        nt_R = nt_sR[kpt.s]
        for f, psit_G in zip(f_n, kpt.psit_nG):
            nt_R += f * abs(self.pd.ifft(psit_G, kpt.q))**2

    def calculate_kinetic_energy_density(self):
        if self.kpt_u[0].f_n is None:
            raise RuntimeError

        taut_sR = self.gd.zeros(self.nspins)
        for kpt in self.kpt_u:
            G_Gv = self.pd.G_Qv[self.pd.Q_qG[kpt.q]] + self.pd.K_qv[kpt.q]
            for f, psit_G in zip(kpt.f_n, kpt.psit_nG):
                for v in range(3):
                    taut_sR[kpt.s] += 0.5 * f * abs(
                        self.pd.ifft(1j * G_Gv[:, v] * psit_G, kpt.q))**2

        self.kpt_comm.sum(taut_sR)
        self.band_comm.sum(taut_sR)
        return taut_sR

    def apply_mgga_orbital_dependent_hamiltonian(self, kpt, psit_xG,
                                                 Htpsit_xG, dH_asp,
                                                 dedtaut_R):
        G_Gv = self.pd.G_Qv[self.pd.Q_qG[kpt.q]] + self.pd.K_qv[kpt.q]
        for psit_G, Htpsit_G in zip(psit_xG, Htpsit_xG):
            for v in range(3):
                a_R = self.pd.ifft(1j * G_Gv[:, v] * psit_G, kpt.q)
                axpy(-0.5, 1j * G_Gv[:, v] *
                     self.pd.fft(dedtaut_R * a_R, kpt.q),
                     Htpsit_G)

    def _get_wave_function_array(self, u, n, realspace=True, phase=None):
        psit_G = FDPWWaveFunctions._get_wave_function_array(self, u, n,
                                                            realspace)
        if not realspace:
            zeropadded_G = np.zeros(self.pd.ngmax, complex)
            zeropadded_G[:len(psit_G)] = psit_G
            return zeropadded_G

        kpt = self.kpt_u[u]
        if self.kd.gamma:
            return self.pd.ifft(psit_G)
        else:
            if phase is None:
                N_c = self.gd.N_c
                k_c = self.kd.ibzk_kc[kpt.k]
                eikr_R = np.exp(2j * pi * np.dot(np.indices(N_c).T,
                                                 k_c / N_c).T)
            else:
                eikr_R = phase
            return self.pd.ifft(psit_G, kpt.q) * eikr_R

    def get_wave_function_array(self, n, k, s, realspace=True,
                                cut=True):
        psit_G = FDPWWaveFunctions.get_wave_function_array(self, n, k, s,
                                                           realspace)
        if cut and psit_G is not None and not realspace:
            psit_G = psit_G[:self.ng_k[k]].copy()

        return psit_G

    def write(self, writer, write_wave_functions=False):
        writer['Mode'] = 'pw'
        writer['PlaneWaveCutoff'] = self.ecut

        if not write_wave_functions:
            return

        writer.dimension('nplanewaves', self.pd.ngmax)
        writer.add('PseudoWaveFunctions',
                   ('nspins', 'nibzkpts', 'nbands', 'nplanewaves'),
                   dtype=complex)

        for s in range(self.nspins):
            for k in range(self.nibzkpts):
                for n in range(self.bd.nbands):
                    psit_G = self.get_wave_function_array(n, k, s,
                                                          realspace=False,
                                                          cut=False)
                    writer.fill(psit_G, s, k, n)

        writer.add('PlaneWaveIndices', ('nibzkpts', 'nplanewaves'),
                   dtype=np.int32)

        if self.bd.comm.rank > 0:
            return

        Q_G = np.empty(self.pd.ngmax, np.int32)
        for r in range(self.kd.comm.size):
            for q, ks in enumerate(self.kd.get_indices(r)):
                s, k = divmod(ks, self.nibzkpts)
                ng = self.ng_k[k]
                if s == 1:
                    return
                if r == self.kd.comm.rank:
                    Q_G[:ng] = self.pd.Q_qG[q]
                    if r > 0:
                        self.kd.comm.send(Q_G, 0)
                if self.kd.comm.rank == 0:
                    if r > 0:
                        self.kd.comm.receive(Q_G, r)
                    Q_G[ng:] = -1
                    writer.fill(Q_G, k)

    def read(self, reader, hdf5):
        assert reader['version'] >= 3
        for kpt in self.kpt_u:
            if kpt.s == 0:
                Q_G = reader.get('PlaneWaveIndices', kpt.k)
                ng = self.ng_k[kpt.k]
                assert (Q_G[:ng] == self.pd.Q_qG[kpt.q]).all()
                assert (Q_G[ng:] == -1).all()

        assert not hdf5
        if self.bd.comm.size == 1:
            for kpt in self.kpt_u:
                ng = self.ng_k[kpt.k]
                kpt.psit_nG = reader.get_reference('PseudoWaveFunctions',
                                                   (kpt.s, kpt.k),
                                                   length=ng)
            return

        for kpt in self.kpt_u:
            kpt.psit_nG = self.empty(self.bd.mynbands, q=kpt.q)
            ng = self.ng_k[kpt.k]
            for myn, psit_G in enumerate(kpt.psit_nG):
                n = self.bd.global_index(myn)
                psit_G[:] = reader.get('PseudoWaveFunctions',
                                       kpt.s, kpt.k, n)[..., :ng]

    def hs(self, ham, q=-1, s=0, md=None):
        assert self.dtype == complex

        npw = len(self.pd.Q_qG[q])
        N = self.pd.tmp_R.size

        if md is None:
            H_GG = np.zeros((npw, npw), complex)
            S_GG = np.zeros((npw, npw), complex)
            G1 = 0
            G2 = npw
        else:
            H_GG = md.zeros(dtype=complex)
            S_GG = md.zeros(dtype=complex)
            G1, G2 = md.my_blocks(S_GG).next()[:2]

        H_GG.ravel()[G1::npw + 1] = (0.5 * self.pd.gd.dv / N *
                                     self.pd.G2_qG[q][G1:G2])

        for G in range(G1, G2):
            x_G = self.pd.zeros(q=q)
            x_G[G] = 1.0
            H_GG[G - G1] += (self.pd.gd.dv / N *
                             self.pd.fft(ham.vt_sG[s] *
                                         self.pd.ifft(x_G, q), q))

        S_GG.ravel()[G1::npw + 1] = self.pd.gd.dv / N

        f_IG = self.pt.expand(q)
        nI = len(f_IG)
        dH_II = np.zeros((nI, nI))
        dS_II = np.zeros((nI, nI))
        I1 = 0
        for a in self.pt.my_atom_indices:
            dH_ii = unpack(ham.dH_asp[a][s])
            dS_ii = self.setups[a].dO_ii
            I2 = I1 + len(dS_ii)
            dH_II[I1:I2, I1:I2] = dH_ii / N**2
            dS_II[I1:I2, I1:I2] = dS_ii / N**2
            I1 = I2

        H_GG += np.dot(f_IG.T[G1:G2].conj(), np.dot(dH_II, f_IG))
        S_GG += np.dot(f_IG.T[G1:G2].conj(), np.dot(dS_II, f_IG))

        return H_GG, S_GG

    @timer('Diagonalize full Hamiltonian')
    def diagonalize_full_hamiltonian(self, ham, atoms, occupations, txt,
                                     nbands=None,
                                     scalapack=None):
        width = 40  # Dots
        print('Diagonalizing full Hamiltonian: ', file=txt)
        print('[%s] 0.0 %%' % (' ' * width), end='',
              file=txt)
        txt.flush()

        if nbands is None:
            nbands = self.pd.ngmin

        assert nbands <= self.pd.ngmin

        self.bd = bd = BandDescriptor(nbands, self.bd.comm)

        if scalapack and bd.comm.size > 1:
            if isinstance(scalapack, (list, tuple)):
                nprow, npcol, b = scalapack
            else:
                nprow, npcol, b = 2, bd.comm.size // 2, 64
            print('ScaLapack grid: {0}x{1}, ' +
                  'block-size: {2}'.format(nprow, npcol, b), file=txt)
            bg = BlacsGrid(bd.comm, bd.comm.size, 1)
            bg2 = BlacsGrid(bd.comm, nprow, npcol)
        else:
            nprow = npcol = 1
            scalapack = False

        assert bd.comm.size == nprow * npcol

        self.pt.set_positions(atoms.get_scaled_positions())
        self.kpt_u[0].P_ani = None
        self.allocate_arrays_for_projections(self.pt.my_atom_indices)

        myslice = bd.get_slice()

        nkpt = len(self.kpt_u)
        for kptnum, kpt in enumerate(self.kpt_u):
            npw = len(self.pd.Q_qG[kpt.q])
            if scalapack:
                mynpw = -(-npw // bd.comm.size)
                md = BlacsDescriptor(bg, npw, npw, mynpw, npw)
                md2 = BlacsDescriptor(bg2, npw, npw, b, b)
            else:
                md = md2 = MatrixDescriptor(npw, npw)

            with self.timer('Build H and S'):
                H_GG, S_GG = self.hs(ham, kpt.q, kpt.s, md)

            if scalapack:
                r = Redistributor(bd.comm, md, md2)
                H_GG = r.redistribute(H_GG)
                S_GG = r.redistribute(S_GG)

            psit_nG = md2.empty(dtype=complex)
            eps_n = np.empty(npw)
            with self.timer('Diagonalize'):
                md2.general_diagonalize_dc(H_GG, S_GG, psit_nG, eps_n)
            del H_GG, S_GG

            kpt.eps_n = eps_n[myslice].copy()

            if scalapack:
                md3 = BlacsDescriptor(bg, npw, npw, bd.mynbands, npw)
                r = Redistributor(bd.comm, md2, md3)
                psit_nG = r.redistribute(psit_nG)

            kpt.psit_nG = psit_nG[:bd.mynbands].copy()
            del psit_nG

            with self.timer('Projections'):
                self.pt.integrate(kpt.psit_nG, kpt.P_ani, kpt.q)

            #f_n = np.zeros_like(kpt.eps_n)
            #f_n[:len(kpt.f_n)] = kpt.f_n
            kpt.f_n = None

            # Print progress
            frac = (kptnum + 1.) / nkpt
            ndots = int(frac * width)
            print('\r[%s%s] %1.1f %%' % ('=' * ndots, ' ' * (width - ndots),
                                         frac * 100), end='', file=txt)
            txt.flush()

        print('', file=txt)
        occupations.calculate(self)

    def initialize_from_lcao_coefficients(self, basis_functions, mynbands):
        N_c = self.gd.N_c

        psit_nR = self.gd.empty(mynbands, self.dtype)

        for kpt in self.kpt_u:
            if self.kd.gamma:
                emikr_R = 1.0
            else:
                k_c = self.kd.ibzk_kc[kpt.k]
                emikr_R = np.exp(-2j * pi *
                                 np.dot(np.indices(N_c).T, k_c / N_c).T)

            psit_nR[:] = 0.0
            basis_functions.lcao_to_grid(kpt.C_nM, psit_nR, kpt.q)
            kpt.C_nM = None

            kpt.psit_nG = self.pd.empty(self.bd.mynbands, q=kpt.q)
            for n in range(mynbands):
                kpt.psit_nG[n] = self.pd.fft(psit_nR[n] * emikr_R, kpt.q)

    def random_wave_functions(self, mynao):
        rs = np.random.RandomState(self.world.rank)
        for kpt in self.kpt_u:
            psit_nG = kpt.psit_nG[mynao:]
            weight_G = 1.0 / (1.0 + self.pd.G2_qG[kpt.q])
            psit_nG.real = rs.uniform(-1, 1, psit_nG.shape) * weight_G
            psit_nG.imag = rs.uniform(-1, 1, psit_nG.shape) * weight_G

    def estimate_memory(self, mem):
        FDPWWaveFunctions.estimate_memory(self, mem)
        self.pd.estimate_memory(mem.subnode('PW-descriptor'))

    def get_kinetic_stress(self):
        sigma_vv = np.zeros((3, 3), dtype=complex)
        pd = self.pd
        dOmega = pd.gd.dv / pd.gd.N_c.prod()
        if pd.dtype == float:
            dOmega *= 2
        K_qv = self.pd.K_qv
        for kpt in self.kpt_u:
            G_Gv = pd.G_Qv[pd.Q_qG[kpt.q]]
            psit2_G = 0.0
            for n, f in enumerate(kpt.f_n):
                psit2_G += f * np.abs(kpt.psit_nG[n])**2
            for alpha in range(3):
                Ga_G = G_Gv[:, alpha] + K_qv[kpt.q, alpha]
                for beta in range(3):
                    Gb_G = G_Gv[:, beta] + K_qv[kpt.q, beta]
                    sigma_vv[alpha, beta] += (psit2_G * Ga_G * Gb_G).sum()

        sigma_vv *= -dOmega

        self.bd.comm.sum(sigma_vv)
        self.kd.comm.sum(sigma_vv)
        return sigma_vv


def ft(spline):
    l = spline.get_angular_momentum_number()
    rc = 50.0
    N = 2**10
    assert spline.get_cutoff() <= rc

    dr = rc / N
    r_r = np.arange(N) * dr
    dk = pi / 2 / rc
    k_q = np.arange(2 * N) * dk
    f_r = spline.map(r_r) * (4 * pi)

    f_q = fbt(l, f_r, r_r, k_q)
    f_q[1:] /= k_q[1:]**(2 * l + 1)
    f_q[0] = (np.dot(f_r, r_r**(2 + 2 * l)) *
              dr * 2**l * fac[l] / fac[2 * l + 1])

    return Spline(l, k_q[-1], f_q)


class PWLFC(BaseLFC):
    def __init__(self, spline_aj, pd, blocksize=5000):
        """Reciprocal-space plane-wave localized function collection.

        spline_aj: list of list of spline objects
            Splines.
        pd: PWDescriptor
            Plane-wave descriptor object.
        blocksize: int
            Block-size to use when looping over G-vectors.  Default is to do
            all G-vectors in one big block."""

        self.pd = pd

        self.lf_aj = []
        cache = {}
        lmax = 0

        self.nbytes = 0

        # Fourier transform radial functions:
        for a, spline_j in enumerate(spline_aj):
            self.lf_aj.append([])
            for spline in spline_j:
                l = spline.get_angular_momentum_number()
                if spline not in cache:
                    f = ft(spline)
                    f_qG = []
                    for G2_G in self.pd.G2_qG:
                        G_G = G2_G**0.5
                        f_qG.append(f.map(G_G))
                        self.nbytes += G_G.nbytes
                    cache[spline] = f_qG
                else:
                    f_qG = cache[spline]
                self.lf_aj[a].append((l, f_qG))
                lmax = max(lmax, l)

        self.spline_aj = spline_aj

        self.dtype = pd.dtype

        # Spherical harmonics:
        self.Y_qLG = []
        for q, K_v in enumerate(self.pd.K_qv):
            G_Gv = pd.G_Qv[pd.Q_qG[q]] + K_v
            Y_LG = np.empty(((lmax + 1)**2, len(G_Gv)))
            for L in range((lmax + 1)**2):
                Y_LG[L] = Y(L, *G_Gv.T)
            self.Y_qLG.append(Y_LG)
            self.nbytes += Y_LG.nbytes

        if blocksize is not None:
            if pd.ngmax <= blocksize:
                # No need to block G-vectors
                blocksize = None
        self.blocksize = blocksize

        # These are set later in set_potitions():
        self.eikR_qa = None
        self.my_atom_indices = None
        self.indices = None
        self.pos_av = None
        self.nI = None

    def estimate_memory(self, mem):
        mem.subnode('Arrays', self.nbytes)

    def get_function_count(self, a):
        return sum(2 * l + 1 for l, f_qG in self.lf_aj[a])

    def __iter__(self):
        I1 = 0
        for a in self.my_atom_indices:
            j = 0
            i1 = 0
            for l, f_qG in self.lf_aj[a]:
                i2 = i1 + 2 * l + 1
                I2 = I1 + 2 * l + 1
                yield a, j, i1, i2, I1, I2
                i1 = i2
                I1 = I2
                j += 1

    def set_positions(self, spos_ac):
        kd = self.pd.kd
        if kd is None or kd.gamma:
            self.eikR_qa = np.ones((1, len(spos_ac)))
        else:
            self.eikR_qa = np.exp(2j * pi * np.dot(kd.ibzk_qc, spos_ac.T))

        self.pos_av = np.dot(spos_ac, self.pd.gd.cell_cv)

        self.my_atom_indices = np.arange(len(spos_ac))
        self.indices = []
        I1 = 0
        for a in self.my_atom_indices:
            I2 = I1 + self.get_function_count(a)
            self.indices.append((a, I1, I2))
            I1 = I2
        self.nI = I1

    def expand(self, q=-1, G1=0, G2=None):
        if G2 is None:
            G2 = self.Y_qLG[q].shape[1]
        f_IG = np.empty((self.nI, G2 - G1), complex)
        emiGR_Ga = np.exp(-1j * np.dot(self.pd.G_Qv[self.pd.Q_qG[q][G1:G2]],
                                       self.pos_av.T))
        for a, j, i1, i2, I1, I2 in self:
            l, f_qG = self.lf_aj[a][j]
            f_IG[I1:I2] = (emiGR_Ga[:, a] * f_qG[q][G1:G2] * (-1.0j)**l *
                           self.Y_qLG[q][l**2:(l + 1)**2, G1:G2])
        return f_IG

    def block(self, q=-1):
        nG = self.Y_qLG[q].shape[1]
        if self.blocksize:
            G1 = 0
            while G1 < nG:
                G2 = min(G1 + self.blocksize, nG)
                yield G1, G2
                G1 = G2
        else:
            yield 0, nG

    def add(self, a_xG, c_axi=1.0, q=-1, f0_IG=None):
        if isinstance(c_axi, float):
            assert q == -1, a_xG.dims == 1
            a_xG += (c_axi / self.pd.gd.dv) * self.expand(-1).sum(0)
            return

        c_xI = np.empty(a_xG.shape[:-1] + (self.nI,), self.pd.dtype)
        for a, I1, I2 in self.indices:
            c_xI[..., I1:I2] = c_axi[a] * self.eikR_qa[q][a].conj()
        c_xI = c_xI.reshape((np.prod(c_xI.shape[:-1], dtype=int), self.nI))

        a_xG = a_xG.reshape((-1, a_xG.shape[-1])).view(self.pd.dtype)

        for G1, G2 in self.block(q):
            if f0_IG is None:
                f_IG = self.expand(q, G1, G2)
            else:
                f_IG = f0_IG

            if self.pd.dtype == float:
                f_IG = f_IG.view(float)
                G1 *= 2
                G2 *= 2

            gemm(1.0 / self.pd.gd.dv, f_IG, c_xI, 1.0, a_xG[:, G1:G2])

    def integrate(self, a_xG, c_axi=None, q=-1):
        c_xI = np.zeros(a_xG.shape[:-1] + (self.nI,), self.pd.dtype)

        b_xI = c_xI.reshape((np.prod(c_xI.shape[:-1], dtype=int), self.nI))
        a_xG = a_xG.reshape((-1, a_xG.shape[-1]))

        alpha = 1.0 / self.pd.gd.N_c.prod()
        if self.pd.dtype == float:
            alpha *= 2
            a_xG = a_xG.view(float)

        if c_axi is None:
            c_axi = self.dict(a_xG.shape[:-1])

        x = 0.0
        for G1, G2 in self.block(q):
            f_IG = self.expand(q, G1, G2)
            if self.pd.dtype == float:
                if G1 == 0:
                    f_IG[:, 0] *= 0.5
                f_IG = f_IG.view(float)
                G1 *= 2
                G2 *= 2

            gemm(alpha, f_IG, a_xG[:, G1:G2], x, b_xI, 'c')
            x = 1.0

        for a, I1, I2 in self.indices:
            c_axi[a][:] = self.eikR_qa[q][a] * c_xI[..., I1:I2]

        return c_axi

    def derivative(self, a_xG, c_axiv, q=-1):
        c_vxI = np.zeros((3,) + a_xG.shape[:-1] + (self.nI,), self.pd.dtype)
        b_vxI = c_vxI.reshape((3, np.prod(c_vxI.shape[1:-1], dtype=int),
                               self.nI))
        a_xG = a_xG.reshape((-1, a_xG.shape[-1])).view(self.pd.dtype)

        alpha = 1.0 / self.pd.gd.N_c.prod()

        K_v = self.pd.K_qv[q]

        x = 0.0
        for G1, G2 in self.block(q):
            f_IG = self.expand(q, G1, G2)
            G_Gv = self.pd.G_Qv[self.pd.Q_qG[q][G1:G2]]
            if self.pd.dtype == float:
                for v in range(3):
                    gemm(2 * alpha,
                         (f_IG * 1.0j * G_Gv[:, v]).view(float),
                         a_xG[:, 2 * G1:2 * G2],
                         x, b_vxI[v], 'c')
            else:
                for v in range(3):
                    gemm(-alpha,
                         f_IG * (G_Gv[:, v] + K_v[v]),
                         a_xG[:, G1:G2],
                         x, b_vxI[v], 'c')
            x = 1.0

        for v in range(3):
            if self.pd.dtype == float:
                for a, I1, I2 in self.indices:
                    c_axiv[a][..., v] = c_vxI[v, ..., I1:I2]
            else:
                for a, I1, I2 in self.indices:
                    c_axiv[a][..., v] = (1.0j * self.eikR_qa[q][a] *
                                         c_vxI[v, ..., I1:I2])

    def stress_tensor_contribution(self, a_xG, c_axi=1.0, q=-1):
        cache = {}
        for a, j, i1, i2, I1, I2 in self:
            spline = self.spline_aj[a][j]
            if spline not in cache:
                s = ft(spline)
                G_G = self.pd.G2_qG[q]**0.5
                f_G = []
                dfdGoG_G = []
                for G in G_G:
                    f, dfdG = s.get_value_and_derivative(G)
                    if G < 1e-10:
                        G = 1.0
                    f_G.append(f)
                    dfdGoG_G.append(dfdG / G)
                f_G = np.array(f_G)
                dfdGoG_G = np.array(dfdGoG_G)
                cache[spline] = (f_G, dfdGoG_G)
            else:
                f_G, dfdGoG_G = cache[spline]

        if isinstance(c_axi, float):
            c_axi = dict((a, c_axi) for a in range(len(self.pos_av)))

        K_v = self.pd.K_qv[q]
        G0_Gv = self.pd.G_Qv[self.pd.Q_qG[q]] + K_v

        stress_vv = np.zeros((3, 3))
        for G1, G2 in self.block(q):
            G_Gv = G0_Gv[G1:G2]
            aa_xG = a_xG[..., G1:G2]
            for v1 in range(3):
                for v2 in range(3):
                    stress_vv[v1, v2] += self._stress_tensor_contribution(
                        v1, v2, cache, G1, G2, G_Gv, aa_xG, c_axi, q)

        return stress_vv

    def _stress_tensor_contribution(self, v1, v2, cache, G1, G2,
                                    G_Gv, a_xG, c_axi, q):
        f_IG = np.empty((self.nI, G2 - G1), complex)
        K_v = self.pd.K_qv[q]
        for a, j, i1, i2, I1, I2 in self:
            l = self.lf_aj[a][j][0]
            spline = self.spline_aj[a][j]
            f_G, dfdGoG_G = cache[spline]

            emiGR_G = np.exp(-1j * np.dot(G_Gv, self.pos_av[a]))
            f_IG[I1:I2] = (emiGR_G * (-1.0j)**l *
                           np.exp(1j * np.dot(K_v, self.pos_av[a])) * (
                               dfdGoG_G[G1:G2] * G_Gv[:, v1] * G_Gv[:, v2] *
                               self.Y_qLG[q][l**2:(l + 1)**2, G1:G2] +
                               f_G[G1:G2] * G_Gv[:, v1] *
                               [nablarlYL(L, G_Gv.T)[v2]
                                for L in range(l**2, (l + 1)**2)]))

        c_xI = np.zeros(a_xG.shape[:-1] + (self.nI,), self.pd.dtype)

        b_xI = c_xI.reshape((np.prod(c_xI.shape[:-1], dtype=int), self.nI))
        a_xG = a_xG.reshape((-1, a_xG.shape[-1]))

        alpha = 1.0 / self.pd.gd.N_c.prod()
        if self.pd.dtype == float:
            alpha *= 2
            if G1 == 0:
                f_IG[:, 0] *= 0.5
            f_IG = f_IG.view(float)
            a_xG = a_xG.view(float)

        gemm(alpha, f_IG, a_xG, 0.0, b_xI, 'c')

        stress = 0.0
        for a, I1, I2 in self.indices:
            stress -= self.eikR_qa[q][a] * (c_axi[a] * c_xI[..., I1:I2]).sum()
        return stress.real


class PseudoCoreKineticEnergyDensityLFC(PWLFC):
    def add(self, tauct_R):
        tauct_R += self.pd.ifft(1.0 / self.pd.gd.dv * self.expand(-1).sum(0))

    def derivative(self, dedtaut_R, dF_aiv):
        PWLFC.derivative(self, self.pd.fft(dedtaut_R), dF_aiv)


class PW:
    def __init__(self, ecut=340, fftwflags=fftw.ESTIMATE, cell=None):
        """Plane-wave basis mode.

        ecut: float
            Plane-wave cutoff in eV.
        fftwflags: int
            Flags for making FFTW plan (default is ESTIMATE).
        cell: 3x3 ndarray
            Use this unit cell to chose the planewaves."""

        self.ecut = ecut / units.Hartree
        self.fftwflags = fftwflags

        if cell is None:
            self.cell_cv = None
        else:
            self.cell_cv = cell / units.Bohr

    def __call__(self, diagksl, orthoksl, initksl, gd, *args):
        if self.cell_cv is None:
            ecut = self.ecut
        else:
            volume = abs(np.linalg.det(gd.cell_cv))
            volume0 = abs(np.linalg.det(self.cell_cv))
            ecut = self.ecut * (volume0 / volume)**(2 / 3.0)

        wfs = PWWaveFunctions(ecut, self.fftwflags,
                              diagksl, orthoksl, initksl, gd, *args)
        return wfs

    def __eq__(self, other):
        return (isinstance(other, PW) and self.ecut == other.ecut)

    def __ne__(self, other):
        return not self == other

    def __str__(self):
        return 'pw'


class ReciprocalSpaceDensity(Density):
    def __init__(self, gd, finegd, nspins, charge, collinear=True):
        Density.__init__(self, gd, finegd, nspins, charge, collinear)

        self.ecut2 = 0.5 * pi**2 / (self.gd.h_cv**2).sum(1).max() * 0.9999
        self.pd2 = PWDescriptor(self.ecut2, self.gd)
        self.ecut3 = 0.5 * pi**2 / (self.finegd.h_cv**2).sum(1).max() * 0.9999
        self.pd3 = PWDescriptor(self.ecut3, self.finegd)

        self.G3_G = self.pd2.map(self.pd3)

    def initialize(self, setups, timer, magmom_av, hund):
        Density.initialize(self, setups, timer, magmom_av, hund)

        spline_aj = []
        for setup in setups:
            if setup.nct is None:
                spline_aj.append([])
            else:
                spline_aj.append([setup.nct])
        self.nct = PWLFC(spline_aj, self.pd2)

        self.ghat = PWLFC([setup.ghat_l for setup in setups], self.pd3)

    def set_positions(self, spos_ac, rank_a=None):
        Density.set_positions(self, spos_ac, rank_a)
        self.nct_q = self.pd2.zeros()
        self.nct.add(self.nct_q, 1.0 / self.nspins)
        self.nct_G = self.pd2.ifft(self.nct_q)

    def interpolate_pseudo_density(self, comp_charge=None):
        """Interpolate pseudo density to fine grid."""
        if comp_charge is None:
            comp_charge = self.calculate_multipole_moments()

        if self.nt_sg is None:
            self.nt_sg = self.finegd.empty(self.nspins * self.ncomp**2)
            self.nt_sQ = self.pd2.empty(self.nspins * self.ncomp**2)

        for nt_G, nt_Q, nt_g in zip(self.nt_sG, self.nt_sQ, self.nt_sg):
            nt_g[:], nt_Q[:] = self.pd2.interpolate(nt_G, self.pd3)

    def interpolate(self, in_xR, out_xR=None):
        """Interpolate array(s)."""
        if out_xR is None:
            out_xR = self.finegd.empty(in_xR.shape[:-3])

        a_xR = in_xR.reshape((-1,) + in_xR.shape[-3:])
        b_xR = out_xR.reshape((-1,) + out_xR.shape[-3:])

        for in_R, out_R in zip(a_xR, b_xR):
            out_R[:] = self.pd2.interpolate(in_R, self.pd3)[0]

        return out_xR

    def calculate_pseudo_charge(self):
        self.nt_Q = self.nt_sQ[:self.nspins].sum(axis=0)
        self.rhot_q = self.pd3.zeros()
        self.rhot_q[self.G3_G] = self.nt_Q * 8
        self.ghat.add(self.rhot_q, self.Q_aL)
        self.rhot_q[0] = 0.0

    def get_pseudo_core_kinetic_energy_density_lfc(self):
        return PseudoCoreKineticEnergyDensityLFC(
            [[setup.tauct] for setup in self.setups], self.pd2)

    def calculate_dipole_moment(self):
        if np.__version__ < '1.6.0':
            raise NotImplementedError
        pd = self.pd3
        N_c = pd.tmp_Q.shape

        m0_q, m1_q, m2_q = [i_G == 0
                            for i_G in np.unravel_index(pd.Q_qG[0], N_c)]
        rhot_q = self.rhot_q.imag
        rhot_cs = [rhot_q[m1_q & m2_q],
                   rhot_q[m0_q & m2_q],
                   rhot_q[m0_q & m1_q]]
        d_c = [np.dot(rhot_s[1:], 1.0 / np.arange(1, len(rhot_s)))
               for rhot_s in rhot_cs]
        return -np.dot(d_c, pd.gd.cell_cv) / pi * pd.gd.dv


class ReciprocalSpaceHamiltonian(Hamiltonian):
    def __init__(self, gd, finegd, pd2, pd3, nspins, setups, timer, xc,
                 world, kptband_comm, vext=None, collinear=True):
        Hamiltonian.__init__(self, gd, finegd, nspins, setups, timer, xc,
                             world, kptband_comm, vext, collinear)

        self.vbar = PWLFC([[setup.vbar] for setup in setups], pd2)
        self.pd2 = pd2
        self.pd3 = pd3

        class PS:
            def initialize(self):
                pass

            def get_stencil(self):
                return '????'

            def estimate_memory(self, mem):
                pass

        self.poisson = PS()
        self.npoisson = 0

    def summary(self, fd):
        Hamiltonian.summary(self, fd)
        fd.write('Interpolation: FFT\n')
        fd.write('Poisson solver: FFT\n')

    def set_positions(self, spos_ac, rank_a=None):
        Hamiltonian.set_positions(self, spos_ac, rank_a)
        self.vbar_Q = self.pd2.zeros()
        self.vbar.add(self.vbar_Q)

    def update_pseudo_potential(self, density):
        self.ebar = self.pd2.integrate(self.vbar_Q, density.nt_sQ.sum(0))

        self.timer.start('Poisson')
        # npoisson is the number of iterations:
        #self.npoisson = 0
        self.vHt_q = 4 * pi * density.rhot_q
        self.vHt_q[1:] /= self.pd3.G2_qG[0][1:]
        self.epot = 0.5 * self.pd3.integrate(self.vHt_q, density.rhot_q)
        self.timer.stop('Poisson')

        # Calculate atomic hamiltonians:
        W_aL = {}
        for a in density.D_asp:
            W_aL[a] = np.empty((self.setups[a].lmax + 1)**2)
        density.ghat.integrate(self.vHt_q, W_aL)

        self.vt_Q = self.vbar_Q + self.vHt_q[density.G3_G] / 8
        self.vt_sG[:] = self.pd2.ifft(self.vt_Q)

        self.timer.start('XC 3D grid')
        vxct_sg = self.finegd.zeros(self.nspins)
        self.exc = self.xc.calculate(self.finegd, density.nt_sg, vxct_sg)

        for vt_G, vxct_g in zip(self.vt_sG, vxct_sg):
            vxc_G, vxc_Q = self.pd3.restrict(vxct_g, self.pd2)
            vt_G += vxc_G
            self.vt_Q += vxc_Q / self.nspins
        self.timer.stop('XC 3D grid')

        ekin = 0.0
        for vt_G, nt_G in zip(self.vt_sG, density.nt_sG):
            ekin -= self.gd.integrate(vt_G, nt_G)
        ekin += self.gd.integrate(self.vt_sG, density.nct_G).sum()

        eext = 0.0

        return ekin, self.epot, self.ebar, eext, self.exc, W_aL

    def restrict(self, in_xR, out_xR=None):
        """Restrict array."""
        if out_xR is None:
            out_xR = self.gd.empty(in_xR.shape[:-3])

        a_xR = in_xR.reshape((-1,) + in_xR.shape[-3:])
        b_xR = out_xR.reshape((-1,) + out_xR.shape[-3:])

        for in_R, out_R in zip(a_xR, b_xR):
            out_R[:] = self.pd3.restrict(in_R, self.pd2)[0]

        return out_xR

    def calculate_forces2(self, dens, ghat_aLv, nct_av, vbar_av):
        dens.ghat.derivative(self.vHt_q, ghat_aLv)
        dens.nct.derivative(self.vt_Q, nct_av)
        self.vbar.derivative(dens.nt_sQ.sum(0), vbar_av)<|MERGE_RESOLUTION|>--- conflicted
+++ resolved
@@ -398,13 +398,8 @@
 
         FDPWWaveFunctions.__init__(self, diagksl, orthoksl, initksl,
                                    gd, nvalence, setups, bd, dtype,
-<<<<<<< HEAD
                                    world, kd, kptband_comm, timer)
-        
-=======
-                                   world, kd, timer)
-
->>>>>>> 039dd83c
+
         self.orthoksl.gd = self.pd
         self.matrixoperator = MatrixOperator(self.orthoksl)
 
