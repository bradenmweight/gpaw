--- conflicted
+++ resolved
@@ -266,11 +266,7 @@
     def bytecount(self, dtype=float):
         return self.ngmax * 16
 
-<<<<<<< HEAD
-    def zeros(self, x=(), dtype=None, q=None, cuda=False):
-=======
-    def zeros(self, x=(), dtype=None, q=None, global_array=False):
->>>>>>> b65d1b47
+    def zeros(self, x=(), dtype=None, q=None, global_array=False, cuda=False):
         """Return zeroed array.
 
         The shape of the array will be x + (ng,) where ng is the number
@@ -282,11 +278,7 @@
         a_xG.fill(0.0)
         return a_xG
 
-<<<<<<< HEAD
-    def empty(self, x=(), dtype=None, q=None, cuda=False):
-=======
-    def empty(self, x=(), dtype=None, q=None, global_array=False):
->>>>>>> b65d1b47
+    def empty(self, x=(), dtype=None, q=None, global_array=False), cuda=False:
         """Return empty array."""
         if dtype is not None:
             assert dtype == self.dtype
@@ -1394,11 +1386,7 @@
         if self.initialized:
             return
 
-<<<<<<< HEAD
-        splines = {}
-=======
         splines = {}  # Dict[Spline, int]
->>>>>>> b65d1b47
         for spline_j in self.spline_aj:
             for spline in spline_j:
                 if spline not in splines:
@@ -1414,11 +1402,7 @@
 
         # Fourier transform radial functions:
         J = 0
-<<<<<<< HEAD
-        done = set()
-=======
         done = set()  # Set[Spline]
->>>>>>> b65d1b47
         for a, spline_j in enumerate(self.spline_aj):
             for spline in spline_j:
                 s = splines[spline]  # get spline index
