--- conflicted
+++ resolved
@@ -1,22 +1,16 @@
 import numbers
 from math import pi
 
-import _gpaw
 import numpy as np
 from ase.units import Bohr, Ha
 from ase.utils.timing import timer
 
+import _gpaw
 import gpaw
 import gpaw.fftw as fftw
 from gpaw.band_descriptor import BandDescriptor
 from gpaw.blacs import BlacsDescriptor, BlacsGrid, Redistributor
-<<<<<<< HEAD
-=======
-from gpaw.density import Density
-from gpaw.hamiltonian import Hamiltonian
-from gpaw.lcao.overlap import fbt
-from gpaw.lfc import BaseLFC, BasisFunctions
->>>>>>> c01e9f94
+from gpaw.lfc import BasisFunctions
 from gpaw.matrix_descriptor import MatrixDescriptor
 from gpaw.pw.descriptor import PWDescriptor
 from gpaw.pw.lfc import PWLFC
