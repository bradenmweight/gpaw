from typing import Optional

import numpy as np
from ase.units import Ha

from gpaw.occupations import OccupationNumberCalculator
from gpaw.projections import Projections
from gpaw.utilities import pack, unpack2
from gpaw.utilities.blas import gemm, axpy
from gpaw.utilities.partition import AtomPartition


class WaveFunctions:
    """...

    setups:
        List of setup objects.
    symmetry:
        Symmetry object.
    kpt_u:
        List of **k**-point objects.
    nbands: int
        Number of bands.
    nspins: int
        Number of spins.
    dtype: dtype
        Data type of wave functions (float or complex).
    bzk_kc: ndarray
        Scaled **k**-points used for sampling the whole
        Brillouin zone - values scaled to [-0.5, 0.5).
    ibzk_kc: ndarray
        Scaled **k**-points in the irreducible part of the
        Brillouin zone.
    weight_k: ndarray
        Weights of the **k**-points in the irreducible part
        of the Brillouin zone (summing up to 1).
    kpt_comm:
        MPI-communicator for parallelization over **k**-points.
    """

    def __init__(self, gd, nvalence, setups, bd, dtype, collinear,
                 world, kd, kptband_comm, timer, cuda=False):
        self.gd = gd
        self.nspins = kd.nspins
        self.collinear = collinear
        self.nvalence = nvalence
        self.bd = bd
        self.dtype = dtype
        assert dtype == float or dtype == complex
        self.world = world
        self.kd = kd
        self.kptband_comm = kptband_comm
        self.timer = timer
        self.cuda = cuda
        self.atom_partition = None

<<<<<<< HEAD
        self.mykpts = kd.create_k_points(self.gd, collinear, self.cuda)
=======
        self.kpt_qs = kd.create_k_points(self.gd.sdisp_cd, collinear)
        self.kpt_u = [kpt for kpt_s in self.kpt_qs for kpt in kpt_s]

        self.occupations: Optional[OccupationNumberCalculator] = None
        self.fermi_levels: Optional[np.ndarray] = None
>>>>>>> c5b9c0c9

        self.eigensolver = None
        self.positions_set = False
        self.spos_ac = None

        self.set_setups(setups)

    @property
    def fermi_level(self):
        assert len(self.fermi_levels) == 1
        return self.fermi_levels[0]

    def summary(self, log):
        log(eigenvalue_string(self))

        if self.fermi_levels is None:
            return

        if len(self.fermi_levels) == 1:
            log(f'Fermi level: {self.fermi_levels[0] * Ha:.5f}\n')
        else:
            f1, f2 = (f * Ha for f in self.fermi_levels)
            log(f'Fermi levels: {f1:.5f}, {f2:.5f}\n')

    def set_setups(self, setups):
        self.setups = setups

    def set_eigensolver(self, eigensolver):
        self.eigensolver = eigensolver

    def add_realspace_orbital_to_density(self, nt_G, psit_G):
        if psit_G.dtype == float:
            axpy(1.0, psit_G**2, nt_G)
        else:
            assert psit_G.dtype == complex
            axpy(1.0, psit_G.real**2, nt_G)
            axpy(1.0, psit_G.imag**2, nt_G)

    def add_orbital_density(self, nt_G, kpt, n):
        self.add_realspace_orbital_to_density(nt_G, kpt.psit_nG[n])

    def calculate_band_energy(self):
        e_band = 0.0
        for kpt in self.kpt_u:
            e_band += np.dot(kpt.f_n, kpt.eps_n)

        try:  # DCSF needs this ...
            e_band += self.occupations.calculate_band_energy(self)
        except AttributeError:
            pass

        return self.kptband_comm.sum(e_band)

    def calculate_density_contribution(self, nt_sG):
        """Calculate contribution to pseudo density from wave functions.

        Array entries are written to (not added to)."""
        nt_sG.fill(0.0)
        for kpt in self.kpt_u:
            self.add_to_density_from_k_point(nt_sG, kpt)
        self.kptband_comm.sum(nt_sG)

        self.timer.start('Symmetrize density')
        for nt_G in nt_sG:
            self.kd.symmetry.symmetrize(nt_G, self.gd)
        self.timer.stop('Symmetrize density')

    def add_to_density_from_k_point(self, nt_sG, kpt):
        self.add_to_density_from_k_point_with_occupation(nt_sG, kpt, kpt.f_n)

    def get_orbital_density_matrix(self, a, kpt, n):
        """Add the nth band density from kpt to density matrix D_sp"""
        ni = self.setups[a].ni
        D_sii = np.zeros((self.nspins, ni, ni))
        P_i = kpt.P_ani[a][n]
        D_sii[kpt.s] += np.outer(P_i.conj(), P_i).real
        D_sp = [pack(D_ii) for D_ii in D_sii]
        return D_sp

    def calculate_atomic_density_matrices_k_point(self, D_sii, kpt, a, f_n):
        if kpt.rho_MM is not None:
            P_Mi = self.P_aqMi[a][kpt.q]
            rhoP_Mi = np.zeros_like(P_Mi)
            D_ii = np.zeros(D_sii[kpt.s].shape, kpt.rho_MM.dtype)
            gemm(1.0, P_Mi, kpt.rho_MM, 0.0, rhoP_Mi)
            gemm(1.0, rhoP_Mi, P_Mi.T.conj().copy(), 0.0, D_ii)
            D_sii[kpt.s] += D_ii.real
        else:
            if self.collinear:
                P_ni = kpt.projections[a]
                D_sii[kpt.s] += np.dot(P_ni.T.conj() * f_n, P_ni).real
            else:
                P_nsi = kpt.projections[a]
                D_ssii = np.einsum('nsi,n,nzj->szij',
                                   P_nsi.conj(), f_n, P_nsi)
                D_sii[0] += (D_ssii[0, 0] + D_ssii[1, 1]).real
                D_sii[1] += 2 * D_ssii[0, 1].real
                D_sii[2] += 2 * D_ssii[0, 1].imag
                D_sii[3] += (D_ssii[0, 0] - D_ssii[1, 1]).real

        if hasattr(kpt, 'c_on'):
            for ne, c_n in zip(kpt.ne_o, kpt.c_on):
                d_nn = ne * np.outer(c_n.conj(), c_n)
                D_sii[kpt.s] += np.dot(P_ni.T.conj(), np.dot(d_nn, P_ni)).real

    def calculate_atomic_density_matrices(self, D_asp):
        """Calculate atomic density matrices from projections."""
        f_un = [kpt.f_n for kpt in self.kpt_u]
        self.calculate_atomic_density_matrices_with_occupation(D_asp, f_un)

    def calculate_atomic_density_matrices_with_occupation(self, D_asp, f_un):
        """Calculate atomic density matrices from projections with
        custom occupation f_un."""

        # Parameter check (if user accidentally passes f_n instead of f_un)
        if f_un[0] is not None:  # special case for transport calculations...
            assert isinstance(f_un[0], np.ndarray)
        # Varying f_n used in calculation of response part of GLLB-potential
        for a, D_sp in D_asp.items():
            ni = self.setups[a].ni
            D_sii = np.zeros((len(D_sp), ni, ni))
            for f_n, kpt in zip(f_un, self.kpt_u):
                self.calculate_atomic_density_matrices_k_point(D_sii, kpt, a,
                                                               f_n)
            D_sp[:] = [pack(D_ii) for D_ii in D_sii]
            self.kptband_comm.sum(D_sp)

        self.symmetrize_atomic_density_matrices(D_asp)

    def symmetrize_atomic_density_matrices(self, D_asp):
        if len(self.kd.symmetry.op_scc) == 0:
            return

        a_sa = self.kd.symmetry.a_sa
        D_asp.redistribute(self.atom_partition.as_serial())
        for s in range(self.nspins):
            D_aii = [unpack2(D_asp[a][s])
                     for a in range(len(D_asp))]
            for a, D_ii in enumerate(D_aii):
                setup = self.setups[a]
                D_asp[a][s] = pack(setup.symmetrize(a, D_aii, a_sa))
        D_asp.redistribute(self.atom_partition)

    def calculate_occupation_numbers(self, fixed_fermi_level=False):
        if self.collinear and self.nspins == 1:
            degeneracy = 2
        else:
            degeneracy = 1

        f_qn, fermi_levels, e_entropy = self.occupations.calculate(
            nelectrons=self.nvalence / degeneracy,
            eigenvalues=[kpt.eps_n * Ha for kpt in self.kpt_u],
            weights=[kpt.weightk for kpt in self.kpt_u],
            fermi_levels_guess=self.fermi_levels * Ha
            if self.fermi_levels is not None else None)

        if not fixed_fermi_level or self.fermi_levels is None:
            self.fermi_levels = np.array(fermi_levels) / Ha

        for f_n, kpt in zip(f_qn, self.kpt_u):
            kpt.f_n = f_n * (kpt.weightk * degeneracy)

        return e_entropy * degeneracy / Ha

    def set_positions(self, spos_ac, atom_partition=None):
        self.positions_set = False
        # rank_a = self.gd.get_ranks_from_positions(spos_ac)
        # atom_partition = AtomPartition(self.gd.comm, rank_a)
        # XXX pass AtomPartition around instead of spos_ac?
        # All the classes passing around spos_ac end up needing the ranks
        # anyway.

        if atom_partition is None:
            rank_a = self.gd.get_ranks_from_positions(spos_ac)
            atom_partition = AtomPartition(self.gd.comm, rank_a)

        if self.atom_partition is not None and self.kpt_u[0].P_ani is not None:
            with self.timer('Redistribute'):
                for kpt in self.kpt_u:
                    P = kpt.projections
                    assert self.atom_partition == P.atom_partition
                    kpt.projections = P.redist(atom_partition)
                    assert atom_partition == kpt.projections.atom_partition

        self.atom_partition = atom_partition
        self.kd.symmetry.check(spos_ac)
        self.spos_ac = spos_ac

    def allocate_arrays_for_projections(self, my_atom_indices):  # XXX unused
        if not self.positions_set and self.kpt_u[0]._projections is not None:
            # Projections have been read from file - don't delete them!
            pass
        else:
            nproj_a = [setup.ni for setup in self.setups]
            for kpt in self.kpt_u:
                kpt.projections = Projections(
                    self.bd.nbands, nproj_a,
                    self.atom_partition,
                    self.bd.comm,
                    collinear=self.collinear, spin=kpt.s, dtype=self.dtype)

    def collect_eigenvalues(self, k, s):
        return self.collect_array('eps_n', k, s)

    def collect_occupations(self, k, s):
        return self.collect_array('f_n', k, s)

    def collect_array(self, name, k, s, subset=None):
        """Helper method for collect_eigenvalues and collect_occupations.

        For the parallel case find the rank in kpt_comm that contains
        the (k,s) pair, for this rank, collect on the corresponding
        domain a full array on the domain master and send this to the
        global master."""

        kpt_qs = self.kpt_qs
        kpt_rank, q = self.kd.get_rank_and_index(k)
        if self.kd.comm.rank == kpt_rank:
            a_nx = getattr(kpt_qs[q][s], name)

            if subset is not None:
                a_nx = a_nx[subset]

            # Domain master send this to the global master
            if self.gd.comm.rank == 0:
                if self.bd.comm.size == 1:
                    if kpt_rank == 0:
                        return a_nx
                    else:
                        self.kd.comm.ssend(a_nx, 0, 1301)
                else:
                    b_nx = self.bd.collect(a_nx)
                    if self.bd.comm.rank == 0:
                        if kpt_rank == 0:
                            return b_nx
                        else:
                            self.kd.comm.ssend(b_nx, 0, 1301)

        elif self.world.rank == 0 and kpt_rank != 0:
            # Only used to determine shape and dtype of receiving buffer:
            a_nx = getattr(kpt_qs[0][0], name)

            if subset is not None:
                a_nx = a_nx[subset]

            b_nx = np.zeros((self.bd.nbands,) + a_nx.shape[1:],
                            dtype=a_nx.dtype)
            self.kd.comm.receive(b_nx, kpt_rank, 1301)
            return b_nx

        return np.zeros(0)  # see comment in get_wave_function_array() method

    def collect_auxiliary(self, value, k, s, shape=1, dtype=float):
        """Helper method for collecting band-independent scalars/arrays.

        For the parallel case find the rank in kpt_comm that contains
        the (k,s) pair, for this rank, collect on the corresponding
        domain a full array on the domain master and send this to the
        global master."""

        kpt_rank, q = self.kd.get_rank_and_index(k)

        if self.kd.comm.rank == kpt_rank:
            if isinstance(value, str):
                a_o = getattr(self.kpt_qs[q][s], value)
            else:
                u = q * self.nspins + s
                a_o = value[u]  # assumed list

            # Make sure data is a mutable object
            a_o = np.asarray(a_o)

            if a_o.dtype is not dtype:
                a_o = a_o.astype(dtype)

            # Domain master send this to the global master
            if self.gd.comm.rank == 0:
                if kpt_rank == 0:
                    return a_o
                else:
                    self.kd.comm.send(a_o, 0, 1302)

        elif self.world.rank == 0 and kpt_rank != 0:
            b_o = np.zeros(shape, dtype=dtype)
            self.kd.comm.receive(b_o, kpt_rank, 1302)
            return b_o

    def collect_projections(self, k, s):
        """Helper method for collecting projector overlaps across domains.

        For the parallel case find the rank in kpt_comm that contains
        the (k,s) pair, for this rank, send to the global master."""

        kpt_rank, q = self.kd.get_rank_and_index(k)

        if self.kd.comm.rank == kpt_rank:
            kpt = self.kpt_qs[q][s]
            P_nI = kpt.projections.collect()
            if self.world.rank == 0:
                return P_nI
            if P_nI is not None:
                self.kd.comm.send(np.ascontiguousarray(P_nI), 0, tag=117)
        if self.world.rank == 0:
            nproj = sum(setup.ni for setup in self.setups)
            if not self.collinear:
                nproj *= 2
            P_nI = np.empty((self.bd.nbands, nproj), self.dtype)
            self.kd.comm.receive(P_nI, kpt_rank, tag=117)
            return P_nI

    def get_wave_function_array(self, n, k, s, realspace=True, periodic=False):
        """Return pseudo-wave-function array on master.

        n: int
            Global band index.
        k: int
            Global IBZ k-point index.
        s: int
            Spin index (0 or 1).
        realspace: bool
            Transform plane wave or LCAO expansion coefficients to real-space.

        For the parallel case find the ranks in kd.comm and bd.comm
        that contains to (n, k, s), and collect on the corresponding
        domain a full array on the domain master and send this to the
        global master."""

        kpt_rank, q = self.kd.get_rank_and_index(k)
        band_rank, myn = self.bd.who_has(n)

        rank = self.world.rank

        if (self.kd.comm.rank == kpt_rank and
            self.bd.comm.rank == band_rank):
            u = q * self.nspins + s
            psit_G = self._get_wave_function_array(u, myn,
                                                   realspace, periodic)

            if realspace:
                psit_G = self.gd.collect(psit_G)

            if rank == 0:
                return psit_G

            # Domain master send this to the global master
            if self.gd.comm.rank == 0:
                psit_G = np.ascontiguousarray(psit_G)
                self.world.ssend(psit_G, 0, 1398)

        if rank == 0:
            # allocate full wave function and receive
            shape = () if self.collinear else (2,)
            psit_G = self.empty(shape, global_array=True,
                                realspace=realspace, cuda=False)
            # XXX this will fail when using non-standard nesting
            # of communicators.
            world_rank = (kpt_rank * self.gd.comm.size *
                          self.bd.comm.size +
                          band_rank * self.gd.comm.size)
            self.world.receive(psit_G, world_rank, 1398)
            return psit_G

        # We return a number instead of None on all the slaves.  Most of
        # the time the return value will be ignored on the slaves, but
        # in some cases it will be multiplied by some other number and
        # then ignored.  Allowing for this will simplify some code here
        # and there.
        return np.nan

    def get_homo_lumo(self, spin=None):
        """Return HOMO and LUMO eigenvalues."""
        if spin is None:
            if self.nspins == 1:
                return self.get_homo_lumo(0)
            h0, l0 = self.get_homo_lumo(0)
            h1, l1 = self.get_homo_lumo(1)
            return np.array([max(h0, h1), min(l0, l1)])

        n = self.nvalence // 2
        band_rank, myn = self.bd.who_has(n - 1)
        homo = -np.inf
        if self.bd.comm.rank == band_rank:
            for kpt in self.kpt_u:
                if kpt.s == spin:
                    homo = max(kpt.eps_n[myn], homo)
        homo = self.world.max(homo)

        lumo = np.inf
        if n < self.bd.nbands:  # there are not enough bands for LUMO
            band_rank, myn = self.bd.who_has(n)
            if self.bd.comm.rank == band_rank:
                for kpt in self.kpt_u:
                    if kpt.s == spin:
                        lumo = min(kpt.eps_n[myn], lumo)
            lumo = self.world.min(lumo)

        return np.array([homo, lumo])

    def set_cuda(self, cuda):
        """Enable/disable cuda"""

        if cuda == self.cuda:
            return

        self.cuda = cuda
        for kpt in self.kpt_u:
            kpt.set_cuda(self.cuda)
        self.eigensolver = None

    def use_gpu(self):
        for kpt in self.kpt_u:
            kpt.use_gpu()

    def use_cpu(self):
        for kpt in self.kpt_u:
            kpt.use_cpu()

    def write(self, writer):
        writer.write(version=2, ha=Ha)
        writer.write(fermi_levels=self.fermi_levels * Ha)
        writer.write(kpts=self.kd)
        self.write_projections(writer)
        self.write_eigenvalues(writer)
        self.write_occupations(writer)

    def write_projections(self, writer):
        nproj = sum(setup.ni for setup in self.setups)

        if self.collinear:
            shape = (self.nspins, self.kd.nibzkpts, self.bd.nbands, nproj)
        else:
            shape = (self.kd.nibzkpts, self.bd.nbands, 2, nproj)

        writer.add_array('projections', shape, self.dtype)

        for s in range(self.nspins):
            for k in range(self.kd.nibzkpts):
                P_nI = self.collect_projections(k, s)
                if not self.collinear and P_nI is not None:
                    P_nI.shape = (self.bd.nbands, 2, nproj)
                writer.fill(P_nI)

    def write_eigenvalues(self, writer):
        if self.collinear:
            shape = (self.nspins, self.kd.nibzkpts, self.bd.nbands)
        else:
            shape = (self.kd.nibzkpts, self.bd.nbands)

        writer.add_array('eigenvalues', shape)
        for s in range(self.nspins):
            for k in range(self.kd.nibzkpts):
                writer.fill(self.collect_eigenvalues(k, s) * Ha)

    def write_occupations(self, writer):

        if self.collinear:
            shape = (self.nspins, self.kd.nibzkpts, self.bd.nbands)
        else:
            shape = (self.kd.nibzkpts, self.bd.nbands)

        writer.add_array('occupations', shape)
        for s in range(self.nspins):
            for k in range(self.kd.nibzkpts):
                # Scale occupation numbers when writing:
                # XXX fix this in the code also ...
                weight = self.kd.weight_k[k] * 2 / self.nspins
                writer.fill(self.collect_occupations(k, s) / weight)

    def read(self, reader):
        r = reader.wave_functions
        # Backward compatibility:
        # Take parameters from main reader
        if 'ha' not in r:
            r.ha = reader.ha
        if 'version' not in r:
            r.version = reader.version

        if reader.version >= 3:
            self.fermi_levels = r.fermi_levels / r.ha
        else:
            o = reader.occupations
            self.fermi_levels = np.array(
                [o.fermilevel + o.split / 2,
                 o.fermilevel - o.split / 2]) / r.ha
            if self.occupations.name != 'fixmagmom':
                assert o.split == 0.0
                self.fermi_levels = self.fermi_levels[:1]

        if reader.version >= 2:
            kpts = r.kpts
            assert np.allclose(kpts.ibzkpts, self.kd.ibzk_kc)
            assert np.allclose(kpts.bzkpts, self.kd.bzk_kc)
            assert (kpts.bz2ibz == self.kd.bz2ibz_k).all()
            assert np.allclose(kpts.weights, self.kd.weight_k)

        self.read_projections(r)
        self.read_eigenvalues(r, r.version <= 0)
        self.read_occupations(r, r.version <= 0)

    def read_projections(self, reader):
        nslice = self.bd.get_slice()
        nproj_a = [setup.ni for setup in self.setups]
        atom_partition = AtomPartition(self.gd.comm,
                                       np.zeros(len(nproj_a), int))
        for u, kpt in enumerate(self.kpt_u):
            if self.collinear:
                index = (kpt.s, kpt.k)
            else:
                index = (kpt.k,)
            kpt.projections = Projections(
                self.bd.nbands, nproj_a,
                atom_partition, self.bd.comm,
                collinear=self.collinear, spin=kpt.s, dtype=self.dtype)
            if self.gd.comm.rank == 0:
                P_nI = reader.proxy('projections', *index)[nslice]
                if not self.collinear:
                    P_nI.shape = (self.bd.mynbands, -1)
                kpt.projections.matrix.array[:] = P_nI

    def read_eigenvalues(self, reader, old=False):
        nslice = self.bd.get_slice()
        for u, kpt in enumerate(self.kpt_u):
            if self.collinear:
                index = (kpt.s, kpt.k)
            else:
                index = (kpt.k,)
            eps_n = reader.proxy('eigenvalues', *index)[nslice]
            x = self.bd.mynbands - len(eps_n)  # missing bands?
            if x > 0:
                # Working on a real fix to this parallelization problem ...
                eps_n = np.pad(eps_n, (0, x), 'constant')
            if not old:  # skip for old tar-files gpw's
                eps_n /= reader.ha
            kpt.eps_n = eps_n

    def read_occupations(self, reader, old=False):
        nslice = self.bd.get_slice()
        for u, kpt in enumerate(self.kpt_u):
            if self.collinear:
                index = (kpt.s, kpt.k)
            else:
                index = (kpt.k,)
            f_n = reader.proxy('occupations', *index)[nslice]
            x = self.bd.mynbands - len(f_n)  # missing bands?
            if x > 0:
                # Working on a real fix to this parallelization problem ...
                f_n = np.pad(f_n, (0, x), 'constant')
            if not old:  # skip for old tar-files gpw's
                f_n *= kpt.weight
            kpt.f_n = f_n


def eigenvalue_string(wfs, comment=' '):
    """Write eigenvalues and occupation numbers into a string.

    The parameter comment can be used to comment out non-numers,
    for example to escape it for gnuplot.
    """

    tokens = []

    def add(*line):
        for token in line:
            tokens.append(token)
        tokens.append('\n')

    def eigs(k, s):
        eps_n = wfs.collect_eigenvalues(k, s)
        return eps_n * Ha

    occs = wfs.collect_occupations

    if len(wfs.kd.ibzk_kc) == 1:
        if wfs.nspins == 1:
            add(comment, 'Band  Eigenvalues  Occupancy')
            eps_n = eigs(0, 0)
            f_n = occs(0, 0)
            if wfs.world.rank == 0:
                for n in range(wfs.bd.nbands):
                    add('%5d  %11.5f  %9.5f' % (n, eps_n[n], f_n[n]))
        else:
            add(comment, '                  Up                     Down')
            add(comment, 'Band  Eigenvalues  Occupancy  Eigenvalues  '
                'Occupancy')
            epsa_n = eigs(0, 0)
            epsb_n = eigs(0, 1)
            fa_n = occs(0, 0)
            fb_n = occs(0, 1)
            if wfs.world.rank == 0:
                for n in range(wfs.bd.nbands):
                    add('%5d  %11.5f  %9.5f  %11.5f  %9.5f' %
                        (n, epsa_n[n], fa_n[n], epsb_n[n], fb_n[n]))
        return ''.join(tokens)

    if len(wfs.kd.ibzk_kc) > 2:
        add('Showing only first 2 kpts')
        print_range = 2
    else:
        add('Showing all kpts')
        print_range = len(wfs.kd.ibzk_kc)

    if wfs.nvalence / 2. > 2:
        m = int(wfs.nvalence / 2. - 2)
    else:
        m = 0
    if wfs.bd.nbands - wfs.nvalence / 2. > 2:
        j = int(wfs.nvalence / 2. + 2)
    else:
        j = int(wfs.bd.nbands)

    if wfs.nspins == 1:
        add(comment, 'Kpt  Band  Eigenvalues  Occupancy')
        for i in range(print_range):
            eps_n = eigs(i, 0)
            f_n = occs(i, 0)
            if wfs.world.rank == 0:
                for n in range(m, j):
                    add('%3i %5d  %11.5f  %9.5f' % (i, n, eps_n[n], f_n[n]))
                add()
    else:
        add(comment, '                     Up                     Down')
        add(comment, 'Kpt  Band  Eigenvalues  Occupancy  Eigenvalues  '
            'Occupancy')

        for i in range(print_range):
            epsa_n = eigs(i, 0)
            epsb_n = eigs(i, 1)
            fa_n = occs(i, 0)
            fb_n = occs(i, 1)
            if wfs.world.rank == 0:
                for n in range(m, j):
                    add('%3i %5d  %11.5f  %9.5f  %11.5f  %9.5f' %
                        (i, n, epsa_n[n], fa_n[n], epsb_n[n], fb_n[n]))
                add()
    return ''.join(tokens)<|MERGE_RESOLUTION|>--- conflicted
+++ resolved
@@ -54,15 +54,12 @@
         self.cuda = cuda
         self.atom_partition = None
 
-<<<<<<< HEAD
-        self.mykpts = kd.create_k_points(self.gd, collinear, self.cuda)
-=======
-        self.kpt_qs = kd.create_k_points(self.gd.sdisp_cd, collinear)
+        self.kpt_qs = kd.create_k_points(self.gd.sdisp_cd, collinear,
+                                         self.cuda)
         self.kpt_u = [kpt for kpt_s in self.kpt_qs for kpt in kpt_s]
 
         self.occupations: Optional[OccupationNumberCalculator] = None
         self.fermi_levels: Optional[np.ndarray] = None
->>>>>>> c5b9c0c9
 
         self.eigensolver = None
         self.positions_set = False
