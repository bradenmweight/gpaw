--- conflicted
+++ resolved
@@ -146,7 +146,7 @@
 
         nvalence = wfs.nvalence
         if nvalence > 0:
-            eigerr = errors['eigenstates'] * Ha ** 2 / nvalence
+            eigerr = errors['eigenstates'] * Ha**2 / nvalence
         else:
             eigerr = 0.0
 
@@ -217,14 +217,6 @@
                 log(f'  {totmom_v[2]:+.4f}', end='')
             else:
                 log(' {:+.1f},{:+.1f},{:+.1f}'.format(*totmom_v), end='')
-        if hasattr(wfs.eigensolver, 'iloop') or \
-                hasattr(wfs.eigensolver, 'iloop_outer'):
-            iloop_counter = 0
-            if wfs.eigensolver.iloop is not None:
-                iloop_counter +=  wfs.eigensolver.iloop.eg_count
-            if wfs.eigensolver.iloop_outer is not None:
-                iloop_counter += wfs.eigensolver.iloop_outer.eg_count
-            log('  %d' % iloop_counter, end='')
 
         if hasattr(wfs.eigensolver, 'iloop') or \
                 hasattr(wfs.eigensolver, 'iloop_outer'):
@@ -256,12 +248,7 @@
                 e_sic = wfs.eigensolver.e_sic
             else:
                 e_sic = 0.0
-<<<<<<< HEAD
             energy = ham.get_energy(0.0, wfs, kin_en_using_band=False,
-=======
-            energy = ham.get_energy(wfs.eigensolver._e_entropy, wfs,
-                                    kin_en_using_band=False,
->>>>>>> d3c41587
                                     e_sic=e_sic)
 
             self.old_energies.append(energy)
@@ -295,7 +282,6 @@
 
                     if iloop1 and iloop2:
                         log(
-<<<<<<< HEAD
                             '\nOccupied states converged after'
                             ' {:d} KS and {:d} SIC e/g '
                             'evaluations'.format(niter3,
@@ -313,24 +299,6 @@
                         log(
                             '\nOccupied states converged after'
                             ' {:d} e/g evaluations'.format(niter1))
-=======
-                            '\nOccupied states converged after {:d} KS and {:d} SIC e/g evaluations'.format(
-                                niter3,
-                                niter2 + niter3))
-                    elif not iloop1 and iloop2:
-                        log(
-                            '\nOccupied states converged after {:d} e/g evaluations'.format(
-                                niter3))
-                    elif iloop1 and not iloop2:
-                        log(
-                            '\nOccupied states converged after {:d} KS and {:d} SIC e/g evaluations'.format(
-                                niter1,
-                                niter2))
-                    else:
-                        log(
-                            '\nOccupied states converged after {:d} e/g evaluations'.format(
-                                niter1))
->>>>>>> d3c41587
                     if wfs.eigensolver.convergelumo:
                         log('Converge unoccupied states:')
                         max_er = self.max_errors['eigenstates']
@@ -338,11 +306,7 @@
                         wfs.eigensolver.run_lumo(ham, wfs, dens,
                                                  max_er, log)
                     else:
-<<<<<<< HEAD
                         wfs.eigensolver.initialized = False
-=======
-                        wfs.eigensolver.initialized=False
->>>>>>> d3c41587
                         log('Unoccupied states are not converged.')
                     rewrite_psi = True
                     if 'SIC' in wfs.eigensolver.odd_parameters['name']:
@@ -353,15 +317,6 @@
                         ham, wfs, dens)
                     break
                 elif wfs.mode == 'lcao':
-<<<<<<< HEAD
-                    wfs.calculate_occupation_numbers(dens.fixed)
-                    wfs.eigensolver.get_canonical_representation(ham,
-                                                                 wfs)
-                    niter = wfs.eigensolver.eg_count
-                    log(
-                        '\nOccupied states converged after'
-                        ' {:d} e/g evaluations'.format(niter))
-=======
                     # Do we need to calculate the occupation numbers here?
                     wfs.calculate_occupation_numbers(dens.fixed)
                     wfs.eigensolver.get_canonical_representation(ham,
@@ -369,9 +324,8 @@
                                                                  dens)
                     niter = wfs.eigensolver.eg_count
                     log(
-                        '\nOccupied states converged after {:d} e/g evaluations'.format(
-                            niter))
->>>>>>> d3c41587
+                        '\nOccupied states converged after'
+                        ' {:d} e/g evaluations'.format(niter))
                     break
                 # else:
                 #     raise NotImplementedError
