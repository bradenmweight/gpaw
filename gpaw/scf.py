import time
from math import log as ln

import numpy as np
from ase.units import Ha, Bohr

from gpaw import KohnShamConvergenceError
from gpaw.forces import calculate_forces


class SCFLoop:
    """Self-consistent field loop."""
    def __init__(self, eigenstates=0.1, energy=0.1, density=0.1, force=np.inf,
                 maxiter=100, niter_fixdensity=None, nvalence=None):
        self.max_errors = {'eigenstates': eigenstates,
                           'energy': energy,
                           'force': force,
                           'density': density}
        self.maxiter = maxiter
        self.niter_fixdensity = niter_fixdensity
        self.nvalence = nvalence

        self.old_energies = []
        self.old_F_av = None
        self.converged = False

        self.niter = None

        self.reset()

    def __str__(self):
        cc = self.max_errors
        s = 'Convergence criteria:\n'
        for name, val in [
            ('total energy change: {0:g} eV / electron',
             cc['energy'] * Ha / self.nvalence),
            ('integral of absolute density change: {0:g} electrons',
             cc['density'] / self.nvalence),
            ('integral of absolute eigenstate change: {0:g} eV^2',
             cc['eigenstates'] * Ha**2 / self.nvalence),
            ('change in atomic force: {0:g} eV / Ang',
             cc['force'] * Ha / Bohr),
            ('number of iterations: {0}', self.maxiter)]:
            if val < np.inf:
                s += '  Maximum {0}\n'.format(name.format(val))
        return s

    def write(self, writer):
        writer.write(converged=self.converged)

    def read(self, reader):
        self.converged = reader.scf.converged

    def reset(self):
        self.old_energies = []
        self.old_F_av = None
        self.converged = False

    def run(self, wfs, ham, dens, occ, log, callback):
        self.niter = 1
        egs_name = getattr(wfs.eigensolver, "name", None)

        while self.niter <= self.maxiter:
<<<<<<< HEAD
            if egs_name == 'direct_min':
                wfs.eigensolver.iterate(ham, wfs, dens, occ, log)
                occ.calculate(wfs)
                if hasattr(wfs.eigensolver, 'e_sic'):
                    e_sic = wfs.eigensolver.e_sic
                else:
                    e_sic = 0.0
                energy = ham.get_energy(occ, kin_en_using_band=False,
                                        e_sic=e_sic)
            else:
                wfs.eigensolver.iterate(ham, wfs)
                occ.calculate(wfs)
                energy = ham.get_energy(occ)
=======
            wfs.eigensolver.iterate(ham, wfs, occ)
            occ.calculate(wfs)
>>>>>>> 58c344ba

            self.old_energies.append(energy)
            errors = self.collect_errors(dens, ham, wfs)

            # Converged?
            for kind, error in errors.items():
                if error > self.max_errors[kind]:
                    self.converged = False
                    break
            else:
                self.converged = True
                if egs_name == 'direct_min':
                    wfs.eigensolver.get_canonical_representation(ham,
                                                                 wfs)

            callback(self.niter)
            self.log(log, self.niter, wfs, ham, dens, occ, errors)

            if self.converged and self.niter >= self.niter_fixdensity:
                break

            if self.niter > self.niter_fixdensity and not dens.fixed:
                if egs_name == 'direct_min':
                    pass
                else:
                    dens.update(wfs)
                    ham.update(dens)
            else:
                ham.npoisson = 0
            self.niter += 1

        # Don't fix the density in the next step:
        self.niter_fixdensity = 0

        if not self.converged:
            if not np.isfinite(errors['eigenstates']):
                msg = 'Not enough bands for ' + wfs.eigensolver.nbands_converge
                log(msg)
                raise KohnShamConvergenceError(msg)
            log(oops)
            raise KohnShamConvergenceError(
                'Did not converge!  See text output for help.')

    def collect_errors(self, dens, ham, wfs):
        """Check convergence of eigenstates, energy and density."""

        errors = {'eigenstates': wfs.eigensolver.error,
                  'density': dens.error,
                  'energy': np.inf}

        if dens.fixed:
            errors['density'] = 0.0

        if len(self.old_energies) >= 3:
            errors['energy'] = np.ptp(self.old_energies[-3:])

        # We only want to calculate the (expensive) forces if we have to:
        check_forces = (self.max_errors['force'] < np.inf and
                        all(error <= self.max_errors[kind]
                            for kind, error in errors.items()))

        errors['force'] = np.inf
        if check_forces:
            with wfs.timer('Forces'):
                F_av = calculate_forces(wfs, dens, ham)
            if self.old_F_av is not None:
                errors['force'] = ((F_av - self.old_F_av)**2).sum(1).max()**0.5
            self.old_F_av = F_av

        return errors

    def log(self, log, niter, wfs, ham, dens, occ, errors):
        """Output from each iteration."""

        nvalence = wfs.nvalence
        if nvalence > 0:
            eigerr = errors['eigenstates'] * Ha**2 / nvalence
        else:
            eigerr = 0.0

        T = time.localtime()

        if niter == 1:
            header = """\
                     log10-error:    total        iterations:
           time      wfs    density  energy       fermi  poisson"""
            if wfs.nspins == 2:
                header += '  magmom'
            if self.max_errors['force'] < np.inf:
                l1 = header.find('total')
                header = header[:l1] + '       ' + header[l1:]
                l2 = header.find('energy')
                header = header[:l2] + 'force  ' + header[l2:]
            log(header)

        if eigerr == 0.0 or np.isinf(eigerr):
            eigerr = ''
        else:
            eigerr = '%+.2f' % (ln(eigerr) / ln(10))

        denserr = errors['density']
        assert denserr is not None
        if denserr is None or np.isinf(denserr) or denserr == 0 or nvalence == 0:
            denserr = ''
        else:
            denserr = '%+.2f' % (ln(denserr / nvalence) / ln(10))

        niterocc = occ.niter
        if niterocc == -1:
            niterocc = ''
        else:
            niterocc = '%d' % niterocc

        if ham.npoisson == 0:
            niterpoisson = ''
        else:
            niterpoisson = str(ham.npoisson)

        log('iter: %3d  %02d:%02d:%02d %6s %6s  ' %
            (niter,
             T[3], T[4], T[5],
             eigerr,
             denserr), end='')

        if self.max_errors['force'] < np.inf:
            if errors['force'] < np.inf:
                log('  %+.2f' %
                    (ln(errors['force'] * Ha / Bohr) / ln(10)), end='')
            else:
                log('       ', end='')

        log('%11.6f    %-5s  %-7s' %
            (Ha * ham.e_total_extrapolated,
             niterocc,
             niterpoisson), end='')

        if wfs.nspins == 2:
            log('  %+.4f' % occ.magmom, end='')
        elif not wfs.collinear:
            totmom_v, magmom_av = dens.estimate_magnetic_moments()
            log(' {:+.1f},{:+.1f},{:+.1f}'.format(*totmom_v), end='')

        log(flush=True)


oops = """
Did not converge!

Here are some tips:

1) Make sure the geometry and spin-state is physically sound.
2) Use less aggressive density mixing.
3) Solve the eigenvalue problem more accurately at each scf-step.
4) Use a smoother distribution function for the occupation numbers.
5) Try adding more empty states.
6) Use enough k-points.
7) Don't let your structure optimization algorithm take too large steps.
8) Solve the Poisson equation more accurately.
9) Better initial guess for the wave functions.

See details here:

    https://wiki.fysik.dtu.dk/gpaw/documentation/convergence.html

"""<|MERGE_RESOLUTION|>--- conflicted
+++ resolved
@@ -61,7 +61,6 @@
         egs_name = getattr(wfs.eigensolver, "name", None)
 
         while self.niter <= self.maxiter:
-<<<<<<< HEAD
             if egs_name == 'direct_min':
                 wfs.eigensolver.iterate(ham, wfs, dens, occ, log)
                 occ.calculate(wfs)
@@ -72,13 +71,9 @@
                 energy = ham.get_energy(occ, kin_en_using_band=False,
                                         e_sic=e_sic)
             else:
-                wfs.eigensolver.iterate(ham, wfs)
+                wfs.eigensolver.iterate(ham, wfs, occ)
                 occ.calculate(wfs)
                 energy = ham.get_energy(occ)
-=======
-            wfs.eigensolver.iterate(ham, wfs, occ)
-            occ.calculate(wfs)
->>>>>>> 58c344ba
 
             self.old_energies.append(energy)
             errors = self.collect_errors(dens, ham, wfs)
