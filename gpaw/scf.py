--- conflicted
+++ resolved
@@ -9,7 +9,6 @@
 
 
 class SCFLoop:
-<<<<<<< HEAD
     """Self-consistent field loop."""
     def __init__(self, eigenstates=0.1, energy=0.1, density=0.1, force=np.inf,
                  maxiter=100, niter_fixdensity=None, nvalence=None):
@@ -17,24 +16,10 @@
                            'energy': energy,
                            'force': force,
                            'density': density}
-=======
-    """Self-consistent field loop.
-
-    converged: Do we have a self-consistent solution?
-    """
-
-    def __init__(self, eigenstates=0.1, energy=0.1, density=0.1, maxiter=100,
-                 fixdensity=False, niter_fixdensity=None, force=None):
-        self.max_eigenstates_error = max(eigenstates, 1e-20)
-        self.max_energy_error = energy
-        self.max_force_error = force
-        self.max_density_error = max(density, 1e-20)
->>>>>>> 32b1a663
         self.maxiter = maxiter
         self.niter_fixdensity = niter_fixdensity
         self.nvalence = nvalence
 
-<<<<<<< HEAD
         self.old_energies = []
         self.old_F_av = None
         self.converged = False
@@ -66,23 +51,11 @@
     def read(self, reader):
         self.converged = reader.scf.converged
         
-=======
-        if fixdensity:
-            self.fix_density()
-
-        self.reset()
-
-    def fix_density(self):
-        self.fixdensity = True
-        self.max_density_error = np.inf
-
->>>>>>> 32b1a663
     def reset(self):
         self.old_energies = []
         self.old_F_av = None
         self.converged = False
 
-<<<<<<< HEAD
     def run(self, wfs, ham, dens, occ, log, callback):
         for self.niter in range(1, self.maxiter + 1):
             wfs.eigensolver.iterate(ham, wfs)
@@ -103,67 +76,24 @@
             callback(self.niter)
             self.log(log, self.niter, wfs, ham, dens, occ, errors)
             
-            if self.converged:
+            if self.converged and self.niter >= self.niter_fixdensity:
                 break
 
             if self.niter > self.niter_fixdensity and not dens.fixed:
                 dens.update(wfs)
                 ham.update(dens)
-=======
-    def run(self, wfs, hamiltonian, density, occupations, forces):
-        if self.converged:
-            return
-
-        for iter in range(1, self.maxiter + 1):
-            wfs.eigensolver.iterate(hamiltonian, wfs)
-            occupations.calculate(wfs)
-            # XXX ortho, dens, wfs?
-
-            energy = hamiltonian.get_energy(occupations)
-            self.energies.append(energy)
-            if self.max_force_error is not None:
-                forces.reset()
-
-            converged = self.check_convergence(density, wfs.eigensolver,
-                                               wfs, hamiltonian, forces)
-
-            # If we are asked to fix the density only for a fixed number of
-            # steps, we should never even consider converging before
-            # density starts changing.  Thus we unfix the density:
-            if converged and iter <= self.niter_fixdensity:
-                self.niter_fixdensity = iter - 1
-                converged = False
-            elif converged and iter <= self.niter_fixdensity + 1:
-                converged = False
-
-            self.converged = converged
-
-            yield iter
-
-            if self.converged:
-                break
-
-            if iter > self.niter_fixdensity and not self.fixdensity:
-                density.update(wfs)
-                hamiltonian.update(density)
->>>>>>> 32b1a663
             else:
                 ham.npoisson = 0
 
         # Don't fix the density in the next step:
         self.niter_fixdensity = 0
 
-<<<<<<< HEAD
         if not self.converged:
             log(oops)
             raise KohnShamConvergenceError(
                 'Did not converge!  See text output for help.')
         
     def collect_errors(self, dens, ham, wfs):
-=======
-    def check_convergence(self, density, eigensolver,
-                          wfs=None, hamiltonian=None, forces=None):
->>>>>>> 32b1a663
         """Check convergence of eigenstates, energy and density."""
 
         errors = {'eigenstates': wfs.eigensolver.error,
@@ -194,7 +124,6 @@
         else:
             eigerr = 0.0
 
-<<<<<<< HEAD
         T = time.localtime()
         
         if niter == 1:
@@ -276,31 +205,41 @@
     https://wiki.fysik.dtu.dk/gpaw/documentation/convergence.html
 
 """
-=======
-        self.density_error = density.density_error
-        if self.density_error is None:
-            self.density_error = 1000000.0
-
-        if self.max_force_error is not None:
-            F_av = forces.calculate(wfs, density, hamiltonian)
-
-            if self.force_last is None:
-                self.force_last = F_av
-            else:
-                F_av_diff = ((F_av - self.force_last)**2).sum(axis=1)
-                self.force_error = abs(F_av_diff).max()
-                self.force_last = F_av
-
-        conv_eig = (self.eigenstates_error or 0.0) < self.max_eigenstates_error
-        conv_energy = self.energy_error < self.max_energy_error
-        conv_density = self.density_error < self.max_density_error
-        conv_force = (self.force_error or 0) < ((self.max_force_error)
-                                                or float('Inf'))
-
-        converged = (conv_eig and conv_energy and conv_density and conv_force)
-
-        # TODO: Let it just *check* convergence, no side effects.  But
-        # that breaks a lot of stuff...
-        self.converged = converged
-        return converged
->>>>>>> 32b1a663
+"""
+    def run(self, wfs, hamiltonian, density, occupations, forces):
+        if self.converged:
+            return
+
+        for iter in range(1, self.maxiter + 1):
+            wfs.eigensolver.iterate(hamiltonian, wfs)
+            occupations.calculate(wfs)
+            # XXX ortho, dens, wfs?
+
+            energy = hamiltonian.get_energy(occupations)
+            self.energies.append(energy)
+            if self.max_force_error is not None:
+                forces.reset()
+
+            converged = self.check_convergence(density, wfs.eigensolver,
+                                               wfs, hamiltonian, forces)
+
+            # If we are asked to fix the density only for a fixed number of
+            # steps, we should never even consider converging before
+            # density starts changing.  Thus we unfix the density:
+            if converged and iter <= self.niter_fixdensity:
+                self.niter_fixdensity = iter - 1
+                converged = False
+            elif converged and iter <= self.niter_fixdensity + 1:
+                converged = False
+
+            self.converged = converged
+
+            yield iter
+
+            if self.converged:
+                break
+
+            if iter > self.niter_fixdensity and not self.fixdensity:
+                density.update(wfs)
+                hamiltonian.update(density)
+"""