import time
from math import log as ln

import numpy as np
from ase.units import Ha, Bohr

from gpaw import KohnShamConvergenceError
from gpaw.forces import calculate_forces
from gpaw.mpi import broadcast_float


class SCFLoop:
    """Self-consistent field loop."""
    def __init__(self, eigenstates=0.1, energy=0.1, density=0.1, force=np.inf,
                 maxiter=100, niter_fixdensity=None, nvalence=None):
        self.max_errors = {'eigenstates': eigenstates,
                           'energy': energy,
                           'force': force,
                           'density': density}
        self.maxiter = maxiter
        self.niter_fixdensity = niter_fixdensity
        self.nvalence = nvalence

        self.old_energies = []
        self.old_F_av = None
        self.converged = False

        self.niter = None

        self.reset()

    def __str__(self):
        cc = self.max_errors
        s = 'Convergence criteria:\n'
        for name, val in [
            ('total energy change: {0:g} eV / electron',
             cc['energy'] * Ha / self.nvalence),
            ('integral of absolute density change: {0:g} electrons',
             cc['density'] / self.nvalence),
            ('integral of absolute eigenstate change: {0:g} eV^2',
             cc['eigenstates'] * Ha**2 / self.nvalence),
            ('change in atomic force: {0:g} eV / Ang',
             cc['force'] * Ha / Bohr),
            ('number of iterations: {0}', self.maxiter)]:
            if val < np.inf:
                s += '  Maximum {0}\n'.format(name.format(val))
        return s

    def write(self, writer):
        writer.write(converged=self.converged)

    def read(self, reader):
        self.converged = reader.scf.converged

    def reset(self):
        self.old_energies = []
        self.old_F_av = None
        self.converged = False

<<<<<<< HEAD
    def run(self, wfs, ham, dens, occ, log, callback, cuda=False):
        if cuda:
            wfs.use_gpu()

=======
    def irun(self, wfs, ham, dens, log, callback):
>>>>>>> c5b9c0c9
        self.niter = 1
        while self.niter <= self.maxiter:
            wfs.eigensolver.iterate(ham, wfs)
            e_entropy = wfs.calculate_occupation_numbers(dens.fixed)
            energy = ham.get_energy(e_entropy, wfs)
            self.old_energies.append(energy)
            errors = self.collect_errors(dens, ham, wfs)

            # Converged?
            for kind, error in errors.items():
                if error > self.max_errors[kind]:
                    self.converged = False
                    break
            else:
                self.converged = True

            callback(self.niter)
            self.log(log, self.niter, wfs, ham, dens, errors)
            yield

            if self.converged and self.niter >= self.niter_fixdensity:
                break

            if self.niter > self.niter_fixdensity and not dens.fixed:
                dens.update(wfs)
                ham.update(dens)
            else:
                ham.npoisson = 0
            self.niter += 1

        # Don't fix the density in the next step:
        self.niter_fixdensity = 0

        if cuda:
            wfs.use_cpu()

        if not self.converged:
            if not np.isfinite(errors['eigenstates']):
                msg = 'Not enough bands for ' + wfs.eigensolver.nbands_converge
                log(msg)
                raise KohnShamConvergenceError(msg)
            log(oops)
            raise KohnShamConvergenceError(
                'Did not converge!  See text output for help.')

    def collect_errors(self, dens, ham, wfs):
        """Check convergence of eigenstates, energy and density."""

        # XXX Make sure all agree on the density error:
        denserror = broadcast_float(dens.error, wfs.world)

        errors = {'eigenstates': wfs.eigensolver.error,
                  'density': denserror,
                  'energy': np.inf}

        if dens.fixed:
            errors['density'] = 0.0

        if len(self.old_energies) >= 3:
            energies = self.old_energies[-3:]
            if np.isfinite(energies).all():
                errors['energy'] = np.ptp(energies)

        # We only want to calculate the (expensive) forces if we have to:
        check_forces = (self.max_errors['force'] < np.inf and
                        all(error <= self.max_errors[kind]
                            for kind, error in errors.items()))

        errors['force'] = np.inf
        if check_forces:
            with wfs.timer('Forces'):
                F_av = calculate_forces(wfs, dens, ham)
            if self.old_F_av is not None:
                errors['force'] = ((F_av - self.old_F_av)**2).sum(1).max()**0.5
            self.old_F_av = F_av

        return errors

    def log(self, log, niter, wfs, ham, dens, errors):
        """Output from each iteration."""

        nvalence = wfs.nvalence
        if nvalence > 0:
            eigerr = errors['eigenstates'] * Ha**2 / nvalence
        else:
            eigerr = 0.0

        T = time.localtime()

        if niter == 1:
            header = """\
                     log10-error:    total        iterations:
           time      wfs    density  energy       poisson"""
            if wfs.nspins == 2:
                header += '  magmom'
            if self.max_errors['force'] < np.inf:
                l1 = header.find('total')
                header = header[:l1] + '       ' + header[l1:]
                l2 = header.find('energy')
                header = header[:l2] + 'force  ' + header[l2:]
            log(header)

        if eigerr == 0.0 or np.isinf(eigerr):
            eigerr = ''
        else:
            eigerr = '%+.2f' % (ln(eigerr) / ln(10))

        denserr = errors['density']
        assert denserr is not None
        if (denserr is None or np.isinf(denserr) or denserr == 0 or
            nvalence == 0):
            denserr = ''
        else:
            denserr = '%+.2f' % (ln(denserr / nvalence) / ln(10))

        if ham.npoisson == 0:
            niterpoisson = ''
        else:
            niterpoisson = str(ham.npoisson)

        log('iter: %3d  %02d:%02d:%02d %6s %6s  ' %
            (niter,
             T[3], T[4], T[5],
             eigerr,
             denserr), end='')

        if self.max_errors['force'] < np.inf:
            if errors['force'] == 0:
                log('    -oo', end='')
            elif errors['force'] < np.inf:
                log('  %+.2f' %
                    (ln(errors['force'] * Ha / Bohr) / ln(10)), end='')
            else:
                log('       ', end='')

        if np.isfinite(ham.e_total_extrapolated):
            energy = '{:11.6f}'.format(Ha * ham.e_total_extrapolated)
        else:
            energy = ' ' * 11

        log('%s    %-7s' %
            (energy, niterpoisson), end='')

        if wfs.nspins == 2 or not wfs.collinear:
            totmom_v, _ = dens.estimate_magnetic_moments()
            if wfs.collinear:
                log(f'  {totmom_v[2]:+.4f}', end='')
            else:
                log(' {:+.1f},{:+.1f},{:+.1f}'.format(*totmom_v), end='')

        log(flush=True)


oops = """
Did not converge!

Here are some tips:

1) Make sure the geometry and spin-state is physically sound.
2) Use less aggressive density mixing.
3) Solve the eigenvalue problem more accurately at each scf-step.
4) Use a smoother distribution function for the occupation numbers.
5) Try adding more empty states.
6) Use enough k-points.
7) Don't let your structure optimization algorithm take too large steps.
8) Solve the Poisson equation more accurately.
9) Better initial guess for the wave functions.

See details here:

    https://wiki.fysik.dtu.dk/gpaw/documentation/convergence.html

"""<|MERGE_RESOLUTION|>--- conflicted
+++ resolved
@@ -57,14 +57,10 @@
         self.old_F_av = None
         self.converged = False
 
-<<<<<<< HEAD
-    def run(self, wfs, ham, dens, occ, log, callback, cuda=False):
+    def irun(self, wfs, ham, dens, log, callback, cuda=False):
         if cuda:
             wfs.use_gpu()
 
-=======
-    def irun(self, wfs, ham, dens, log, callback):
->>>>>>> c5b9c0c9
         self.niter = 1
         while self.niter <= self.maxiter:
             wfs.eigensolver.iterate(ham, wfs)
