--- conflicted
+++ resolved
@@ -80,17 +80,9 @@
         if gpaw.cuda.debug:
             gpaw.cuda.debug_test(x_cpu, x, "scal")
     else:
-<<<<<<< HEAD
         _gpaw.scal(alpha, x)
-=======
-        assert isinstance(alpha, float)
-        assert x.dtype in [float, complex]
-        assert x.flags.contiguous
-    _gpaw.scal(alpha, x)
-
->>>>>>> b6e9cdbe
-
-    
+
+
 def gemm(alpha, a, b, beta, c, transa='n', cuda=False, hybrid=False):
     """General Matrix Multiply.
 
@@ -117,28 +109,13 @@
 
     where in case of "c" also complex conjugate of a is taken.
     """
-<<<<<<< HEAD
     if debug:
         assert np.isfinite(c).all()
-    
+
         assert (a.dtype == float and b.dtype == float and c.dtype == float and
                 isinstance(alpha, float) and isinstance(beta, float) or
-                a.dtype == complex and b.dtype == complex and c.dtype == complex)
-=======
-    assert np.isfinite(c).all()
-
-    assert (a.dtype == float and b.dtype == float and c.dtype == float and
-            isinstance(alpha, float) and isinstance(beta, float) or
-            a.dtype == complex and b.dtype == complex and c.dtype == complex)
-    if transa == 'n':
-        assert a.size == 0 or a[0].flags.contiguous
-        assert c.flags.contiguous or c.ndim == 2 and c.strides[1] == c.itemsize
-        assert b.ndim == 2
-        assert b.strides[1] == b.itemsize
-        assert a.shape[0] == b.shape[1]
-        assert c.shape == b.shape[0:1] + a.shape[1:]
-    else:
->>>>>>> b6e9cdbe
+                a.dtype == complex and b.dtype == complex and
+                c.dtype == complex)
         assert a.flags.contiguous
         if transa == 'n':
             assert c.flags.contiguous or c.ndim == 2 and c.strides[1] == c.itemsize
@@ -323,12 +300,8 @@
 
     Only the lower triangle of ``c`` will contain sensible numbers.
     """
-<<<<<<< HEAD
-    if debug:
-        assert np.isfinite(c).all()
-=======
-    assert beta == 0.0 or np.isfinite(c).all()
->>>>>>> b6e9cdbe
+    if debug:
+        assert beta == 0.0 or np.isfinite(c).all()
 
         assert (a.dtype == float and c.dtype == float or
                 a.dtype == complex and c.dtype == complex)
@@ -361,12 +334,8 @@
     else:
         _gpaw.rk(alpha, a, beta, c, trans)
 
-<<<<<<< HEAD
+
 def r2k(alpha, a, b, beta, c, cuda=False, hybrid=False):
-=======
-
-def r2k(alpha, a, b, beta, c):
->>>>>>> b6e9cdbe
     """Rank-2k update of a matrix.
 
     Performs the operation::
@@ -389,11 +358,11 @@
 
     Only the lower triangle of ``c`` will contain sensible numbers.
     """
-<<<<<<< HEAD
     if debug:
         assert np.isfinite(c).all()
         assert (a.dtype == float and b.dtype == float and c.dtype == float or
-                a.dtype == complex and b.dtype == complex and c.dtype == complex)
+                a.dtype == complex and b.dtype == complex and
+                c.dtype == complex)
         assert a.flags.contiguous and b.flags.contiguous
         assert a.ndim > 1
         assert a.shape == b.shape
@@ -426,18 +395,6 @@
         bc_gpu.get(c)
     else:
         _gpaw.r2k(alpha, a, b, beta, c)
-=======
-    assert beta == 0.0 or np.isfinite(np.tril(c)).all()
-
-    assert (a.dtype == float and b.dtype == float and c.dtype == float or
-            a.dtype == complex and b.dtype == complex and c.dtype == complex)
-    assert a.flags.contiguous and b.flags.contiguous
-    assert a.ndim > 1
-    assert a.shape == b.shape
-    assert c.shape == (a.shape[0], a.shape[0])
-    assert c.strides[1] == c.itemsize
-    _gpaw.r2k(alpha, a, b, beta, c)
->>>>>>> b6e9cdbe
 
 
 def dotc(a, b):
@@ -453,7 +410,6 @@
 
     ``cc`` denotes complex conjugation.
     """
-<<<<<<< HEAD
     if debug:
         assert ((is_contiguous(a, float) and is_contiguous(b, float)) or
                 (is_contiguous(a, complex) and is_contiguous(b, complex)))
@@ -473,12 +429,6 @@
             return _gpaw.dotc_cuda_gpu(a.gpudata, a.shape, b.gpudata, a.dtype)
     else:
         return _gpaw.dotc(a, b)
-=======
-    assert ((is_contiguous(a, float) and is_contiguous(b, float)) or
-            (is_contiguous(a, complex) and is_contiguous(b, complex)))
-    assert a.shape == b.shape
-    return _gpaw.dotc(a, b)
->>>>>>> b6e9cdbe
 
 
 def dotu(a, b):
@@ -494,7 +444,6 @@
 
 
     """
-<<<<<<< HEAD
     if debug:
         assert ((is_contiguous(a, float) and is_contiguous(b, float)) or
                 (is_contiguous(a, complex) and is_contiguous(b, complex)))
@@ -514,12 +463,6 @@
             return _gpaw.dotu_cuda_gpu(a.gpudata, a.shape, b.gpudata, a.dtype)
     else:
         return _gpaw.dotu(a, b)
-=======
-    assert ((is_contiguous(a, float) and is_contiguous(b, float)) or
-            (is_contiguous(a, complex) and is_contiguous(b, complex)))
-    assert a.shape == b.shape
-    return _gpaw.dotu(a, b)
->>>>>>> b6e9cdbe
 
 
 def _gemmdot(a, b, alpha=1.0, beta=1.0, out=None, trans='n'):
