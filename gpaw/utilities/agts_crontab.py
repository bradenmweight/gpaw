"""Run AGTS tests.

Initial setup::

    mkdir agts
    cd agts
    git clone http://gitlab.com/ase/ase.git
    git clone http://gitlab.com/gpaw/gpaw.git

Crontab::

    WEB_PAGE_FOLDER=...
    AGTS=...
    CMD="python $AGTS/gpaw/utilities/agts.py"
    10 20 * * 5 cd $AGTS; $CMD run > agts-run.log
    10 20 * * 1 cd $AGTS; $CMD summary > agts-summary.log

"""

import datetime
import functools
import json
import os
import subprocess
from pathlib import Path


shell = functools.partial(subprocess.check_call, shell=True)


def agts(cmd):
    from myqueue.task import taskstates
    from myqueue.tasks import Tasks, Selection

    allofthem = Selection(None, '', taskstates, [Path('.').absolute()], True)
    with Tasks(verbosity=-1) as t:
        tasks = t.list(allofthem, '')

    print(len(tasks))

    if cmd == 'run':
        if tasks:
            raise ValueError('Not ready!')

<<<<<<< HEAD
=======
        shell('cd ase; git pull')
        shell('cd gpaw; git clean -fdx; git pull;'
              '. doc/platforms/Linux/Niflheim/compile.sh')
>>>>>>> 51a4832f
        arch = 'linux-x86_64-broadwell-el7-3.6'
        path = '/home/niflheim2/jensj/agts'
        pp = ('{path}/ase:{path}/gpaw:{path}/gpaw/build/lib.{arch}:$PYTHONPATH'
              .format(path=path, arch=arch))
<<<<<<< HEAD

        shell('cd ase; git pull')
        shell('cd gpaw;'
              'git clean -fdx;'
              'git pull;'
              '. doc/platforms/Linux/Niflheim/compile.sh;'
              'cd doc;'
              'PYTHONPATH={pp} make'
              .format(pp=pp))
        shell('PYTHONPATH={pp} mq workflow -p agts.py gpaw -T'
=======
        shell('cd gpaw/doc; '
              'PYTHONPATH={pp}:$PYTHONPATH make; '
              'cd ..; '
              'PYTHONPATH={pp}:$PYTHONPATH mq workflow -p agts.py -T'
>>>>>>> 51a4832f
              .format(pp=pp))

    elif cmd == 'summary':
        write_results(tasks)

        for task in tasks:
            if task.state in {'running', 'queued'}:
                raise RuntimeError('Not done!')

        for task in tasks:
            if task.state in {'FAILED', 'CANCELED', 'TIMEOUT'}:
                send_email(tasks)
                return

        shell('mq remove --state d --recursive .')

        collect_files_for_web_page()
    else:
        1 / 0


def send_email(tasks):
    import smtplib
    from email.message import EmailMessage

    txt = 'Hi!\n\n'
    for task in tasks:
        if task.state in {'FAILED', 'CANCELED', 'TIMEOUT', 'MEMORY'}:
            id, dir, name, res, age, status, t, err = task.words()
            txt += ('test: {}/{}@{}: {}\ntime: {}\nerror: {}\n\n'
                    .format(dir.split('agts/gpaw')[1],
                            name,
                            res[:-1],
                            status,
                            t,
                            err))
    txt += 'Best regards,\nNiflheim\n'

    msg = EmailMessage()
    msg.set_content(txt)
    msg['Subject'] = 'Failing Niflheim-tests!'
    msg['From'] = 'agts@niflheim.dtu.dk'
    msg['To'] = 'jjmo@dtu.dk'
    s = smtplib.SMTP('smtp.ait.dtu.dk')
    s.send_message(msg)
    s.quit()


def find_created_files():
    names = set()
    for path in Path().glob('**/*.py'):
        if path.parts[0] == 'build':
            continue
        line1 = path.read_text().split('\n', 1)[0]
        if not line1.startswith('# Creates:'):
            continue
        for name in line1.split(':')[1].split(','):
            name = name.strip()
            if name in names:
                raise RuntimeError(
                    'The name {!r} is used in more than one place!'
                    .format(name))
            names.add(name)
            yield path.with_name(name)


def collect_files_for_web_page():
    os.chdir('gpaw/doc')
    folder = Path('agts-files')
    if not folder.is_dir():
        folder.mkdir()
    for path in find_created_files():
        print(path)
        (folder / path.name).write_bytes(path.read_bytes())
    # os.environ['WEB_PAGE_FOLDER']


def write_results(tasks):
    now = datetime.datetime.now()
    name = Path('{}-{:02}-{:02}.json'.format(now.year, now.month, now.day))
    text = json.dumps({'tasks': [task.todict() for task in tasks]},
                      indent=2)
    name.write_text(text)


if __name__ == '__main__':
    import sys
    agts(sys.argv[1])<|MERGE_RESOLUTION|>--- conflicted
+++ resolved
@@ -42,19 +42,13 @@
         if tasks:
             raise ValueError('Not ready!')
 
-<<<<<<< HEAD
-=======
-        shell('cd ase; git pull')
-        shell('cd gpaw; git clean -fdx; git pull;'
-              '. doc/platforms/Linux/Niflheim/compile.sh')
->>>>>>> 51a4832f
         arch = 'linux-x86_64-broadwell-el7-3.6'
         path = '/home/niflheim2/jensj/agts'
         pp = ('{path}/ase:{path}/gpaw:{path}/gpaw/build/lib.{arch}:$PYTHONPATH'
               .format(path=path, arch=arch))
-<<<<<<< HEAD
 
-        shell('cd ase; git pull')
+        shell('cd ase;'
+              'git pull')
         shell('cd gpaw;'
               'git clean -fdx;'
               'git pull;'
@@ -63,12 +57,6 @@
               'PYTHONPATH={pp} make'
               .format(pp=pp))
         shell('PYTHONPATH={pp} mq workflow -p agts.py gpaw -T'
-=======
-        shell('cd gpaw/doc; '
-              'PYTHONPATH={pp}:$PYTHONPATH make; '
-              'cd ..; '
-              'PYTHONPATH={pp}:$PYTHONPATH mq workflow -p agts.py -T'
->>>>>>> 51a4832f
               .format(pp=pp))
 
     elif cmd == 'summary':
