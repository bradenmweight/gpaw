from __future__ import print_function

# Copyright (C) 2003  CAMP
# Please see the accompanying LICENSE file for further information.

import sys
import time
import math
<<<<<<< HEAD
import sys
from gpaw.cuda import debug_sync, get_context
=======
import functools

import numpy as np
from ase.utils.timing import Timer
>>>>>>> 7e8d3125

import gpaw.mpi as mpi

wrap = 1e-6 * 2**32

# Global variables:
c0 = time.clock()
t0 = time.time()
cputime = 0.0
trouble = False


<<<<<<< HEAD
def clock():
    """clock() -> floating point number

    Return the CPU time in seconds since the start of the process."""

    update()
    if trouble:
        return 1.0e100
    return cputime

def update():
    global trouble, t0, c0, cputime
    if trouble:
        return
    t = time.time()
    c = time.clock()
    if t - t0 >= wrap:
        trouble = True
        return
    dc = c - c0
    if dc < 0.0:
        dc += wrap
    cputime += dc
    t0 = t
    c0 = c

def function_timer(func, *args, **kwargs):
    out = kwargs.pop('timeout', sys.stdout)
    t1 = time.time()
    r = func(*args, **kwargs)
    t2 = time.time()
    print >>out, t2 - t1
    return r


class Timer:
    def __init__(self, print_levels=1000):
        self.timers = {}
        self.t0 = time.time()
        self.running = []
        self.print_levels = print_levels
        
    def start(self, name):
        names = tuple(self.running + [name])
        if debug_sync:
            try:
                get_context().synchronize()
            except AttributeError:
                pass
        self.timers[names] = self.timers.get(names, 0.0) - time.time()
        self.running.append(name)
        
    def stop(self, name=None):
        if name is None: name = self.running[-1]
        names = tuple(self.running)
        running = self.running.pop()
        if name != running:
            raise RuntimeError('Must stop timers by stack order.  '
                               'Requested stopping of %s but topmost is %s'
                               % (name, running))
        if debug_sync:
            try:
                get_context().synchronize()
            except AttributeError:
                pass
        self.timers[names] += time.time()
            
    def get_time(self, *names):
#        print self.timers, names
        return self.timers[names]
                
    def write(self, out=sys.stdout):
        while self.running:
            self.stop()
        if len(self.timers) == 0:
            return

        t0 = time.time()
        tot = t0 - self.t0

        n = max([len(names[-1]) + len(names) for names in self.timers]) + 1
        out.write('\n%s\n' % ('=' * 60))
        out.write('%-*s    incl.     excl.\n' % (n, 'Timing:'))
        out.write('%s\n' % ('=' * 60))
        tother = tot
        
        inclusive = self.timers.copy()

        exclusive = self.timers
        keys = exclusive.keys()
        keys.sort()
        for names in keys:
            t = exclusive[names]
            if len(names) > 1:
                if len(names) < self.print_levels + 1:
                    exclusive[names[:-1]] -= t
            else:
                tother -= t
        exclusive[('Other',)] = tother
        inclusive[('Other',)] = tother
        keys.append(('Other',))
        for names in keys:
            t = exclusive[names]
            tinclusive = inclusive[names]
            r = t / tot
            p = 100 * r
            i = int(40 * r + 0.5)
            if i == 0:
                bar = '|'
            else:
                bar = '|%s|' % ('-' * (i - 1))
            level = len(names)
            if level > self.print_levels:
                continue
            name = (level - 1) * ' ' + names[-1] + ':'
            out.write('%-*s%9.3f %9.3f %5.1f%% %s\n' %
                      (n, name, tinclusive, t, p, bar))
        out.write('%s\n' % ('=' * 60))
        out.write('%-*s%9.3f %5.1f%%\n' % (n + 10, 'Total:', tot, 100.0))
        out.write('%s\n' % ('=' * 60))
        out.write('date: %s\n' % time.asctime())

    def add(self, timer):
        for name, t in timer.timers.items():
            self.timers[name] = self.timers.get(name, 0.0) + t


=======
>>>>>>> 7e8d3125
class NullTimer:
    """Compatible with Timer and StepTimer interfaces.  Does nothing."""
    def __init__(self): pass
    def print_info(self, calc): pass
    def start(self, name): pass
    def stop(self, name=None): pass
    def get_time(self, name): return 0.0
    def write(self, out=sys.stdout): pass
    def write_now(self, mark=''): pass
    def add(self, timer): pass


nulltimer = NullTimer()


class DebugTimer(Timer):
    def __init__(self, print_levels=1000, comm=mpi.world, txt=sys.stdout):
        Timer.__init__(self, print_levels)
        ndigits = 1 + int(math.log10(comm.size))
        self.srank = '%0*d' % (ndigits, comm.rank)
        self.txt = txt

    def start(self, name):
        Timer.start(self, name)
        abstime = time.time()
        t = self.timers[tuple(self.running)] + abstime
        self.txt.write('T%s >> %15.8f %s (%7.5fs) started\n'
                       % (self.srank, abstime, name, t))

    def stop(self, name=None):
        if name is None:
            name = self.running[-1]
        abstime = time.time()
        t = self.timers[tuple(self.running)] + abstime
        self.txt.write('T%s << %15.8f %s (%7.5fs) stopped\n'
                       % (self.srank, abstime, name, t))
        Timer.stop(self, name)


class ParallelTimer(DebugTimer):
    """Like DebugTimer but writes timings from all ranks.

    Each rank writes to timings.<rank>.txt.  Also timings.metadata.txt
    will contain information about the parallelization layout.  The idea
    is that the output from this timer can be used for plots and to
    determine bottlenecks in the parallelization.

    See the tool gpaw-plot-parallel-timings."""
    def __init__(self, prefix='timings'):
        ndigits = len(str(mpi.world.size - 1))
        ranktxt = '%0*d' % (ndigits, mpi.world.rank)
        fname = '%s.%s.txt' % (prefix, ranktxt)
        txt = open(fname, 'w')
        DebugTimer.__init__(self, comm=mpi.world, txt=txt)
        self.prefix = prefix

    def print_info(self, calc):
        """Print information about parallelization into a file."""
        fd = open('%s.metadata.txt' % self.prefix, 'w')
        DebugTimer.print_info(self, calc)
        wfs = calc.wfs
        
        # We won't have to type a lot if everyone just sends all their numbers.
        myranks = np.array([wfs.world.rank, wfs.kd.comm.rank,
                            wfs.bd.comm.rank, wfs.gd.comm.rank])
        allranks = None
        if wfs.world.rank == 0:
            allranks = np.empty(wfs.world.size * 4, dtype=int)
        wfs.world.gather(myranks, 0, allranks)
        if wfs.world.rank == 0:
            for itsranks in allranks.reshape(-1, 4):
                fd.write('r=%d k=%d b=%d d=%d\n' % tuple(itsranks))
        fd.close()


class StepTimer(Timer):
    """Step timer to print out timing used in computation steps.
    
    Use it like this::

      from gpaw.utilities.timing import StepTimer
      st = StepTimer()
      ...
      st.write_now('step 1')
      ...
      st.write_now('step 2')

    The parameter write_as_master_only can be used to force the timer to
    print from processess that are not the mpi master process.
    """
    
    def __init__(self, out=sys.stdout, name=None, write_as_master_only=True):
        Timer.__init__(self)
        if name is None:
            name = '<%s>' % sys._getframe(1).f_code.co_name
        self.name = name
        self.out = out
        self.alwaysprint = not write_as_master_only
        self.now = 'temporary now'
        self.start(self.now)

    def write_now(self, mark=''):
        self.stop(self.now)
        if self.alwaysprint or mpi.rank == 0:
            print(self.name, mark, self.get_time(self.now), file=self.out)
        self.out.flush()
        del self.timers[self.now]
        self.start(self.now)


class TAUTimer(Timer):
    """TAUTimer requires installation of the TAU Performance System
    http://www.cs.uoregon.edu/research/tau/home.php

    The TAU Python API will not output any data if there are any
    unmatched starts/stops in the code."""

    top_level = 'GPAW.calculator'  # TAU needs top level timer
    merge = True  # Requires TAU 2.19.2 or later

    def __init__(self):
        Timer.__init__(self)
        import pytau
        self.pytau = pytau
        self.tau_timers = {}
        pytau.setNode(mpi.rank)
        self.tau_timers[self.top_level] = pytau.profileTimer(self.top_level)
        pytau.start(self.tau_timers[self.top_level])

    def start(self, name):
        Timer.start(self, name)
        self.tau_timers[name] = self.pytau.profileTimer(name)
        self.pytau.start(self.tau_timers[name])
        
    def stop(self, name=None):
        Timer.stop(self, name)
        self.pytau.stop(self.tau_timers[name])

    def write(self, out=sys.stdout):
        Timer.write(self, out)
        if self.merge:
            self.pytau.dbMergeDump()
        else:
            self.pytau.stop(self.tau_timers[self.top_level])

        
class HPMTimer(Timer):
    """HPMTimer requires installation of the IBM BlueGene/P HPM
    middleware interface to the low-level UPC library. This will
    most likely only work at ANL's BlueGene/P. Must compile
    with GPAW_HPM macro in customize.py. Note that HPM_Init
    and HPM_Finalize are called in _gpaw.c and not in the Python
    interface. Timer must be called on all ranks in node, otherwise
    HPM will hang. Hence, we only call HPM_start/stop on a list
    subset of timers."""
    
    top_level = 'GPAW.calculator'  # HPM needs top level timer
    compatible = ['Initialization', 'SCF-cycle']

    def __init__(self):
        Timer.__init__(self)
        from _gpaw import hpm_start, hpm_stop
        self.hpm_start = hpm_start
        self.hpm_stop = hpm_stop
        hpm_start(self.top_level)

    def start(self, name):
        Timer.start(self, name)
        if name in self.compatible:
            self.hpm_start(name)
        
    def stop(self, name=None):
        Timer.stop(self, name)
        if name in self.compatible:
            self.hpm_stop(name)

    def write(self, out=sys.stdout):
        Timer.write(self, out)
        self.hpm_stop(self.top_level)

        
class CrayPAT_timer(Timer):
    """Interface to CrayPAT API. In addition to regular timers,
    the corresponding regions are profiled by CrayPAT. The gpaw-python has
    to be compiled under CrayPAT.
    """

    def __init__(self, print_levels=4):
        Timer.__init__(self, print_levels)
        from _gpaw import craypat_region_begin, craypat_region_end
        self.craypat_region_begin = craypat_region_begin
        self.craypat_region_end = craypat_region_end
        self.regions = {}
        self.region_id = 5  # leave room for regions in C

    def start(self, name):
        Timer.start(self, name)
        if name in self.regions:
            id = self.regions[name]
        else:
            id = self.region_id
            self.regions[name] = id
            self.region_id += 1
        self.craypat_region_begin(id, name)

    def stop(self, name=None):
        Timer.stop(self, name)
        id = self.regions[name]
        self.craypat_region_end(id)<|MERGE_RESOLUTION|>--- conflicted
+++ resolved
@@ -6,15 +6,11 @@
 import sys
 import time
 import math
-<<<<<<< HEAD
-import sys
-from gpaw.cuda import debug_sync, get_context
-=======
 import functools
 
 import numpy as np
 from ase.utils.timing import Timer
->>>>>>> 7e8d3125
+from gpaw.cuda import debug_sync, get_context
 
 import gpaw.mpi as mpi
 
@@ -27,136 +23,6 @@
 trouble = False
 
 
-<<<<<<< HEAD
-def clock():
-    """clock() -> floating point number
-
-    Return the CPU time in seconds since the start of the process."""
-
-    update()
-    if trouble:
-        return 1.0e100
-    return cputime
-
-def update():
-    global trouble, t0, c0, cputime
-    if trouble:
-        return
-    t = time.time()
-    c = time.clock()
-    if t - t0 >= wrap:
-        trouble = True
-        return
-    dc = c - c0
-    if dc < 0.0:
-        dc += wrap
-    cputime += dc
-    t0 = t
-    c0 = c
-
-def function_timer(func, *args, **kwargs):
-    out = kwargs.pop('timeout', sys.stdout)
-    t1 = time.time()
-    r = func(*args, **kwargs)
-    t2 = time.time()
-    print >>out, t2 - t1
-    return r
-
-
-class Timer:
-    def __init__(self, print_levels=1000):
-        self.timers = {}
-        self.t0 = time.time()
-        self.running = []
-        self.print_levels = print_levels
-        
-    def start(self, name):
-        names = tuple(self.running + [name])
-        if debug_sync:
-            try:
-                get_context().synchronize()
-            except AttributeError:
-                pass
-        self.timers[names] = self.timers.get(names, 0.0) - time.time()
-        self.running.append(name)
-        
-    def stop(self, name=None):
-        if name is None: name = self.running[-1]
-        names = tuple(self.running)
-        running = self.running.pop()
-        if name != running:
-            raise RuntimeError('Must stop timers by stack order.  '
-                               'Requested stopping of %s but topmost is %s'
-                               % (name, running))
-        if debug_sync:
-            try:
-                get_context().synchronize()
-            except AttributeError:
-                pass
-        self.timers[names] += time.time()
-            
-    def get_time(self, *names):
-#        print self.timers, names
-        return self.timers[names]
-                
-    def write(self, out=sys.stdout):
-        while self.running:
-            self.stop()
-        if len(self.timers) == 0:
-            return
-
-        t0 = time.time()
-        tot = t0 - self.t0
-
-        n = max([len(names[-1]) + len(names) for names in self.timers]) + 1
-        out.write('\n%s\n' % ('=' * 60))
-        out.write('%-*s    incl.     excl.\n' % (n, 'Timing:'))
-        out.write('%s\n' % ('=' * 60))
-        tother = tot
-        
-        inclusive = self.timers.copy()
-
-        exclusive = self.timers
-        keys = exclusive.keys()
-        keys.sort()
-        for names in keys:
-            t = exclusive[names]
-            if len(names) > 1:
-                if len(names) < self.print_levels + 1:
-                    exclusive[names[:-1]] -= t
-            else:
-                tother -= t
-        exclusive[('Other',)] = tother
-        inclusive[('Other',)] = tother
-        keys.append(('Other',))
-        for names in keys:
-            t = exclusive[names]
-            tinclusive = inclusive[names]
-            r = t / tot
-            p = 100 * r
-            i = int(40 * r + 0.5)
-            if i == 0:
-                bar = '|'
-            else:
-                bar = '|%s|' % ('-' * (i - 1))
-            level = len(names)
-            if level > self.print_levels:
-                continue
-            name = (level - 1) * ' ' + names[-1] + ':'
-            out.write('%-*s%9.3f %9.3f %5.1f%% %s\n' %
-                      (n, name, tinclusive, t, p, bar))
-        out.write('%s\n' % ('=' * 60))
-        out.write('%-*s%9.3f %5.1f%%\n' % (n + 10, 'Total:', tot, 100.0))
-        out.write('%s\n' % ('=' * 60))
-        out.write('date: %s\n' % time.asctime())
-
-    def add(self, timer):
-        for name, t in timer.timers.items():
-            self.timers[name] = self.timers.get(name, 0.0) + t
-
-
-=======
->>>>>>> 7e8d3125
 class NullTimer:
     """Compatible with Timer and StepTimer interfaces.  Does nothing."""
     def __init__(self): pass
