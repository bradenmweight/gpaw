--- conflicted
+++ resolved
@@ -17,11 +17,7 @@
     Atoms outside the unit cell will be wrapped into the cell in
     those directions with periodic boundary conditions so that the
     scaled coordinates are between zero and one."""
-<<<<<<< HEAD
-   
-=======
-
->>>>>>> 51a4832f
+
     scaled = np.linalg.solve(atoms.cell.T, positions.T).T
     for i in range(3):
         if atoms.pbc[i]:
