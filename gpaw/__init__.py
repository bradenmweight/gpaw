# encoding: utf-8
# Copyright (C) 2003  CAMP
# Please see the accompanying LICENSE file for further information.

"""Main gpaw module."""

import sys

from gpaw.broadcast_imports import broadcast_imports

with broadcast_imports:
    import os
    import runpy
    import warnings
    from distutils.util import get_platform
    from os.path import join, isfile
    from argparse import ArgumentParser, REMAINDER, RawDescriptionHelpFormatter

    import numpy as np
    from ase.cli.run import str2dict


assert not np.version.version.startswith('1.6.0')

__version__ = '1.3.1b1'
__ase_version_required__ = '3.15.0'

__all__ = ['GPAW',
           'Mixer', 'MixerSum', 'MixerDif', 'MixerSum2',
           'CG', 'Davidson', 'RMMDIIS', 'DirectLCAO',
           'PoissonSolver',
           'FermiDirac', 'MethfesselPaxton',
           'PW', 'LCAO', 'restart', 'FD']


class ConvergenceError(Exception):
    pass


class KohnShamConvergenceError(ConvergenceError):
    pass


class PoissonConvergenceError(ConvergenceError):
    pass


def parse_extra_parameters(arg):
    return {key.replace('-', '_'): value
            for key, value in str2dict(arg).items()}


is_gpaw_python = '_gpaw' in sys.builtin_module_names


def parse_arguments(argv):
    p = ArgumentParser(usage='%(prog)s [OPTION ...] [-c | -m] SCRIPT'
                       ' [ARG ...]',
                       description='Run a parallel GPAW calculation.\n\n'
                       'Compiled with:\n  Python {}'
                       .format(sys.version.replace('\n', '')),
                       formatter_class=RawDescriptionHelpFormatter)

    p.add_argument('--command', '-c', action='store_true',
                   help='execute Python string given as SCRIPT')
    p.add_argument('--module', '-m', action='store_true',
                   help='run library module given as SCRIPT')
    p.add_argument('-W', metavar='argument',
                   action='append', default=[], dest='warnings',
                   help='warning control.  See the documentation of -W for '
                   'the Python interpreter')
    p.add_argument('--memory-estimate-depth', default=2, type=int, metavar='N',
                   dest='memory_estimate_depth',
                   help='print memory estimate of object tree to N levels')
    p.add_argument('--domain-decomposition',
                   metavar='N or X,Y,Z', dest='parsize_domain',
                   help='use N or X × Y × Z cores for domain decomposition.')
    p.add_argument('--state-parallelization', metavar='N', type=int,
                   dest='parsize_bands',
                   help='use N cores for state/band/orbital parallelization')
    p.add_argument('--augment-grids', action='store_true',
                   dest='augment_grids',
                   help='when possible, redistribute real-space arrays on '
                   'cores otherwise used for k-point/band parallelization')
    p.add_argument('--buffer-size', type=float, metavar='SIZE',
                   help='buffer size for MatrixOperator in MiB')
    p.add_argument('--profile', metavar='FILE', dest='profile',
                   help='run profiler and save stats to FILE')
    p.add_argument('--gpaw', metavar='VAR=VALUE[, ...]', action='append',
<<<<<<< HEAD
                   default=[], dest='gpaw_extra_kwargs',
=======
                   default=[],
                   dest='gpaw_extra_kwargs',
>>>>>>> a9def0d1
                   help='extra (hacky) GPAW keyword arguments')
    p.add_argument('--benchmark-imports', action='store_true',
                   help='count distributed/non-distributed imports')
    if is_gpaw_python:  # SCRIPT mandatory for gpaw-python
        p.add_argument('script', metavar='SCRIPT',
                       help='calculation script')
    p.add_argument('options', metavar='ARG',
                   help='arguments forwarded to SCRIPT', nargs=REMAINDER)

    args = p.parse_args(argv[1:])

    if args.command and args.module:
        p.error('-c and -m are mutually exclusive')

    if is_gpaw_python:
        sys.argv = [args.script] + args.options

    for w in args.warnings:
<<<<<<< HEAD
        # Need to convert between python -W syntax to call
        # warnings.filterwarnings():
=======
        # Need to convert between python -W syntax to
        # call warnings.filterwarnings():
>>>>>>> a9def0d1
        warn_args = w.split(':')
        assert len(warn_args) <= 5

        if warn_args[0] == 'all':
            warn_args[0] = 'always'
        if len(warn_args) >= 3:
            # e.g. 'UserWarning' (string) -> UserWarning (class)
            warn_args[2] = globals().get(warn_args[2])
        if len(warn_args) == 5:
            warn_args[4] = int(warn_args[4])

        warnings.filterwarnings(*warn_args, append=True)

    if args.parsize_domain:
        parsize = [int(n) for n in args.parsize_domain.split(',')]
        if len(parsize) == 1:
            parsize = parsize[0]
        else:
            assert len(parsize) == 3
        args.parsize_domain = parsize

    extra_parameters = {}
    for extra_kwarg in args.gpaw_extra_kwargs:
        extra_parameters.update(parse_extra_parameters(extra_kwarg))

    return extra_parameters, args


if is_gpaw_python:
    extra_parameters, gpaw_args = parse_arguments(sys.argv)
else:
    # Ignore the arguments; rely on --gpaw only as below.
    extra_parameters, gpaw_args = parse_arguments([sys.argv[0]])


def parse_gpaw_args():
    extra_parameters = {}
    i = 1
    while i < len(sys.argv):
        arg = sys.argv[i]
        if arg.startswith('--gpaw='):
            sys.argv.pop(i)
            extra_parameters.update(parse_extra_parameters(arg[7:]))
            continue
            break
        elif arg == '--gpaw':
            sys.argv.pop(i)
            extra_parameters.update(parse_extra_parameters(sys.argv.pop(i)))
            continue
            break
        i += 1
    return extra_parameters


extra_parameters.update(parse_gpaw_args())


# Check for special command line arguments:
memory_estimate_depth = gpaw_args.memory_estimate_depth
parsize_domain = gpaw_args.parsize_domain
parsize_bands = gpaw_args.parsize_bands
augment_grids = gpaw_args.augment_grids
# We deprecate the sl_xxx parameters being set from command line.
# People can satisfy their lusts by setting gpaw.sl_default = something
# if they are perverted enough to use global variables.
sl_default = None
sl_diagonalize = None
sl_inverse_cholesky = None
sl_lcao = None
sl_lrtddft = None
buffer_size = gpaw_args.buffer_size
profile = gpaw_args.profile


def main():
    # Stacktraces can be shortened by running script with
    # PyExec_AnyFile and friends.  Might be nicer
    if gpaw_args.command:
        d = {'__name__': '__main__'}
        exec(gpaw_args.script, d, d)
    elif gpaw_args.module:
        # Python has: python [-m MOD] [-c CMD] [SCRIPT]
        # We use a much better way: gpaw-python [-m | -c] SCRIPT
        runpy.run_module(gpaw_args.script, run_name='__main__')
    else:
        runpy.run_path(gpaw_args.script, run_name='__main__')

    # Todo, if we want: interactive interpreter.


dry_run = extra_parameters.pop('dry_run', 0)
debug = extra_parameters.pop('debug', False)

# Check for typos:
for p in extra_parameters:
    # We should get rid of most of these!
    if p not in {'sic', 'log2ng', 'PK', 'vdw0', 'df_dry_run', 'usenewlfc'}:
        warnings.warn('Unknown parameter: ' + p)

if debug:
    np.seterr(over='raise', divide='raise', invalid='raise', under='ignore')

    oldempty = np.empty

    def empty(*args, **kwargs):
        a = oldempty(*args, **kwargs)
        try:
            a.fill(np.nan)
        except ValueError:
            a.fill(-1000000)
        return a
    np.empty = empty


build_path = join(__path__[0], '..', 'build')
arch = '%s-%s' % (get_platform(), sys.version[0:3])

# If we are running the code from the source directory, then we will
# want to use the extension from the distutils build directory:
sys.path.insert(0, join(build_path, 'lib.' + arch))


def get_gpaw_python_path():
    paths = os.environ['PATH'].split(os.pathsep)
    paths.insert(0, join(build_path, 'bin.' + arch))
    for path in paths:
        if isfile(join(path, 'gpaw-python')):
            return path
    raise RuntimeError('Could not find gpaw-python!')


setup_paths = []


def initialize_data_paths():
    try:
        setup_paths[:] = os.environ['GPAW_SETUP_PATH'].split(os.pathsep)
    except KeyError:
        if os.pathsep == ';':
            setup_paths[:] = [r'C:\gpaw-setups']
        else:
            setup_paths[:] = ['/usr/local/share/gpaw-setups',
                              '/usr/share/gpaw-setups']


initialize_data_paths()

with broadcast_imports:
    from gpaw.calculator import GPAW
    from gpaw.mixer import Mixer, MixerSum, MixerDif, MixerSum2
    from gpaw.eigensolvers import Davidson, RMMDIIS, CG, DirectLCAO
    from gpaw.poisson import PoissonSolver
    from gpaw.occupations import FermiDirac, MethfesselPaxton
    from gpaw.wavefunctions.lcao import LCAO
    from gpaw.wavefunctions.pw import PW
    from gpaw.wavefunctions.fd import FD

RMM_DIIS = RMMDIIS


def restart(filename, Class=GPAW, **kwargs):
    calc = Class(filename, **kwargs)
    atoms = calc.get_atoms()
    return atoms, calc


if profile:
    from cProfile import Profile
    import atexit
    prof = Profile()

    def f(prof, filename):
        prof.disable()
        if filename == '-':
            prof.print_stats('time')
        else:
            from gpaw.mpi import rank
            prof.dump_stats(filename + '.%04d' % rank)
    atexit.register(f, prof, profile)
    prof.enable()


command = os.environ.get('GPAWSTARTUP')
if command is not None:
    exec(command)


def is_parallel_environment():
    """Check if we are running in a parallel environment.

    This function can be redefined in ~/.gpaw/rc.py.  Example::

        def is_parallel_environment():
            import os
            return 'PBS_NODEFILE' in os.environ
    """
    return False


def read_rc_file():
    home = os.environ.get('HOME')
    if home is not None:
        rc = os.path.join(home, '.gpaw', 'rc.py')
        if os.path.isfile(rc):
            # Read file in ~/.gpaw/rc.py
            with open(rc) as fd:
                exec(fd.read())


read_rc_file()<|MERGE_RESOLUTION|>--- conflicted
+++ resolved
@@ -87,12 +87,7 @@
     p.add_argument('--profile', metavar='FILE', dest='profile',
                    help='run profiler and save stats to FILE')
     p.add_argument('--gpaw', metavar='VAR=VALUE[, ...]', action='append',
-<<<<<<< HEAD
                    default=[], dest='gpaw_extra_kwargs',
-=======
-                   default=[],
-                   dest='gpaw_extra_kwargs',
->>>>>>> a9def0d1
                    help='extra (hacky) GPAW keyword arguments')
     p.add_argument('--benchmark-imports', action='store_true',
                    help='count distributed/non-distributed imports')
@@ -111,13 +106,8 @@
         sys.argv = [args.script] + args.options
 
     for w in args.warnings:
-<<<<<<< HEAD
         # Need to convert between python -W syntax to call
         # warnings.filterwarnings():
-=======
-        # Need to convert between python -W syntax to
-        # call warnings.filterwarnings():
->>>>>>> a9def0d1
         warn_args = w.split(':')
         assert len(warn_args) <= 5
 
