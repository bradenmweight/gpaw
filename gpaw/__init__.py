--- conflicted
+++ resolved
@@ -225,13 +225,6 @@
     raise RuntimeError('Could not find gpaw-python!')
 
 
-<<<<<<< HEAD
-default_paths = r'C:\gpaw-setups'
-default_paths += os.pathsep + '/usr/local/share/gpaw-setups'
-default_paths += os.pathsep + '/usr/share/gpaw-setups'
-
-setup_paths = os.environ.get('GPAW_SETUP_PATH', default_paths).split(os.pathsep)
-=======
 try:
     setup_paths = os.environ['GPAW_SETUP_PATH'].split(os.pathsep)
 except KeyError:
@@ -241,7 +234,6 @@
         setup_paths = ['/usr/local/share/gpaw-setups',
                        '/usr/share/gpaw-setups']
 
->>>>>>> ad184c09
 
 from gpaw.aseinterface import GPAW
 from gpaw.mixer import Mixer, MixerSum, MixerDif, MixerSum2
