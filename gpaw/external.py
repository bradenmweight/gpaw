"""This module defines different external potentials."""
import warnings

import numpy as np

from ase.units import Bohr, Hartree

import _gpaw

__all__ = ['ConstantPotential', 'ConstantElectricField']


def create_external_potential(name, **kwargs):
    """Construct potential from dict."""
    if name not in __all__:
        raise ValueError
    return globals()[name](**kwargs)


class ExternalPotential:
    vext_g = None
    vext_q = None

    def get_potential(self, gd):
        """Get the potential on a regular 3-d grid.

        Will only call calculate_potential() the first time."""

        if self.vext_g is None:
            self.calculate_potential(gd)
        return self.vext_g

    def get_potentialq(self, gd, pd3):
        """Get the potential on a regular 3-d grid in real space.

        Will only call calculate_potential() the first time."""

        if self.vext_q is None:
            vext_g = self.get_potential(gd)
            self.vext_q = pd3.fft(vext_g)

        return self.vext_q

    def calculate_potential(self, gd):
        raise NotImplementedError


class ConstantPotential(ExternalPotential):
    """Constant potential for tests."""
    def __init__(self, constant=1.0):
        self.constant = constant / Hartree

    def __str__(self):
        return 'Constant potential: {:.3f} V'.format(self.constant * Hartree)

    def calculate_potential(self, gd):
        self.vext_g = gd.zeros() + self.constant

    def todict(self):
        return {'name': 'ConstantPotential',
                'constant': self.constant * Hartree}


class ConstantElectricField(ExternalPotential):
    def __init__(self, strength, direction=[0, 0, 1], tolerance=1e-7):
        """External constant electric field.

        strength: float
            Field strength in V/Ang.
        direction: vector
            Polarisation direction.
        """
        d_v = np.asarray(direction)
        self.field_v = strength * d_v / (d_v**2).sum()**0.5 * Bohr / Hartree
        self.tolerance = tolerance

    def __str__(self):
        return ('Constant electric field: '
                '({:.3f}, {:.3f}, {:.3f}) V/Ang'
                .format(*(self.field_v * Hartree / Bohr)))

    def calculate_potential(self, gd):
        d_v = self.field_v / (self.field_v**2).sum()**0.5
<<<<<<< HEAD
        # Currently skiped, PW mode is periodic in all directions
        #for axis_v in gd.cell_cv[gd.pbc_c]:
        #    if abs(np.dot(d_v, axis_v)) > self.tolerance:
        #        raise ValueError(
        #            'Field not perpendicular to periodic axis: {0}'
        #            .format(axis_v))
=======
        for axis_v in gd.cell_cv[gd.pbc_c]:
            if abs(np.dot(d_v, axis_v)) > self.tolerance:
                raise ValueError(
                    'Field not perpendicular to periodic axis: {}'
                    .format(axis_v))
>>>>>>> 40fe01f9

        center_v = 0.5 * gd.cell_cv.sum(0)
        r_gv = gd.get_grid_point_coordinates().transpose((1, 2, 3, 0))
        self.vext_g = np.dot(r_gv - center_v, self.field_v)

    def todict(self):
        strength = (self.field_v**2).sum()**0.5
        return {'name': 'ConstantElectricField',
                'strength': strength * Hartree / Bohr,
                'direction': self.field_v / strength}


class PointChargePotential(ExternalPotential):
    def __init__(self, charges, positions=None,
                 rc=0.2, rc2=np.inf, width=1.0):
        """Point-charge potential.

        charges: list of float
            Charges.
        positions: (N, 3)-shaped array-like of float
            Positions of charges in Angstrom.  Can be set later.
        rc: float
            Inner cutoff for Coulomb potential in Angstrom.
        rc2: float
            Outer cutoff for Coulomb potential in Angstrom.
        width: float
            Width for cutoff function for Coulomb part.

        For r < rc, 1 / r is replaced by a third order polynomial in r^2 that
        has matching value, first derivative, second derivative and integral.

        For rc2 - width < r < rc2, 1 / r is multiplied by a smooth cutoff
        function (a third order polynomium in r).

        You can also give rc a negative value.  In that case, this formula
        is used::

            (r^4 - rc^4) / (r^5 - |rc|^5)

        for all values of r - no cutoff at rc2!
        """
        self.q_p = np.ascontiguousarray(charges, float)
        self.rc = rc / Bohr
        self.rc2 = rc2 / Bohr
        self.width = width / Bohr
        if positions is not None:
            self.set_positions(positions)
        else:
            self.R_pv = None

        if abs(self.q_p).max() < 1e-14:
            warnings.warn('No charges!')
        if self.rc < 0. and self.rc2 < np.inf:
            warnings.warn('Long range cutoff chosen but will not be applied\
                           for negative inner cutoff values!')

    def __str__(self):
        return ('Point-charge potential '
                '(points: {}, cutoffs: {:.3f}, {:.3f}, {:.3f} Ang)'
                .format(len(self.q_p),
                        self.rc * Bohr,
                        (self.rc2 - self.width) * Bohr,
                        self.rc2 * Bohr))

    def set_positions(self, R_pv, com_pv=None):
        """Update positions."""
        if com_pv is not None:
            self.com_pv = np.asarray(com_pv) / Bohr
        else:
            self.com_pv = None

        self.R_pv = np.asarray(R_pv) / Bohr
        self.vext_g = None

    def _molecule_distances(self, gd):
        if self.com_pv is not None:
            return self.com_pv - gd.cell_cv.sum(0) / 2

    def calculate_potential(self, gd):
        assert gd.orthogonal
        self.vext_g = gd.zeros()

        dcom_pv = self._molecule_distances(gd)

        _gpaw.pc_potential(gd.beg_c, gd.h_cv.diagonal().copy(),
                           self.q_p, self.R_pv,
                           self.rc, self.rc2, self.width,
                           self.vext_g, dcom_pv)

    def get_forces(self, calc):
        """Calculate forces from QM charge density on point-charges."""
        dens = calc.density
        F_pv = np.zeros_like(self.R_pv)
        gd = dens.finegd
        dcom_pv = self._molecule_distances(gd)

        _gpaw.pc_potential(gd.beg_c, gd.h_cv.diagonal().copy(),
                           self.q_p, self.R_pv,
                           self.rc, self.rc2, self.width,
                           self.vext_g, dcom_pv, dens.rhot_g, F_pv)
        gd.comm.sum(F_pv)
        return F_pv * Hartree / Bohr<|MERGE_RESOLUTION|>--- conflicted
+++ resolved
@@ -81,20 +81,12 @@
 
     def calculate_potential(self, gd):
         d_v = self.field_v / (self.field_v**2).sum()**0.5
-<<<<<<< HEAD
-        # Currently skiped, PW mode is periodic in all directions
+        # Currently skipped, PW mode is periodic in all directions
         #for axis_v in gd.cell_cv[gd.pbc_c]:
         #    if abs(np.dot(d_v, axis_v)) > self.tolerance:
         #        raise ValueError(
-        #            'Field not perpendicular to periodic axis: {0}'
+        #            'Field not perpendicular to periodic axis: {}'
         #            .format(axis_v))
-=======
-        for axis_v in gd.cell_cv[gd.pbc_c]:
-            if abs(np.dot(d_v, axis_v)) > self.tolerance:
-                raise ValueError(
-                    'Field not perpendicular to periodic axis: {}'
-                    .format(axis_v))
->>>>>>> 40fe01f9
 
         center_v = 0.5 * gd.cell_cv.sum(0)
         r_gv = gd.get_grid_point_coordinates().transpose((1, 2, 3, 0))
