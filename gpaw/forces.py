--- conflicted
+++ resolved
@@ -13,7 +13,6 @@
     assert not isinstance(ham.xc, HybridXCBase)
     assert not ham.xc.name.startswith('GLLB')
 
-<<<<<<< HEAD
     egs_name = getattr(wfs.eigensolver, "name", None)
     if egs_name == 'direct_min':
         if wfs.mode == 'fd':
@@ -31,16 +30,6 @@
                                                      kpt.C_nM)
         else:
             raise NotImplemenedError
-=======
-    if hasattr(wfs.eigensolver, 'odd'):
-        odd_name = getattr(wfs.eigensolver.odd, "name", None)
-    else:
-        odd_name = None
-    if odd_name == 'PZ_SIC':
-        for kpt in wfs.kpt_u:
-            kpt.rho_MM = \
-                wfs.calculate_density_matrix(kpt.f_n, kpt.C_nM)
->>>>>>> 4b6c2bbe
 
     natoms = len(wfs.setups)
 
@@ -64,21 +53,15 @@
     F_av = F_ham_av + F_wfs_av
     wfs.world.broadcast(F_av, 0)
 
-<<<<<<< HEAD
     if odd_name == 'PZ_SIC' and wfs.mode == 'lcao':
-=======
-    if odd_name == 'PZ_SIC':
->>>>>>> 4b6c2bbe
         F_av += wfs.eigensolver.odd.get_odd_corrections_to_forces(wfs,
                                                                   dens)
-
         for kpt in wfs.kpt_u:
             # need to re-set rho_MM otherwise it will be used
             # it's probably better to in wfs.reset, but
             # when position changes wfs.reset is not called
             kpt.rho_MM = None
 
-<<<<<<< HEAD
     F_av = wfs.kd.symmetry.symmetrize_forces(F_av)
 
     if log:
@@ -150,8 +133,6 @@
     F_av = F_ham_av + F_wfs_av
     wfs.world.broadcast(F_av, 0)
 
-=======
->>>>>>> 4b6c2bbe
     F_av = wfs.kd.symmetry.symmetrize_forces(F_av)
 
     if log:
