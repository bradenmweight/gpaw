--- conflicted
+++ resolved
@@ -50,9 +50,9 @@
                            hund=False,
                            mgga=False):
         nt_sR = grid.zeros(ncomponents)
-        atom_array_layout = AtomArraysLayout([(setup.ni, setup.ni)
-                                              for setup in setups],
-                                             atomdist=atomdist)
+        atom_array_layout = AtomArraysLayout(
+            [(setup.ni, setup.ni) for setup in setups],
+            atomdist=atomdist, dtype=float if ncomponents < 4 else complex)
         D_asii = atom_array_layout.empty(ncomponents)
         f_asi = {a: atomic_occupation_numbers(setup,
                                               magmom_v,
@@ -238,61 +238,6 @@
                                    rotation_ii, D_asii[a2], rotation_ii)
         self.D_asii.data *= 1.0 / len(symmetries)
 
-<<<<<<< HEAD
-    def move(self, delta_nct_R):
-        self.nt_sR.data[:self.ndensities] += delta_nct_R.data
-
-    @classmethod
-    def from_superposition(cls,
-                           grid,
-                           nct_R,
-                           atomdist,
-                           setups,
-                           basis_set,
-                           magmom_av,
-                           ncomponents,
-                           charge=0.0,
-                           hund=False):
-        f_asi = {a: atomic_occupation_numbers(setup,
-                                              magmom_v,
-                                              ncomponents,
-                                              hund,
-                                              charge / len(setups))
-                 for a, (setup, magmom_v) in enumerate(zip(setups, magmom_av))}
-
-        nt_sR = nct_R.desc.zeros(ncomponents)
-        basis_set.add_to_density(nt_sR.data, f_asi)
-        ndensities = ncomponents % 3
-        nt_sR.data[:ndensities] += nct_R.to_xp(np).data
-
-        atom_array_layout = AtomArraysLayout(
-            [(setup.ni, setup.ni) for setup in setups],
-            atomdist=atomdist, dtype=float if ncomponents < 4 else complex)
-        D_asii = atom_array_layout.empty(ncomponents)
-        for a, D_sii in D_asii.items():
-            D_sii[:] = unpack2(setups[a].initialize_density_matrix(f_asi[a]))
-
-        xp = nct_R.xp
-        return cls.from_data_and_setups(nt_sR.to_xp(xp),
-                                        D_asii.to_xp(xp),
-                                        charge,
-                                        setups)
-
-    @classmethod
-    def from_data_and_setups(cls,
-                             nt_sR,
-                             D_asii,
-                             charge,
-                             setups):
-        xp = nt_sR.xp
-        return cls(nt_sR,
-                   D_asii,
-                   charge,
-                   [xp.asarray(setup.Delta_iiL) for setup in setups],
-                   [setup.Delta0 for setup in setups],
-                   [unpack(setup.N0_p) for setup in setups],
-                   [setup.l_j for setup in setups])
-=======
     def move(self, fracpos_ac, atomdist):
         self.nt_sR.data[:self.ndensities] -= self.nct_R.data
         self.nct_aX.move(fracpos_ac, atomdist)
@@ -300,7 +245,6 @@
         self._nct_R = None
         self._tauct_R = None
         self.nt_sR.data[:self.ndensities] += self.nct_R.data
->>>>>>> 0aaf9836
 
     def calculate_dipole_moment(self, fracpos_ac):
         dip_v = np.zeros(3)
