--- conflicted
+++ resolved
@@ -70,10 +70,6 @@
         self.params = params
 
         parallel = params.parallel
-<<<<<<< HEAD
-        comm = parallel['world']
-=======
->>>>>>> 396c9a7a
 
         synchronize_atoms(atoms, comm)
         self.check_cell(atoms.cell)
