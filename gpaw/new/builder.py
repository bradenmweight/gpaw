from __future__ import annotations

import importlib
import sys
from types import SimpleNamespace
from typing import Any, Union

import numpy as np
from ase import Atoms
from ase.units import Bohr
from gpaw.core import UniformGrid
from gpaw.kpt_descriptor import KPointDescriptor
from gpaw.lfc import BasisFunctions
from gpaw.mixer import MixerWrapper, get_mixer_from_keywords
from gpaw.mpi import MPIComm, Parallelization, serial_comm, world
from gpaw.new import cached_property
from gpaw.new.brillouin import BZPoints, MonkhorstPackKPoints
from gpaw.new.davidson import Davidson
from gpaw.new.density import Density
from gpaw.new.ibzwfs import IBZWaveFunctions
from gpaw.new.input_parameters import InputParameters
from gpaw.new.scf import SCFLoop
from gpaw.new.smearing import OccupationNumberCalculator
from gpaw.new.symmetry import create_symmetries_object
from gpaw.new.xc import XCFunctional
from gpaw.setup import Setups
from gpaw.utilities.gpts import get_number_of_grid_points
from gpaw.xc import XC
from gpaw.typing import DTypeLike


def builder(atoms: Atoms,
            params: dict[str, Any] | InputParameters) -> DFTComponentsBuilder:
    """Create DFT-components builder.

    * pw
    * lcao
    * fd
    * tb
    * atom
    * fake
    """
    if isinstance(params, dict):
        params = InputParameters(params)

    mode = params.mode['name']
    assert mode in {'pw', 'lcao', 'fd', 'tb', 'atom', 'fake'}
    mod = importlib.import_module(f'gpaw.new.{mode}.builder')
    name = mode.title() if mode in {'atom', 'fake'} else mode.upper()
    return getattr(mod, f'{name}DFTComponentsBuilder')(atoms, params)


class DFTComponentsBuilder:
    def __init__(self,
                 atoms: Atoms,
                 params: InputParameters):

        self.atoms = atoms.copy()
        self.mode = params.mode['name']
        self.params = params

        parallel = params.parallel
        world = parallel['world']

        self.check_cell(atoms.cell)

        self.xc = XCFunctional(XC(params.xc))  # mode?
        self.setups = Setups(atoms.numbers,
                             params.setups,
                             params.basis,
                             self.xc.setup_name,
                             world)
        self.initial_magmoms = normalize_initial_magnetic_moments(
            params.magmoms, atoms, params.spinpol)

        symmetries = create_symmetries_object(atoms,
                                              self.setups.id_a,
                                              self.initial_magmoms,
                                              params.symmetry)
        bz = create_kpts(params.kpts, atoms)
        self.ibz = symmetries.reduce(bz)

        d = parallel.get('domain', None)
        k = parallel.get('kpt', None)
        b = parallel.get('band', None)
        self.communicators = create_communicators(world, len(self.ibz),
                                                  d, k, b)
        if self.mode == 'fd':
            pass  # filter = create_fourier_filter(grid)
            # setups = stups.filter(filter)

        self.nelectrons = self.setups.nvalence - params.charge

        self.nbands = calculate_number_of_bands(params.nbands,
                                                self.setups,
                                                params.charge,
                                                self.initial_magmoms,
                                                self.mode == 'lcao')

        self.dtype: DTypeLike
        if sys._xoptions.get('force_complex_dtype'):
            self.dtype = complex
        elif self.ibz.bz.gamma_only:
            self.dtype = float
        else:
            self.dtype = complex

        self.grid, self.fine_grid = self.create_uniform_grids()

        if self.initial_magmoms is None:
            self.ncomponents = 1
        elif self.initial_magmoms.ndim == 1:
            self.ncomponents = 2
        else:
            self.ncomponents = 4

        self.fracpos_ac = self.atoms.get_scaled_positions()

    def create_uniform_grids(self):
        raise NotImplementedError

    def check_cell(self, cell):
        number_of_lattice_vectors = cell.rank
        if number_of_lattice_vectors < 3:
            raise ValueError(
                'GPAW requires 3 lattice vectors.  '
                f'Your system has {number_of_lattice_vectors}.')

    @cached_property
    def atomdist(self):
        return self.get_pseudo_core_densities().layout.atomdist

    @cached_property
    def wf_desc(self):
        return self.create_wf_description()

    def __repr__(self):
        return f'{self.__class__.__name__}({self.atoms}, {self.params})'

    @cached_property
    def nct_R(self):
        out = self.grid.empty()
        nct_aX = self.get_pseudo_core_densities()
        nct_aX.to_uniform_grid(out=out,
                               scale=1.0 / (self.ncomponents % 3))
        return out

    def create_ibz_wave_functions(self, basis_set, potential):
        if self.params.random:
            self.log('Initializing wave functions with random numbers')
            ibzwfs = self.random_ibz_wave_functions()
        else:
            ibzwfs = self.lcao_ibz_wave_functions(basis_set, potential)
        return ibzwfs

    def lcao_ibz_wave_functions(self, basis_set, potential):
        from gpaw.new.lcao.lcao import create_lcao_ibz_wave_functions
        sl_default = self.params.parallel['sl_default']
        sl_lcao = self.params.parallel['sl_lcao'] or sl_default
        return create_lcao_ibz_wave_functions(
            self.setups,
            self.communicators,
            self.nbands,
            self.ncomponents,
            self.nelectrons,
            self.fracpos_ac,
            self.dtype,
            self.grid,
            self.wf_desc,
            self.ibz,
            sl_lcao,
            basis_set,
            potential)

    def random_ibz_wave_functions(self):
        return IBZWaveFunctions.from_random_numbers(
            self.ibz,
            self.communicators['b'],
            self.communicators['k'],
            self.wf_desc,
            self.setups,
            self.fracpos_ac,
            self.nbands,
            self.nelectrons,
            self.dtype)

    def create_basis_set(self):
        kd = KPointDescriptor(self.ibz.bz.kpt_Kc, self.ncomponents % 3)
        kd.set_symmetry(SimpleNamespace(pbc=self.grid.pbc),
                        self.ibz.symmetries.symmetry,
                        comm=self.communicators['w'])
        kd.set_communicator(self.communicators['k'])

        basis_set = BasisFunctions(self.grid._gd,
                                   [setup.phit_j for setup in self.setups],
                                   kd,
                                   dtype=self.dtype,
                                   cut=True)
        basis_set.set_positions(self.fracpos_ac)
        return basis_set

    def density_from_superposition(self, basis_set):
        return Density.from_superposition(self.grid,
                                          self.nct_R,
                                          self.atomdist,
                                          self.setups,
                                          basis_set,
                                          self.initial_magmoms,
                                          self.params.charge,
                                          self.params.hund)

    def create_occupation_number_calculator(self):
        return OccupationNumberCalculator(
            self.params.occupations,
            self.atoms.pbc,
            self.ibz,
            self.nbands,
            self.communicators,
            self.initial_magmoms,
            np.linalg.inv(self.atoms.cell.complete()).T)

<<<<<<< HEAD
    def create_eigensolver(self, hamiltonian):
        return Davidson(self.nbands,
                        self.wf_desc,
                        self.communicators['b'],
                        hamiltonian.create_preconditioner,
                        **self.params.eigensolver)

    def create_scf_loop(self, pot_calc):
=======
    def create_scf_loop(self):
>>>>>>> 18e031e7
        hamiltonian = self.create_hamiltonian_operator()
        eigensolver = self.create_eigensolver(hamiltonian)

        mixer = MixerWrapper(
            get_mixer_from_keywords(self.atoms.pbc.any(),
                                    self.ncomponents, **self.params.mixer),
            self.ncomponents, self.grid._gd)

        occ_calc = self.create_occupation_number_calculator()

        return SCFLoop(hamiltonian, occ_calc,
                       eigensolver, mixer, self.communicators['w'],
                       self.params.convergence,
                       self.params.maxiter)


def create_communicators(comm: MPIComm = None,
                         nibzkpts: int = 1,
                         domain: Union[int, tuple[int, int, int]] = None,
                         kpt: int = None,
                         band: int = None) -> dict[str, MPIComm]:
    parallelization = Parallelization(comm or world, nibzkpts)
    if domain is not None:
        domain = np.prod(domain)
    parallelization.set(kpt=kpt,
                        domain=domain,
                        band=band)
    comms = parallelization.build_communicators()
    comms['w'] = comm
    return comms


def create_fourier_filter(grid):
    gamma = 1.6

    h = ((grid.icell**2).sum(1)**-0.5 / grid.size).max()

    def filter(rgd, rcut, f_r, l=0):
        gcut = np.pi / h - 2 / rcut / gamma
        ftmp = rgd.filter(f_r, rcut * gamma, gcut, l)
        f_r[:] = ftmp[:len(f_r)]

    return filter


def normalize_initial_magnetic_moments(magmoms,
                                       atoms,
                                       force_spinpol_calculation=False):
    if magmoms is None:
        magmoms = atoms.get_initial_magnetic_moments()
    elif isinstance(magmoms, float):
        magmoms = np.zeros(len(atoms)) + magmoms
    else:
        magmoms = np.array(magmoms)

    collinear = magmoms.ndim == 1
    if collinear and not magmoms.any():
        magmoms = None

    if force_spinpol_calculation and magmoms is None:
        magmoms = np.zeros(len(atoms))

    return magmoms


def create_kpts(kpts: dict[str, Any], atoms: Atoms) -> BZPoints:
    if 'points' in kpts:
        assert len(kpts) == 1, kpts
        return BZPoints(kpts['points'])
    assert len(kpts) == 1
    return MonkhorstPackKPoints(kpts['size'])


def calculate_number_of_bands(nbands, setups, charge, magmoms, is_lcao):
    nao = setups.nao
    nvalence = setups.nvalence - charge
    M = 0 if magmoms is None else np.linalg.norm(magmoms.sum(0))

    orbital_free = any(setup.orbital_free for setup in setups)
    if orbital_free:
        nbands = 1

    if isinstance(nbands, str):
        if nbands == 'nao':
            nbands = nao
        elif nbands[-1] == '%':
            cfgbands = (nvalence + M) / 2
            nbands = int(np.ceil(float(nbands[:-1]) / 100 * cfgbands))
        else:
            raise ValueError('Integer expected: Only use a string '
                             'if giving a percentage of occupied bands')

    if nbands is None:
        # Number of bound partial waves:
        nbandsmax = sum(setup.get_default_nbands()
                        for setup in setups)
        nbands = int(np.ceil((1.2 * (nvalence + M) / 2))) + 4
        if nbands > nbandsmax:
            nbands = nbandsmax
        if is_lcao and nbands > nao:
            nbands = nao
    elif nbands <= 0:
        nbands = max(1, int(nvalence + M + 0.5) // 2 + (-nbands))

    if nbands > nao and is_lcao:
        raise ValueError('Too many bands for LCAO calculation: '
                         f'{nbands}%d bands and only {nao} atomic orbitals!')

    if nvalence < 0:
        raise ValueError(
            f'Charge {charge} is not possible - not enough valence electrons')

    if nvalence > 2 * nbands and not orbital_free:
        raise ValueError(
            f'Too few bands!  Electrons: {nvalence}, bands: {nbands}')

    return nbands


def create_uniform_grid(mode: str,
                        gpts,
                        cell,
                        pbc,
                        symmetry,
                        h: float = None,
                        interpolation: str = None,
                        ecut: float = None,
                        comm: MPIComm = serial_comm) -> UniformGrid:
    """Create grid in a backwards compatible way."""
    cell = cell / Bohr
    if h is not None:
        h /= Bohr

    realspace = (mode != 'pw' and interpolation != 'fft')
    if not realspace:
        pbc = (True, True, True)

    if gpts is not None:
        if h is not None:
            raise ValueError("""You can't use both "gpts" and "h"!""")
        size = gpts
    else:
        modeobj = SimpleNamespace(name=mode, ecut=ecut)
        size = get_number_of_grid_points(cell, h, modeobj, realspace,
                                         symmetry.symmetry)
    return UniformGrid(cell=cell, pbc=pbc, size=size, comm=comm)<|MERGE_RESOLUTION|>--- conflicted
+++ resolved
@@ -219,7 +219,6 @@
             self.initial_magmoms,
             np.linalg.inv(self.atoms.cell.complete()).T)
 
-<<<<<<< HEAD
     def create_eigensolver(self, hamiltonian):
         return Davidson(self.nbands,
                         self.wf_desc,
@@ -227,10 +226,7 @@
                         hamiltonian.create_preconditioner,
                         **self.params.eigensolver)
 
-    def create_scf_loop(self, pot_calc):
-=======
     def create_scf_loop(self):
->>>>>>> 18e031e7
         hamiltonian = self.create_hamiltonian_operator()
         eigensolver = self.create_eigensolver(hamiltonian)
 
