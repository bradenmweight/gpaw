from __future__ import annotations
<<<<<<< HEAD
from pathlib import Path
from typing import Any, Callable, IO, Union
=======

>>>>>>> 247238f5
import ase.io.ulm as ulm
import gpaw
import numpy as np
from ase.io.trajectory import read_atoms, write_atoms
from ase.units import Bohr, Ha
from gpaw.core.atom_arrays import AtomArraysLayout
from gpaw.new.builder import builder as create_builder
from gpaw.new.calculation import DFTCalculation, DFTState, units
from gpaw.new.density import Density
from gpaw.new.input_parameters import InputParameters
from gpaw.new.potential import Potential


def write_gpw(filename: str,
              atoms,
              params,
              calculation: DFTCalculation,
              skip_wfs: bool = True) -> None:

    world = params.parallel['world']

    if world.rank == 0:
        writer = ulm.Writer(filename, tag='gpaw')
    else:
        writer = ulm.DummyWriter()

    with writer:
        writer.write(version=4,
                     gpaw_version=gpaw.__version__,
                     ha=Ha,
                     bohr=Bohr)

        write_atoms(writer.child('atoms'), atoms)
        results = {key: value * units[key]
                   for key, value in calculation.results.items()}
        writer.child('results').write(**results)
        writer.child('parameters').write(
            **{k: v for k, v in params.items() if k != 'txt'})

        state = calculation.state
        state.density.write(writer.child('density'))
        state.potential.write(writer.child('hamiltonian'))
        wf_writer = writer.child('wave_functions')
        state.ibzwfs.write(wf_writer, skip_wfs)

        if not skip_wfs and params.mode['name'] == 'pw':
            write_wave_function_indices(wf_writer,
                                        state.ibzwfs,
                                        state.density.nt_sR.desc)

    world.barrier()


<<<<<<< HEAD
def read_gpw(filename: Union[str, Path, IO[str]],
             log: Callable,
             parallel: dict[str, Any],
             force_complex_dtype: bool = False):
    """
    Read gpw file and return a DFTCalculation object,
    params dictionary, and the builder

    Returns
    -------
    atoms, calculation, params

    or

    atoms, calculation, params, builder
    """
=======
def write_wave_function_indices(writer, ibzwfs, grid):
    if ibzwfs.band_comm.rank != 0:
        return
    if ibzwfs.domain_comm.rank != 0:
        return

    kpt_comm = ibzwfs.kpt_comm
    ibz = ibzwfs.ibz
    (nG,) = ibzwfs.get_max_shape(global_shape=True)

    writer.add_array('indices', (len(ibz), nG), np.int32)

    index_G = np.zeros(nG, np.int32)
    size = tuple(grid.size)
    if ibzwfs.dtype == float:
        size = (size[0], size[1], size[2] // 2 + 1)

    for k, rank in enumerate(ibzwfs.rank_k):
        if rank == kpt_comm.rank:
            wfs = ibzwfs.wfs_qs[ibzwfs.q_k[k]][0]
            i_G = wfs.psit_nX.desc.indices(size)
            index_G[:len(i_G)] = i_G
            index_G[len(i_G):] = -1
            if rank == 0:
                writer.fill(index_G)
            else:
                kpt_comm.send(index_G, 0)
        elif kpt_comm.rank == 0:
            kpt_comm.receive(index_G, rank)
            writer.fill(index_G)


def read_gpw(filename, log, parallel):
>>>>>>> 247238f5
    log(f'Reading from {filename}')

    world = parallel['world']

    reader = ulm.Reader(filename)
    bohr = reader.bohr
    ha = reader.ha

    atoms = read_atoms(reader.atoms)

    kwargs = reader.parameters.asdict()
    kwargs['parallel'] = parallel
    if force_complex_dtype:
        kwargs['force_complex_dtype'] = True

    params = InputParameters(kwargs)
    builder = create_builder(atoms, params)

    (kpt_comm, band_comm, domain_comm, kpt_band_comm) = (
        builder.communicators[x] for x in 'kbdD')

    if world.rank == 0:
        nt_sR_array = reader.density.density * bohr**3
        vt_sR_array = reader.hamiltonian.potential / ha
        D_sap_array = reader.density.atomic_density_matrices
        dH_sap_array = reader.hamiltonian.atomic_hamiltonian_matrices / ha
    else:
        nt_sR_array = None
        vt_sR_array = None
        D_sap_array = None
        dH_sap_array = None

    nt_sR = builder.grid.empty(builder.ncomponents)
    vt_sR = builder.grid.empty(builder.ncomponents)

    atom_array_layout = AtomArraysLayout([(setup.ni * (setup.ni + 1) // 2)
                                          for setup in builder.setups],
                                         atomdist=builder.atomdist)
    D_asp = atom_array_layout.empty(builder.ncomponents)
    dH_asp = atom_array_layout.empty(builder.ncomponents)

    if kpt_band_comm.rank == 0:
        nt_sR.scatter_from(nt_sR_array)
        vt_sR.scatter_from(vt_sR_array)
        D_asp.scatter_from(D_sap_array)
        dH_asp.scatter_from(dH_sap_array)

    kpt_band_comm.broadcast(nt_sR.data, 0)
    kpt_band_comm.broadcast(vt_sR.data, 0)
    kpt_band_comm.broadcast(D_asp.data, 0)
    kpt_band_comm.broadcast(dH_asp.data, 0)

    density = Density.from_data_and_setups(nt_sR, D_asp.to_full(),
                                           builder.params.charge,
                                           builder.setups)
    potential = Potential(vt_sR, dH_asp.to_full(), {})

    ibzwfs = builder.read_ibz_wave_functions(reader)

    calculation = DFTCalculation(
        DFTState(ibzwfs, density, potential),
        builder.setups,
        builder.create_scf_loop(),
        pot_calc=builder.create_potential_calculator())

    results = {key: value / units[key]
               for key, value in reader.results.asdict().items()}
    if results:
        log(f'Read {", ".join(sorted(results))}')

    calculation.results = results

    return atoms, calculation, params, builder


if __name__ == '__main__':
    import sys

    from gpaw.mpi import world
    read_gpw(sys.argv[1], print, {'world': world})<|MERGE_RESOLUTION|>--- conflicted
+++ resolved
@@ -1,10 +1,6 @@
 from __future__ import annotations
-<<<<<<< HEAD
 from pathlib import Path
 from typing import Any, Callable, IO, Union
-=======
-
->>>>>>> 247238f5
 import ase.io.ulm as ulm
 import gpaw
 import numpy as np
@@ -58,24 +54,6 @@
     world.barrier()
 
 
-<<<<<<< HEAD
-def read_gpw(filename: Union[str, Path, IO[str]],
-             log: Callable,
-             parallel: dict[str, Any],
-             force_complex_dtype: bool = False):
-    """
-    Read gpw file and return a DFTCalculation object,
-    params dictionary, and the builder
-
-    Returns
-    -------
-    atoms, calculation, params
-
-    or
-
-    atoms, calculation, params, builder
-    """
-=======
 def write_wave_function_indices(writer, ibzwfs, grid):
     if ibzwfs.band_comm.rank != 0:
         return
@@ -108,8 +86,17 @@
             writer.fill(index_G)
 
 
-def read_gpw(filename, log, parallel):
->>>>>>> 247238f5
+def read_gpw(filename: Union[str, Path, IO[str]],
+             log: Callable,
+             parallel: dict[str, Any],
+             force_complex_dtype: bool = False):
+    """
+    Read gpw file
+
+    Returns
+    -------
+    atoms, calculation, params, builder
+    """
     log(f'Reading from {filename}')
 
     world = parallel['world']
