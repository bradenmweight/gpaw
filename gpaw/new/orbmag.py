--- conflicted
+++ resolved
@@ -27,12 +27,8 @@
 
 
 def get_orbmag_from_density(D_asii, n_aj, l_aj):
-<<<<<<< HEAD
-    "Returns orbital magnetic moment vectors calculated from scf spinors."
-=======
     """Returns orbital magnetic moment vectors for each atom a
     calculated from its respective atomic density matrix."""
->>>>>>> c2448394
 
     orbmag_av = np.zeros([len(n_aj), 3])
     for (a, D_sii), n_j, l_j in zips(D_asii.items(), n_aj, l_aj):
@@ -49,53 +45,11 @@
                                              D_ii[Ni:Ni + Nm, Ni:Ni + Nm],
                                              L_vlmm[v][l]).real
             Ni += Nm
-<<<<<<< HEAD
 
     return orbmag_av
 
 
-# Unused, could be deleted
-def get_orbmag_from_calc(calc):
-    "Returns orbital magnetic moment vectors calculated from scf spinors."
-    assert calc.wfs.bd.comm.size == 1 and calc.wfs.gd.comm.size == 1
-
-    orbmag_av = np.zeros([len(calc.atoms), 3])
-    for wfs in calc.wfs.kpt_u:
-        f_n = wfs.f_n
-        for (a, P_nsi), setup in zips(wfs.P_ani.items(), calc.setups):
-            orbmag_av[a] += calculate_orbmag_1k(f_n,
-                                                P_nsi,
-                                                zips(setup.n_j, setup.l_j))
-
-    calc.wfs.kd.comm.sum(orbmag_av)
-
-    return orbmag_av
-
-
-# Unused, could be deleted
-def get_orbmag_from_soc_eigs(soc):
-    "Return orbital magnetic moment vectors calculated from nscf spinors."
-    assert soc.bcomm.size == 1 and soc.domain_comm.size == 1
-
-    orbmag_av = np.zeros([len(soc.nl_aj), 3])
-    for wfs, weight in zips(soc.wfs.values(), soc.weights()):
-        f_n = wfs.f_m * weight
-        for a, nl_j in soc.nl_aj.items():
-            orbmag_av[a] += calculate_orbmag_1k(f_n, wfs.projections[a], nl_j)
-
-    soc.kpt_comm.sum(orbmag_av)
-=======
->>>>>>> c2448394
-
-    return orbmag_av
-
-
-<<<<<<< HEAD
-# Unused, could be deleted.
-# It does something unique though, so maybe this one should be kept.
-=======
 # Unused, but it might be good to keep around for the purposes of analysis.
->>>>>>> c2448394
 def calculate_orbmag_1k(f_n, P_nsi, nl_j):
     """Calculate contribution to orbital magnetic moment for a single k-point.
 
