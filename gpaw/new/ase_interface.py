--- conflicted
+++ resolved
@@ -7,20 +7,12 @@
 from ase import Atoms
 from ase.units import Bohr, Ha
 from gpaw import __version__
-<<<<<<< HEAD
 from gpaw.new import Timer, cached_property
-from gpaw.new.calculation import DFTCalculation, units
-from gpaw.new.gpw import read_gpw, write_gpw
-from gpaw.new.input_parameters import InputParameters
-from gpaw.new.logger import Logger
-=======
-from gpaw.new import Timer
 from gpaw.new.calculation import DFTCalculation, DFTState, units
 from gpaw.new.gpw import read_gpw, write_gpw
 from gpaw.new.input_parameters import InputParameters
 from gpaw.new.logger import Logger
 from gpaw.new.pw.fulldiag import diagonalize
->>>>>>> eb355c14
 from gpaw.new.xc import XC
 from gpaw.typing import Array1D, Array2D, Array3D
 from gpaw.utilities import pack
