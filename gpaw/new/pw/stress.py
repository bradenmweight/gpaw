"""PW-mode stress tensor calculation."""
from __future__ import annotations

from typing import TYPE_CHECKING

import numpy as np
from gpaw.core.atom_arrays import AtomArrays
from gpaw.gpu import synchronize, as_np
from gpaw.new.calculation import DFTState
from gpaw.new.ibzwfs import IBZWaveFunctions
from gpaw.new.pwfd.wave_functions import PWFDWaveFunctions
from gpaw.typing import Array2D
from gpaw.core import PWArray
if TYPE_CHECKING:
    from gpaw.new.pw.pot_calc import PlaneWavePotentialCalculator


def calculate_stress(pot_calc: PlaneWavePotentialCalculator,
                     state: DFTState,
                     vt_g: PWArray,
                     nt_g: PWArray,
                     dedtaut_g: PWArray | None) -> Array2D:
    """Calculate symmetrized stress tensor."""
    ibzwfs = state.ibzwfs
    density = state.density
    potential = state.potential
    comm = ibzwfs.comm
    xp = density.nt_sR.xp
    dom = density.nt_sR.desc

    ibzwfs.make_sure_wfs_are_read_from_gpw_file()
    s_vv = get_wfs_stress(ibzwfs, potential.dH_asii)
    s_vv += pot_calc.xc.stress_contribution(state, pot_calc.interpolate)

    if state.ibzwfs.kpt_comm.rank == 0 and state.ibzwfs.band_comm.rank == 0:
        vHt_h = potential.vHt_x
        assert vHt_h is not None
        pw = vHt_h.desc
        G_Gv = xp.asarray(pw.G_plus_k_Gv)
        vHt2_hz = vHt_h.data.view(float).reshape((len(G_Gv), 2))**2
        s_vv += (xp.einsum('Gz, Gv, Gw -> vw', vHt2_hz, G_Gv, G_Gv) *
                 pw.dv / (2 * np.pi))
        Q_aL = density.calculate_compensation_charge_coefficients()
        s_vv += pot_calc.ghat_aLh.stress_contribution(vHt_h, Q_aL)
        if state.ibzwfs.domain_comm.rank == 0:
            s_vv -= xp.eye(3) * potential.energies['stress']
        s_vv += pot_calc.vbar_ag.stress_contribution(nt_g)
        s_vv += density.nct_aX.stress_contribution(vt_g)

        if dedtaut_g is not None:
            s_vv += density.tauct_aX.stress_contribution(dedtaut_g)

    s_vv = as_xp(s_vv, np)

    if xp is not np:
        synchronize()
    comm.sum(s_vv, 0)

<<<<<<< HEAD
    s_vv = as_np(s_vv)

=======
>>>>>>> 3b08c459
    vol = dom.volume
    s_vv = 0.5 / vol * (s_vv + s_vv.T)

    # Symmetrize:
    sigma_vv = np.zeros((3, 3))
    cell_cv = dom.cell_cv
    icell_cv = dom.icell
    rotation_scc = ibzwfs.ibz.symmetries.rotation_scc
    for U_cc in rotation_scc:
        M_vv = (icell_cv.T @ (U_cc @ cell_cv)).T
        sigma_vv += M_vv.T @ s_vv @ M_vv
    sigma_vv /= len(rotation_scc)

    # Make sure all agree on the result (redundant calculation on
    # different cores involving BLAS might give slightly different
    # results):
    comm.broadcast(sigma_vv, 0)
    return sigma_vv


def get_wfs_stress(ibzwfs: IBZWaveFunctions,
                   dH_asii: AtomArrays) -> Array2D:
    xp = ibzwfs.xp
    sigma_vv = xp.zeros((3, 3))
    for wfs in ibzwfs:
        assert isinstance(wfs, PWFDWaveFunctions)
        occ_n = xp.asarray(wfs.weight * wfs.spin_degeneracy * wfs.myocc_n)
        sigma_vv += get_kinetic_stress(wfs, occ_n)
        sigma_vv += get_paw_stress(wfs, dH_asii, occ_n)
    return sigma_vv


def get_kinetic_stress(wfs: PWFDWaveFunctions,
                       occ_n) -> Array2D:
    psit_nG = wfs.psit_nX
    pw = psit_nG.desc
    xp = psit_nG.xp
    psit_nGz = psit_nG.data.view(float).reshape(psit_nG.data.shape + (2,))
    psit2_G = xp.einsum('n, nGz, nGz -> G', occ_n, psit_nGz, psit_nGz)
    Gk_Gv = xp.asarray(pw.G_plus_k_Gv)
    sigma_vv = xp.einsum('G, Gv, Gw -> vw', psit2_G, Gk_Gv, Gk_Gv)
    x = pw.dv
    if pw.dtype == float:
        x *= 2
    return -x * sigma_vv


def get_paw_stress(wfs: PWFDWaveFunctions,
                   dH_asii: AtomArrays,
                   occ_n) -> Array2D:
    xp = wfs.xp
    eig_n1 = xp.asarray(wfs.myeig_n[:, None])
    a_ani = {}
    s = 0.0
    for a, P_ni in wfs.P_ani.items():
        Pf_ni = P_ni * occ_n[:, None]
        dH_ii = dH_asii[a][wfs.spin]
        dS_ii = xp.asarray(wfs.setups[a].dO_ii)
        a_ni = Pf_ni @ dH_ii - Pf_ni * eig_n1 @ dS_ii
        s += xp.vdot(P_ni, a_ni)
        a_ani[a] = 2 * a_ni.conj()
    s_vv = wfs.pt_aiX.stress_contribution(wfs.psit_nX, a_ani)
    return s_vv - float(s.real) * xp.eye(3)<|MERGE_RESOLUTION|>--- conflicted
+++ resolved
@@ -50,17 +50,12 @@
         if dedtaut_g is not None:
             s_vv += density.tauct_aX.stress_contribution(dedtaut_g)
 
-    s_vv = as_xp(s_vv, np)
+    s_vv = as_np(s_vv)
 
     if xp is not np:
         synchronize()
     comm.sum(s_vv, 0)
 
-<<<<<<< HEAD
-    s_vv = as_np(s_vv)
-
-=======
->>>>>>> 3b08c459
     vol = dom.volume
     s_vv = 0.5 / vol * (s_vv + s_vv.T)
 
