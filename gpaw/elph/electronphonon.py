--- conflicted
+++ resolved
@@ -112,14 +112,8 @@
 
         # Init base class and make the center cell in the supercell the
         # reference cell
-<<<<<<< HEAD
-        Displacement.__init__(
-            self, atoms, calc=calc, supercell=supercell,
-            name=name, delta=delta, center_refcell=True)
-=======
         Displacement.__init__(self, atoms, calc=calc, supercell=supercell,
                               name=name, delta=delta, center_refcell=True)
->>>>>>> f2165641
 
         self.calculate_forces = calculate_forces
         # Log
@@ -304,9 +298,6 @@
         bfs = wfs.basis_functions
         dtype = wfs.dtype
         nspins = wfs.nspins
-        # XXX: Domain parallelisation broken
-        assert gd.comm.size == 1
-
         # FIXME: Domain parallelisation broken
         assert gd.comm.size == 1
 
