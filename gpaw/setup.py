--- conflicted
+++ resolved
@@ -17,7 +17,7 @@
 from gpaw.spline import Spline
 from gpaw.utilities import pack, unpack
 from gpaw.xc import XC
-from gpaw.utilities.blas import mmm
+from gpaw.new import zip_strict as zip
 
 
 def parse_hubbard_string(type: str) -> Tuple[str,
@@ -1469,29 +1469,15 @@
             atomdist=atomdist,
             integral=sqrt(4 * pi))
 
-<<<<<<< HEAD
-    def overlap_correction(self, P_ain, out_ain):
-        P_In = P_ain.data
-        out_In = out_ain.data
-        if P_In.dtype == complex:
-            if P_In.ndim == 3:
-                shape = (len(P_In), -1)
-                P_In.shape = shape
-                out_In.shape = shape
-            P_In = P_In.astype(float)
-            out_In = out_In.astype(float)
-        for a, I1, I2 in P_ain.layout.myindices:
+    def overlap_correction(self, P_ani, out_ani):
+        if len(P_ani.dims) == 2:  # (band, spinor)
+            subscripts = 'nsi, ij -> nsj'
+        else:
+            subscripts = 'ni, ij -> nj'
+        for (a, P_ni), out_ni in zip(P_ani.items(), out_ani.values()):
             dS_ii = self[a].dO_ii
-            mmm(1.0, dS_ii, 'N', P_In[I1:I2], 'N', 0.0, out_In[I1:I2])
-        return out_ain
-=======
-    def overlap_correction(self, projections, out):
-        for a, I1, I2 in projections.layout.myindices:
-            ds = self[a].dO_ii
-            # use mmm ?????
-            out.data[:, I1:I2] = projections.data[:, I1:I2] @ ds
-        return out
->>>>>>> fad576fd
+            np.einsum(subscripts, P_ni, dS_ii, out=out_ni)
+        return out_ani
 
     def partial_wave_corrections(self) -> list[list[Spline]]:
         splines: dict[Setup, list[Spline]] = {}
