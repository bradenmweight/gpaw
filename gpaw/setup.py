from __future__ import annotations
import functools
from io import StringIO
from math import pi, sqrt
import ase.units as units
import numpy as np
from ase.data import chemical_symbols

from gpaw import debug
from gpaw.basis_data import Basis
from gpaw.gaunt import gaunt, nabla
from gpaw.overlap import OverlapCorrections
from gpaw.rotation import rotation
from gpaw.setup_data import SetupData, search_for_file
from gpaw.spline import Spline
from gpaw.utilities import pack, unpack
from gpaw.xc import XC
from gpaw.new import zip
from gpaw.xc.ri.spherical_hse_kernel import RadialHSE

    
class WrongMagmomForHundsRuleError(ValueError):
    """
    Custom error for catching bad magnetic moments in Hund's rule calculation
    """


def create_setup(symbol, xc='LDA', lmax=0,
                 type='paw', basis=None, setupdata=None,
                 filter=None, world=None):
    if isinstance(xc, str):
        xc = XC(xc)

    if isinstance(type, str) and ':' in type:
        from gpaw.hubbard import parse_hubbard_string
        type, hubbard_u = parse_hubbard_string(type)
    else:
        hubbard_u = None

    if setupdata is None:
        if type == 'hgh' or type == 'hgh.sc':
            lmax = 0
            from gpaw.hgh import HGHSetupData, sc_setups, setups
            if type == 'hgh.sc':
                table = sc_setups
            else:
                table = setups
            parameters = table[symbol]
            setupdata = HGHSetupData(parameters)
        elif type == 'ah':
            from gpaw.ah import AppelbaumHamann
            ah = AppelbaumHamann()
            ah.build(basis)
            return ah
        elif type == 'ae':
            from gpaw.ae import HydrogenAllElectronSetup
            assert symbol == 'H'
            ae = HydrogenAllElectronSetup()
            ae.build(basis)
            return ae
        elif type == 'ghost':
            from gpaw.lcao.bsse import GhostSetupData
            setupdata = GhostSetupData(symbol)
        elif type == 'sg15':
            from gpaw.upf import read_sg15
            upfname = f'{symbol}_ONCV_PBE-*.upf'
            try:
                upfpath, source = search_for_file(upfname, world=world)
            except RuntimeError:
                raise IOError('Could not find pseudopotential file %s '
                              'in any GPAW search path.  '
                              'Please install the SG15 setups using, '
                              'e.g., "gpaw install-data".' % upfname)
            setupdata = read_sg15(upfpath)
            if xc.get_setup_name() != 'PBE':
                raise ValueError('SG15 pseudopotentials support only the PBE '
                                 'functional.  This calculation would use '
                                 'the %s functional.' % xc.get_setup_name())
        else:
            setupdata = SetupData(symbol, xc.get_setup_name(),
                                  type, True,
                                  world=world)
    if hasattr(setupdata, 'build'):
        # It is not so nice that we have hubbard_u floating around here.
        # For example, none of the other setup types are aware
        # of hubbard u, so they silently ignore it!
        setup = LeanSetup(setupdata.build(xc, lmax, basis, filter),
                          hubbard_u=hubbard_u)
        return setup
    else:
        return setupdata


def correct_occ_numbers(f_j,
                        degeneracy_j,
                        jsorted,
                        correction: float,
                        eps=1e-12) -> None:
    """Correct f_j ndarray in-place."""

    if correction > 0:
        # Add electrons to the lowest eigenstates:
        for j in jsorted:
            c = min(correction, degeneracy_j[j] - f_j[j])
            f_j[j] += c
            correction -= c
            if correction < eps:
                break
    elif correction < 0:
        # Add electrons to the highest eigenstates:
        for j in jsorted[::-1]:
            c = min(-correction, f_j[j])
            f_j[j] -= c
            correction += c
            if correction > -eps:
                break


class LocalCorrectionVar:
    """Class holding data for local the calculation of local corr."""
    def __init__(self, s=None):
        """Initialize our data."""
        for work_key in ('nq', 'lcut', 'n_qg', 'nt_qg', 'nc_g', 'nct_g',
                         'rgd2', 'Delta_lq', 'T_Lqp'):
            if s is None or not hasattr(s, work_key):
                setattr(self, work_key, None)
            else:
                setattr(self, work_key, getattr(s, work_key))


class BaseSetup:
    """Mixin-class for setups.

    This makes it possible to inherit the most important methods without
    the cumbersome constructor of the ordinary Setup class.

    Maybe this class will be removed in the future, or it could be
    made a proper base class with attributes and so on."""

    orbital_free = False
    hubbard_u = None  # XXX remove me

    def print_info(self, text):
        self.data.print_info(text, self)

    def get_basis_description(self):
        return self.basis.get_description()

    def get_partial_waves_for_atomic_orbitals(self):
        """Get those states phit that represent a real atomic state.

        This typically corresponds to the (truncated) partial waves (PAW) or
        a single-zeta basis."""

        # XXX ugly hack for pseudopotentials:
        if not hasattr(self, 'pseudo_partial_waves_j'):
            return []

        # The zip may cut off part of phit_j if there are more states than
        # projectors.  This should be the correct behaviour for all the
        # currently supported PAW/pseudopotentials.
        partial_waves_j = []
        for n, phit in zip(self.n_j, self.pseudo_partial_waves_j,
                           strict=False):
            if n > 0:
                partial_waves_j.append(phit)
        return partial_waves_j

    def calculate_initial_occupation_numbers(self, magmom, hund, charge,
                                             nspins, f_j=None):
        """If f_j is specified, custom occupation numbers will be used.

        Hund rules disabled if so."""

        nao = self.nao
        f_si = np.zeros((nspins, nao))

        assert (not hund) or f_j is None
        if f_j is None:
            f_j = self.f_j
        f_j = np.array(f_j, float)
        l_j = np.array(self.l_j)

        if hasattr(self, 'data') and hasattr(self.data, 'eps_j'):
            eps_j = np.array(self.data.eps_j)
        else:
            eps_j = np.ones(len(self.n_j))
            # Bound states:
            for j, n in enumerate(self.n_j):
                if n > 0:
                    eps_j[j] = -1.0

        deg_j = 2 * (2 * l_j + 1)

        # Sort after:
        #
        # 1) empty state (f == 0)
        # 2) open shells (d - f)
        # 3) eigenvalues (e)

        states = []
        for j, (f, d, e) in enumerate(zip(f_j, deg_j, eps_j, strict=False)):
            if e < 0.0:
                states.append((f == 0, d - f, e, j))
        states.sort()
        jsorted = [j for _, _, _, j in states]

        # if len(l_j) == 0:
        #     l_j = np.ones(1)

        # distribute the charge to the radial orbitals
        if nspins == 1:
            assert magmom == 0.0
            f_sj = np.array([f_j])
            if not self.orbital_free:
                correct_occ_numbers(f_sj[0], deg_j, jsorted, -charge)
            else:
                # ofdft degeneracy of one orbital is infinite
                f_sj[0] += -charge
        else:
            nval = f_j.sum() - charge
            if np.abs(magmom) > nval:
                raise RuntimeError(
                    'Magnetic moment larger than number ' +
                    f'of valence electrons (|{magmom:g}| > {nval:g})')
            f_sj = 0.5 * np.array([f_j, f_j])
            nup = 0.5 * (nval + magmom)
            ndn = 0.5 * (nval - magmom)
            deg_j //= 2
            correct_occ_numbers(f_sj[0], deg_j, jsorted, nup - f_sj[0].sum())
            correct_occ_numbers(f_sj[1], deg_j, jsorted, ndn - f_sj[1].sum())

        # Projector function indices:
        nj = len(self.n_j)  # or l_j?  Seriously.

        # distribute to the atomic wave functions
        i = 0
        j = 0
        for phit in self.basis_functions_J:
            l = phit.get_angular_momentum_number()

            # Skip functions not in basis set:
            while j < nj and self.l_orb_J[j] != l:
                j += 1
            if j < len(f_j):  # lengths of f_j and l_j may differ
                f = f_j[j]
                f_s = f_sj[:, j]
            else:
                f = 0
                f_s = np.array([0, 0])

            degeneracy = 2 * l + 1

            if hund:
                # Use Hunds rules:
                # assert f == int(f)
                f = int(f)
                f_si[0, i:i + min(f, degeneracy)] = 1.0      # spin up
                f_si[1, i:i + max(f - degeneracy, 0)] = 1.0  # spin down
                if f < degeneracy:
                    magmom -= f
                else:
                    magmom -= 2 * degeneracy - f
            else:
                for s in range(nspins):
                    f_si[s, i:i + degeneracy] = f_s[s] / degeneracy

            i += degeneracy
            j += 1

        if hund and magmom != 0:
            raise WrongMagmomForHundsRuleError(
                f'Bad magnetic moment {magmom:g} for {self.symbol} atom!')
        assert i == nao

        # print('fsi=', f_si)
        return f_si

    def get_hunds_rule_moment(self, charge=0):
        for M in range(10):
            try:
                self.calculate_initial_occupation_numbers(M, True, charge, 2)
            except WrongMagmomForHundsRuleError:
                pass
            else:
                return M
        raise RuntimeError

    def initialize_density_matrix(self, f_si):
        nspins, nao = f_si.shape
        ni = self.ni

        D_sii = np.zeros((nspins, ni, ni))
        D_sp = np.zeros((nspins, ni * (ni + 1) // 2))
        nj = len(self.pt_j)
        j = 0
        i = 0
        ib = 0
        for phit in self.basis_functions_J:
            l = phit.get_angular_momentum_number()
            # Skip functions not in basis set:
            while j < nj and self.l_j[j] != l:
                i += 2 * self.l_j[j] + 1
                j += 1
            if j == nj:
                break

            for m in range(2 * l + 1):
                D_sii[:, i + m, i + m] = f_si[:, ib + m]
            j += 1
            i += 2 * l + 1
            ib += 2 * l + 1
        for s in range(nspins):
            D_sp[s] = pack(D_sii[s])
        return D_sp

    def symmetrize(self, a, D_aii, map_sa):
        D_ii = np.zeros((self.ni, self.ni))
        for s, R_ii in enumerate(self.R_sii):
            D_ii += np.dot(R_ii, np.dot(D_aii[map_sa[s][a]],
                                        np.transpose(R_ii)))
        return D_ii / len(map_sa)

    def calculate_rotations(self, R_slmm):
        nsym = len(R_slmm)
        self.R_sii = np.zeros((nsym, self.ni, self.ni))
        i1 = 0
        for l in self.l_j:
            i2 = i1 + 2 * l + 1
            for s, R_lmm in enumerate(R_slmm):
                self.R_sii[s, i1:i2, i1:i2] = R_lmm[l]
            i1 = i2

    def get_partial_waves(self):
        """Return spline representation of partial waves and densities."""

        l_j = self.l_j

        # cutoffs
        rcut2 = 2 * max(self.rcut_j)
        gcut2 = self.rgd.ceil(rcut2)

        data = self.data

        # Construct splines:
        nc_g = data.nc_g.copy()
        nct_g = data.nct_g.copy()
        tauc_g = data.tauc_g
        tauct_g = data.tauct_g
        nc = self.rgd.spline(nc_g, rcut2, points=1000)
        nct = self.rgd.spline(nct_g, rcut2, points=1000)
        if tauc_g is None:
            tauc_g = np.zeros(nct_g.shape)
            tauct_g = tauc_g
        tauc = self.rgd.spline(tauc_g, rcut2, points=1000)
        tauct = self.rgd.spline(tauct_g, rcut2, points=1000)
        phi_j = []
        phit_j = []
        for j, (phi_g, phit_g) in enumerate(zip(data.phi_jg, data.phit_jg)):
            l = l_j[j]
            phi_g = phi_g.copy()
            phit_g = phit_g.copy()
            phi_g[gcut2:] = phit_g[gcut2:] = 0.0
            phi_j.append(self.rgd.spline(phi_g, rcut2, l, points=100))
            phit_j.append(self.rgd.spline(phit_g, rcut2, l, points=100))
        return phi_j, phit_j, nc, nct, tauc, tauct

    def four_phi_integrals(self):
        """Calculate four-phi integral.

        Calculate the integral over the product of four all electron
        functions in the augmentation sphere, i.e.::

          /
          | d vr  ( phi_i1 phi_i2 phi_i3 phi_i4
          /         - phit_i1 phit_i2 phit_i3 phit_i4 ),

        where phi_i1 is an all electron function and phit_i1 is its
        smooth partner.
        """
        if hasattr(self, 'I4_pp'):
            return self.I4_pp

        # radial grid
        r2dr_g = self.rgd.r_g**2 * self.rgd.dr_g

        phi_jg = self.data.phi_jg
        phit_jg = self.data.phit_jg

        # compute radial parts
        nj = len(self.l_j)
        R_jjjj = np.empty((nj, nj, nj, nj))
        for j1 in range(nj):
            for j2 in range(nj):
                for j3 in range(nj):
                    for j4 in range(nj):
                        R_jjjj[j1, j2, j3, j4] = np.dot(
                            r2dr_g,
                            phi_jg[j1] * phi_jg[j2] *
                            phi_jg[j3] * phi_jg[j4] -
                            phit_jg[j1] * phit_jg[j2] *
                            phit_jg[j3] * phit_jg[j4])

        # prepare for angular parts
        L_i = []
        j_i = []
        for j, l in enumerate(self.l_j):
            for m in range(2 * l + 1):
                L_i.append(l**2 + m)
                j_i.append(j)
        ni = len(L_i)
        # j_i is the list of j values
        # L_i is the list of L (=l**2+m for 0<=m<2*l+1) values
        # https://wiki.fysik.dtu.dk/gpaw/devel/overview.html

        G_LLL = gaunt(max(self.l_j))

        # calculate the integrals
        _np = ni * (ni + 1) // 2  # length for packing
        self.I4_pp = np.empty((_np, _np))
        p1 = 0
        for i1 in range(ni):
            L1 = L_i[i1]
            j1 = j_i[i1]
            for i2 in range(i1, ni):
                L2 = L_i[i2]
                j2 = j_i[i2]
                p2 = 0
                for i3 in range(ni):
                    L3 = L_i[i3]
                    j3 = j_i[i3]
                    for i4 in range(i3, ni):
                        L4 = L_i[i4]
                        j4 = j_i[i4]
                        self.I4_pp[p1, p2] = (np.dot(G_LLL[L1, L2],
                                                     G_LLL[L3, L4]) *
                                              R_jjjj[j1, j2, j3, j4])
                        p2 += 1
                p1 += 1

        # To unpack into I4_iip do:
        # from gpaw.utilities import unpack
        # I4_iip = np.empty((ni, ni, _np)):
        # for p in range(_np):
        #     I4_iip[..., p] = unpack(I4_pp[:, p])

        return self.I4_pp

    def get_default_nbands(self):
        assert len(self.l_orb_J) == len(self.n_j), (self.l_orb_J, self.n_j)
        return sum([2 * l + 1 for (l, n) in zip(self.l_orb_J, self.n_j)
                    if n > 0])

    def calculate_coulomb_corrections(self, wn_lqg, wnt_lqg, wg_lg, wnc_g,
                                      wmct_g):
        """Calculate "Coulomb" energies."""
        # Can we reduce the excessive parameter passing?
        # Seems so ....
        # Added instance variables
        # T_Lqp = self.local_corr.T_Lqp
        # n_qg = self.local_corr.n_qg
        # Delta_lq = self.local_corr.Delta_lq
        # nt_qg = self.local_corr.nt_qg
        # Local variables derived from instance variables
        _np = self.ni * (self.ni + 1) // 2  # change to inst. att.?
        mct_g = self.local_corr.nct_g + self.Delta0 * self.g_lg[0]  # s.a.
        rdr_g = self.local_corr.rgd2.r_g * \
            self.local_corr.rgd2.dr_g  # change to inst. att.?

        A_q = 0.5 * (np.dot(wn_lqg[0], self.local_corr.nc_g) + np.dot(
            self.local_corr.n_qg, wnc_g))
        A_q -= sqrt(4 * pi) * self.Z * np.dot(self.local_corr.n_qg, rdr_g)
        A_q -= 0.5 * (np.dot(wnt_lqg[0], mct_g) +
                      np.dot(self.local_corr.nt_qg, wmct_g))
        A_q -= 0.5 * (np.dot(mct_g, wg_lg[0]) +
                      np.dot(self.g_lg[0], wmct_g)) * \
            self.local_corr.Delta_lq[0]
        M_p = np.dot(A_q, self.local_corr.T_Lqp[0])

        A_lqq = []
        for l in range(2 * self.local_corr.lcut + 1):
            A_qq = 0.5 * np.dot(self.local_corr.n_qg, np.transpose(wn_lqg[l]))
            A_qq -= 0.5 * np.dot(self.local_corr.nt_qg,
                                 np.transpose(wnt_lqg[l]))
            if l <= self.lmax:
                A_qq -= 0.5 * np.outer(self.local_corr.Delta_lq[l],
                                       np.dot(wnt_lqg[l], self.g_lg[l]))
                A_qq -= 0.5 * np.outer(np.dot(self.local_corr.nt_qg,
                                              wg_lg[l]),
                                       self.local_corr.Delta_lq[l])
                A_qq -= 0.5 * np.dot(self.g_lg[l], wg_lg[l]) * \
                    np.outer(self.local_corr.Delta_lq[l],
                             self.local_corr.Delta_lq[l])
            A_lqq.append(A_qq)

        M_pp = np.zeros((_np, _np))
        L = 0
        for l in range(2 * self.local_corr.lcut + 1):
            for m in range(2 * l + 1):  # m?
                M_pp += np.dot(np.transpose(self.local_corr.T_Lqp[L]),
                               np.dot(A_lqq[l], self.local_corr.T_Lqp[L]))
                L += 1

        return M_p, M_pp

    def calculate_integral_potentials(self, func):
        """Calculates a set of potentials using func."""
        wg_lg = [func(self, self.g_lg[l], l)
                 for l in range(self.lmax + 1)]
        wn_lqg = [np.array([func(self, self.local_corr.n_qg[q], l)
                            for q in range(self.local_corr.nq)])
                  for l in range(2 * self.local_corr.lcut + 1)]
        wnt_lqg = [np.array([func(self, self.local_corr.nt_qg[q], l)
                             for q in range(self.local_corr.nq)])
                   for l in range(2 * self.local_corr.lcut + 1)]
        wnc_g = func(self, self.local_corr.nc_g, l=0)
        wnct_g = func(self, self.local_corr.nct_g, l=0)
        wmct_g = wnct_g + self.Delta0 * wg_lg[0]
        return wg_lg, wn_lqg, wnt_lqg, wnc_g, wnct_g, wmct_g

    def calculate_yukawa_interaction(self, gamma):
        """Calculate and return the Yukawa based interaction."""
        if self._Mg_pp is not None and gamma == self._gamma:
            return self._Mg_pp  # Cached

        # Solves the radial screened poisson equation for density n_g
        def Yuk(self, n_g, l):
            """Solve radial screened poisson for density n_g."""
            gamma = self._gamma
            return self.local_corr.rgd2.yukawa(n_g, l, gamma) * \
                self.local_corr.rgd2.r_g * self.local_corr.rgd2.dr_g

        self._gamma = gamma
        self._Mg_pp = self.calculate_vvx_interactions(Yuk)
        return self._Mg_pp

    def calculate_erfc_interaction(self, omega):
        """Calculate and return erfc based valence valence
           exchange interactions."""
        hse = RadialHSE(self.local_corr.rgd2, omega).screened_coulomb_dv

        def erfc_interaction(_, n_g, l):
            return hse(n_g, l)
        return self.calculate_vvx_interactions(erfc_interaction)

    def calculate_vvx_interactions(self, interaction):
        """Calculate valence valence interactions for generic
           interaction."""
        (wg_lg, wn_lqg, wnt_lqg, wnc_g, wnct_g, wmct_g) = \
            self.calculate_integral_potentials(interaction)
        self._Mg_pp = self.calculate_coulomb_corrections(
            wn_lqg, wnt_lqg, wg_lg, wnc_g, wmct_g)[1]
        return self._Mg_pp


class LeanSetup(BaseSetup):
    """Setup class with minimal attribute set.

    A setup-like class must define at least the attributes of this
    class in order to function in a calculation."""
    def __init__(self, s, hubbard_u=None):
        """Copies precisely the necessary attributes of the Setup s."""
        # Hubbard U is poked onto the setup in hacky ways.
        # This needs cleaning.
        self.hubbard_u = hubbard_u

        # R_sii can be changed dynamically (which is ugly)
        self.R_sii = None  # rotations, initialized when doing sym. reductions
        self.lq = s.lq  # Required for LDA+U I think.
        self.type = s.type  # required for writing to file
        self.fingerprint = s.fingerprint  # also req. for writing
        self.filename = s.filename

        self.symbol = s.symbol
        self.Z = s.Z
        self.Nv = s.Nv
        self.Nc = s.Nc

        self.ni = s.ni
        self.nao = s.nao

        self.pt_j = s.pt_j

        self.pseudo_partial_waves_j = s.pseudo_partial_waves_j
        self.basis_functions_J = s.basis_functions_J

        self.Nct = s.Nct
        self.nct = s.nct

        self.lmax = s.lmax
        self.ghat_l = s.ghat_l
        self.vbar = s.vbar

        self.Delta_pL = s.Delta_pL
        self.Delta0 = s.Delta0

        self.E = s.E
        self.Kc = s.Kc

        self.M = s.M
        self.M_p = s.M_p
        self.M_pp = s.M_pp
        self.M_wpp = s.M_wpp
        self.K_p = s.K_p
        self.MB = s.MB
        self.MB_p = s.MB_p

        self.dO_ii = s.dO_ii

        self.xc_correction = s.xc_correction

        # Required to calculate initial occupations
        self.f_j = s.f_j
        self.n_j = s.n_j
        self.l_j = s.l_j
        self.l_orb_J = s.l_orb_J
        self.nj = len(s.l_j)

        self.data = s.data

        # Below are things which are not really used all that much,
        # i.e. shouldn't generally be necessary.  Maybe we can make a system
        # involving dictionaries for these "optional" parameters

        # Required by print_info
        self.rcutfilter = s.rcutfilter
        self.rcore = s.rcore
        self.basis = s.basis  # we don't need nao if we use this instead

        # XXX figure out better way to store these.
        # Refactoring: We should delete this and use psit_j.  However
        # the code depends on psit_j being the *basis* functions sometimes.
        if hasattr(s, 'pseudo_partial_waves_j'):
            self.pseudo_partial_waves_j = s.pseudo_partial_waves_j
        # Can also get rid of the phit_j splines if need be

        self.N0_p = s.N0_p  # req. by estimate_magnetic_moments
        self.nabla_iiv = s.nabla_iiv  # req. by lrtddft
        self.rxnabla_iiv = s.rxnabla_iiv  # req. by lrtddft and lrtddft2

        # XAS stuff
        self.phicorehole_g = s.phicorehole_g  # should be optional
        if s.phicorehole_g is not None:
            self.A_ci = s.A_ci  # oscillator strengths

        # Required to get all electron density
        self.rgd = s.rgd
        self.rcut_j = s.rcut_j

        self.tauct = s.tauct  # required by TPSS, MGGA

        self.Delta_iiL = s.Delta_iiL  # required with external potential

        self.B_ii = s.B_ii  # required for exact inverse overlap operator
        self.dC_ii = s.dC_ii  # required by time-prop tddft with apply_inverse

        # Required by exx
        self.X_p = s.X_p
        self.X_wp = s.X_wp
        self.ExxC = s.ExxC
        self.ExxC_w = s.ExxC_w

        # Required by yukawa rsf
        self.X_pg = s.X_pg
        self.X_gamma = s.X_gamma

        # Required by electrostatic correction
        self.dEH0 = s.dEH0
        self.dEH_p = s.dEH_p

        # Required by utilities/kspot.py (AllElectronPotential)
        self.g_lg = s.g_lg

        # Probably empty dictionary, required by GLLB
        self.extra_xc_data = s.extra_xc_data

        self.orbital_free = s.orbital_free

        # Stuff required by Yukawa RSF to calculate Mg_pp at runtime
        # the calcualtion of Mg_pp at rt is needed for dscf
        if hasattr(s, 'local_corr'):
            self.local_corr = s.local_corr
        else:
            self.local_corr = LocalCorrectionVar(s)
        self._Mg_pp = None
        self._gamma = 0


class Setup(BaseSetup):
    """Attributes:

    ========== =====================================================
    Name       Description
    ========== =====================================================
    ``Z``      Charge
    ``type``   Type-name of setup (eg. 'paw')
    ``symbol`` Chemical element label (eg. 'Mg')
    ``xcname`` Name of xc
    ``data``   Container class for information on the the atom, eg.
               Nc, Nv, n_j, l_j, f_j, eps_j, rcut_j.
               It defines the radial grid by ng and beta, from which
               r_g = beta * arange(ng) / (ng - arange(ng)).
               It stores pt_jg, phit_jg, phi_jg, vbar_g
    ========== =====================================================


    Attributes for making PAW corrections

    ============= ==========================================================
    Name          Description
    ============= ==========================================================
    ``Delta0``    Constant in compensation charge expansion coeff.
    ``Delta_iiL`` Linear term in compensation charge expansion coeff.
    ``Delta_pL``  Packed version of ``Delta_iiL``.
    ``dO_ii``     Overlap coefficients
    ``B_ii``      Projector function overlaps B_ii = <pt_i | pt_i>
    ``dC_ii``     Inverse overlap coefficients
    ``E``         Reference total energy of atom
    ``M``         Constant correction to Coulomb energy
    ``M_p``       Linear correction to Coulomb energy
    ``M_pp``      2nd order correction to Coulomb energy and Exx energy
    ``M_wpp``     2nd order correction to erfc screened Coulomb energy and Exx
                  energy for given w.
    ``Kc``        Core kinetic energy
    ``K_p``       Linear correction to kinetic energy
    ``ExxC``      Core Exx energy
    ``X_p``       Linear correction to Exx energy
    ``MB``        Constant correction due to vbar potential
    ``MB_p``      Linear correction due to vbar potential
    ``dEH0``      Constant correction due to average electrostatic potential
    ``dEH_p``     Linear correction due to average electrostatic potential
    ``I4_iip``    Correction to integrals over 4 all electron wave functions
    ``Nct``       Analytical integral of the pseudo core density ``nct``
    ============= ==========================================================

    It also has the attribute ``xc_correction`` which is an XCCorrection class
    instance capable of calculating the corrections due to the xc functional.


    Splines:

    ========== ============================================
    Name       Description
    ========== ============================================
    ``pt_j``   Projector functions
    ``phit_j`` Pseudo partial waves
    ``vbar``   vbar potential
    ``nct``    Pseudo core density
    ``ghat_l`` Compensation charge expansion functions
    ``tauct``  Pseudo core kinetic energy density
    ========== ============================================
    """
    def __init__(self, data, xc, lmax=0, basis=None, filter=None):
        self.type = data.name

        if not data.is_compatible(xc):
            raise ValueError('Cannot use %s setup with %s functional' %
                             (data.setupname, xc.get_setup_name()))

        self.symbol = data.symbol
        self.data = data

        self.Nc = data.Nc
        self.Nv = data.Nv
        self.Z = data.Z
        l_j = self.l_j = data.l_j
        self.l_orb_J = data.l_orb_J
        n_j = self.n_j = data.n_j
        self.f_j = data.f_j
        self.eps_j = data.eps_j
        nj = self.nj = len(l_j)
        rcut_j = self.rcut_j = data.rcut_j

        self.ExxC = data.ExxC
        self.ExxC_w = data.ExxC_w
        self.X_p = data.X_p
        self.X_wp = data.X_wp

        self.X_gamma = data.X_gamma
        self.X_pg = data.X_pg

        self.orbital_free = data.orbital_free

        pt_jg = data.pt_jg
        phit_jg = data.phit_jg
        phi_jg = data.phi_jg

        self.fingerprint = data.fingerprint
        self.filename = data.filename

        rgd = self.rgd = data.rgd
        r_g = rgd.r_g
        dr_g = rgd.dr_g

        self.lmax = lmax

        self._Mg_pp = None  # Yukawa based corrections
        self._gamma = 0
        # Attributes for run-time calculation of _Mg_pp
        self.local_corr = LocalCorrectionVar(data)

        rcutmax = max(rcut_j)
        rcut2 = 2 * rcutmax
        gcut2 = rgd.ceil(rcut2)
        self.gcut2 = gcut2

        self.gcutmin = rgd.ceil(min(rcut_j))

        vbar_g = data.vbar_g

        if float(data.version) < 0.7 and data.generator_version < 2:
            # Old-style Fourier-filtered datatsets.
            # Find Fourier-filter cutoff radius:
            gcutfilter = rgd.get_cutoff(pt_jg[0])

        elif filter:
            rc = rcutmax
            vbar_g = vbar_g.copy()
            filter(rgd, rc, vbar_g)

            pt_jg = [pt_g.copy() for pt_g in pt_jg]
            for l, pt_g in zip(l_j, pt_jg):
                filter(rgd, rc, pt_g, l)

            for l in range(max(l_j) + 1):
                J = [j for j, lj in enumerate(l_j) if lj == l]
                A_nn = [[rgd.integrate(phit_jg[j1] * pt_jg[j2]) / 4 / pi
                         for j1 in J] for j2 in J]
                B_nn = np.linalg.inv(A_nn)
                pt_ng = np.dot(B_nn, [pt_jg[j] for j in J])
                for n, j in enumerate(J):
                    pt_jg[j] = pt_ng[n]
            gcutfilter = rgd.get_cutoff(pt_jg[0])
        else:
            gcutfilter = rgd.ceil(max(rcut_j))

        if (vbar_g[gcutfilter:] != 0.0).any():
            gcutfilter = rgd.get_cutoff(vbar_g)
            assert r_g[gcutfilter] < 2.0 * max(rcut_j)

        self.rcutfilter = rcutfilter = r_g[gcutfilter]

        ni = 0
        i = 0
        j = 0
        jlL_i = []
        for l, n in zip(l_j, n_j):
            for m in range(2 * l + 1):
                jlL_i.append((j, l, l**2 + m))
                i += 1
            j += 1
        ni = i
        self.ni = ni

        _np = ni * (ni + 1) // 2
        self.local_corr.nq = nj * (nj + 1) // 2

        lcut = max(l_j)
        if 2 * lcut < lmax:
            lcut = (lmax + 1) // 2
        self.local_corr.lcut = lcut

        self.B_ii = self.calculate_projector_overlaps(pt_jg)

        self.fcorehole = data.fcorehole
        self.lcorehole = data.lcorehole
        if data.phicorehole_g is not None:
            if self.lcorehole == 0:
                self.calculate_oscillator_strengths(phi_jg)
            else:
                self.A_ci = None

        # Construct splines:
        self.vbar = rgd.spline(vbar_g, rcutfilter)

        rcore, nc_g, nct_g, nct = self.construct_core_densities(data)
        self.rcore = rcore
        self.nct = nct

        # Construct splines for core kinetic energy density:
        tauct_g = data.tauct_g
        if tauct_g is not None:
            self.tauct = rgd.spline(tauct_g, self.rcore)
        else:
            self.tauct = None

        self.pt_j = self.create_projectors(pt_jg, rcutfilter)

        partial_waves = self.create_basis_functions(phit_jg, rcut2, gcut2)
        self.pseudo_partial_waves_j = partial_waves.tosplines()

        if basis is None:
            basis = partial_waves
            basis_functions_J = self.pseudo_partial_waves_j
        else:
            basis_functions_J = basis.tosplines()

        self.basis_functions_J = basis_functions_J
        self.basis = basis

        self.nao = 0
        for bf in self.basis_functions_J:
            l = bf.get_angular_momentum_number()
            self.nao += 2 * l + 1

        rgd2 = self.local_corr.rgd2 = rgd.new(gcut2)
        r_g = rgd2.r_g
        dr_g = rgd2.dr_g
        phi_jg = np.array([phi_g[:gcut2].copy() for phi_g in phi_jg])
        phit_jg = np.array([phit_g[:gcut2].copy() for phit_g in phit_jg])
        self.local_corr.nc_g = nc_g = nc_g[:gcut2].copy()
        self.local_corr.nct_g = nct_g = nct_g[:gcut2].copy()
        vbar_g = vbar_g[:gcut2].copy()

        extra_xc_data = dict(data.extra_xc_data)
        # Cut down the GLLB related extra data
        for key, item in extra_xc_data.items():
            if len(item) == rgd.N:
                extra_xc_data[key] = item[:gcut2].copy()
        self.extra_xc_data = extra_xc_data

        self.phicorehole_g = data.phicorehole_g
        if self.phicorehole_g is not None:
            self.phicorehole_g = self.phicorehole_g[:gcut2].copy()

        self.local_corr.T_Lqp = self.calculate_T_Lqp(lcut, _np, nj, jlL_i)
        #  set the attributes directly?
        (self.g_lg, self.local_corr.n_qg, self.local_corr.nt_qg,
         self.local_corr.Delta_lq, self.Lmax, self.Delta_pL, self.Delta0,
         self.N0_p) = self.get_compensation_charges(phi_jg, phit_jg, _np,
                                                    self.local_corr.T_Lqp)

        # Solves the radial poisson equation for density n_g
        def H(self, n_g, l):
            return rgd2.poisson(n_g, l) * r_g * dr_g

        (wg_lg, wn_lqg, wnt_lqg, wnc_g, wnct_g, wmct_g) = \
            self.calculate_integral_potentials(H)
        self.wg_lg = wg_lg

        rdr_g = r_g * dr_g
        dv_g = r_g * rdr_g
        A = 0.5 * np.dot(nc_g, wnc_g)
        A -= sqrt(4 * pi) * self.Z * np.dot(rdr_g, nc_g)
        mct_g = nct_g + self.Delta0 * self.g_lg[0]
        # wmct_g = wnct_g + self.Delta0 * wg_lg[0]
        A -= 0.5 * np.dot(mct_g, wmct_g)
        self.M = A
        self.MB = -np.dot(dv_g * nct_g, vbar_g)

        AB_q = -np.dot(self.local_corr.nt_qg, dv_g * vbar_g)
        self.MB_p = np.dot(AB_q, self.local_corr.T_Lqp[0])

        # Correction for average electrostatic potential:
        #
        #   dEH = dEH0 + dot(D_p, dEH_p)
        #
        self.dEH0 = sqrt(4 * pi) * (wnc_g - wmct_g -
                                    sqrt(4 * pi) * self.Z * r_g * dr_g).sum()
        dEh_q = (wn_lqg[0].sum(1) - wnt_lqg[0].sum(1) -
                 self.local_corr.Delta_lq[0] * wg_lg[0].sum())
        self.dEH_p = np.dot(dEh_q, self.local_corr.T_Lqp[0]) * sqrt(4 * pi)

        M_p, M_pp = self.calculate_coulomb_corrections(wn_lqg, wnt_lqg,
                                                       wg_lg, wnc_g, wmct_g)
        self.M_p = M_p
        self.M_pp = M_pp

        self.M_wpp = {}
        for omega in self.ExxC_w:
            self.M_wpp[omega] = self.calculate_erfc_interaction(omega)

        if xc.type == 'GLLB':
            if 'core_f' in self.extra_xc_data:
                self.wnt_lqg = wnt_lqg
                self.wn_lqg = wn_lqg
                self.fc_j = self.extra_xc_data['core_f']
                self.lc_j = self.extra_xc_data['core_l']
                self.njcore = len(self.lc_j)
                if self.njcore > 0:
                    self.uc_jg = self.extra_xc_data['core_states'].reshape(
                        (self.njcore, -1))
                    self.uc_jg = self.uc_jg[:, :gcut2]
                self.phi_jg = phi_jg

        self.Kc = data.e_kinetic_core - data.e_kinetic
        self.M -= data.e_electrostatic
        self.E = data.e_total

        Delta0_ii = unpack(self.Delta_pL[:, 0].copy())
        self.dO_ii = data.get_overlap_correction(Delta0_ii)
        self.dC_ii = self.get_inverse_overlap_coefficients(self.B_ii,
                                                           self.dO_ii)

        self.Delta_iiL = np.zeros((ni, ni, self.Lmax))
        for L in range(self.Lmax):
            self.Delta_iiL[:, :, L] = unpack(self.Delta_pL[:, L].copy())

        self.Nct = data.get_smooth_core_density_integral(self.Delta0)
        self.K_p = data.get_linear_kinetic_correction(self.local_corr.T_Lqp[0])

        self.ghat_l = [rgd2.spline(g_g, rcut2, l, 50)
                       for l, g_g in enumerate(self.g_lg)]

        self.xc_correction = data.get_xc_correction(rgd2, xc, gcut2, lcut)
        self.nabla_iiv = self.get_derivative_integrals(rgd2, phi_jg, phit_jg)
        self.rxnabla_iiv = self.get_magnetic_integrals(rgd2, phi_jg, phit_jg)

    def create_projectors(self, pt_jg, rcut):
        pt_j = []
        for j, pt_g in enumerate(pt_jg):
            l = self.l_j[j]
            pt_j.append(self.rgd.spline(pt_g, rcut, l))
        return pt_j

    def get_inverse_overlap_coefficients(self, B_ii, dO_ii):
        ni = len(B_ii)
        xO_ii = np.dot(B_ii, dO_ii)
        return -np.dot(dO_ii, np.linalg.inv(np.identity(ni) + xO_ii))

    def calculate_T_Lqp(self, lcut, _np, nj, jlL_i):
        Lcut = (2 * lcut + 1)**2
        G_LLL = gaunt(max(self.l_j))[:, :, :Lcut]
        LGcut = G_LLL.shape[2]
        T_Lqp = np.zeros((Lcut, self.local_corr.nq, _np))
        p = 0
        i1 = 0
        for j1, l1, L1 in jlL_i:
            for j2, l2, L2 in jlL_i[i1:]:
                if j1 < j2:
                    q = j2 + j1 * nj - j1 * (j1 + 1) // 2
                else:
                    q = j1 + j2 * nj - j2 * (j2 + 1) // 2
                T_Lqp[:LGcut, q, p] = G_LLL[L1, L2]
                p += 1
            i1 += 1
        return T_Lqp

    def calculate_projector_overlaps(self, pt_jg):
        """Compute projector function overlaps B_ii = <pt_i | pt_i>."""
        nj = len(pt_jg)
        B_jj = np.zeros((nj, nj))
        for j1, pt1_g in enumerate(pt_jg):
            for j2, pt2_g in enumerate(pt_jg):
                B_jj[j1, j2] = self.rgd.integrate(pt1_g * pt2_g) / (4 * pi)
        B_ii = np.zeros((self.ni, self.ni))
        i1 = 0
        for j1, l1 in enumerate(self.l_j):
            for m1 in range(2 * l1 + 1):
                i2 = 0
                for j2, l2 in enumerate(self.l_j):
                    for m2 in range(2 * l2 + 1):
                        if l1 == l2 and m1 == m2:
                            B_ii[i1, i2] = B_jj[j1, j2]
                        i2 += 1
                i1 += 1
        return B_ii

    def get_compensation_charges(self, phi_jg, phit_jg, _np, T_Lqp):
        lmax = self.lmax
        gcut2 = self.gcut2
        nq = self.local_corr.nq

        g_lg = self.data.create_compensation_charge_functions(lmax)

        n_qg = np.zeros((nq, gcut2))
        nt_qg = np.zeros((nq, gcut2))
        q = 0  # q: common index for j1, j2
        for j1 in range(self.nj):
            for j2 in range(j1, self.nj):
                n_qg[q] = phi_jg[j1] * phi_jg[j2]
                nt_qg[q] = phit_jg[j1] * phit_jg[j2]
                q += 1

        gcutmin = self.gcutmin
        r_g = self.local_corr.rgd2.r_g
        dr_g = self.local_corr.rgd2.dr_g
        self.lq = np.dot(n_qg[:, :gcutmin], r_g[:gcutmin]**2 * dr_g[:gcutmin])

        Delta_lq = np.zeros((lmax + 1, nq))
        for l in range(lmax + 1):
            Delta_lq[l] = np.dot(n_qg - nt_qg, r_g**(2 + l) * dr_g)

        Lmax = (lmax + 1)**2
        Delta_pL = np.zeros((_np, Lmax))
        for l in range(lmax + 1):
            L = l**2
            for m in range(2 * l + 1):
                delta_p = np.dot(Delta_lq[l], T_Lqp[L + m])
                Delta_pL[:, L + m] = delta_p

        Delta0 = np.dot(self.local_corr.nc_g - self.local_corr.nct_g,
                        r_g**2 * dr_g) - self.Z / sqrt(4 * pi)

        # Electron density inside augmentation sphere.  Used for estimating
        # atomic magnetic moment:
        rcutmax = max(self.rcut_j)
        gcutmax = self.rgd.round(rcutmax)
        N0_q = np.dot(n_qg[:, :gcutmax], (r_g**2 * dr_g)[:gcutmax])
        N0_p = np.dot(N0_q, T_Lqp[0]) * sqrt(4 * pi)

        return (g_lg[:, :gcut2].copy(), n_qg, nt_qg,
                Delta_lq, Lmax, Delta_pL, Delta0, N0_p)

    def get_derivative_integrals(self, rgd, phi_jg, phit_jg):
        """Calculate PAW-correction matrix elements of nabla.

        ::

          /  _       _  d       _     ~   _  d   ~   _
          | dr [phi (r) -- phi (r) - phi (r) -- phi (r)]
          /        1    dx    2         1    dx    2

        and similar for y and z."""
        # lmax needs to be at least 1 for evaluating
        # the Gaunt coefficients from derivatives
        lmax = max(1, max(self.l_j))
        G_LLL = gaunt(lmax)
        Y_LLv = nabla(lmax)

        r_g = rgd.r_g
        dr_g = rgd.dr_g
        nabla_iiv = np.empty((self.ni, self.ni, 3))
        if debug:
            nabla_iiv[:] = np.nan
        i1 = 0
        for j1 in range(self.nj):
            l1 = self.l_j[j1]
            nm1 = 2 * l1 + 1
            i2 = 0
            for j2 in range(self.nj):
                l2 = self.l_j[j2]
                nm2 = 2 * l2 + 1
                f1f2or = np.dot(phi_jg[j1] * phi_jg[j2] -
                                phit_jg[j1] * phit_jg[j2], r_g * dr_g)
                dphidr_g = np.empty_like(phi_jg[j2])
                rgd.derivative_spline(phi_jg[j2], dphidr_g)
                dphitdr_g = np.empty_like(phit_jg[j2])
                rgd.derivative_spline(phit_jg[j2], dphitdr_g)
                f1df2dr = np.dot(phi_jg[j1] * dphidr_g -
                                 phit_jg[j1] * dphitdr_g, r_g**2 * dr_g)
                for v in range(3):
                    Lv = 1 + (v + 2) % 3
                    G_12 = G_LLL[Lv, l1**2:l1**2 + nm1, l2**2:l2**2 + nm2]
                    Y_12 = Y_LLv[l1**2:l1**2 + nm1, l2**2:l2**2 + nm2, v]
                    nabla_iiv[i1:i1 + nm1, i2:i2 + nm2, v] = (
                        sqrt(4 * pi / 3) * (f1df2dr - l2 * f1f2or) * G_12
                        + f1f2or * Y_12)
                i2 += nm2
            i1 += nm1
        if debug:
            assert not np.any(np.isnan(nabla_iiv))
        return nabla_iiv

    def get_magnetic_integrals(self, rgd, phi_jg, phit_jg):
        """Calculate PAW-correction matrix elements of r x nabla.

        ::

          /  _       _          _     ~   _      ~   _
          | dr [phi (r) O  phi (r) - phi (r) O  phi (r)]
          /        1     x    2         1     x    2

                       d      d
          where O  = y -- - z --
                 x     dz     dy

        and similar for y and z."""
        # lmax needs to be at least 1 for evaluating
        # the Gaunt coefficients from derivatives
        lmax = max(1, max(self.l_j))
        G_LLL = gaunt(lmax)
        Y_LLv = nabla(2 * lmax)

        r_g = rgd.r_g
        dr_g = rgd.dr_g
        rxnabla_iiv = np.empty((self.ni, self.ni, 3))
        if debug:
            rxnabla_iiv[:] = np.nan
        i1 = 0
        for j1 in range(self.nj):
            l1 = self.l_j[j1]
            nm1 = 2 * l1 + 1
            i2 = 0
            for j2 in range(self.nj):
                l2 = self.l_j[j2]
                nm2 = 2 * l2 + 1
                f1f2or = np.dot(phi_jg[j1] * phi_jg[j2] -
                                phit_jg[j1] * phit_jg[j2], r_g**2 * dr_g)
                for v in range(3):
                    v1 = (v + 1) % 3
                    v2 = (v + 2) % 3
                    Lv1 = 1 + (v1 + 2) % 3
                    Lv2 = 1 + (v2 + 2) % 3
                    # term from radial wfs does not contribute
                    # term from spherical harmonics derivatives
                    G_12 = np.zeros((nm1, nm2))
                    G_12 += np.dot(G_LLL[Lv1, l1**2:l1**2 + nm1, :],
                                   Y_LLv[:, l2**2:l2**2 + nm2, v2])
                    G_12 -= np.dot(G_LLL[Lv2, l1**2:l1**2 + nm1, :],
                                   Y_LLv[:, l2**2:l2**2 + nm2, v1])
                    rxnabla_iiv[i1:i1 + nm1, i2:i2 + nm2, v] = (
                        sqrt(4 * pi / 3) * f1f2or * G_12)
                i2 += nm2
            i1 += nm1
        if debug:
            assert not np.any(np.isnan(rxnabla_iiv))
        return rxnabla_iiv

    def construct_core_densities(self, setupdata):
        rcore = self.data.find_core_density_cutoff(setupdata.nc_g)
        nct = self.rgd.spline(setupdata.nct_g, rcore)
        return rcore, setupdata.nc_g, setupdata.nct_g, nct

    def create_basis_functions(self, phit_jg, rcut2, gcut2):
        # Cutoff for atomic orbitals used for initial guess:
        rcut3 = 8.0  # XXXXX Should depend on the size of the atom!
        gcut3 = self.rgd.ceil(rcut3)

        # We cut off the wave functions smoothly at rcut3 by the
        # following replacement:
        #
        #            /
        #           | f(r),                                   r < rcut2
        #  f(r) <- <  f(r) - a(r) f(rcut3) - b(r) f'(rcut3),  rcut2 < r < rcut3
        #           | 0,                                      r > rcut3
        #            \
        #
        # where a(r) and b(r) are 4. order polynomials:
        #
        #  a(rcut2) = 0,  a'(rcut2) = 0,  a''(rcut2) = 0,
        #  a(rcut3) = 1, a'(rcut3) = 0
        #  b(rcut2) = 0, b'(rcut2) = 0, b''(rcut2) = 0,
        #  b(rcut3) = 0, b'(rcut3) = 1
        #
        r_g = self.rgd.r_g
        x = (r_g[gcut2:gcut3] - rcut2) / (rcut3 - rcut2)
        a_g = 4 * x**3 * (1 - 0.75 * x)
        b_g = x**3 * (x - 1) * (rcut3 - rcut2)

        class PartialWaveBasis(Basis):  # yuckkk
            def __init__(self, symbol, phit_J):
                Basis.__init__(self, symbol, 'partial-waves', readxml=False)
                self._basis_functions_J = phit_J

            def tosplines(self):
                return self._basis_functions_J

            def get_description(self):
                template = 'Using partial waves for %s as LCAO basis'
                string = template % self.symbol
                return string

        basis_functions_J = []
        for j, phit_g in enumerate(phit_jg):
            if self.n_j[j] > 0:
                l = self.l_j[j]
                phit_g = phit_g.copy()
                phit = phit_g[gcut3]
                dphitdr = ((phit - phit_g[gcut3 - 1]) /
                           (r_g[gcut3] - r_g[gcut3 - 1]))
                phit_g[gcut2:gcut3] -= phit * a_g + dphitdr * b_g
                phit_g[gcut3:] = 0.0
                basis_function = self.rgd.spline(phit_g, rcut3, l, points=100)
                basis_functions_J.append(basis_function)
        basis = PartialWaveBasis(self.symbol, basis_functions_J)
        return basis

    def calculate_oscillator_strengths(self, phi_jg):
        # XXX implement oscillator strengths for lcorehole != 0
        assert self.lcorehole == 0
        self.A_ci = np.zeros((3, self.ni))
        nj = len(phi_jg)
        i = 0
        for j in range(nj):
            l = self.l_j[j]
            if l == 1:
                a = self.rgd.integrate(phi_jg[j] * self.data.phicorehole_g,
                                       n=1) / (4 * pi)

                for m in range(3):
                    c = (m + 1) % 3
                    self.A_ci[c, i] = a
                    i += 1
            else:
                i += 2 * l + 1
        assert i == self.ni


class Setups(list):
    """Collection of Setup objects. One for each distinct atom.

    Non-distinct atoms are those with the same atomic number, setup, and basis.

    Class attributes:

    ``nvalence``    Number of valence electrons.
    ``nao``         Number of atomic orbitals.
    ``Eref``        Reference energy.
    ``core_charge`` Core hole charge.
    """

    def __init__(self, Z_a, setup_types, basis_sets, xc, *,
                 filter=None, world=None):
        list.__init__(self)
        symbols = [chemical_symbols[Z] for Z in Z_a]
        type_a = types2atomtypes(symbols, setup_types, default='paw')
        basis_a = types2atomtypes(symbols, basis_sets, default=None)

        for a, _type in enumerate(type_a):
            # Make basis files correspond to setup files.
            #
            # If the setup has a name (i.e. non-default _type), then
            # prepend that name to the basis name.
            #
            # Typically people might specify '11' as the setup but just
            # 'dzp' for the basis set.  Here we adjust to
            # obtain, say, '11.dzp' which loads the correct basis set.
            #
            # There will be no way to obtain the original 'dzp' with
            # a custom-named setup except by loading directly from
            # BasisData.
            #
            # Due to the "szp(dzp)" syntax this is complicated!
            # The name has to go as "szp(name.dzp)".
            basis = basis_a[a]
            if isinstance(basis, str):
                if isinstance(_type, str):
                    setupname = _type
                else:
                    setupname = _type.name  # _type is an object like SetupData
                # Drop DFT+U specification from type string if it is there:
                if hasattr(setupname, 'swapcase'):
                    setupname = setupname.split(':')[0]

                # Basis names inherit setup names except default setups
                # and ghost atoms.
                if setupname != 'paw' and setupname != 'ghost':
                    if setupname:
                        if '(' in basis:
                            reduced, name = basis.split('(')
                            assert name.endswith(')')
                            name = name[:-1]
                            fullname = f'{reduced}({setupname}.{name})'
                        else:
                            fullname = f'{setupname}.{basis_a[a]}'
                        basis_a[a] = fullname

        # Construct necessary PAW-setup objects:
        self.setups = {}
        natoms = {}
        Mcumulative = 0
        self.M_a = []
        self.id_a = list(zip(Z_a, type_a, basis_a))
        for id in self.id_a:
            setup = self.setups.get(id)
            if setup is None:
                Z, type, basis = id
                symbol = chemical_symbols[Z]
                setupdata = None
                if not isinstance(type, str):
                    setupdata = type
                # Basis may be None (meaning that the setup decides), a string
                # (meaning we load the basis set now from a file) or an actual
                # pre-created Basis object (meaning we just pass it along)
                if isinstance(basis, str):
                    basis = Basis(symbol, basis, world=world)
                setup = create_setup(symbol, xc, 2, type,
                                     basis, setupdata=setupdata,
                                     filter=filter, world=world)
                self.setups[id] = setup
                natoms[id] = 0
            natoms[id] += 1
            self.append(setup)
            self.M_a.append(Mcumulative)
            Mcumulative += setup.nao

        # Sum up ...
        self.nvalence = 0       # number of valence electrons
        self.nao = 0            # number of atomic orbitals
        self.Eref = 0.0         # reference energy
        self.core_charge = 0.0  # core hole charge
        for id, setup in self.setups.items():
            n = natoms[id]
            self.Eref += n * setup.E
            self.core_charge += n * (setup.Z - setup.Nv - setup.Nc)
            self.nvalence += n * setup.Nv
            self.nao += n * setup.nao

        self.dS = OverlapCorrections(self)

    def __str__(self):
        # Write PAW setup information in order of appearance:
        ids = set()
        s = 'species:\n'
        for id in self.id_a:
            if id in ids:
                continue
            ids.add(id)
            setup = self.setups[id]
            output = StringIO()
            setup.print_info(functools.partial(print, file=output))
            txt = output.getvalue()
            txt += '  # ' + setup.get_basis_description().replace('\n',
                                                                  '\n  # ')
            txt = txt.replace('\n', '\n  ')
            s += '  ' + txt + '\n\n'

        s += f'Reference energy: {self.Eref * units.Hartree:.6f}  # eV\n'
        return s

    def set_symmetry(self, symmetry):
        """Find rotation matrices for spherical harmonics."""
        R_slmm = []
        for op_cc in symmetry.op_scc:
            op_vv = np.dot(np.linalg.inv(symmetry.cell_cv),
                           np.dot(op_cc, symmetry.cell_cv))
            R_slmm.append([rotation(l, op_vv) for l in range(4)])

        for setup in self.setups.values():
            setup.calculate_rotations(R_slmm)

    def empty_atomic_matrix(self, ns, atom_partition, dtype=float):
        Dshapes_a = [(ns, setup.ni * (setup.ni + 1) // 2)
                     for setup in self]
        return atom_partition.arraydict(Dshapes_a, dtype)

    def estimate_dedecut(self, ecut):
        from gpaw.utilities.ekin import dekindecut, ekin
        dedecut = 0.0
        e = {}
        for id in self.id_a:
            if id not in e:
                G, de, e0 = ekin(self.setups[id])
                e[id] = -dekindecut(G, de, ecut)
            dedecut += e[id]
        return dedecut

    def basis_indices(self):
        return FunctionIndices([setup.basis_functions_J for setup in self])

    def projector_indices(self):
        return FunctionIndices([setup.pt_j for setup in self])

    def create_pseudo_core_densities(self, domain, positions, atomdist):
        spline_aj = []
        for setup in self:
            if setup.nct is None:
                spline_aj.append([])
            else:
                spline_aj.append([setup.nct])
        return domain.atom_centered_functions(
            spline_aj, positions,
            atomdist=atomdist,
            integral=[setup.Nct for setup in self],
            cut=True)

    def create_pseudo_core_kinetic_energy_densities(self,
                                                    domain,
                                                    positions,
                                                    atomdist):
        return domain.atom_centered_functions(
            [[setup.tauct] for setup in self],
            positions,
            atomdist=atomdist,
            cut=True)

    def create_local_potentials(self, domain, positions, atomdist):
        return domain.atom_centered_functions(
            [[setup.vbar] for setup in self], positions, atomdist=atomdist)

<<<<<<< HEAD
    def create_compensation_charges(self, domain, positions, atomdist):
        return domain.atom_centered_functions(
=======
    def create_compensation_charges(self, layout, positions, atomdist,
                                    xp=np):
        return layout.atom_centered_functions(
>>>>>>> eab2aeaf
            [setup.ghat_l for setup in self], positions,
            atomdist=atomdist,
            integral=sqrt(4 * pi),
            xp=xp)

    def overlap_correction(self, P_ani, out_ani):
        xp = P_ani.layout.xp

        if len(P_ani.dims) == 2:  # (band, spinor)
            subscripts = 'nsi, ij -> nsj'
        else:
            subscripts = 'ni, ij -> nj'
        if xp is np:
            for (a, P_ni), out_ni in zip(P_ani.items(), out_ani.values()):
                dS_ii = self[a].dO_ii
                xp.einsum(subscripts, P_ni, dS_ii, out=out_ni)
        else:
            # GRR. Cupy einsum doesn't have an out argument.
            for (a, P_ni), out_ni in zip(P_ani.items(), out_ani.values()):
                dS_ii = xp.asarray(self[a].dO_ii)
                out_ni[:] = xp.einsum(subscripts, P_ni, dS_ii)

    def partial_wave_corrections(self) -> list[list[Spline]]:
        splines: dict[Setup, list[Spline]] = {}
        dphi_aj = []
        for setup in self:
            dphi_j = splines.get(setup)
            if dphi_j is None:
                rcut = max(setup.rcut_j) * 1.1
                gcut = setup.rgd.ceil(rcut)
                dphi_j = []
                for l, phi_g, phit_g in zip(setup.l_j,
                                            setup.data.phi_jg,
                                            setup.data.phit_jg):
                    dphi_g = (phi_g - phit_g)[:gcut]
                    dphi_j.append(setup.rgd.spline(dphi_g, rcut, l,
                                                   points=200))
                splines[setup] = dphi_j
            dphi_aj.append(dphi_j)

        return dphi_aj


class FunctionIndices:
    def __init__(self, f_aj):
        nm_a = [0]
        for f_j in f_aj:
            nm = sum([2 * f.get_angular_momentum_number() + 1 for f in f_j])
            nm_a.append(nm)
        self.M_a = np.cumsum(nm_a)
        self.nm_a = np.array(nm_a[1:])
        self.max = self.M_a[-1]

    def __getitem__(self, a):
        return self.M_a[a], self.M_a[a + 1]


def types2atomtypes(symbols, types, default):
    """Map a types identifier to a list with a type id for each atom.

    types can be a single str, or a dictionary mapping chemical
    symbols and/or atom numbers to a type identifier.
    If both a symbol key and atomnumber key relates to the same atom, then
    the atomnumber key is dominant.

    If types is a dictionary and contains the string 'default', this will
    be used as default type, otherwize input arg ``default`` is used as
    default.
    """
    natoms = len(symbols)
    if isinstance(types, str):
        return [types] * natoms

    # If present, None will map to the default type,
    # else use the input default
    type_a = [types.get('default', default)] * natoms

    # First symbols ...
    for symbol, type in types.items():
        # Types are given either by strings or they are objects that
        # have a 'symbol' attribute (SetupData, Pseudopotential, Basis, etc.).
        assert isinstance(type, str) or hasattr(type, 'symbol')
        if isinstance(symbol, str):
            for a, symbol2 in enumerate(symbols):
                if symbol == symbol2:
                    type_a[a] = type

    # and then atom indices
    for a, type in types.items():
        if isinstance(a, int):
            type_a[a] = type

    return type_a


if __name__ == '__main__':
    print("""\
This is not the setup.py you are looking for!  This setup.py defines a
Setup class used to hold the atomic data needed for a specific atom.
For building the GPAW code you must use the setup.py setuptools script
at the root of the code tree.  Just do "cd .." and you will be at the
right place.""")
    raise SystemExit<|MERGE_RESOLUTION|>--- conflicted
+++ resolved
@@ -18,7 +18,7 @@
 from gpaw.new import zip
 from gpaw.xc.ri.spherical_hse_kernel import RadialHSE
 
-    
+
 class WrongMagmomForHundsRuleError(ValueError):
     """
     Custom error for catching bad magnetic moments in Hund's rule calculation
@@ -1469,14 +1469,9 @@
         return domain.atom_centered_functions(
             [[setup.vbar] for setup in self], positions, atomdist=atomdist)
 
-<<<<<<< HEAD
-    def create_compensation_charges(self, domain, positions, atomdist):
+    def create_compensation_charges(self, domain, positions, atomdist,
+                                    xp=np):
         return domain.atom_centered_functions(
-=======
-    def create_compensation_charges(self, layout, positions, atomdist,
-                                    xp=np):
-        return layout.atom_centered_functions(
->>>>>>> eab2aeaf
             [setup.ghat_l for setup in self], positions,
             atomdist=atomdist,
             integral=sqrt(4 * pi),
