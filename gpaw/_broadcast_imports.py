--- conflicted
+++ resolved
@@ -26,11 +26,7 @@
 
 import gpaw.cgpaw as cgpaw
 
-<<<<<<< HEAD
-if getattr(_gpaw, 'version', 0) != 6:
-=======
-if getattr(cgpaw, 'version', 0) != 5:
->>>>>>> b5164f4a
+if getattr(cgpaw, 'version', 0) != 6:
     raise ImportError('Please recompile GPAW''s C-extensions!')
 
 
