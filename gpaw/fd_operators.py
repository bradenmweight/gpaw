# Copyright (C) 2003  CAMP
# Please see the accompanying LICENSE file for further information.

"""Finite difference operators.

This file defines a series of finite difference operators used in grid mode.
"""

from math import pi, factorial as fact

import numpy as np
from numpy.fft import fftn, ifftn

import _gpaw
from gpaw import debug
from gpaw.gpu import cupy_is_fake


# Expansion coefficients for finite difference Laplacian.  The numbers are
# from J. R. Chelikowsky et al., Phys. Rev. B 50, 11355 (1994):
laplace = [[0],
           [-2, 1],
           [-5 / 2, 4 / 3, -1 / 12],
           [-49 / 18, 3 / 2, -3 / 20, 1 / 90],
           [-205 / 72, 8 / 5, -1 / 5, 8 / 315, -1 / 560],
           [-5269 / 1800, 5 / 3, -5 / 21, 5 / 126, -5 / 1008, 1 / 3150],
           [-5369 / 1800, 12 / 7, -15 / 56, 10 / 189, -1 / 112, 2 / 1925,
            -1 / 16632]]

derivatives = [[1 / 2],
               [2 / 3, -1 / 12],
               [3 / 4, -3 / 20, 1 / 60],
               [4 / 5, -1 / 5, 4 / 105, -1 / 280]]


class FDOperator:
    def __init__(self, coef_p, offset_pc, gd, dtype=float,
                 description=None, xp=np):
        """FDOperator(coefs, offsets, gd, dtype) -> FDOperator object.
        """

        # Is this a central finite-difference type of stencil?
        cfd = True
        for offset_c in offset_pc:
            if sum([offset != 0 for offset in offset_c]) >= 2:
                cfd = False

        mp = np.abs(offset_pc).max()  # padding

        # If stencil is strictly larger than any domain, some CPU will
        # need data from the second-nearest-neighbour domain.
        # We don't support that.  (Typically happens with 1D distributions)
        assert (mp <= gd.n_c).all(), 'Stencil longer than domain'
        n_c = gd.n_c
        M_c = n_c + 2 * mp
        stride_c = np.array([M_c[1] * M_c[2], M_c[2], 1])
        offset_p = np.dot(offset_pc, stride_c)
        coef_p = np.ascontiguousarray(coef_p, float)
        neighbor_cd = gd.neighbor_cd

        assert coef_p.ndim == 1
        assert coef_p.shape == offset_p.shape
        assert dtype in [float, complex]

        self.dtype = dtype
        self.shape = tuple(n_c)

        if gd.comm.size > 1:
            comm = gd.comm.get_c_object()
        else:
            comm = None

        assert neighbor_cd.flags.c_contiguous and offset_p.flags.c_contiguous
        self.mp = mp
        self.gd = gd
        self.npoints = len(coef_p)
        self.coef_p = coef_p
        self.offset_p = offset_p
        self.offset_pc = offset_pc
        self.comm = comm
        self.cfd = cfd

        self.xp = xp
        gpu = xp is not np and not cupy_is_fake
        self.operator = _gpaw.Operator(coef_p, offset_p, n_c, mp,
                                       neighbor_cd, dtype == float,
                                       comm, cfd, gpu)

        if description is None:
            description = '%d point finite-difference stencil' % self.npoints
        self.description = description

    def __str__(self):
        return '<' + self.description + '>'

    def __call__(self, in_xR, out_xR=None):
        """New UGArray interface."""
        if out_xR is None:
            out_xR = in_xR.new()
        if self.xp is np:
            self.operator.apply(in_xR.data, out_xR.data,
                                in_xR.desc.phase_factor_cd)
        elif cupy_is_fake:
            self.operator.apply(in_xR.data._data, out_xR.data._data,
                                in_xR.desc.phase_factor_cd)
        else:
<<<<<<< HEAD
=======
            assert isinstance(in_xR.data, self.xp.ndarray)
            assert isinstance(out_xR.data, self.xp.ndarray)
>>>>>>> a3c77a2f
            self.operator.apply_gpu(in_xR.data.data.ptr, out_xR.data.data.ptr,
                                    in_xR.data.shape, in_xR.data.dtype,
                                    in_xR.desc.phase_factor_cd)
        return out_xR

    def apply(self, in_xg, out_xg, phase_cd=None):
        """Old NumPy interface."""
        if self.xp is np:
            self.operator.apply(in_xg, out_xg, phase_cd)
        elif cupy_is_fake:
            self.operator.apply(in_xg._data, out_xg._data,
                                phase_cd)
        else:
            self.operator.apply_gpu(in_xg.data.ptr,
                                    out_xg.data.ptr,
                                    in_xg.shape, in_xg.dtype, phase_cd)

    def relax(self, relax_method, f_g, s_g, n, w=None):
        if self.xp is np:
            self.operator.relax(relax_method, f_g, s_g, n, w)
        elif cupy_is_fake:
            self.operator.relax(relax_method, f_g._data, s_g._data, n, w)
        else:
            self.operator.relax_gpu(relax_method,
                                    f_g.data.ptr,
                                    s_g.data.ptr,
                                    n, w)

    def get_diagonal_element(self):
        return self.operator.get_diagonal_element()

    def get_async_sizes(self):
        return self.operator.get_async_sizes()


if debug:
    _FDOperator = FDOperator

    class FDOperator(_FDOperator):  # type: ignore
        def apply(self, in_xg, out_xg, phase_cd=None):
            assert in_xg.shape == out_xg.shape
            assert in_xg.shape[-3:] == self.shape
            assert in_xg.flags.c_contiguous
            assert in_xg.dtype == self.dtype
            assert out_xg.flags.c_contiguous
            assert out_xg.dtype == self.dtype
            assert (self.dtype == float or
                    (phase_cd.dtype == complex and
                     phase_cd.shape == (3, 2)))
            _FDOperator.apply(self, in_xg, out_xg, phase_cd)

        def relax(self, relax_method, f_g, s_g, n, w=None):
            assert f_g.shape == self.shape
            assert s_g.shape == self.shape
            assert f_g.flags.c_contiguous
            assert f_g.dtype == float
            assert s_g.flags.c_contiguous
            assert s_g.dtype == float
            assert self.dtype == float
            _FDOperator.relax(self, relax_method, f_g, s_g, n, w)


def Laplace(gd, scale=1.0, n=1, dtype=float, xp=np):
    if n == 9:
        return FTLaplace(gd, scale, dtype)
    else:
        return GUCLaplace(gd, scale, n, dtype, xp=xp)


class GUCLaplace(FDOperator):
    def __init__(self, gd, scale=1.0, n=1, dtype=float, xp=np):
        """Laplacian for general non orthorhombic grid.

        gd: GridDescriptor
            Descriptor for grid.
        scale: float
            Scaling factor.  Use scale=-0.5 for a kinetic energy operator.
        n: int
            Range of stencil.  Stencil has O(h^(2n)) error.
        dtype: float or complex
            Data-type to work on.
        """

        # Order the 26 neighbor grid points after length
        # (reduced to 13 inequivalent):
        M_ic = np.indices((3, 3, 3)).reshape((3, -3)).T[-13:] - 1
        u_cv = gd.h_cv / (gd.h_cv**2).sum(1)[:, np.newaxis]**0.5
        u2_i = (np.dot(M_ic, u_cv)**2).sum(1)
        i_d = u2_i.argsort()

        # x^2, y^2, z^2, yz, xz, xy:
        m_mv = np.array([(2, 0, 0), (0, 2, 0), (0, 0, 2),
                         (0, 1, 1), (1, 0, 1), (1, 1, 0)])
        # Try 3, 4, 5 and 6 of the shortest directions:
        for D in range(3, 7):
            h_dv = np.dot(M_ic[i_d[:D]], gd.h_cv)
            A_md = (h_dv**m_mv[:, np.newaxis, :]).prod(2)
            # Find best stencil coefficients:
            a_d, residual, rank, s = np.linalg.lstsq(A_md, [1, 1, 1, 0, 0, 0],
                                                     rcond=-1)
            if residual.sum() < 1e-14:
                if rank != D:
                    raise ValueError(
                        'You have a weird unit cell!  '
                        'Try to use the maximally reduced Niggli cell.  '
                        'See the ase.build.niggli_reduce() function.')
                # D directions was OK
                break

        a_d *= scale
        offsets = [(0, 0, 0)]
        coefs = [laplace[n][0] * a_d.sum()]
        for d in range(D):
            M_c = M_ic[i_d[d]]
            offsets.extend(np.arange(1, n + 1)[:, np.newaxis] * M_c)
            coefs.extend(a_d[d] * np.array(laplace[n][1:]))
            offsets.extend(np.arange(-1, -n - 1, -1)[:, np.newaxis] * M_c)
            coefs.extend(a_d[d] * np.array(laplace[n][1:]))

        FDOperator.__init__(self, coefs, offsets, gd, dtype, xp=xp)

        self.description = (
            '%d*%d+1=%d point O(h^%d) finite-difference Laplacian' %
            ((self.npoints - 1) // n, n, self.npoints, 2 * n))


class Gradient(FDOperator):
    def __init__(self, gd, v, scale=1.0, n=1, dtype=float, xp=np):
        """Symmetric gradient for general non orthorhombic grid.

        gd: GridDescriptor
            Descriptor for grid.
        v: int
            Direction of gradient: 0, 1, or 2 for x, y and z.
        scale: float
            Scaling factor.
        n: int
            Range of stencil.  Stencil has O(h^(2n)) error.
        dtype: float or complex
            Data-type to work on.
        """

        from scipy.spatial import Voronoi

        # Find nearest neighbors.  If h is a vector pointing at a
        # neighbor grid-points then we don't also include -h in the list:
        M_ic = np.indices((3, 3, 3)).reshape((3, -1)).T - 1
        h_iv = M_ic.dot(gd.h_cv)
        voro = Voronoi(h_iv)
        i_d = []  # List[int]
        for i1, i2 in voro.ridge_points:
            if i1 == 13 and i2 > 13:
                i_d.append(i2)
            elif i2 == 13 and i1 > 13:
                i_d.append(i1)

        D = len(i_d)  # number of neighbors (3, 4, 5, 6 or 7)

        h_dv = h_iv[i_d]  # vectors pointing at neighbor grid-points

        # Find gradient along 3 directions (n_cv):
        invh_vc = np.linalg.inv(gd.h_cv)
        n_cv = (invh_vc / (invh_vc**2).sum(axis=0)**0.5).T

        coef_cd = np.zeros((3, D))  # unknown weights
        for c, n_v in enumerate(n_cv):
            # Point on the plane perpendicular to the directions get a
            # weight of zero
            ok_d = abs(h_dv.dot(n_v)) > 1e-10
            h_mv = h_dv[ok_d]

            # The theee equations: A_jm.dot(coef_m) = [1, 0, 0]
            A_jm = np.array([h_mv.dot(n_v),
                             h_mv.dot(gd.h_cv[c - 1]),
                             h_mv.dot(gd.h_cv[c - 2])])

            U_jm, S_m, V_mm = np.linalg.svd(A_jm, full_matrices=False)
            coef_m = V_mm.T.dot(np.diag(S_m**-1).dot(U_jm.T.dot([1, 0, 0])))
            coef_cd[c, ok_d] = coef_m

        # Now get the v-gradient:
        coef_d = np.linalg.inv(n_cv)[v].dot(coef_cd) * scale

        # Create stencil:
        offsets = []
        coefs = []
        stencil = np.array(derivatives[n - 1])
        for d, c in enumerate(coef_d):
            if abs(c) < 1e-10:
                continue
            M_c = M_ic[i_d[d]]
            offsets.extend(np.arange(1, n + 1)[:, np.newaxis] * M_c)
            coefs.extend(c * stencil)
            offsets.extend(np.arange(-1, -n - 1, -1)[:, np.newaxis] * M_c)
            coefs.extend(-c * stencil)

        FDOperator.__init__(self, coefs, offsets, gd, dtype, xp=xp)

        self.description = (
            'Finite-difference {}-derivative with O(h^{}) error ({} points)'
            .format('xyz'[v], 2 * n, self.npoints))


class LaplaceA(FDOperator):
    def __init__(self, gd, scale, dtype=float, xp=np):
        assert gd.orthogonal
        c = np.divide(-1 / 12, gd.h_cv.diagonal()**2) * scale  # Why divide?
        c0 = c[1] + c[2]
        c1 = c[0] + c[2]
        c2 = c[1] + c[0]
        a = -16.0 * np.sum(c)
        b = 10.0 * c + 0.125 * a
        FDOperator.__init__(self,
                            [a,
                             b[0], b[0],
                             b[1], b[1],
                             b[2], b[2],
                             c0, c0, c0, c0,
                             c1, c1, c1, c1,
                             c2, c2, c2, c2],
                            [(0, 0, 0),
                             (-1, 0, 0), (1, 0, 0),
                             (0, -1, 0), (0, 1, 0),
                             (0, 0, -1), (0, 0, 1),
                             (0, -1, -1), (0, -1, 1), (0, 1, -1), (0, 1, 1),
                             (-1, 0, -1), (-1, 0, 1), (1, 0, -1), (1, 0, 1),
                             (-1, -1, 0), (-1, 1, 0), (1, -1, 0), (1, 1, 0)],
                            gd, dtype,
                            'O(h^4) Mehrstellen Laplacian (A)',
                            xp=xp)


class LaplaceB(FDOperator):
    def __init__(self, gd, dtype=float, xp=np):
        a = 0.5
        b = 1.0 / 12.0
        FDOperator.__init__(self,
                            [a,
                             b, b, b, b, b, b],
                            [(0, 0, 0),
                             (-1, 0, 0), (1, 0, 0),
                             (0, -1, 0), (0, 1, 0),
                             (0, 0, -1), (0, 0, 1)],
                            gd, dtype,
                            'O(h^4) Mehrstellen Laplacian (B)',
                            xp=xp)


class FTLaplace:
    def __init__(self, gd, scale, dtype):
        assert gd.comm.size == 1 and gd.pbc_c.all()

        N_c1 = gd.N_c[:, np.newaxis]
        i_cq = np.indices(gd.N_c).reshape((3, -1))
        i_cq += N_c1 // 2
        i_cq %= N_c1
        i_cq -= N_c1 // 2
        B_vc = 2.0 * pi * gd.icell_cv.T
        k_vq = np.dot(B_vc, i_cq)
        k_vq *= k_vq
        self.k2_Q = k_vq.sum(axis=0).reshape(gd.N_c)
        self.k2_Q *= -scale
        self.d = 6.0 / gd.h_cv[0, 0]**2
        self.npoints = 1000

    def apply(self, in_xg, out_xg, phase_cd=None):
        if in_xg.ndim > 3:
            for in_g, out_g in zip(in_xg, out_xg):
                out_g[:] = ifftn(fftn(in_g) * self.k2_Q).real
        else:
            out_xg[:] = ifftn(fftn(in_xg) * self.k2_Q).real

    def get_diagonal_element(self):
        return self.d


class OldGradient(FDOperator):
    def __init__(self, gd, v, scale=1.0, n=1, dtype=float, xp=np):
        h = (gd.h_cv**2).sum(1)**0.5
        d = gd.xxxiucell_cv[:, v]
        A = np.zeros((2 * n + 1, 2 * n + 1))
        for i, io in enumerate(range(-n, n + 1)):
            for j in range(2 * n + 1):
                A[i, j] = io**j / float(fact(j))
        A[n, 0] = 1.0
        coefs = np.linalg.inv(A)[1]
        coefs = np.delete(coefs, len(coefs) // 2)
        offs = np.delete(np.arange(-n, n + 1), n)
        coef_p = []
        offset_pc = []
        for i in range(3):
            if abs(d[i]) > 1e-11:
                coef_p.extend(list(coefs * d[i] / h[i] * scale))
                offset = np.zeros((2 * n, 3), int)
                offset[:, i] = offs
                offset_pc.extend(offset)

        FDOperator.__init__(self, coef_p, offset_pc, gd, dtype,
                            'O(h^%d) %s-gradient stencil' % (2 * n, 'xyz'[v]),
                            xp=xp)<|MERGE_RESOLUTION|>--- conflicted
+++ resolved
@@ -104,11 +104,8 @@
             self.operator.apply(in_xR.data._data, out_xR.data._data,
                                 in_xR.desc.phase_factor_cd)
         else:
-<<<<<<< HEAD
-=======
             assert isinstance(in_xR.data, self.xp.ndarray)
             assert isinstance(out_xR.data, self.xp.ndarray)
->>>>>>> a3c77a2f
             self.operator.apply_gpu(in_xR.data.data.ptr, out_xR.data.data.ptr,
                                     in_xR.data.shape, in_xR.data.dtype,
                                     in_xR.desc.phase_factor_cd)
