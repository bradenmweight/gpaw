from __future__ import annotations

from math import pi
from typing import TYPE_CHECKING

import gpaw.fftw as fftw
import numpy as np
from ase.units import Ha
from gpaw import debug
from gpaw.core.arrays import DistributedArrays
from gpaw.core.domain import Domain
from gpaw.core.matrix import Matrix
from gpaw.gpu import cupy as cp
from gpaw.core.pwacf import PWAtomCenteredFunctions
from gpaw.mpi import MPIComm, serial_comm
from gpaw.new import prod, zips
from gpaw.new.c import add_to_density, pw_insert
from gpaw.pw.descriptor import pad
from gpaw.typing import (Array1D, Array2D, Array3D, ArrayLike1D, ArrayLike2D,
                         Literal, Vector)
import _gpaw

if TYPE_CHECKING:
    from gpaw.core import UGArray, UGDesc


class PWDesc(Domain):
    itemsize = 16

    def __init__(self,
                 *,
                 ecut: float,  # hartree
                 cell: ArrayLike1D | ArrayLike2D,  # bohr
                 kpt: Vector | None = None,  # in units of reciprocal cell
                 comm: MPIComm = serial_comm,
                 dtype=None):
        """Description of plane-wave basis.

        parameters
        ----------
        ecut:
            Cutoff energy for kinetic energy of plane waves (units: hartree).
        cell:
            Unit cell given as three floats (orthorhombic grid), six floats
            (three lengths and the angles in degrees) or a 3x3 matrix
            (units: bohr).
        comm:
            Communicator for distribution of plane-waves.
        kpt:
            K-point for Block-boundary conditions specified in units of the
            reciprocal cell.
        dtype:
            Data-type (float or complex).
        """
        self.ecut = ecut
        Domain.__init__(self, cell, (True, True, True), kpt, comm, dtype)

        G_plus_k_Gv, ekin_G, self.indices_cG = find_reciprocal_vectors(
            ecut, self.cell_cv, self.kpt_c, self.dtype)

        # Find distribution:
        S = comm.size
        ng = len(ekin_G)
        self.maxmysize = (ng + S - 1) // S
        ng1 = comm.rank * self.maxmysize
        ng2 = min(ng1 + self.maxmysize, ng)
        self.ng1 = ng1
        self.ng2 = ng2

        # Distribute things:
        self.ekin_G = ekin_G[ng1:ng2].copy()
        self.ekin_G.flags.writeable = False
        # self.myindices_cG = self.indices_cG[:, ng1:ng2]
        self.G_plus_k_Gv = G_plus_k_Gv[ng1:ng2].copy()

        self.shape = (ng,)
        self.myshape = (len(self.ekin_G),)

        # Convert from np.float64 to float to avoid fake cupy problem ...
        # XXX Fix cpupy!!!
        self.dv = float(abs(np.linalg.det(self.cell_cv)))

        self._indices_cache: dict[tuple[int, ...], Array1D] = {}

        self.qspiral_v = None

    def __repr__(self) -> str:
        m = self.myshape[0]
        n = self.shape[0]
        r = Domain.__repr__(self).replace(
            'Domain(',
            f'PWDesc(ecut={self.ecut} <coefs={m}/{n}>, ')
        if self.qspiral_v is None:
            return r
        q = self.cell_cv @ self.qspiral_v / (2 * pi)
        return f'{r[:-1]}, qsiral={q}'

    def _short_string(self, global_shape):
        return (f'plane wave coefficients: {global_shape[-1]}\n'
                f'cutoff: {self.ecut * Ha} eV\n')

    def global_shape(self) -> tuple[int, ...]:
        """Tuple with one element: number of plane waves."""
        return self.shape

    def reciprocal_vectors(self) -> Array2D:
        """Returns reciprocal lattice vectors, G + k, in xyz coordinates."""
        return self.G_plus_k_Gv

    def kinetic_energies(self) -> Array1D:
        """Kinetic energy of plane waves.

        :::

             _ _ 2
            |G+k| / 2

        """
        return self.ekin_G

    def empty(self,
              dims: int | tuple[int, ...] = (),
              comm: MPIComm = serial_comm,
              xp=None) -> PWArray:
        """Create new PlaneWaveExpanions object.

        parameters
        ----------
        dims:
            Extra dimensions.
        comm:
            Distribute dimensions along this communicator.
        """
        return PWArray(self, dims, comm, xp=xp)

    def from_data(self, data):
        return PWArray(self, data.shape[:-1], data=data)

    def new(self,
            *,
            ecut: float | None = None,
            kpt=None,
            dtype=None,
            comm: MPIComm | Literal['inherit'] | None = 'inherit'
            ) -> PWDesc:
        """Create new plane-wave expansion description."""
        comm = self.comm if comm == 'inherit' else comm or serial_comm
        return PWDesc(ecut=ecut or self.ecut,
                      cell=self.cell_cv,
                      kpt=self.kpt_c if kpt is None else kpt,
                      dtype=dtype or self.dtype,
                      comm=comm or serial_comm)

    def indices(self, shape: tuple[int, ...]) -> Array1D:
        """Return indices into FFT-grid."""
        Q_G = self._indices_cache.get(shape)
        if Q_G is None:
            Q_G = np.ravel_multi_index(self.indices_cG, shape,  # type: ignore
                                       mode='wrap').astype(np.int32)
            self._indices_cache[shape] = Q_G
        return Q_G

    def cut(self, array_Q: Array3D) -> Array1D:
        """Cut out G-vectors with (G+k)^2/2<E_kin."""
        return array_Q.ravel()[self.indices(array_Q.shape)]

    def paste(self, coef_G: Array1D, array_Q: Array3D) -> None:
        """Paste G-vectors with (G+k)^2/2<E_kin into 3-D FFT grid and
        zero-pad."""
        Q_G = self.indices(array_Q.shape)
        if debug:
            assert (Q_G[1:] > Q_G[:-1]).all()
            assert (Q_G >= 0).all()
            assert (Q_G < array_Q.size).all()
            assert coef_G.shape == Q_G.shape
            assert coef_G.flags.c_contiguous
            assert Q_G.flags.c_contiguous
            assert array_Q.flags.c_contiguous

        pw_insert(coef_G, Q_G, 1.0, array_Q)

    def map_indices(self, other: PWDesc) -> tuple[Array1D, list[Array1D]]:
        """Map from one (distributed) set of plane waves to smaller global set.

        Say we have 9 G-vector on two cores::

           5 3 4             . 3 4           0 . .
           2 0 1 -> rank=0:  2 0 1  rank=1:  . . .
           8 6 7             . . .           3 1 2

        and we want a mapping to these 5 G-vectors::

             3
           2 0 1
             4

        On rank=0: the return values are::

           [0, 1, 2, 3], [[0, 1, 2, 3], [4]]

        and for rank=1::

           [1], [[0, 1, 2, 3], [4]]
        """
        size_c = tuple(self.indices_cG.ptp(axis=1) + 1)  # type: ignore
        Q_G = self.indices(size_c)
        G_Q = np.empty(prod(size_c), int)
        G_Q[Q_G] = np.arange(len(Q_G))
        G_g = G_Q[other.indices(size_c)]
        ng1 = 0
        g_r = []
        for rank in range(self.comm.size):
            ng2 = min(ng1 + self.maxmysize, self.shape[0])
            myg = (ng1 <= G_g) & (G_g < ng2)
            g_r.append(np.nonzero(myg)[0])
            if rank == self.comm.rank:
                my_G_g = G_g[myg] - ng1
            ng1 = ng2
        return my_G_g, g_r

    def atom_centered_functions(self,
                                functions,
                                positions,
                                *,
                                atomdist=None,
                                integral=None,
                                cut=False,
                                xp=None):
        """Create PlaneWaveAtomCenteredFunctions object."""
        if self.qspiral_v is None:
            return PWAtomCenteredFunctions(functions, positions, self,
                                           atomdist=atomdist,
                                           xp=xp)

        from gpaw.new.spinspiral import SpiralPWACF
        return SpiralPWACF(functions, positions, self,
                           atomdist=atomdist,
                           qspiral_v=self.qspiral_v)


class PWArray(DistributedArrays[PWDesc]):
    def __init__(self,
                 pw: PWDesc,
                 dims: int | tuple[int, ...] = (),
                 comm: MPIComm = serial_comm,
                 data: np.ndarray | None = None,
                 xp=None):
        """Object for storing function(s) as a plane-wave expansions.

        parameters
        ----------
        pw:
            Description of plane-waves.
        dims:
            Extra dimensions.
        comm:
            Distribute plane-waves along this communicator.
        data:
            Data array for storage.
        """
        DistributedArrays. __init__(self, dims, pw.myshape,
                                    comm, pw.comm,
                                    data, pw.dv, complex, xp)
        self.desc = pw
        self._matrix: Matrix | None

    def __repr__(self):
        txt = f'PWArray(pw={self.desc}, dims={self.dims}'
        if self.comm.size > 1:
            txt += f', comm={self.comm.rank}/{self.comm.size}'
        if self.xp is not np:
            txt += ', xp=cp'
        return txt + ')'

    def __getitem__(self, index: int | slice) -> PWArray:
        data = self.data[index]
        return PWArray(self.desc, data.shape[:-1], data=data)

    def __iter__(self):
        for data in self.data:
            yield PWArray(self.desc,
                          data.shape[:-len(self.desc.shape)],
                          data=data)

    def new(self,
            data=None) -> PWArray:
        """Create new PWArray object of same kind.

        Parameters
        ----------
        data:
            Array to use for storage.
        """
        if data is None:
            data = self.xp.empty_like(self.data)
        else:
            # Number of plane-waves depends on the k-point.  We therfore
            # allow for data to be bigger than needed:
            data = data.ravel()[:self.data.size].reshape(self.data.shape)
        return PWArray(self.desc,
                       self.dims,
                       self.comm,
                       data)

    def copy(self):
        """Create a copy (surprise!)."""
        a = self.new()
        a.data[:] = self.data
        return a

    def _arrays(self):
        shape = self.data.shape
        return self.data.reshape((prod(shape[:-1]), shape[-1]))

    @property
    def matrix(self) -> Matrix:
        """Matrix view of data."""
        if self._matrix is not None:
            return self._matrix

        shape = (self.dims[0], prod(self.dims[1:]) * self.myshape[0])
        myshape = (self.mydims[0], prod(self.mydims[1:]) * self.myshape[0])
        dist = (self.comm, -1, 1)
        data = self.data.reshape(myshape)

        if self.desc.dtype == float:
            data = data.view(float)
            shape = (shape[0], shape[1] * 2)

        self._matrix = Matrix(*shape, data=data, dist=dist)
        return self._matrix

    def ifft(self, *, plan=None, grid=None, out=None, periodic=False):
        """Do inverse FFT(s) to uniform grid(s).

        Parameters
        ----------
        plan:
            Plan for inverse FFT.
        grid:
            Target grid.
        out:
            Target UGArray object.
        """
        comm = self.desc.comm
        xp = self.xp
        if out is None:
            out = grid.empty(self.dims, xp=xp)
        assert self.desc.dtype == out.desc.dtype, (self.desc, out.desc)
        assert out.desc.pbc_c.all()
        assert comm.size == out.desc.comm.size

        plan = plan or out.desc.fft_plans(xp=xp)
        this = self.gather()
        if this is not None:
            for coef_G, out1 in zips(this._arrays(), out.flat()):
                plan.ifft_sphere(coef_G, self.desc, out1)
        else:
            for out1 in out.flat():
                plan.ifft_sphere(None, self.desc, out1)

        if not periodic:
            out.multiply_by_eikr()

        return out

    def interpolate(self,
                    plan1: fftw.FFTPlans | None = None,
                    plan2: fftw.FFTPlans | None = None,
                    grid: UGDesc | None = None,
                    out: UGArray | None = None) -> UGArray:
        assert plan1 is None
        return self.ifft(plan=plan2, grid=grid, out=out)

    def gather(self, out=None, broadcast=False):
        """Gather coefficients on master."""
        comm = self.desc.comm

        if comm.size == 1:
            if out is None:
                return self
            out.data[:] = self.data
            return out

        if out is None:
            if comm.rank == 0 or broadcast:
                pw = self.desc.new(comm=serial_comm)
                out = pw.empty(self.dims, comm=self.comm, xp=self.xp)
            else:
                out = Empty(self.mydims)

        if comm.rank == 0:
            data = self.xp.empty(self.desc.maxmysize * comm.size, complex)
        else:
            data = None

        for input, output in zips(self._arrays(), out._arrays()):
            mydata = pad(input, self.desc.maxmysize)
            comm.gather(mydata, 0, data)
            if comm.rank == 0:
                output[:] = data[:len(output)]

        if broadcast:
            comm.broadcast(out.data, 0)

        return out if not isinstance(out, Empty) else None

    def gather_all(self, out: PWArray) -> None:
        """Gather coefficients from self[r] on rank r.

        On rank r, an array of all G-vector coefficients will be returned.
        These will be gathered from self[r] on all the cores.
        """
        assert len(self.dims) == 1
        pw = self.desc
        comm = pw.comm
        if comm.size == 1:
            out.data[:] = self.data[0]
            return

        N = self.dims[0]
        assert N <= comm.size

        ng = pw.shape[0]
        myng = pw.myshape[0]
        maxmyng = pw.maxmysize

        ssize_r, soffset_r, rsize_r, roffset_r = a2a_stuff(
            comm, N, ng, myng, maxmyng)

        comm.alltoallv(self.data, ssize_r, soffset_r,
                       out.data, rsize_r, roffset_r)

    def scatter_from(self, data: Array1D | PWArray | None = None) -> None:
        """Scatter data from rank-0 to all ranks."""
        if isinstance(data, PWArray):
            data = data.data
        comm = self.desc.comm
        if comm.size == 1:
            assert data is not None
            self.data[:] = self.xp.asarray(data)
            return

        assert self.dims == ()

        if comm.rank == 0:
            data = pad(data, comm.size * self.desc.maxmysize)
            comm.scatter(data, self.data, 0)
        else:
            buf = self.xp.empty(self.desc.maxmysize, complex)
            comm.scatter(None, buf, 0)
            self.data[:] = buf[:len(self.data)]

    def scatter_from_all(self, a_G: PWArray) -> None:
        """Scatter all coefficients from rank r to self on other cores."""
        assert len(self.dims) == 1
        pw = self.desc
        comm = pw.comm
        if comm.size == 1:
            self.data[:] = a_G.data
            return

        N = self.dims[0]
        assert N <= comm.size

        ng = pw.shape[0]
        myng = pw.myshape[0]
        maxmyng = pw.maxmysize

        rsize_r, roffset_r, ssize_r, soffset_r = a2a_stuff(
            comm, N, ng, myng, maxmyng)

        comm.alltoallv(a_G.data, ssize_r, soffset_r,
                       self.data, rsize_r, roffset_r)

    def integrate(self, other: PWArray | None = None) -> np.ndarray:
        """Integral of self or self time cc(other)."""
        dv = self.dv
        if other is not None:
            assert self.comm.size == 1
            assert self.desc.dtype == other.desc.dtype
            a = self._arrays()
            b = other._arrays()
            if self.desc.dtype == float:
                a = a.view(float)
                b = b.view(float)
                dv *= 2
            result = a @ b.T.conj()
            if self.desc.dtype == float and self.desc.comm.rank == 0:
                result -= 0.5 * a[:, :1] @ b[:, :1].T
            self.desc.comm.sum(result)
            result = result.reshape(self.dims + other.dims)
        else:
            if self.desc.comm.rank == 0:
                result = self.data[..., 0]
            else:
                result = self.xp.empty(self.mydims, complex)
            self.desc.comm.broadcast(result, 0)

        if self.desc.dtype == float:
            result = result.real
        if result.ndim == 0:
            result = result.item()  # convert to scalar
        return result * dv

    def _matrix_elements_correction(self,
                                    M1: Matrix,
                                    M2: Matrix,
                                    out: Matrix,
                                    symmetric: bool) -> None:
        if self.desc.dtype == float:
            out.data *= 2.0
            if self.desc.comm.rank == 0:
                correction = M1.data[:, :1] @ M2.data[:, :1].T
                if symmetric:
                    correction *= 0.5 * self.dv
                    out.data -= correction
                    out.data -= correction.T
                else:
                    correction *= self.dv
                    out.data -= correction

    def norm2(self, kind: str = 'normal') -> np.ndarray:
        r"""Calculate integral over cell.

        For kind='normal' we calculate:::

          /   _  2 _   --    2
          ||a(r)| dr = > |c | V,
          /            --  G
                        G

        where V is the volume of the unit cell.

        And for kind='kinetic':::

           1  --    2  2
          --- > |c |  G V,
           2  --  G
               G

        """
        a_xG = self._arrays().view(float)
        if kind == 'normal':
            result_x = self.xp.einsum('xG, xG -> x', a_xG, a_xG)
        elif kind == 'kinetic':

            a_xG = a_xG.reshape((len(a_xG), -1, 2))
            result_x = self.xp.einsum('xGi, xGi, G -> x',
                                      a_xG,
                                      a_xG,
                                      self.xp.asarray(self.desc.ekin_G))
        else:
            1 / 0
        if self.desc.dtype == float:
            result_x *= 2
            if self.desc.comm.rank == 0 and kind == 'normal':
                result_x -= a_xG[:, 0]**2
        self.desc.comm.sum(result_x)
        return result_x.reshape(self.mydims) * self.dv

    def abs_square(self,
                   weights: Array1D,
                   out: UGArray,
                   _slow: bool = False) -> None:
        """Add weighted absolute square of self to output array.

        With `a_n(G)` being self and `w_n` the weights:::

              _         _    --     -1    _   2
          out(r) <- out(r) + >  |FFT  [a (G)]| w
                             --         n       n
                             n

        """
        pw = self.desc
        domain_comm = pw.comm
        xp = self.xp
        a_nG = self

        if domain_comm.size == 1:
            if not _slow and xp is cp and pw.dtype == complex:
                return abs_square_gpu(a_nG, weights, out)

            a_R = out.desc.new(dtype=pw.dtype).empty(xp=xp)
            for weight, a_G in zips(weights, a_nG):
                if weight == 0.0:
                    continue
                a_G.ifft(out=a_R)
                if xp is np:
                    add_to_density(weight, a_R.data, out.data)
                else:
                    out.data += float(weight) * xp.abs(a_R.data)**2
            return

        # Undistributed work arrays:
        a1_R = out.desc.new(comm=None, dtype=pw.dtype).empty(xp=xp)
        a1_G = pw.new(comm=None).empty(xp=xp)
        b1_R = out.desc.new(comm=None).zeros(xp=xp)

        (N,) = self.mydims
        for n1 in range(0, N, domain_comm.size):
            n2 = min(n1 + domain_comm.size, N)
            a_nG[n1:n2].gather_all(a1_G)
            n = n1 + domain_comm.rank
            if n >= N:
                continue
            weight = weights[n]
            if weight == 0.0:
                continue
            a1_G.ifft(out=a1_R)
            if xp is np:
                add_to_density(weight, a1_R.data, b1_R.data)
            else:
                b1_R.data += float(weight) * xp.abs(a1_R.data)**2

        domain_comm.sum(b1_R.data)
        b_R = out.new()
        b_R.scatter_from(b1_R)
        out.data += b_R.data

    def to_pbc_grid(self):
        return self

    def randomize(self, seed: int | None = None) -> None:
        """Insert random numbers between -0.5 and 0.5 into data."""
        if seed is None:
            seed = self.comm.rank + self.desc.comm.rank * self.comm.size
        rng = self.xp.random.default_rng(seed)
        a = self.data.view(float)
        rng.random(a.shape, out=a)
        a -= 0.5
        if self.desc.dtype == float and self.desc.comm.rank == 0:
            a[..., 1] = 0.0

    def moment(self):
        pw = self.desc
        # Masks:
        m0_G, m1_G, m2_G = [i_G == 0 for i_G in pw.indices_cG]
        a_G = self.gather()
        if a_G is not None:
            b_G = a_G.data.imag
            b_cs = [b_G[m1_G & m2_G],
                    b_G[m0_G & m2_G],
                    b_G[m0_G & m1_G]]
            d_c = [b_s[1:] @ (1.0 / np.arange(1, len(b_s)))
                   for b_s in b_cs]
            m_v = np.dot(d_c, pw.cell_cv) / pi * pw.dv
        else:
            m_v = np.empty(3)
        pw.comm.broadcast(m_v, 0)
        return m_v

    def morph(self, pw: PWDesc) -> PWArray:
        pw0 = self.desc
        out_xG = pw.zeros(self.dims,
                          comm=self.comm,
                          xp=self.xp)
        assert isinstance(out_xG, PWArray)  # MYPY!!!!

        d = {}
        for G, i_c in enumerate(pw.indices_cG.T):
            d[tuple(i_c)] = G
        G_G0 = []
        G0_G = []
        for G0, i_c in enumerate(pw0.indices_cG.T):
            G = d.get(tuple(i_c), -1)
            if G != -1:
                G_G0.append(G)
                G0_G.append(G0)

        out_xG.data[..., G_G0] = self.data[..., G0_G]
        return out_xG

    def add_ked(self,
                occ_n: Array1D,
                taut_R: UGArray) -> None:
        psit_nG = self
        pw = psit_nG.desc
        domain_comm = pw.comm

        # Undistributed work arrays:
        dpsit1_R = taut_R.desc.new(comm=None, dtype=pw.dtype).empty()
        pw1 = pw.new(comm=None)
        psit1_G = pw1.empty()
        iGpsit1_G = pw1.empty()
        taut1_R = taut_R.desc.new(comm=None).zeros()
        Gplusk1_Gv = pw1.reciprocal_vectors()

        (N,) = psit_nG.mydims
        for n1 in range(0, N, domain_comm.size):
            n2 = min(n1 + domain_comm.size, N)
            psit_nG[n1:n2].gather_all(psit1_G)
            n = n1 + domain_comm.rank
            if n >= N:
                continue
            f = occ_n[n]
            if f == 0.0:
                continue
            for v in range(3):
                iGpsit1_G.data[:] = psit1_G.data
                iGpsit1_G.data *= 1j * Gplusk1_Gv[:, v]
                iGpsit1_G.ifft(out=dpsit1_R)
                add_to_density(0.5 * f, dpsit1_R.data, taut1_R.data)
        domain_comm.sum(taut1_R.data)
        tmp_R = taut_R.new()
        tmp_R.scatter_from(taut1_R)
        taut_R.data += tmp_R.data


def a2a_stuff(comm, N, ng, myng, maxmyng):
    """Create arrays for MPI alltoallv call."""
    ssize_r = np.zeros(comm.size, int)
    ssize_r[:N] = myng
    soffset_r = np.arange(comm.size) * myng
    soffset_r[N:] = 0
    roffset_r = (np.arange(comm.size) * maxmyng).clip(max=ng)
    rsize_r = np.zeros(comm.size, int)
    if comm.rank < N:
        rsize_r[:-1] = roffset_r[1:] - roffset_r[:-1]
        rsize_r[-1] = ng - roffset_r[-1]
    return ssize_r, soffset_r, rsize_r, roffset_r


class Empty:
    def __init__(self, dims):
        self.dims = dims

    def _arrays(self):
        for _ in range(prod(self.dims)):
            yield


def find_reciprocal_vectors(ecut: float,
                            cell: Array2D,
                            kpt=np.zeros(3),
                            dtype=complex) -> tuple[Array2D,
                                                    Array1D,
                                                    Array2D]:
    """Find reciprocal lattice vectors inside sphere.

    >>> cell = np.eye(3)
    >>> ecut = 0.5 * (2 * pi)**2
    >>> G, e, i = find_reciprocal_vectors(ecut, cell)
    >>> G
    array([[ 0.        ,  0.        ,  0.        ],
           [ 0.        ,  0.        ,  6.28318531],
           [ 0.        ,  0.        , -6.28318531],
           [ 0.        ,  6.28318531,  0.        ],
           [ 0.        , -6.28318531,  0.        ],
           [ 6.28318531,  0.        ,  0.        ],
           [-6.28318531,  0.        ,  0.        ]])
    >>> e
    array([ 0.       , 19.7392088, 19.7392088, 19.7392088, 19.7392088,
           19.7392088, 19.7392088])
    >>> i
    array([[ 0,  0,  0,  0,  0,  1, -1],
           [ 0,  0,  0,  1, -1,  0,  0],
           [ 0,  1, -1,  0,  0,  0,  0]])
    """
    Gcut = (2 * ecut)**0.5
    n = Gcut * (cell**2).sum(axis=1)**0.5 / (2 * pi) + abs(kpt)
    size = 2 * n.astype(int) + 4

    if dtype == float:
        size[2] = size[2] // 2 + 1
        i_Qc = np.indices(size).transpose((1, 2, 3, 0))
        i_Qc[..., :2] += size[:2] // 2
        i_Qc[..., :2] %= size[:2]
        i_Qc[..., :2] -= size[:2] // 2
    else:
        i_Qc = np.indices(size).transpose((1, 2, 3, 0))  # type: ignore
        half = [s // 2 for s in size]
        i_Qc += half
        i_Qc %= size
        i_Qc -= half

    # Calculate reciprocal lattice vectors:
    B_cv = 2.0 * pi * np.linalg.inv(cell).T
    # i_Qc.shape = (-1, 3)
    G_plus_k_Qv = (i_Qc + kpt) @ B_cv

    ekin = 0.5 * (G_plus_k_Qv**2).sum(axis=3)
    mask = ekin <= ecut

    assert not mask[size[0] // 2].any()
    assert not mask[:, size[1] // 2].any()
    if dtype == complex:
        assert not mask[:, :, size[2] // 2].any()
    else:
        assert not mask[:, :, -1].any()

    if dtype == float:
        mask &= ((i_Qc[..., 2] > 0) |
                 (i_Qc[..., 1] > 0) |
                 ((i_Qc[..., 0] >= 0) & (i_Qc[..., 1] == 0)))

    indices = i_Qc[mask]
    ekin = ekin[mask]
    G_plus_k = G_plus_k_Qv[mask]

    return G_plus_k, ekin, indices.T

def abs_square_gpu(psit_nG, weight_n, nt_R):
    from gpaw.gpu import cupyx
    pw = psit_nG.desc
    plan = nt_R.desc.fft_plans(xp=cp, dtype=complex)
    Q_G = cp.asarray(plan.indices(pw))
    weight_n = cp.asarray(weight_n)
    N = len(weight_n)
    shape = tuple(nt_R.desc.size_c)
    B = 32
    psit_bR = None
    for b1 in range(0, N, B):
        b2 = min(b1 + B, N)
        nb = b2 - b1
        if psit_bR is None:
            psit_bR = cp.empty((nb,) + shape, complex)
        elif nb < B:
            psit_bR = psit_bR[:nb]
        psit_bR[:] = 0.0
<<<<<<< HEAD
        _gpaw.pw_insert_gpu(psit_nG.data[b1:b2], Q_G, 1.0, psit_bR.reshape((nb, -1)))
=======
        _gpaw.pw_insert_gpu(psit_nG.data[b1:b2],
                            Q_G,
                            1.0,
                            psit_bR.reshape((nb, -1)))
>>>>>>> 102d3527
        psit_bR[:] = cupyx.scipy.fft.ifftn(
            psit_bR,
            shape,
            norm='forward',
            overwrite_x=True)
        _gpaw.add_to_density_gpu(weight_n[b1:b2], psit_bR, nt_R.data)<|MERGE_RESOLUTION|>--- conflicted
+++ resolved
@@ -801,6 +801,7 @@
 
     return G_plus_k, ekin, indices.T
 
+
 def abs_square_gpu(psit_nG, weight_n, nt_R):
     from gpaw.gpu import cupyx
     pw = psit_nG.desc
@@ -819,14 +820,10 @@
         elif nb < B:
             psit_bR = psit_bR[:nb]
         psit_bR[:] = 0.0
-<<<<<<< HEAD
-        _gpaw.pw_insert_gpu(psit_nG.data[b1:b2], Q_G, 1.0, psit_bR.reshape((nb, -1)))
-=======
         _gpaw.pw_insert_gpu(psit_nG.data[b1:b2],
                             Q_G,
                             1.0,
                             psit_bR.reshape((nb, -1)))
->>>>>>> 102d3527
         psit_bR[:] = cupyx.scipy.fft.ifftn(
             psit_bR,
             shape,
