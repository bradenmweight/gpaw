--- conflicted
+++ resolved
@@ -10,13 +10,8 @@
 from gpaw.core.arrays import DistributedArrays
 from gpaw.core.domain import Domain
 from gpaw.core.matrix import Matrix
-<<<<<<< HEAD
-from gpaw.core.pwacf import PlaneWaveAtomCenteredFunctions
-from gpaw.core.uniform_grid import UniformGrid, UniformGridFunctions
 from gpaw.gpu import cupy as cp
-=======
 from gpaw.core.pwacf import PWAtomCenteredFunctions
->>>>>>> 10c2f628
 from gpaw.mpi import MPIComm, serial_comm
 from gpaw.new import prod, zips
 from gpaw.new.c import add_to_density, pw_insert
@@ -595,9 +590,7 @@
                 if xp is np:
                     add_to_density(weight, a_R.data, out.data)
                 else:
-                    print(a_R.data._data[:2,0,1])
                     out.data += float(weight) * xp.abs(a_R.data)**2
-                    print(out.data[:2, 0, 1]._data)
             return
 
         # Undistributed work arrays:
@@ -834,7 +827,6 @@
             shape,
             norm='forward',
             overwrite_x=True)
-        print(psit_bR._data[:, :2,0,1])
         psit_bRz = psit_bR.view(float).reshape((nb, -1, 2))
         nt_R.data += cp.einsum('b, bRz, bRz -> R',
                                weight_n[b1:b2],
