from __future__ import annotations

from math import pi
from typing import TYPE_CHECKING

import gpaw.fftw as fftw
import numpy as np
from ase.units import Ha
from gpaw import debug
from gpaw.core.arrays import DistributedArrays
from gpaw.core.domain import Domain
from gpaw.core.matrix import Matrix
<<<<<<< HEAD
from gpaw.gpu import cupy as cp
from gpaw.core.pwacf import PWAtomCenteredFunctions
=======
from gpaw.core.pwacf import PlaneWaveAtomCenteredFunctions
from gpaw.core.uniform_grid import UniformGrid, UniformGridFunctions
from gpaw.gpu import cupy as cp
>>>>>>> ee6ef474
from gpaw.mpi import MPIComm, serial_comm
from gpaw.new import prod, zips
from gpaw.new.c import add_to_density, pw_insert
from gpaw.pw.descriptor import pad
from gpaw.typing import (Array1D, Array2D, Array3D, ArrayLike1D, ArrayLike2D,
                         Literal, Vector)

if TYPE_CHECKING:
    from gpaw.core import UGArray, UGDesc


class PWDesc(Domain):
    itemsize = 16

    def __init__(self,
                 *,
                 ecut: float,  # hartree
                 cell: ArrayLike1D | ArrayLike2D,  # bohr
                 kpt: Vector | None = None,  # in units of reciprocal cell
                 comm: MPIComm = serial_comm,
                 dtype=None):
        """Description of plane-wave basis.

        parameters
        ----------
        ecut:
            Cutoff energy for kinetic energy of plane waves (units: hartree).
        cell:
            Unit cell given as three floats (orthorhombic grid), six floats
            (three lengths and the angles in degrees) or a 3x3 matrix
            (units: bohr).
        comm:
            Communicator for distribution of plane-waves.
        kpt:
            K-point for Block-boundary conditions specified in units of the
            reciprocal cell.
        dtype:
            Data-type (float or complex).
        """
        self.ecut = ecut
        Domain.__init__(self, cell, (True, True, True), kpt, comm, dtype)

        G_plus_k_Gv, ekin_G, self.indices_cG = find_reciprocal_vectors(
            ecut, self.cell_cv, self.kpt_c, self.dtype)

        # Find distribution:
        S = comm.size
        ng = len(ekin_G)
        self.maxmysize = (ng + S - 1) // S
        ng1 = comm.rank * self.maxmysize
        ng2 = min(ng1 + self.maxmysize, ng)
        self.ng1 = ng1
        self.ng2 = ng2

        # Distribute things:
        self.ekin_G = ekin_G[ng1:ng2].copy()
        self.ekin_G.flags.writeable = False
        # self.myindices_cG = self.indices_cG[:, ng1:ng2]
        self.G_plus_k_Gv = G_plus_k_Gv[ng1:ng2].copy()

        self.shape = (ng,)
        self.myshape = (len(self.ekin_G),)

        # Convert from np.float64 to float to avoid fake cupy problem ...
        # XXX Fix cpupy!!!
        self.dv = float(abs(np.linalg.det(self.cell_cv)))

        self._indices_cache: dict[tuple[int, ...], Array1D] = {}

        self.qspiral_v = None

    def __repr__(self) -> str:
        m = self.myshape[0]
        n = self.shape[0]
        r = Domain.__repr__(self).replace(
            'Domain(',
            f'PWDesc(ecut={self.ecut} <coefs={m}/{n}>, ')
        if self.qspiral_v is None:
            return r
        q = self.cell_cv @ self.qspiral_v / (2 * pi)
        return f'{r[:-1]}, qsiral={q}'

    def _short_string(self, global_shape):
        return (f'plane wave coefficients: {global_shape[-1]}\n'
                f'cutoff: {self.ecut * Ha} eV\n')

    def global_shape(self) -> tuple[int, ...]:
        """Tuple with one element: number of plane waves."""
        return self.shape

    def reciprocal_vectors(self) -> Array2D:
        """Returns reciprocal lattice vectors, G + k, in xyz coordinates."""
        return self.G_plus_k_Gv

    def kinetic_energies(self) -> Array1D:
        """Kinetic energy of plane waves.

        :::

             _ _ 2
            |G+k| / 2

        """
        return self.ekin_G

    def empty(self,
              dims: int | tuple[int, ...] = (),
              comm: MPIComm = serial_comm,
              xp=None) -> PWArray:
        """Create new PlaneWaveExpanions object.

        parameters
        ----------
        dims:
            Extra dimensions.
        comm:
            Distribute dimensions along this communicator.
        """
        return PWArray(self, dims, comm, xp=xp)

    def from_data(self, data):
        return PWArray(self, data.shape[:-1], data=data)

    def new(self,
            *,
            ecut: float | None = None,
            kpt=None,
            dtype=None,
            comm: MPIComm | Literal['inherit'] | None = 'inherit'
            ) -> PWDesc:
        """Create new plane-wave expansion description."""
        comm = self.comm if comm == 'inherit' else comm or serial_comm
        return PWDesc(ecut=ecut or self.ecut,
                      cell=self.cell_cv,
                      kpt=self.kpt_c if kpt is None else kpt,
                      dtype=dtype or self.dtype,
                      comm=comm or serial_comm)

    def indices(self, shape: tuple[int, ...]) -> Array1D:
        """Return indices into FFT-grid."""
        Q_G = self._indices_cache.get(shape)
        if Q_G is None:
            Q_G = np.ravel_multi_index(self.indices_cG, shape,  # type: ignore
                                       mode='wrap').astype(np.int32)
            self._indices_cache[shape] = Q_G
        return Q_G

    def cut(self, array_Q: Array3D) -> Array1D:
        """Cut out G-vectors with (G+k)^2/2<E_kin."""
        return array_Q.ravel()[self.indices(array_Q.shape)]

    def paste(self, coef_G: Array1D, array_Q: Array3D) -> None:
        """Paste G-vectors with (G+k)^2/2<E_kin into 3-D FFT grid and
        zero-pad."""
        Q_G = self.indices(array_Q.shape)
        if debug:
            assert (Q_G[1:] > Q_G[:-1]).all()
            assert (Q_G >= 0).all()
            assert (Q_G < array_Q.size).all()
            assert coef_G.shape == Q_G.shape
            assert coef_G.flags.c_contiguous
            assert Q_G.flags.c_contiguous
            assert array_Q.flags.c_contiguous

        pw_insert(coef_G, Q_G, 1.0, array_Q)

    def map_indices(self, other: PWDesc) -> tuple[Array1D, list[Array1D]]:
        """Map from one (distributed) set of plane waves to smaller global set.

        Say we have 9 G-vector on two cores::

           5 3 4             . 3 4           0 . .
           2 0 1 -> rank=0:  2 0 1  rank=1:  . . .
           8 6 7             . . .           3 1 2

        and we want a mapping to these 5 G-vectors::

             3
           2 0 1
             4

        On rank=0: the return values are::

           [0, 1, 2, 3], [[0, 1, 2, 3], [4]]

        and for rank=1::

           [1], [[0, 1, 2, 3], [4]]
        """
        size_c = tuple(self.indices_cG.ptp(axis=1) + 1)  # type: ignore
        Q_G = self.indices(size_c)
        G_Q = np.empty(prod(size_c), int)
        G_Q[Q_G] = np.arange(len(Q_G))
        G_g = G_Q[other.indices(size_c)]
        ng1 = 0
        g_r = []
        for rank in range(self.comm.size):
            ng2 = min(ng1 + self.maxmysize, self.shape[0])
            myg = (ng1 <= G_g) & (G_g < ng2)
            g_r.append(np.nonzero(myg)[0])
            if rank == self.comm.rank:
                my_G_g = G_g[myg] - ng1
            ng1 = ng2
        return my_G_g, g_r

    def atom_centered_functions(self,
                                functions,
                                positions,
                                *,
                                atomdist=None,
                                integral=None,
                                cut=False,
                                xp=None):
        """Create PlaneWaveAtomCenteredFunctions object."""
        if self.qspiral_v is None:
            return PWAtomCenteredFunctions(functions, positions, self,
                                           atomdist=atomdist,
                                           xp=xp)

        from gpaw.new.spinspiral import SpiralPWACF
        return SpiralPWACF(functions, positions, self,
                           atomdist=atomdist,
                           qspiral_v=self.qspiral_v)


class PWArray(DistributedArrays[PWDesc]):
    def __init__(self,
                 pw: PWDesc,
                 dims: int | tuple[int, ...] = (),
                 comm: MPIComm = serial_comm,
                 data: np.ndarray | None = None,
                 xp=None):
        """Object for storing function(s) as a plane-wave expansions.

        parameters
        ----------
        pw:
            Description of plane-waves.
        dims:
            Extra dimensions.
        comm:
            Distribute plane-waves along this communicator.
        data:
            Data array for storage.
        """
        DistributedArrays. __init__(self, dims, pw.myshape,
                                    comm, pw.comm,
                                    data, pw.dv, complex, xp)
        self.desc = pw
        self._matrix: Matrix | None

    def __repr__(self):
        txt = f'PWArray(pw={self.desc}, dims={self.dims}'
        if self.comm.size > 1:
            txt += f', comm={self.comm.rank}/{self.comm.size}'
        if self.xp is not np:
            txt += ', xp=cp'
        return txt + ')'

    def __getitem__(self, index: int | slice) -> PWArray:
        data = self.data[index]
        return PWArray(self.desc, data.shape[:-1], data=data)

    def __iter__(self):
        for data in self.data:
            yield PWArray(self.desc,
                          data.shape[:-len(self.desc.shape)],
                          data=data)

    def new(self,
            data=None) -> PWArray:
        """Create new PWArray object of same kind.

        Parameters
        ----------
        data:
            Array to use for storage.
        """
        if data is None:
            data = self.xp.empty_like(self.data)
        else:
            # Number of plane-waves depends on the k-point.  We therfore
            # allow for data to be bigger than needed:
            data = data.ravel()[:self.data.size].reshape(self.data.shape)
        return PWArray(self.desc,
                       self.dims,
                       self.comm,
                       data)

    def copy(self):
        """Create a copy (surprise!)."""
        a = self.new()
        a.data[:] = self.data
        return a

    def _arrays(self):
        shape = self.data.shape
        return self.data.reshape((prod(shape[:-1]), shape[-1]))

    @property
    def matrix(self) -> Matrix:
        """Matrix view of data."""
        if self._matrix is not None:
            return self._matrix

        shape = (self.dims[0], prod(self.dims[1:]) * self.myshape[0])
        myshape = (self.mydims[0], prod(self.mydims[1:]) * self.myshape[0])
        dist = (self.comm, -1, 1)
        data = self.data.reshape(myshape)

        if self.desc.dtype == float:
            data = data.view(float)
            shape = (shape[0], shape[1] * 2)

        self._matrix = Matrix(*shape, data=data, dist=dist)
        return self._matrix

    def ifft(self, *, plan=None, grid=None, out=None, periodic=False):
        """Do inverse FFT(s) to uniform grid(s).

        Parameters
        ----------
        plan:
            Plan for inverse FFT.
        grid:
            Target grid.
        out:
            Target UGArray object.
        """
        comm = self.desc.comm
        xp = self.xp
        if out is None:
            out = grid.empty(self.dims, xp=xp)
        assert self.desc.dtype == out.desc.dtype, (self.desc, out.desc)
        assert out.desc.pbc_c.all()
        assert comm.size == out.desc.comm.size

        plan = plan or out.desc.fft_plans(xp=xp)
        this = self.gather()
        if this is not None:
            for coef_G, out1 in zips(this._arrays(), out.flat()):
                plan.ifft_sphere(coef_G, self.desc, out1)
        else:
            for out1 in out.flat():
                plan.ifft_sphere(None, self.desc, out1)

        if not periodic:
            out.multiply_by_eikr()

        return out

    def interpolate(self,
                    plan1: fftw.FFTPlans | None = None,
                    plan2: fftw.FFTPlans | None = None,
                    grid: UGDesc | None = None,
                    out: UGArray | None = None) -> UGArray:
        assert plan1 is None
        return self.ifft(plan=plan2, grid=grid, out=out)

    def gather(self, out=None, broadcast=False):
        """Gather coefficients on master."""
        comm = self.desc.comm

        if comm.size == 1:
            if out is None:
                return self
            out.data[:] = self.data
            return out

        if out is None:
            if comm.rank == 0 or broadcast:
                pw = self.desc.new(comm=serial_comm)
                out = pw.empty(self.dims, comm=self.comm, xp=self.xp)
            else:
                out = Empty(self.mydims)

        if comm.rank == 0:
            data = self.xp.empty(self.desc.maxmysize * comm.size, complex)
        else:
            data = None

        for input, output in zips(self._arrays(), out._arrays()):
            mydata = pad(input, self.desc.maxmysize)
            comm.gather(mydata, 0, data)
            if comm.rank == 0:
                output[:] = data[:len(output)]

        if broadcast:
            comm.broadcast(out.data, 0)

        return out if not isinstance(out, Empty) else None

    def gather_all(self, out: PWArray) -> None:
        """Gather coefficients from self[r] on rank r.

        On rank r, an array of all G-vector coefficients will be returned.
        These will be gathered from self[r] on all the cores.
        """
        assert len(self.dims) == 1
        pw = self.desc
        comm = pw.comm
        if comm.size == 1:
            out.data[:] = self.data[0]
            return

        N = self.dims[0]
        assert N <= comm.size

        ng = pw.shape[0]
        myng = pw.myshape[0]
        maxmyng = pw.maxmysize

        ssize_r, soffset_r, rsize_r, roffset_r = a2a_stuff(
            comm, N, ng, myng, maxmyng)

        comm.alltoallv(self.data, ssize_r, soffset_r,
                       out.data, rsize_r, roffset_r)

    def scatter_from(self, data: Array1D | PWArray | None = None) -> None:
        """Scatter data from rank-0 to all ranks."""
        if isinstance(data, PWArray):
            data = data.data
        comm = self.desc.comm
        if comm.size == 1:
            assert data is not None
            self.data[:] = self.xp.asarray(data)
            return

        assert self.dims == ()

        if comm.rank == 0:
            data = pad(data, comm.size * self.desc.maxmysize)
            comm.scatter(data, self.data, 0)
        else:
            buf = self.xp.empty(self.desc.maxmysize, complex)
            comm.scatter(None, buf, 0)
            self.data[:] = buf[:len(self.data)]

    def scatter_from_all(self, a_G: PWArray) -> None:
        """Scatter all coefficients from rank r to self on other cores."""
        assert len(self.dims) == 1
        pw = self.desc
        comm = pw.comm
        if comm.size == 1:
            self.data[:] = a_G.data
            return

        N = self.dims[0]
        assert N <= comm.size

        ng = pw.shape[0]
        myng = pw.myshape[0]
        maxmyng = pw.maxmysize

        rsize_r, roffset_r, ssize_r, soffset_r = a2a_stuff(
            comm, N, ng, myng, maxmyng)

        comm.alltoallv(a_G.data, ssize_r, soffset_r,
                       self.data, rsize_r, roffset_r)

    def integrate(self, other: PWArray | None = None) -> np.ndarray:
        """Integral of self or self time cc(other)."""
        dv = self.dv
        if other is not None:
            assert self.comm.size == 1
            assert self.desc.dtype == other.desc.dtype
            a = self._arrays()
            b = other._arrays()
            if self.desc.dtype == float:
                a = a.view(float)
                b = b.view(float)
                dv *= 2
            result = a @ b.T.conj()
            if self.desc.dtype == float and self.desc.comm.rank == 0:
                result -= 0.5 * a[:, :1] @ b[:, :1].T
            self.desc.comm.sum(result)
            result = result.reshape(self.dims + other.dims)
        else:
            if self.desc.comm.rank == 0:
                result = self.data[..., 0]
            else:
                result = self.xp.empty(self.mydims, complex)
            self.desc.comm.broadcast(result, 0)

        if self.desc.dtype == float:
            result = result.real
        if result.ndim == 0:
            result = result.item()  # convert to scalar
        return result * dv

    def _matrix_elements_correction(self,
                                    M1: Matrix,
                                    M2: Matrix,
                                    out: Matrix,
                                    symmetric: bool) -> None:
        if self.desc.dtype == float:
            out.data *= 2.0
            if self.desc.comm.rank == 0:
                correction = M1.data[:, :1] @ M2.data[:, :1].T
                if symmetric:
                    correction *= 0.5 * self.dv
                    out.data -= correction
                    out.data -= correction.T
                else:
                    correction *= self.dv
                    out.data -= correction

    def norm2(self, kind: str = 'normal') -> np.ndarray:
        r"""Calculate integral over cell.

        For kind='normal' we calculate:::

          /   _  2 _   --    2
          ||a(r)| dr = > |c | V,
          /            --  G
                        G

        where V is the volume of the unit cell.

        And for kind='kinetic':::

           1  --    2  2
          --- > |c |  G V,
           2  --  G
               G

        """
        a_xG = self._arrays().view(float)
        if kind == 'normal':
            result_x = self.xp.einsum('xG, xG -> x', a_xG, a_xG)
        elif kind == 'kinetic':

            a_xG = a_xG.reshape((len(a_xG), -1, 2))
            result_x = self.xp.einsum('xGi, xGi, G -> x',
                                      a_xG,
                                      a_xG,
                                      self.xp.asarray(self.desc.ekin_G))
        else:
            1 / 0
        if self.desc.dtype == float:
            result_x *= 2
            if self.desc.comm.rank == 0 and kind == 'normal':
                result_x -= a_xG[:, 0]**2
        self.desc.comm.sum(result_x)
        return result_x.reshape(self.mydims) * self.dv

    def abs_square(self,
                   weights: Array1D,
<<<<<<< HEAD
                   out: UGArray) -> None:
=======
                   out: UniformGridFunctions,
                   _slow: bool = False) -> None:
>>>>>>> ee6ef474
        """Add weighted absolute square of self to output array.

        With `a_n(G)` being self and `w_n` the weights:::

              _         _    --     -1    _   2
          out(r) <- out(r) + >  |FFT  [a (G)]| w
                             --         n       n
                             n

        """
        pw = self.desc
        domain_comm = pw.comm
        xp = self.xp
        a_nG = self

        if domain_comm.size == 1:
<<<<<<< HEAD
            if xp is cp and pw.dtype == complex:
                return abs_square_gpu(a_nG, weights, out)

            print(a_nG.data._data[:, :3])

=======
            if not _slow and xp is cp and pw.dtype == complex:
                return abs_square_gpu(a_nG, weights, out)

>>>>>>> ee6ef474
            a_R = out.desc.new(dtype=pw.dtype).empty(xp=xp)
            for weight, a_G in zips(weights, a_nG):
                if weight == 0.0:
                    continue
                a_G.ifft(out=a_R)
                if xp is np:
                    add_to_density(weight, a_R.data, out.data)
                else:
                    out.data += float(weight) * xp.abs(a_R.data)**2
            return

        # Undistributed work arrays:
        a1_R = out.desc.new(comm=None, dtype=pw.dtype).empty(xp=xp)
        a1_G = pw.new(comm=None).empty(xp=xp)
        b1_R = out.desc.new(comm=None).zeros(xp=xp)

        (N,) = self.mydims
        for n1 in range(0, N, domain_comm.size):
            n2 = min(n1 + domain_comm.size, N)
            a_nG[n1:n2].gather_all(a1_G)
            n = n1 + domain_comm.rank
            if n >= N:
                continue
            weight = weights[n]
            if weight == 0.0:
                continue
            a1_G.ifft(out=a1_R)
            if xp is np:
                add_to_density(weight, a1_R.data, b1_R.data)
            else:
                b1_R.data += float(weight) * xp.abs(a1_R.data)**2

        domain_comm.sum(b1_R.data)
        b_R = out.new()
        b_R.scatter_from(b1_R)
        out.data += b_R.data

    def to_pbc_grid(self):
        return self

    def randomize(self, seed: int | None = None) -> None:
        """Insert random numbers between -0.5 and 0.5 into data."""
        if seed is None:
            seed = self.comm.rank + self.desc.comm.rank * self.comm.size
        rng = self.xp.random.default_rng(seed)
        a = self.data.view(float)
        rng.random(a.shape, out=a)
        a -= 0.5
        if self.desc.dtype == float and self.desc.comm.rank == 0:
            a[..., 1] = 0.0

    def moment(self):
        pw = self.desc
        # Masks:
        m0_G, m1_G, m2_G = [i_G == 0 for i_G in pw.indices_cG]
        a_G = self.gather()
        if a_G is not None:
            b_G = a_G.data.imag
            b_cs = [b_G[m1_G & m2_G],
                    b_G[m0_G & m2_G],
                    b_G[m0_G & m1_G]]
            d_c = [b_s[1:] @ (1.0 / np.arange(1, len(b_s)))
                   for b_s in b_cs]
            m_v = np.dot(d_c, pw.cell_cv) / pi * pw.dv
        else:
            m_v = np.empty(3)
        pw.comm.broadcast(m_v, 0)
        return m_v

    def morph(self, pw: PWDesc) -> PWArray:
        pw0 = self.desc
        out_xG = pw.zeros(self.dims,
                          comm=self.comm,
                          xp=self.xp)
        assert isinstance(out_xG, PWArray)  # MYPY!!!!

        d = {}
        for G, i_c in enumerate(pw.indices_cG.T):
            d[tuple(i_c)] = G
        G_G0 = []
        G0_G = []
        for G0, i_c in enumerate(pw0.indices_cG.T):
            G = d.get(tuple(i_c), -1)
            if G != -1:
                G_G0.append(G)
                G0_G.append(G0)

        out_xG.data[..., G_G0] = self.data[..., G0_G]
        return out_xG

    def add_ked(self,
                occ_n: Array1D,
                taut_R: UGArray) -> None:
        psit_nG = self
        pw = psit_nG.desc
        domain_comm = pw.comm

        # Undistributed work arrays:
        dpsit1_R = taut_R.desc.new(comm=None, dtype=pw.dtype).empty()
        pw1 = pw.new(comm=None)
        psit1_G = pw1.empty()
        iGpsit1_G = pw1.empty()
        taut1_R = taut_R.desc.new(comm=None).zeros()
        Gplusk1_Gv = pw1.reciprocal_vectors()

        (N,) = psit_nG.mydims
        for n1 in range(0, N, domain_comm.size):
            n2 = min(n1 + domain_comm.size, N)
            psit_nG[n1:n2].gather_all(psit1_G)
            n = n1 + domain_comm.rank
            if n >= N:
                continue
            f = occ_n[n]
            if f == 0.0:
                continue
            for v in range(3):
                iGpsit1_G.data[:] = psit1_G.data
                iGpsit1_G.data *= 1j * Gplusk1_Gv[:, v]
                iGpsit1_G.ifft(out=dpsit1_R)
                add_to_density(0.5 * f, dpsit1_R.data, taut1_R.data)
        domain_comm.sum(taut1_R.data)
        tmp_R = taut_R.new()
        tmp_R.scatter_from(taut1_R)
        taut_R.data += tmp_R.data


def a2a_stuff(comm, N, ng, myng, maxmyng):
    """Create arrays for MPI alltoallv call."""
    ssize_r = np.zeros(comm.size, int)
    ssize_r[:N] = myng
    soffset_r = np.arange(comm.size) * myng
    soffset_r[N:] = 0
    roffset_r = (np.arange(comm.size) * maxmyng).clip(max=ng)
    rsize_r = np.zeros(comm.size, int)
    if comm.rank < N:
        rsize_r[:-1] = roffset_r[1:] - roffset_r[:-1]
        rsize_r[-1] = ng - roffset_r[-1]
    return ssize_r, soffset_r, rsize_r, roffset_r


class Empty:
    def __init__(self, dims):
        self.dims = dims

    def _arrays(self):
        for _ in range(prod(self.dims)):
            yield


def find_reciprocal_vectors(ecut: float,
                            cell: Array2D,
                            kpt=np.zeros(3),
                            dtype=complex) -> tuple[Array2D,
                                                    Array1D,
                                                    Array2D]:
    """Find reciprocal lattice vectors inside sphere.

    >>> cell = np.eye(3)
    >>> ecut = 0.5 * (2 * pi)**2
    >>> G, e, i = find_reciprocal_vectors(ecut, cell)
    >>> G
    array([[ 0.        ,  0.        ,  0.        ],
           [ 0.        ,  0.        ,  6.28318531],
           [ 0.        ,  0.        , -6.28318531],
           [ 0.        ,  6.28318531,  0.        ],
           [ 0.        , -6.28318531,  0.        ],
           [ 6.28318531,  0.        ,  0.        ],
           [-6.28318531,  0.        ,  0.        ]])
    >>> e
    array([ 0.       , 19.7392088, 19.7392088, 19.7392088, 19.7392088,
           19.7392088, 19.7392088])
    >>> i
    array([[ 0,  0,  0,  0,  0,  1, -1],
           [ 0,  0,  0,  1, -1,  0,  0],
           [ 0,  1, -1,  0,  0,  0,  0]])
    """
    Gcut = (2 * ecut)**0.5
    n = Gcut * (cell**2).sum(axis=1)**0.5 / (2 * pi) + abs(kpt)
    size = 2 * n.astype(int) + 4

    if dtype == float:
        size[2] = size[2] // 2 + 1
        i_Qc = np.indices(size).transpose((1, 2, 3, 0))
        i_Qc[..., :2] += size[:2] // 2
        i_Qc[..., :2] %= size[:2]
        i_Qc[..., :2] -= size[:2] // 2
    else:
        i_Qc = np.indices(size).transpose((1, 2, 3, 0))  # type: ignore
        half = [s // 2 for s in size]
        i_Qc += half
        i_Qc %= size
        i_Qc -= half

    # Calculate reciprocal lattice vectors:
    B_cv = 2.0 * pi * np.linalg.inv(cell).T
    # i_Qc.shape = (-1, 3)
    G_plus_k_Qv = (i_Qc + kpt) @ B_cv

    ekin = 0.5 * (G_plus_k_Qv**2).sum(axis=3)
    mask = ekin <= ecut

    assert not mask[size[0] // 2].any()
    assert not mask[:, size[1] // 2].any()
    if dtype == complex:
        assert not mask[:, :, size[2] // 2].any()
    else:
        assert not mask[:, :, -1].any()

    if dtype == float:
        mask &= ((i_Qc[..., 2] > 0) |
                 (i_Qc[..., 1] > 0) |
                 ((i_Qc[..., 0] >= 0) & (i_Qc[..., 1] == 0)))

    indices = i_Qc[mask]
    ekin = ekin[mask]
    G_plus_k = G_plus_k_Qv[mask]

    return G_plus_k, ekin, indices.T


def abs_square_gpu(psit_nG, weight_n, nt_R):
    from gpaw.gpu import cupyx
    pw = psit_nG.desc
<<<<<<< HEAD
    plan = nt_R.desc.fft_plans(xp=cp)
=======
    plan = nt_R.desc.fft_plans(xp=cp, dtype=complex)
>>>>>>> ee6ef474
    Q_G = plan.indices(pw)
    weight_n = cp.asarray(weight_n)
    N = len(weight_n)
    shape = tuple(nt_R.desc.size_c)
    B = 10
    psit_bR = None
    for b1 in range(0, N, B):
        b2 = min(b1 + B, N)
        nb = b2 - b1
        if psit_bR is None:
            psit_bR = cp.empty((nb,) + shape, complex)
        elif nb < B:
            psit_bR = psit_bR[:nb]
        psit_bR[:] = 0.0
<<<<<<< HEAD
        psit_bR.reshape((nb, -1))[:, Q_G] = psit_nG.data
        print('AA', psit_bR._data[:, :2, 0, 1])
=======
        psit_bR.reshape((nb, -1))[:, Q_G] = psit_nG.data[b1:b2]
>>>>>>> ee6ef474
        psit_bR[:] = cupyx.scipy.fft.ifftn(
            psit_bR,
            shape,
            norm='forward',
            overwrite_x=True)
        psit_bRz = psit_bR.view(float).reshape((nb, -1, 2))
        nt_R.data += cp.einsum('b, bRz, bRz -> R',
                               weight_n[b1:b2],
                               psit_bRz,
<<<<<<< HEAD
                               psit_bRz).reshape(shape)
        print(nt_R.data[:2, 0, 1]._data)
=======
                               psit_bRz).reshape(shape)
>>>>>>> ee6ef474
<|MERGE_RESOLUTION|>--- conflicted
+++ resolved
@@ -10,14 +10,8 @@
 from gpaw.core.arrays import DistributedArrays
 from gpaw.core.domain import Domain
 from gpaw.core.matrix import Matrix
-<<<<<<< HEAD
 from gpaw.gpu import cupy as cp
 from gpaw.core.pwacf import PWAtomCenteredFunctions
-=======
-from gpaw.core.pwacf import PlaneWaveAtomCenteredFunctions
-from gpaw.core.uniform_grid import UniformGrid, UniformGridFunctions
-from gpaw.gpu import cupy as cp
->>>>>>> ee6ef474
 from gpaw.mpi import MPIComm, serial_comm
 from gpaw.new import prod, zips
 from gpaw.new.c import add_to_density, pw_insert
@@ -566,12 +560,8 @@
 
     def abs_square(self,
                    weights: Array1D,
-<<<<<<< HEAD
-                   out: UGArray) -> None:
-=======
-                   out: UniformGridFunctions,
+                   out: UGArray,
                    _slow: bool = False) -> None:
->>>>>>> ee6ef474
         """Add weighted absolute square of self to output array.
 
         With `a_n(G)` being self and `w_n` the weights:::
@@ -588,17 +578,9 @@
         a_nG = self
 
         if domain_comm.size == 1:
-<<<<<<< HEAD
-            if xp is cp and pw.dtype == complex:
-                return abs_square_gpu(a_nG, weights, out)
-
-            print(a_nG.data._data[:, :3])
-
-=======
             if not _slow and xp is cp and pw.dtype == complex:
                 return abs_square_gpu(a_nG, weights, out)
 
->>>>>>> ee6ef474
             a_R = out.desc.new(dtype=pw.dtype).empty(xp=xp)
             for weight, a_G in zips(weights, a_nG):
                 if weight == 0.0:
@@ -822,11 +804,7 @@
 def abs_square_gpu(psit_nG, weight_n, nt_R):
     from gpaw.gpu import cupyx
     pw = psit_nG.desc
-<<<<<<< HEAD
-    plan = nt_R.desc.fft_plans(xp=cp)
-=======
     plan = nt_R.desc.fft_plans(xp=cp, dtype=complex)
->>>>>>> ee6ef474
     Q_G = plan.indices(pw)
     weight_n = cp.asarray(weight_n)
     N = len(weight_n)
@@ -841,12 +819,7 @@
         elif nb < B:
             psit_bR = psit_bR[:nb]
         psit_bR[:] = 0.0
-<<<<<<< HEAD
-        psit_bR.reshape((nb, -1))[:, Q_G] = psit_nG.data
-        print('AA', psit_bR._data[:, :2, 0, 1])
-=======
         psit_bR.reshape((nb, -1))[:, Q_G] = psit_nG.data[b1:b2]
->>>>>>> ee6ef474
         psit_bR[:] = cupyx.scipy.fft.ifftn(
             psit_bR,
             shape,
@@ -856,9 +829,4 @@
         nt_R.data += cp.einsum('b, bRz, bRz -> R',
                                weight_n[b1:b2],
                                psit_bRz,
-<<<<<<< HEAD
-                               psit_bRz).reshape(shape)
-        print(nt_R.data[:2, 0, 1]._data)
-=======
-                               psit_bRz).reshape(shape)
->>>>>>> ee6ef474
+                               psit_bRz).reshape(shape)