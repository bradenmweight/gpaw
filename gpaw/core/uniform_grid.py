from __future__ import annotations

from math import pi
from typing import Sequence

import numpy as np

import _gpaw
import gpaw.fftw as fftw
from gpaw.core.arrays import DistributedArrays
from gpaw.core.atom_centered_functions import UniformGridAtomCenteredFunctions
from gpaw.core.domain import Domain
from gpaw.gpu import as_xp
from gpaw.grid_descriptor import GridDescriptor
from gpaw.mpi import MPIComm, serial_comm
from gpaw.new import cached_property, zip
from gpaw.typing import (Array1D, Array2D, Array3D, Array4D, ArrayLike1D,
                         ArrayLike2D, Vector)


class UniformGrid(Domain):
    def __init__(self,
                 *,
                 cell: ArrayLike1D | ArrayLike2D,
                 size: ArrayLike1D,
                 pbc=(True, True, True),
                 kpt: Vector = None,
                 comm: MPIComm = serial_comm,
                 decomp: Sequence[Sequence[int]] = None,
                 dtype=None):
        """Description of 3D uniform grid.

        parameters
        ----------
        cell:
            Unit cell given as three floats (orthorhombic grid), six floats
            (three lengths and the angles in degrees) or a 3x3 matrix.
        size:
            Number of grid points along axes.
        pbc:
            Periodic boundary conditions flag(s).
        comm:
            Communicator for domain-decomposition.
        kpt:
            K-point for Block-boundary conditions specified in units of the
            reciprocal cell.
        decomp:
            Decomposition of the domain.
        dtype:
            Data-type (float or complex).
        """
        self.size_c = np.array(size, int)

        if decomp is None:
            gd = GridDescriptor(size, pbc_c=pbc, comm=comm)
            decomp = gd.n_cp
        self.decomp_cp = [np.asarray(d) for d in decomp]

        self.parsize_c = np.array([len(d_p) - 1 for d_p in self.decomp_cp])
        self.mypos_c = np.unravel_index(comm.rank, self.parsize_c)

        self.start_c = np.array([d_p[p]
                                 for d_p, p
                                 in zip(self.decomp_cp, self.mypos_c)])
        self.end_c = np.array([d_p[p + 1]
                               for d_p, p
                               in zip(self.decomp_cp, self.mypos_c)])
        self.mysize_c = self.end_c - self.start_c

        Domain.__init__(self, cell, pbc, kpt, comm, dtype)
        self.myshape = tuple(self.mysize_c)

        self.dv = self.volume / self.size_c.prod()

        self.itemsize = 8 if self.dtype == float else 16

    @property
    def size(self):
        """Size of uniform grid."""
        return self.size_c.copy()

    def global_shape(self) -> tuple[int, ...]:
        """Actual size of uniform grid."""
        return tuple(self.size_c - 1 + self.pbc_c)

    def __repr__(self):
        return Domain.__repr__(self).replace(
            'Domain(',
            f'UniformGrid(size={self.size_c.tolist()}, ')

    def _short_string(self, global_shape):
        return f'uniform wave function grid shape: {global_shape}'

    @cached_property
    def phase_factors_cd(self):
        """Phase factor for block-boundary conditions."""
        delta_d = np.array([-1, 1])
        disp_cd = np.empty((3, 2))
        for pos, pbc, size, disp_d in zip(self.mypos_c, self.pbc_c,
                                          self.parsize_c, disp_cd):
            disp_d[:] = -((pos + delta_d) // size)
        return np.exp(2j * np.pi *
                      disp_cd *
                      self.kpt_c[:, np.newaxis])

    def new(self,
            size=None,
            pbc=None,
            kpt=None,
            comm='inherit',
            decomp=None,
            dtype=None) -> UniformGrid:
        """Create new uniform grid description."""
        if decomp is None and comm == 'inherit':
            if size is None and pbc is None:
                decomp = self.decomp_cp
        comm = self.comm if comm == 'inherit' else comm
        return UniformGrid(cell=self.cell_cv,
                           size=self.size_c if size is None else size,
                           pbc=self.pbc_c if pbc is None else pbc,
                           kpt=(self.kpt_c if self.kpt_c.any() else None)
                           if kpt is None else kpt,
                           comm=comm or serial_comm,
                           decomp=decomp,
                           dtype=self.dtype if dtype is None else dtype)

    def empty(self,
              dims: int | tuple[int, ...] = (),
              comm: MPIComm = serial_comm,
              xp=np) -> UniformGridFunctions:
        """Create new UniformGridFunctions object.

        parameters
        ----------
        dims:
            Extra dimensions.
        comm:
            Distribute dimensions along this communicator.
        """
        return UniformGridFunctions(self, dims, comm, xp=xp)

    def blocks(self, data: np.ndarray):
        """Yield views of blocks of data."""
        s0, s1, s2 = self.parsize_c
        d0_p, d1_p, d2_p = (d_p - d_p[0] for d_p in self.decomp_cp)
        for p0 in range(s0):
            b0, e0 = d0_p[p0:p0 + 2]
            for p1 in range(s1):
                b1, e1 = d1_p[p1:p1 + 2]
                for p2 in range(s2):
                    b2, e2 = d2_p[p2:p2 + 2]
                    yield data[..., b0:e0, b1:e1, b2:e2]

    def xyz(self) -> Array4D:
        """Create array of (x, y, z) coordinates."""
        indices_Rc = np.indices(self.mysize_c).transpose((1, 2, 3, 0))
        indices_Rc += self.start_c
        return indices_Rc @ (self.cell_cv.T / self.size_c).T

    def atom_centered_functions(self,
                                functions,
                                positions,
                                *,
                                atomdist=None,
                                integral=None,
                                cut=False,
                                xp=None):
        """Create UniformGridAtomCenteredFunctions object."""
        return UniformGridAtomCenteredFunctions(functions,
                                                positions,
                                                self,
                                                atomdist=atomdist,
                                                integral=integral,
                                                cut=cut,
                                                xp=xp)

    def transformer(self, other: UniformGrid, stencil_range=3):
        """Create transformer from one grid to another.

        (for interpolation and restriction).
        """
        from gpaw.transformers import Transformer

        apply = Transformer(self._gd, other._gd, nn=stencil_range).apply

        def transform(functions, out=None):
            if out is None:
                out = other.empty(functions.dims, functions.comm)
            for input, output in zip(functions._arrays(), out._arrays()):
                apply(input, output)
            return out

        return transform

    def eikr(self, kpt_c: Vector = None) -> Array3D:
        """Plane wave.

        :::
               _ _
              ik.r
             e

        Parameters
        ----------
        kpt_c:
            k-point in units of the reciprocal cell.  Defaults to the
            UniformGrid objects own k-point.
        """
        if kpt_c is None:
            kpt_c = self.kpt_c
        index_Rc = np.indices(self.mysize_c).T + self.start_c
        return np.exp(2j * pi * (index_Rc @ (kpt_c / self.size_c))).T

    @property
    def _gd(self):
        # Make sure gd can be pickled (in serial):
        comm = self.comm if self.comm.size > 1 else serial_comm

        return GridDescriptor(self.size_c,
                              cell_cv=self.cell_cv,
                              pbc_c=self.pbc_c,
                              comm=comm,
                              parsize_c=[len(d_p) - 1
                                         for d_p in self.decomp_cp])

    @classmethod
    def _from_gd_and_kpt_and_dtype(cls, gd, kpt, dtype):
        return UniformGrid(cell=gd.cell_cv,
                           size=gd.N_c,
                           pbc=gd.pbc_c,
                           comm=gd.comm,
                           dtype=dtype,
                           kpt=kpt,
                           decomp=gd.n_cp)

    @classmethod
    def from_cell_and_grid_spacing(cls,
                                   cell: ArrayLike1D | ArrayLike2D,
                                   grid_spacing: float,
                                   pbc=(True, True, True),
                                   kpt: Vector = None,
                                   comm: MPIComm = serial_comm,
                                   dtype=None) -> UniformGrid:
        """Create UniformGrid from grid-spacing."""
        domain = Domain(cell, pbc, kpt, comm, dtype)
        return domain.uniform_grid_with_grid_spacing(grid_spacing)

    def fft_plans(self,
                  flags: int = fftw.MEASURE,
                  xp=np) -> fftw.FFTPlans:
        """Create FFTW-plans."""
        if self.comm.rank == 0:
            return fftw.create_plans(self.size_c, self.dtype, flags, xp)
        else:
            return fftw.create_plans([0, 0, 0], self.dtype)

    def ranks_from_fractional_positions(self,
                                        fracpos_ac: Array2D) -> Array1D:
        rank_ac = np.floor(fracpos_ac * self.parsize_c).astype(int)
        if (rank_ac < 0).any() or (rank_ac >= self.parsize_c).any():
            raise ValueError('Positions outside cell!')
        return np.ravel_multi_index(rank_ac.T, self.parsize_c)  # type: ignore

    def ecut_max(self):
        dv_cv = self.cell_cv / self.size_c[:, np.newaxis]
        return 0.5 * np.pi**2 / (dv_cv**2).sum(1).max()


class UniformGridFunctions(DistributedArrays[UniformGrid]):
    def __init__(self,
                 grid: UniformGrid,
                 dims: int | tuple[int, ...] = (),
                 comm: MPIComm = serial_comm,
                 data: np.ndarray = None,
                 xp=None):
        """Object for storing function(s) on a uniform grid.

        parameters
        ----------
        grid:
            Description of uniform grid.
        dims:
            Extra dimensions.
        comm:
            Distribute dimensions along this communicator.
        data:
            Data array for storage.
        """
        DistributedArrays. __init__(self, dims, grid.myshape,
                                    comm, grid.comm, data, grid.dv,
                                    grid.dtype, xp)
        self.desc = grid

    def __repr__(self):
        txt = f'UniformGridFunctions(grid={self.desc}, dims={self.dims}'
        if self.comm.size > 1:
            txt += f', comm={self.comm.rank}/{self.comm.size}'
        if self.xp is not np:
            txt += ', xp=cp'
        return txt + ')'

    def new(self, data=None):
        """Create new UniforGridFunctions object of same kind.

        Parameters
        ----------
        data:
            Array to use for storage.
        """
        if data is None:
            data = self.xp.empty_like(self.data)
        return UniformGridFunctions(self.desc, self.dims, self.comm, data)

    def __getitem__(self, index):
        data = self.data[index]
        return UniformGridFunctions(data=data,
                                    dims=data.shape[:-3],
                                    grid=self.desc)

    def __imul__(self,
                 other: float | np.ndarray | UniformGridFunctions
                 ) -> UniformGridFunctions:
        if isinstance(other, float):
            self.data *= other
            return self
        if isinstance(other, UniformGridFunctions):
            other = other.data
        assert other.shape[-3:] == self.data.shape[-3:]
        self.data *= other
        return self

    def __mul__(self,
                other: float | np.ndarray | UniformGridFunctions
                ) -> UniformGridFunctions:
        result = self.new(data=self.data.copy())
        result *= other
        return result

    def _arrays(self):
        return self.data.reshape((-1,) + self.data.shape[-3:])

    def xy(self, *axes: int | None) -> tuple[Array1D, Array1D]:
        """Extract x, y values along line.

        Useful for plotting::

          x, y = grid.xy(0, ..., 0)
          plt.plot(x, y)
        """
        assert len(axes) == 3 + len(self.dims)
        index = tuple([slice(0, None) if axis is None else axis
                       for axis in axes])
        y = self.data[index]  # type: ignore
        c = axes[-3:].index(...)
        grid = self.desc
        dx = (grid.cell_cv[c]**2).sum()**0.5 / grid.size_c[c]
        x = np.arange(grid.start_c[c], grid.end_c[c]) * dx
        return x, as_xp(y, np)

    def scatter_from(self, data=None):
        """Scatter data from rank-0 to all ranks."""
        if isinstance(data, UniformGridFunctions):
            data = data.data
        comm = self.desc.comm
        if comm.size == 1:
            self.data[:] = data
            return

        if comm.rank != 0:
            comm.receive(self.data, 0, 42)
            return

        requests = []
        for rank, block in enumerate(self.desc.blocks(data)):
            if rank != 0:
                block = block.copy()
                request = comm.send(block, rank, 42, False)
                # Remember to store a reference to the
                # send buffer (block) so that is isn't
                # deallocated:
                requests.append((request, block))
            else:
                self.data[:] = block

        for request, _ in requests:
            comm.wait(request)

    def gather(self, out=None, broadcast=False):
        """Gather data from all ranks to rank-0."""
        assert out is None
        comm = self.desc.comm
        if comm.size == 1:
            return self

        if broadcast or comm.rank == 0:
            grid = self.desc.new(comm=serial_comm)
            out = grid.empty(self.dims, xp=self.xp)

        if comm.rank != 0:
            # There can be several sends before the corresponding receives
            # are posted, so use syncronous send here
            comm.ssend(self.data, 0, 301)
            if broadcast:
                comm.broadcast(out.data, 0)
                return out
            return

        # Put the subdomains from the slaves into the big array
        # for the whole domain:
        for rank, block in enumerate(self.desc.blocks(out.data)):
            if rank != 0:
                buf = self.xp.empty_like(block)
                comm.receive(buf, rank, 301)
                block[:] = buf
            else:
                block[:] = self.data

        if broadcast:
            comm.broadcast(out.data, 0)

        return out

    def fft(self, plan=None, pw=None, out=None):
        """Do FFT.

        :::

                _ _
          / _  iG.r  _
          |dr e    f(r)
          /
        """
        assert self.dims == ()
        if out is None:
            assert pw is not None
            out = pw.empty(xp=self.xp)
        if pw is None:
            pw = out.desc
        input = self
        if self.desc.comm.size > 1:
            input = input.gather()
        if self.desc.comm.rank == 0:
            plan = plan or self.desc.fft_plans(xp=self.xp)
            coefs = plan.fft_sphere(input.data, pw)
        else:
            coefs = None

        out.scatter_from(coefs)

        return out

    def norm2(self):
        """Calculate integral over cell of absolute value squared.

        :::

         /   _  2 _
         ||a(r)| dr
         /
        """
        norm_x = []
        arrays_xR = self._arrays()
        for a_R in arrays_xR:
            norm_x.append(np.vdot(a_R, a_R).real * self.desc.dv)
        result = np.array(norm_x).reshape(self.mydims)
        self.desc.comm.sum(result)
        return result

    def integrate(self, other=None):
        """Integral of self or self times cc(other)."""
        if other is not None:
            assert self.desc.dtype == other.desc.dtype
            a_xR = self._arrays()
            b_yR = other._arrays()
            a_xR = a_xR.reshape((len(a_xR), -1))
            b_yR = b_yR.reshape((len(b_yR), -1))
            result = (a_xR @ b_yR.T.conj()).reshape(self.dims + other.dims)
        else:
            # Make sure we have an array and not a scalar!
            result = self.xp.asarray(self.data.sum(axis=(-3, -2, -1)))

        self.desc.comm.sum(result)
        if result.ndim == 0:
<<<<<<< HEAD
            if self.xp is np:
                result = np.array(self.desc.comm.sum_scalar(result.item()))
        else:
            self.desc.comm.sum(result)

=======
            result = result.item()  # convert to scalar
>>>>>>> 1a1c354a
        return result * self.desc.dv

    def to_pbc_grid(self):
        """Convert to UniformGrud with ``pbc=(True, True, True)``."""
        if self.desc.pbc_c.all():
            return self
        grid = self.desc.new(pbc=True)
        new = grid.empty(self.dims)
        new.data[:] = 0.0
        i, j, k = self.desc.start_c
        new.data[..., i:, j:, k:] = self.data
        return new

    def multiply_by_eikr(self, kpt_c: Vector = None) -> None:
        """Multiply by `exp(ik.r)`."""
        if kpt_c is None:
            kpt_c = self.desc.kpt_c
        else:
            kpt_c = np.asarray(kpt_c)
        if kpt_c.any():
            self.data *= self.desc.eikr(kpt_c)

    def interpolate(self,
                    plan1: fftw.FFTPlans = None,
                    plan2: fftw.FFTPlans = None,
                    grid: UniformGrid = None,
                    out: UniformGridFunctions = None) -> UniformGridFunctions:
        """Interpolate to finer grid.

        Parameters
        ----------
        plan1:
            Plan for FFT (course grid).
        plan2:
            Plan for inverse FFT (fine grid).
        grid:
            Target grid.
        out:
            Target UniformGridFunctions object.
        """
        if out is None:
            if grid is None:
                raise ValueError('Please specify "grid" or "out".')
            out = grid.empty(self.dims, xp=self.xp)

        if not out.desc.pbc_c.all() or not self.desc.pbc_c.all():
            raise ValueError('Grids must have pbc=True!')

        if self.desc.comm.size > 1:
            input = self.gather()
            if input:
                output = input.interpolate(plan1, plan2,
                                           out.desc.new(comm=None))
                out.scatter_from(output.data)
            else:
                out.scatter_from()
            return out

        size1_c = self.desc.size_c
        size2_c = out.desc.size_c
        if (size2_c <= size1_c).any():
            raise ValueError('Too few points in target grid!')

        plan1 = plan1 or self.desc.fft_plans(xp=self.xp)
        plan2 = plan2 or out.desc.fft_plans(xp=self.xp)

        if self.dims:
            for input, output in zip(self.flat(), out.flat()):
                input.interpolate(plan1, plan2, grid, output)
            return out

        plan1.tmp_R[:] = self.data
        kpt_c = self.desc.kpt_c
        if kpt_c.any():
            plan1.tmp_R *= self.desc.eikr(-kpt_c)
        plan1.fft()

        a_Q = plan1.tmp_Q
        b_Q = plan2.tmp_Q

        e0, e1, e2 = 1 - size1_c % 2  # even or odd size
        a0, a1, a2 = size2_c // 2 - size1_c // 2
        b0, b1, b2 = size1_c + (a0, a1, a2)

        if self.desc.dtype == float:
            b2 = (b2 - a2) // 2 + 1
            a2 = 0
            axes = [0, 1]
        else:
            axes = [0, 1, 2]

        b_Q[:] = 0.0
        b_Q[a0:b0, a1:b1, a2:b2] = self.xp.fft.fftshift(a_Q, axes=axes)

        if e0:
            b_Q[a0, a1:b1, a2:b2] *= 0.5
            b_Q[b0, a1:b1, a2:b2] = b_Q[a0, a1:b1, a2:b2]
            b0 += 1
        if e1:
            b_Q[a0:b0, a1, a2:b2] *= 0.5
            b_Q[a0:b0, b1, a2:b2] = b_Q[a0:b0, a1, a2:b2]
            b1 += 1
        if self.desc.dtype == complex:
            if e2:
                b_Q[a0:b0, a1:b1, a2] *= 0.5
                b_Q[a0:b0, a1:b1, b2] = b_Q[a0:b0, a1:b1, a2]
        else:
            if e2:
                b_Q[a0:b0, a1:b1, b2 - 1] *= 0.5

        b_Q[:] = self.xp.fft.ifftshift(b_Q, axes=axes)
        plan2.ifft()
        out.data[:] = plan2.tmp_R
        out.data *= (1.0 / self.data.size)
        out.multiply_by_eikr()
        return out

    def fft_restrict(self,
                     plan1: fftw.FFTPlans = None,
                     plan2: fftw.FFTPlans = None,
                     grid: UniformGrid = None,
                     out: UniformGridFunctions = None) -> UniformGridFunctions:
        """Restrict to coarser grid.

        Parameters
        ----------
        plan1:
            Plan for FFT.
        plan2:
            Plan for inverse FFT.
        grid:
            Target grid.
        out:
            Target UniformGridFunctions object.
        """
        if out is None:
            if grid is None:
                raise ValueError('Please specify "grid" or "out".')
            out = grid.empty(xp=self.xp)

        if not out.desc.pbc_c.all() or not self.desc.pbc_c.all():
            raise ValueError('Grids must have pbc=True!')

        if self.desc.comm.size > 1:
            input = self.gather()
            if input:
                output = input.fft_restrict(plan1, plan2,
                                            out.desc.new(comm=None))
                out.scatter_from(output.data)
            else:
                out.scatter_from()
            return out

        size1_c = self.desc.size_c
        size2_c = out.desc.size_c

        plan1 = plan1 or self.desc.fft_plans()
        plan2 = plan2 or out.desc.fft_plans()

        plan1.tmp_R[:] = self.data
        a_Q = plan2.tmp_Q
        b_Q = plan1.tmp_Q

        e0, e1, e2 = 1 - size2_c % 2  # even or odd size
        a0, a1, a2 = size1_c // 2 - size2_c // 2
        b0, b1, b2 = size2_c // 2 + size1_c // 2 + 1

        if self.desc.dtype == float:
            b2 = size2_c[2] // 2 + 1
            a2 = 0
            axes = [0, 1]
        else:
            axes = [0, 1, 2]

        plan1.fft()
        b_Q[:] = self.xp.fft.fftshift(b_Q, axes=axes)

        if e0:
            b_Q[a0, a1:b1, a2:b2] += b_Q[b0 - 1, a1:b1, a2:b2]
            b_Q[a0, a1:b1, a2:b2] *= 0.5
            b0 -= 1
        if e1:
            b_Q[a0:b0, a1, a2:b2] += b_Q[a0:b0, b1 - 1, a2:b2]
            b_Q[a0:b0, a1, a2:b2] *= 0.5
            b1 -= 1
        if self.desc.dtype == complex and e2:
            b_Q[a0:b0, a1:b1, a2] += b_Q[a0:b0, a1:b1, b2 - 1]
            b_Q[a0:b0, a1:b1, a2] *= 0.5
            b2 -= 1

        a_Q[:] = b_Q[a0:b0, a1:b1, a2:b2]
        a_Q[:] = self.xp.fft.ifftshift(a_Q, axes=axes)
        plan2.ifft()
        out.data[:] = plan2.tmp_R
        out.data *= (1.0 / self.data.size)
        return out

    def abs_square(self,
                   weights: Array1D,
                   out: UniformGridFunctions = None) -> None:
        """Add weighted absolute square of data to output array."""
        assert out is not None
        for f, psit_R in zip(weights, self.data):
            # Same as out.data += f * abs(psit_R)**2, but much faster:
            _gpaw.add_to_density(f, psit_R, out.data)

    def symmetrize(self, rotation_scc, translation_sc):
        """Make data symmetric."""
        if len(rotation_scc) == 1:
            return

        a_xR = self.gather()

        if a_xR is None:
            b_xR = None
        else:
            if self.xp is not np:
                a_xR = a_xR.to_xp(np)
            b_xR = a_xR.new()
            t_sc = (translation_sc * self.desc.size_c).round().astype(int)
            offset_c = 1 - self.desc.pbc_c
            for a_R, b_R in zip(a_xR._arrays(), b_xR._arrays()):
                b_R[:] = 0.0
                for r_cc, t_c in zip(rotation_scc, t_sc):
                    _gpaw.symmetrize_ft(a_R, b_R, r_cc, t_c, offset_c)
            if self.xp is not np:
                b_xR = b_xR.to_xp(self.xp)
        self.scatter_from(b_xR)

        self.data *= 1.0 / len(rotation_scc)

    def randomize(self) -> None:
        """Insert random numbers between -0.5 and 0.5 into data."""
        seed = [self.comm.rank, self.desc.comm.rank]
        rng = np.random.default_rng(seed)
        a = self.data.view(float)
        rng.random(a.shape, out=a)
        a -= 0.5

    def moment(self, center_v=None):
        """Calculate moment of data."""
        assert self.dims == ()
        ug = self.desc

        index_cr = [np.arange(ug.start_c[c], ug.end_c[c], dtype=float)
                    for c in range(3)]

        if center_v is not None:
            frac_c = np.linalg.solve(ug.cell_cv.T, center_v)
            corner_c = (frac_c % 1 - 0.5) * ug.size_c
            for index_r, corner, size in zip(index_cr, corner_c, ug.size_c):
                index_r -= corner
                index_r %= size
                index_r += corner

        rho_ijk = self.data
        rho_ij = rho_ijk.sum(axis=2)
        rho_ik = rho_ijk.sum(axis=1)
        rho_cr = [rho_ij.sum(axis=1), rho_ij.sum(axis=0), rho_ik.sum(axis=0)]
        if self.xp is not np:
            rho_cr = [rho_r.get() for rho_r in rho_cr]

        d_c = [index_r @ rho_r for index_r, rho_r in zip(index_cr, rho_cr)]
        d_v = (d_c / ug.size_c) @ ug.cell_cv * self.dv
        self.desc.comm.sum(d_v)
        return d_v

    def scaled(self, s: float, v: float = 1.0):
        """Create new scaled UniformGridFunctions object.

        Unit cell axes are multiplied by `s` and data by `v`.
        """
        grid = self.desc
        assert grid.comm.size == 1
        grid = UniformGrid(cell=grid.cell_cv * s,
                           size=grid.size_c,
                           pbc=grid.pbc_c,
                           kpt=(grid.kpt_c if grid.kpt_c.any() else None),
                           dtype=grid.dtype)
        return UniformGridFunctions(grid, self.dims, self.comm, self.data * v)<|MERGE_RESOLUTION|>--- conflicted
+++ resolved
@@ -481,15 +481,7 @@
 
         self.desc.comm.sum(result)
         if result.ndim == 0:
-<<<<<<< HEAD
-            if self.xp is np:
-                result = np.array(self.desc.comm.sum_scalar(result.item()))
-        else:
-            self.desc.comm.sum(result)
-
-=======
             result = result.item()  # convert to scalar
->>>>>>> 1a1c354a
         return result * self.desc.dv
 
     def to_pbc_grid(self):
