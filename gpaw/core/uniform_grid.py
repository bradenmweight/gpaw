from __future__ import annotations

from types import SimpleNamespace
from typing import Sequence

import _gpaw
import gpaw.fftw as fftw
import numpy as np
from gpaw.core.arrays import DistributedArrays
from gpaw.core.atom_centered_functions import UniformGridAtomCenteredFunctions
from gpaw.core.domain import Domain
from gpaw.grid_descriptor import GridDescriptor
from gpaw.mpi import MPIComm, serial_comm
from gpaw.typing import Array1D, Array4D, ArrayLike1D, ArrayLike2D
from gpaw.utilities.grid import GridRedistributor
from gpaw.new import cached_property


class UniformGrid(Domain):
    def __init__(self,
                 *,
                 cell: ArrayLike1D | ArrayLike2D,
                 size: ArrayLike1D,
                 pbc=(True, True, True),
                 kpt: ArrayLike1D = None,
                 comm: MPIComm = serial_comm,
                 decomp: Sequence[Sequence[int]] = None,
                 dtype=None):
        """"""
        self.size_c = np.array(size, int)

        if decomp is None:
            gd = GridDescriptor(size, pbc_c=pbc, comm=comm)
            decomp = gd.n_cp
        self.decomp_cp = decomp

        self.mypos_c = np.unravel_index(comm.rank,
                                        [len(d_p) - 1
                                         for d_p in self.decomp_cp])
        self.start_c = np.array([d_p[p]
                                 for d_p, p
                                 in zip(self.decomp_cp, self.mypos_c)])
        self.end_c = np.array([d_p[p + 1]
                               for d_p, p
                               in zip(self.decomp_cp, self.mypos_c)])
        self.mysize_c = self.end_c - self.start_c

        Domain.__init__(self, cell, pbc, kpt, comm, dtype)
        self.myshape = tuple(self.mysize_c)

        self.dv = abs(np.linalg.det(self.cell_cv)) / self.size_c.prod()

<<<<<<< HEAD
    def __repr__(self):
        return Domain.__repr__(self).replace(
            'Domain(',
            f'UniformGrid(size={self.size_c.tolist()}, ')

    @cached_property
=======
        self._phase_factors_cd = None

    # @cached_property
>>>>>>> 72dc2e56
    def phase_factors_cd(self):
        assert self.comm.size == 1
        disp_cd = np.array([[1.0, -1.0], [1.0, -1.0], [1.0, -1.0]])
        return np.exp(2j * np.pi *
                      disp_cd *
                      self.kpt_c[:, np.newaxis])

    def new(self,
            size=None,
            pbc=None,
            kpt=None,
            comm='inherit',
            decomp=None,
            dtype=None) -> UniformGrid:
        if decomp is None and comm == 'inherit':
            if size is None and pbc is None:
                decomp = self.decomp_cp
        comm = self.comm if comm == 'inherit' else comm
        return UniformGrid(cell=self.cell_cv,
                           size=self.size_c if size is None else size,
                           pbc=self.pbc_c if pbc is None else pbc,
                           kpt=(self.kpt_c if self.kpt_c.any() else None)
                           if kpt is None else kpt,
                           comm=comm or serial_comm,
                           decomp=decomp,
                           dtype=self.dtype if dtype is None else dtype)

    def empty(self,
              shape: int | tuple[int, ...] = (),
              comm: MPIComm = serial_comm) -> UniformGridFunctions:
        return UniformGridFunctions(self, shape, comm)

    def xyz(self) -> Array4D:
        indices_Rc = np.indices(self.mysize_c).transpose((1, 2, 3, 0))
        indices_Rc += self.start_c
        return indices_Rc @ (self.cell_cv.T / self.size_c)

    def atom_centered_functions(self, functions, positions,
                                integral=None,
                                cut=False):
        return UniformGridAtomCenteredFunctions(functions, positions, self,
                                                integral=integral, cut=cut)

    def transformer(self, other: UniformGrid):
        from gpaw.transformers import Transformer

        apply = Transformer(self._gd, other._gd, nn=3).apply

        def transform(functions, out=None):
            if out is None:
                out = other.empty(functions.dims, functions.comm)
            for input, output in zip(functions._arrays(), out._arrays()):
                apply(input, output)
            return out

        return transform

    @property
    def _gd(self):
        return GridDescriptor(self.size_c,
                              cell_cv=self.cell_cv,
                              pbc_c=self.pbc_c,
                              comm=self.comm,
                              parsize_c=[len(d_p) - 1
                                         for d_p in self.decomp_cp])

    @classmethod
    def _from_gd_and_kpt_and_dtype(cls, gd, kpt, dtype):
        return UniformGrid(cell=gd.cell_cv,
                           size=gd.N_c,
                           pbc=gd.pbc_c,
                           comm=gd.comm,
                           dtype=dtype,
                           kpt=kpt,
                           decomp=gd.n_cp)

    def random(self,
               shape: int | tuple[int, ...] = (),
               comm: MPIComm = serial_comm) -> UniformGridFunctions:
        functions = self.empty(shape, comm)
        seed = [functions.comm.rank, functions.desc.comm.rank]
        rng = np.random.default_rng(seed)
        a = functions.data.view(float)
        rng.random(a.shape, out=a)
        a -= 0.5
        return functions

    def fft_plans(self, flags: int = fftw.MEASURE) -> tuple[fftw.FFTPlan,
                                                            fftw.FFTPlan]:
        size = tuple(self.size_c)
        if self.dtype == float:
            rsize = size[:2] + (size[2] // 2 + 1,)
            tmp1 = fftw.empty(rsize, complex)
            tmp2 = tmp1.view(float)[:, :, :size[2]]
        else:
            tmp1 = fftw.empty(size, complex)
            tmp2 = tmp1

        fftplan = fftw.create_plan(tmp2, tmp1, -1, flags)
        ifftplan = fftw.create_plan(tmp1, tmp2, 1, flags)
        return fftplan, ifftplan


class UniformGridFunctions(DistributedArrays[UniformGrid]):
    def __init__(self,
                 grid: UniformGrid,
                 dims: int | tuple[int, ...] = (),
                 comm: MPIComm = serial_comm,
                 data: np.ndarray = None):
        DistributedArrays. __init__(self, dims, grid.myshape,
                                    comm, grid.comm, data, grid.dv,
                                    grid.dtype, transposed=False)
        self.desc = grid

    def __repr__(self):
        txt = f'UniformGridFunctions(grid={self.desc}, shape={self.dims}'
        if self.comm.size > 1:
            txt += f', comm={self.comm.rank}/{self.comm.size}'
        return txt + ')'

    def new(self, data=None):
        if data is None:
            data = np.empty_like(self.data)
        return UniformGridFunctions(self.desc, self.dims, self.comm, data)

    def __getitem__(self, index):
        return UniformGridFunctions(data=self.data[index], grid=self.desc)

    def _arrays(self):
        return self.data.reshape((-1,) + self.data.shape[-3:])

    def xy(self, *axes):
        assert len(axes) == 3 + len(self.dims)
        index = tuple([slice(0, None) if axis is ... else axis
                       for axis in axes])
        y = self.data[index]
        c = axes[-3:].index(...)
        grid = self.desc
        dx = (grid.cell_cv[c]**2).sum()**0.5 / grid.size_c[c]
        x = np.arange(grid.start_c[c], grid.end_c[c]) * dx
        return x, y

    def distribute(self, grid=None, out=None):
        if out is self:
            return out
        if out is None:
            if grid is None:
                raise ValueError('You must spicify grid or out!')
            out = grid.empty(self.dims, self.comm)
        if grid is None:
            grid = out.desc
        if self.desc.comm.size == 1 and grid.comm.size == 1:
            out.data[:] = self.data
            return out

        bcast_comm = SimpleNamespace(
            size=grid.comm.size // self.desc.comm.size)
        redistributor = GridRedistributor(grid.comm, bcast_comm,
                                          self.desc._gd, grid._gd)
        redistributor.distribute(self.data, out.data)
        return out

    def collect(self, grid=None, out=None, broadcast=False):
        if out is self:
            return out
        if out is None and grid is None:
            grid = self.desc.new(comm=serial_comm)
        if out is None:
            out = grid.empty(self.dims, self.comm)
        if grid is None:
            grid = out.desc
        if self.desc.comm.size == 1 and grid.comm.size == 1:
            out.data[:] = self.data
            return out

        bcast_comm = SimpleNamespace(
            size=self.desc.comm.size // grid.comm.size,
            broadcast=lambda array, rank: None)
        redistributor = GridRedistributor(self.desc.comm,
                                          bcast_comm,
                                          grid._gd, self.desc._gd)
        redistributor.collect(self.data, out.data)
        if broadcast:
            self.desc.comm.broadcast(out.data, 0)
        return out

    def fft(self, plan=None, pw=None, out=None):
        assert self.dims == ()
        if out is None:
            assert pw is not None
            out = pw.empty()
        if pw is None:
            pw = out.desc
        input = self
        if self.desc.comm.size > 1:
            input = input.collect()
        if self.desc.comm.rank == 0:
            plan = plan or self.desc.fft_plans()[0]
            plan.in_R[:] = input.data
            plan.execute()
            coefs = pw.cut(plan.out_R) * (1 / plan.in_R.size)

        if pw.comm.size > 1:
            out1 = pw.new(comm=serial_comm).empty()
            if pw.comm.rank == 0:
                out1.data[:] = coefs
            out1.distribute(out=out)
        else:
            out.data[:] = coefs

        return out

    def norm2(self):
        norm_x = []
        arrays_xR = self._arrays()
        for a_R in arrays_xR:
            norm_x.append(np.vdot(a_R, a_R).real * self.desc.dv)
        result = np.array(norm_x).reshape(self.mydims)
        self.desc.comm.sum(result)
        return result

    def integrate(self, other=None):
        if other is not None:
            assert self.desc.dtype == other.desc.dtype
            a_xR = self._arrays()
            b_yR = other._arrays()
            a_xR = a_xR.reshape((len(a_xR), -1))
            b_yR = b_yR.reshape((len(b_yR), -1))
            result = (a_xR @ b_yR.T.conj()).reshape(self.dims + other.dims)
        else:
            result = self.data.sum(axis=(-3, -2, -1))

        if result.ndim == 0:
            result = self.desc.comm.sum(result.item())
        else:
            self.desc.comm.sum(result)

        return result * self.desc.dv

    def fft_interpolate(self,
                        out: UniformGridFunctions,
                        fftplan: fftw.FFTPlan = None,
                        ifftplan: fftw.FFTPlan = None) -> None:
        size1_c = self.desc.size_c
        size2_c = out.desc.size_c
        if (size2_c <= size1_c).any():
            raise ValueError('Too few points in target grid!')

        fftplan = fftplan or self.desc.fft_plans()[0]
        ifftplan = ifftplan or out.desc.fft_plans()[1]

        fftplan.in_R[:] = self.data
        fftplan.execute()

        a_Q = fftplan.out_R
        b_Q = ifftplan.in_R

        e0, e1, e2 = 1 - size1_c % 2  # even or odd size
        a0, a1, a2 = size2_c // 2 - size1_c // 2
        b0, b1, b2 = size1_c + (a0, a1, a2)

        if self.desc.dtype == float:
            b2 = (b2 - a2) // 2 + 1
            a2 = 0
            axes = [0, 1]
        else:
            axes = [0, 1, 2]

        b_Q[:] = 0.0
        b_Q[a0:b0, a1:b1, a2:b2] = np.fft.fftshift(a_Q, axes=axes)

        if e0:
            b_Q[a0, a1:b1, a2:b2] *= 0.5
            b_Q[b0, a1:b1, a2:b2] = b_Q[a0, a1:b1, a2:b2]
            b0 += 1
        if e1:
            b_Q[a0:b0, a1, a2:b2] *= 0.5
            b_Q[a0:b0, b1, a2:b2] = b_Q[a0:b0, a1, a2:b2]
            b1 += 1
        if self.desc.dtype == complex:
            if e2:
                b_Q[a0:b0, a1:b1, a2] *= 0.5
                b_Q[a0:b0, a1:b1, b2] = b_Q[a0:b0, a1:b1, a2]
        else:
            if e2:
                b_Q[a0:b0, a1:b1, b2 - 1] *= 0.5

        b_Q[:] = np.fft.ifftshift(b_Q, axes=axes)
        ifftplan.execute()
        out.data[:] = ifftplan.out_R
        out.data *= (1.0 / self.data.size)

    def fft_restrict(self,
                     out: UniformGridFunctions,
                     fftplan: fftw.FFTPlan = None,
                     ifftplan: fftw.FFTPlan = None,
                     indices=None) -> None:
        size1_c = self.desc.size_c
        size2_c = out.desc.size_c

        fftplan = fftplan or self.desc.fft_plans()[0]
        ifftplan = ifftplan or out.desc.fft_plans()[1]

        fftplan.in_R[:] = self.data
        a_Q = ifftplan.in_R
        b_Q = fftplan.out_R

        e0, e1, e2 = 1 - size2_c % 2  # even or odd size
        a0, a1, a2 = size1_c // 2 - size2_c // 2
        b0, b1, b2 = size2_c // 2 + size1_c // 2 + 1

        if self.desc.dtype == float:
            b2 = size2_c[2] // 2 + 1
            a2 = 0
            axes = [0, 1]
        else:
            axes = [0, 1, 2]

        fftplan.execute()
        b_Q[:] = np.fft.fftshift(b_Q, axes=axes)

        if e0:
            b_Q[a0, a1:b1, a2:b2] += b_Q[b0 - 1, a1:b1, a2:b2]
            b_Q[a0, a1:b1, a2:b2] *= 0.5
            b0 -= 1
        if e1:
            b_Q[a0:b0, a1, a2:b2] += b_Q[a0:b0, b1 - 1, a2:b2]
            b_Q[a0:b0, a1, a2:b2] *= 0.5
            b1 -= 1
        if self.desc.dtype == complex and e2:
            b_Q[a0:b0, a1:b1, a2] += b_Q[a0:b0, a1:b1, b2 - 1]
            b_Q[a0:b0, a1:b1, a2] *= 0.5
            b2 -= 1

        a_Q[:] = b_Q[a0:b0, a1:b1, a2:b2]
        a_Q[:] = np.fft.ifftshift(a_Q, axes=axes)
        if indices is not None:
            coefs = a_Q.ravel()[indices]
        else:
            coefs = None
        ifftplan.execute()
        out.data[:] = ifftplan.out_R
        out.data *= (1.0 / self.data.size)
        return coefs

    def abs_square(self,
                   weights: Array1D,
                   out: UniformGridFunctions = None) -> None:
        assert out is not None
        for f, psit_R in zip(weights, self.data):
            # Same as out.data += f * abs(psit_R)**2, but much faster:
            _gpaw.add_to_density(f, psit_R, out.data)

    def symmetrize(self, rotation_scc, translation_sc):
        if len(rotation_scc) == 1:
            return
        a_xR = self.collect()
        b_xR = a_xR.new()
        if self.desc.comm.rank == 0:
            t_sc = (translation_sc * self.desc.size_c).round().astype(int)
            offset_c = 1 - self.desc.pbc_c
            for a_R, b_R in zip(a_xR._arrays(), b_xR._arrays()):
                b_R[:] = 0.0
                for r_cc, t_c in zip(rotation_scc, t_sc):
                    _gpaw.symmetrize_ft(a_R, b_R, r_cc, t_c, offset_c)
        b_xR.distribute(out=self)
        self.data *= 1.0 / len(rotation_scc)<|MERGE_RESOLUTION|>--- conflicted
+++ resolved
@@ -50,18 +50,12 @@
 
         self.dv = abs(np.linalg.det(self.cell_cv)) / self.size_c.prod()
 
-<<<<<<< HEAD
     def __repr__(self):
         return Domain.__repr__(self).replace(
             'Domain(',
             f'UniformGrid(size={self.size_c.tolist()}, ')
 
     @cached_property
-=======
-        self._phase_factors_cd = None
-
-    # @cached_property
->>>>>>> 72dc2e56
     def phase_factors_cd(self):
         assert self.comm.size == 1
         disp_cd = np.array([[1.0, -1.0], [1.0, -1.0], [1.0, -1.0]])
