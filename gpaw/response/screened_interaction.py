import numpy as np
from math import pi
from gpaw.response.q0_correction import Q0Correction
from ase.units import Ha
from ase.dft.kpoints import monkhorst_pack

from gpaw.kpt_descriptor import KPointDescriptor

from gpaw.response.pw_parallelization import Blocks1D
from gpaw.response.gamma_int import GammaIntegrator
from gpaw.response.temp import DielectricFunctionCalculator


class QPointDescriptor(KPointDescriptor):

    @staticmethod
    def from_gs(gs):
        kd, atoms = gs.kd, gs.atoms
        # Find q-vectors and weights in the IBZ:
        assert -1 not in kd.bz2bz_ks
        offset_c = 0.5 * ((kd.N_c + 1) % 2) / kd.N_c
        bzq_qc = monkhorst_pack(kd.N_c) + offset_c
        qd = KPointDescriptor(bzq_qc)
        qd.set_symmetry(atoms, kd.symmetry)
        return qd


def initialize_w_calculator(chi0calc, context, *,
                            coulomb,
                            xc='RPA', Eg=None,  # G0W0Kernel arguments
                            ppa=False, E0=Ha,
                            integrate_gamma=0, q0_correction=False):
    """Initialize a WCalculator from a Chi0Calculator.

    Parameters
    ----------
    chi0calc : Chi0Calculator
    xc : str
        Kernel to use when including vertex corrections.
    Eg: float
        Gap to apply in the 'JGMs' (simplified jellium-with-gap) kernel.
        If None the DFT gap is used.

    Remaining arguments: See WCalculator
    """
    from gpaw.response.g0w0_kernels import G0W0Kernel

    gs = chi0calc.gs

    if Eg is None and xc == 'JGMsx':
        Eg = gs.get_band_gap()
    elif Eg is not None:
        Eg /= Ha

    qd = QPointDescriptor.from_gs(gs)

    xckernel = G0W0Kernel(xc=xc, ecut=chi0calc.ecut,
                          gs=gs, qd=qd,
                          ns=gs.nspins,
                          wd=chi0calc.wd,
                          Eg=Eg,
                          context=context)
<<<<<<< HEAD
    wd = chi0calc.wd
    pair = chi0calc.pair

    wcalc = WCalculator(wd=wd, pair=pair, gs=gs, qd=qd, ppa=ppa,
                        xckernel=xckernel,
                        context=context,
                        E0=E0,
                        fxc_mode='GW',
                        coulomb=coulomb,
=======

    wcalc = WCalculator(gs, context,
                        coulomb=coulomb, xckernel=xckernel,
                        ppa=ppa, E0=E0,
>>>>>>> d130e6f7
                        integrate_gamma=integrate_gamma,
                        q0_correction=q0_correction)

    return wcalc


class WCalculator:
<<<<<<< HEAD
    def __init__(self, *,
                 wd, pair, gs, qd,
                 ppa,
                 xckernel,
                 context,
                 E0,
                 fxc_mode='GW',
                 coulomb, integrate_gamma=0,
                 q0_correction=False):
=======
    def __init__(self, gs, context, *,
                 coulomb, xckernel,
                 ppa, E0,
                 integrate_gamma=0, q0_correction=False):
>>>>>>> d130e6f7
        """
        W Calculator.

        Parameters
        ----------
<<<<<<< HEAD
        wd: FrequencyDescriptor
        pair: gpaw.response.pair.PairDensity instance
              Class for calculating matrix elements of pairs of wavefunctions.
        gs: calc.gs_adapter()
        qd : QPointDescriptor
        ppa: bool
=======
        gs : ResponseGroundStateAdapter
        context : ResponseContext
        coulomb : CoulombKernel
        xckernel : G0W0Kernel
        ppa : bool
>>>>>>> d130e6f7
            Sets whether the Godby-Needs plasmon-pole approximation for the
            dielectric function should be used.
        E0 : float
            Energy (in eV) used for fitting the plasmon-pole approximation
        integrate_gamma: int
             Method to integrate the Coulomb interaction. 1 is a numerical
             integration at all q-points with G=[0,0,0] - this breaks the
             symmetry slightly. 0 is analytical integration at q=[0,0,0] only
             this conserves the symmetry. integrate_gamma=2 is the same as 1,
             but the average is only carried out in the non-periodic directions
        q0_correction : bool
            Analytic correction to the q=0 contribution applicable to 2D
            systems.
        """
        self.gs = gs
        self.context = context
        self.coulomb = coulomb
        self.xckernel = xckernel
        self.ppa = ppa
        self.E0 = E0 / Ha  # eV -> Hartree

        self.integrate_gamma = integrate_gamma
<<<<<<< HEAD
        self.qd = qd
        self.xckernel = xckernel
=======

        self.qd = get_qdescriptor(self.gs.kd, self.gs.atoms)
>>>>>>> d130e6f7

        if q0_correction:
            assert self.coulomb.truncation == '2D'
            self.q0_corrector = Q0Correction(
                cell_cv=self.gs.gd.cell_cv,
                bzk_kc=self.gs.kd.bzk_kc,
                N_c=self.qd.N_c)

            npts_c = self.q0_corrector.npts_c
            self.context.print('Applying analytical 2D correction to W:',
                               flush=False)
            self.context.print('    Evaluating Gamma point contribution to W '
                               + 'on a %dx%dx%d grid' % tuple(npts_c))
        else:
            self.q0_corrector = None

    def calculate(self, chi0,
                  fxc_mode='GW',
                  only_correlation=False,
                  out_dist='WgG'):
        """Calculate the screened interaction.

        Parameters
        ----------
        fxc_mode: str
            Where to include the vertex corrections; polarizability and/or
            self-energy. 'GWP': Polarizability only, 'GWS': Self-energy only,
            'GWG': Both.
        """

        W_wGG = self._calculate(chi0, fxc_mode,
                                only_correlation=only_correlation)

        if out_dist == 'WgG':
            assert not self.ppa
            W_WgG = chi0.blockdist.distribute_as(W_wGG, chi0.nw, 'WgG')
            W_x = W_WgG
        elif out_dist == 'wGG':
            W_x = W_wGG
        else:
            raise ValueError(f'Invalid out_dist {out_dist}')

        return W_x

    def basic_dyson_arrays(self, pd, fxc_mode):
        delta_GG = np.eye(pd.ngmax)

        if fxc_mode == 'GW':
            fv = delta_GG
        else:
            fv = self.xckernel.calculate(pd)

        return delta_GG, fv

    def _calculate(self, chi0, fxc_mode,
                   only_correlation=False):
        """In-place calculation of the screened interaction."""
        # Unpack data
        pd = chi0.pd
        chi0_wGG = chi0.copy_array_with_distribution('wGG')
        chi0_Wvv = chi0.chi0_Wvv
        chi0_WxvG = chi0.chi0_WxvG

        q_c = pd.q_c
        kd = self.gs.kd
        wblocks1d = Blocks1D(chi0.blockdist.blockcomm, len(chi0.wd))

        delta_GG, fv = self.basic_dyson_arrays(pd, fxc_mode)

        if self.integrate_gamma != 0:
            reduced = (self.integrate_gamma == 2)
            V0, sqrtV0 = self.coulomb.integrated_kernel(pd=pd, reduced=reduced)
        elif self.integrate_gamma == 0 and np.allclose(q_c, 0):
            bzvol = (2 * np.pi)**3 / self.gs.volume / self.qd.nbzkpts
            Rq0 = (3 * bzvol / (4 * np.pi))**(1. / 3.)
            V0 = 16 * np.pi**2 * Rq0 / bzvol
            sqrtV0 = (4 * np.pi)**(1.5) * Rq0**2 / bzvol / 2

        if self.ppa:
            einv_wGG = []

        # Generate fine grid in vicinity of gamma
        # Use optical_limit check on chi0_data in the future XXX
        if np.allclose(q_c, 0) and len(chi0_wGG) > 0:
            gamma_int = GammaIntegrator(
                truncation=self.coulomb.truncation,
                kd=kd, pd=pd,
                chi0_wvv=chi0_Wvv[wblocks1d.myslice],
                chi0_wxvG=chi0_WxvG[wblocks1d.myslice])

        self.context.timer.start('Dyson eq.')
        for iw, chi0_GG in enumerate(chi0_wGG):
            if np.allclose(q_c, 0):
                einv_GG = np.zeros(delta_GG.shape, complex)
                for iqf in range(len(gamma_int.qf_qv)):
                    gamma_int.set_appendages(chi0_GG, iw, iqf)

                    sqrtV_G = self.coulomb.sqrtV(
                        pd=pd, q_v=gamma_int.qf_qv[iqf])

                    dfc = DielectricFunctionCalculator(
                        sqrtV_G, chi0_GG, mode=fxc_mode, fv_GG=fv)
                    einv_GG += dfc.get_einv_GG() * gamma_int.weight_q[iqf]
            else:
                sqrtV_G = self.coulomb.sqrtV(pd=pd, q_v=None)
                dfc = DielectricFunctionCalculator(
                    sqrtV_G, chi0_GG, mode=fxc_mode, fv_GG=fv)
                einv_GG = dfc.get_einv_GG()
            if self.ppa:
                einv_wGG.append(einv_GG - delta_GG)
            else:
                einv_GG_full = einv_GG.copy()
                if only_correlation:
                    einv_GG -= delta_GG
                W_GG = chi0_GG
                W_GG[:] = (einv_GG) * (sqrtV_G *
                                       sqrtV_G[:, np.newaxis])
                if self.q0_corrector is not None and np.allclose(q_c, 0):
                    W = wblocks1d.a + iw
                    self.q0_corrector.add_q0_correction(pd, W_GG,
                                                        einv_GG_full,
                                                        chi0_WxvG[W],
                                                        chi0_Wvv[W],
                                                        sqrtV_G)
                # XXX Is it to correct to have "or" here?
                elif np.allclose(q_c, 0) or self.integrate_gamma != 0:
                    W_GG[0, 0] = einv_GG[0, 0] * V0
                    W_GG[0, 1:] = einv_GG[0, 1:] * sqrtV_G[1:] * sqrtV0
                    W_GG[1:, 0] = einv_GG[1:, 0] * sqrtV0 * sqrtV_G[1:]

        if self.ppa:
            omegat_GG = self.E0 * np.sqrt(einv_wGG[1] /
                                          (einv_wGG[0] - einv_wGG[1]))
            R_GG = -0.5 * omegat_GG * einv_wGG[0]
            W_GG = pi * R_GG * sqrtV_G * sqrtV_G[:, np.newaxis]
            if np.allclose(q_c, 0) or self.integrate_gamma != 0:
                W_GG[0, 0] = pi * R_GG[0, 0] * V0
                W_GG[0, 1:] = pi * R_GG[0, 1:] * sqrtV_G[1:] * sqrtV0
                W_GG[1:, 0] = pi * R_GG[1:, 0] * sqrtV0 * sqrtV_G[1:]

            self.context.timer.stop('Dyson eq.')
            # This is very bad! The output data structure should not depend
            # on self.ppa! XXX
            return [W_GG, omegat_GG]

        self.context.timer.stop('Dyson eq.')
        return chi0_wGG

    def dyson_and_W_new(self, iq, q_c, chi0, ecut, coulomb):
        assert not self.ppa
        # assert not self.do_GW_too
        assert ecut == chi0.pd.ecut
        assert self.fxc_mode == 'GW'

        assert not np.allclose(q_c, 0)

        nW = len(self.wd)
        nG = chi0.pd.ngmax

        from gpaw.response.wgg import Grid

        WGG = (nW, nG, nG)
        WgG_grid = Grid(
            comm=self.blockcomm,
            shape=WGG,
            cpugrid=(1, self.blockcomm.size, 1))
        assert chi0.chi0_wGG.shape == WgG_grid.myshape

        my_gslice = WgG_grid.myslice[1]

        dielectric_WgG = chi0.chi0_wGG  # XXX
        for iw, chi0_GG in enumerate(chi0.chi0_wGG):
            sqrtV_G = coulomb.sqrtV(chi0.pd, q_v=None)
            e_GG = np.eye(nG) - chi0_GG * sqrtV_G * sqrtV_G[:, np.newaxis]
            e_gG = e_GG[my_gslice]

            dielectric_WgG[iw, :, :] = e_gG

        wgg_grid = Grid(comm=self.blockcomm, shape=WGG)

        dielectric_wgg = wgg_grid.zeros(dtype=complex)
        WgG_grid.redistribute(wgg_grid, dielectric_WgG, dielectric_wgg)

        assert np.allclose(dielectric_wgg, dielectric_WgG)

        wgg_grid.invert_inplace(dielectric_wgg)

        wgg_grid.redistribute(WgG_grid, dielectric_wgg, dielectric_WgG)
        inveps_WgG = dielectric_WgG

        self.context.timer.start('Dyson eq.')

        for iw, inveps_gG in enumerate(inveps_WgG):
            inveps_gG -= np.identity(nG)[my_gslice]
            thing_GG = sqrtV_G * sqrtV_G[:, np.newaxis]
            inveps_gG *= thing_GG[my_gslice]

        W_WgG = inveps_WgG
        Wp_wGG = W_WgG.copy()
        Wm_wGG = W_WgG.copy()
        return chi0.pd, Wm_wGG, Wp_wGG  # not Hilbert transformed yet<|MERGE_RESOLUTION|>--- conflicted
+++ resolved
@@ -60,22 +60,10 @@
                           wd=chi0calc.wd,
                           Eg=Eg,
                           context=context)
-<<<<<<< HEAD
-    wd = chi0calc.wd
-    pair = chi0calc.pair
-
-    wcalc = WCalculator(wd=wd, pair=pair, gs=gs, qd=qd, ppa=ppa,
-                        xckernel=xckernel,
-                        context=context,
-                        E0=E0,
-                        fxc_mode='GW',
-                        coulomb=coulomb,
-=======
-
-    wcalc = WCalculator(gs, context,
+
+    wcalc = WCalculator(gs, context, qd=qd,
                         coulomb=coulomb, xckernel=xckernel,
                         ppa=ppa, E0=E0,
->>>>>>> d130e6f7
                         integrate_gamma=integrate_gamma,
                         q0_correction=q0_correction)
 
@@ -83,41 +71,22 @@
 
 
 class WCalculator:
-<<<<<<< HEAD
-    def __init__(self, *,
-                 wd, pair, gs, qd,
-                 ppa,
-                 xckernel,
-                 context,
-                 E0,
-                 fxc_mode='GW',
-                 coulomb, integrate_gamma=0,
-                 q0_correction=False):
-=======
-    def __init__(self, gs, context, *,
+
+    def __init__(self, gs, context, *, qd,
                  coulomb, xckernel,
                  ppa, E0,
                  integrate_gamma=0, q0_correction=False):
->>>>>>> d130e6f7
         """
         W Calculator.
 
         Parameters
         ----------
-<<<<<<< HEAD
-        wd: FrequencyDescriptor
-        pair: gpaw.response.pair.PairDensity instance
-              Class for calculating matrix elements of pairs of wavefunctions.
-        gs: calc.gs_adapter()
-        qd : QPointDescriptor
-        ppa: bool
-=======
         gs : ResponseGroundStateAdapter
         context : ResponseContext
+        qd : QPointDescriptor
         coulomb : CoulombKernel
         xckernel : G0W0Kernel
         ppa : bool
->>>>>>> d130e6f7
             Sets whether the Godby-Needs plasmon-pole approximation for the
             dielectric function should be used.
         E0 : float
@@ -134,19 +103,13 @@
         """
         self.gs = gs
         self.context = context
+        self.qd = qd
         self.coulomb = coulomb
         self.xckernel = xckernel
         self.ppa = ppa
         self.E0 = E0 / Ha  # eV -> Hartree
 
         self.integrate_gamma = integrate_gamma
-<<<<<<< HEAD
-        self.qd = qd
-        self.xckernel = xckernel
-=======
-
-        self.qd = get_qdescriptor(self.gs.kd, self.gs.atoms)
->>>>>>> d130e6f7
 
         if q0_correction:
             assert self.coulomb.truncation == '2D'
