import functools
import itertools
import os
import pickle
import warnings
from math import pi

import numpy as np
from ase.dft.kpoints import monkhorst_pack
from ase.parallel import paropen
from ase.units import Ha
from ase.utils import opencew, pickleload
from ase.utils.timing import timer

import gpaw.mpi as mpi
from gpaw import debug
from gpaw.calculator import GPAW
from gpaw.kpt_descriptor import KPointDescriptor
from gpaw.response.chi0 import Chi0, HilbertTransform
from gpaw.response.fxckernel_calc import calculate_kernel
from gpaw.response.kernels import get_coulomb_kernel, get_integrated_kernel
from gpaw.response.pair import PairDensity
from gpaw.response.wstc import WignerSeitzTruncatedCoulomb
from gpaw.response.pw_parallelization import (Blocks1D,
                                              PlaneWaveBlockDistributor)
from gpaw.utilities.progressbar import ProgressBar
from gpaw.pw.descriptor import (PWDescriptor, PWMapping,
                                count_reciprocal_vectors)
from gpaw.xc.exx import EXX, select_kpts
from gpaw.xc.fxc import set_flags
from gpaw.xc.tools import vxc
from gpaw.response.temp import DielectricFunctionCalculator


class QSymmetryOp:
    def __init__(self, symno, U_cc, sign):
        self.symno = symno
        self.U_cc = U_cc
        self.sign = sign

    def apply(self, q_c):
        return self.sign * (self.U_cc @ q_c)

    def check_q_Q_symmetry(self, Q_c, q_c):
        d_c = self.apply(q_c) - Q_c
        assert np.allclose(d_c.round(), d_c)

    def get_shift0(self, q_c, Q_c):
        shift0_c = q_c - self.apply(Q_c)
        assert np.allclose(shift0_c.round(), shift0_c)
        return shift0_c.round().astype(int)

    def get_M_vv(self, cell_cv):
        # We'll be inverting these cells a lot.
        # Should have an object with the cell and its inverse which does this.
        return cell_cv.T @ self.U_cc.T @ np.linalg.inv(cell_cv).T

    @classmethod
    def get_symops(cls, qd, iq, q_c):
        # Loop over all k-points in the BZ and find those that are
        # related to the current IBZ k-point by symmetry
        Q1 = qd.ibz2bz_k[iq]
        done = set()
        for Q2 in qd.bz2bz_ks[Q1]:
            if Q2 >= 0 and Q2 not in done:
                time_reversal = qd.time_reversal_k[Q2]
                symno = qd.sym_k[Q2]
                Q_c = qd.bzk_kc[Q2]

                symop = cls(
                    symno=symno,
                    U_cc=qd.symmetry.op_scc[symno],
                    sign=1 - 2 * time_reversal)

                symop.check_q_Q_symmetry(Q_c, q_c)
                # Q_c, symop = QSymmetryOp.from_qd(qd, Q2, q_c)
                yield Q_c, symop
                done.add(Q2)


gw_logo = """\
  ___  _ _ _
 |   || | | |
 | | || | | |
 |__ ||_____|
 |___|
"""


def get_max_nblocks(world, calc, ecut):
    nblocks = world.size
    if isinstance(calc, GPAW):
        raise Exception('Using a calulator is not implemented at '
                        'the moment, load from file!')
        # nblocks_calc = calc
    else:
        nblocks_calc = GPAW(calc)
    ngmax = []
    for q_c in nblocks_calc.wfs.kd.bzk_kc:
        qd = KPointDescriptor([q_c])
        pd = PWDescriptor(np.min(ecut) / Ha,
                          nblocks_calc.wfs.gd, complex, qd)
        ngmax.append(pd.ngmax)
    nG = np.min(ngmax)

    while nblocks > nG**0.5 + 1 or world.size % nblocks != 0:
        nblocks -= 1

    mynG = (nG + nblocks - 1) // nblocks
    assert mynG * (nblocks - 1) < nG
    return nblocks


def get_frequencies(frequencies, domega0, omega2):
    if domega0 is not None or omega2 is not None:
        assert frequencies is None
        frequencies = {'type': 'nonlinear',
                       'domega0': 0.025 if domega0 is None else domega0,
                       'omega2': 10.0 if omega2 is None else omega2}
        warnings.warn(f'Please use frequencies={frequencies}')
    elif frequencies is None:
        frequencies = {'type': 'nonlinear',
                       'domega0': 0.025,
                       'omega2': 10.0}
    else:
        assert frequencies['type'] == 'nonlinear'
    return frequencies


def get_eigenvalues_from_calc(calc):
    ibzk_kc = calc.get_ibz_k_points()
    nibzk = len(ibzk_kc)
    eps0_skn = np.array([[calc.get_eigenvalues(kpt=k, spin=s)
                          for k in range(nibzk)]
                         for s in range(calc.wfs.nspins)]) / Ha
    return eps0_skn


def get_qdescriptor(kd, atoms):
    # Find q-vectors and weights in the IBZ:
    assert -1 not in kd.bz2bz_ks
    offset_c = 0.5 * ((kd.N_c + 1) % 2) / kd.N_c
    bzq_qc = monkhorst_pack(kd.N_c) + offset_c
    qd = KPointDescriptor(bzq_qc)
    qd.set_symmetry(atoms, kd.symmetry)
    return qd


def choose_ecut_things(ecut, ecut_extrapolation, savew):
    if ecut_extrapolation is True:
        pct = 0.8
        necuts = 3
        ecut_e = ecut * (1 + (1. / pct - 1) * np.arange(necuts)[::-1] /
                         (necuts - 1))**(-2 / 3)
        # It doesn't make sense to save W in this case since
        # W is calculated for different cutoffs:
        assert not savew
    elif isinstance(ecut_extrapolation, (list, np.ndarray)):
        ecut_e = np.array(np.sort(ecut_extrapolation))
        ecut = ecut_e[-1]
        assert not savew
    else:
        ecut_e = np.array([ecut])
    return ecut, ecut_e


class G0W0:
    av_scheme = None  # to appease set_flags()

    def __init__(self, calc, filename='gw', *,
                 restartfile=None,
                 kpts=None, bands=None, relbands=None, nbands=None, ppa=False,
                 xc='RPA', fxc_mode='GW', do_GW_too=False,
                 Eg=None,
                 truncation=None, integrate_gamma=0,
                 ecut=150.0, eta=0.1, E0=1.0 * Ha,
                 frequencies=None,
                 domega0=None,  # deprecated
                 omega2=None,  # deprecated
                 q0_correction=False,
                 nblocks=1, savew=False, savepckl=True,
                 maxiter=1, method='G0W0', mixing=0.2,
                 world=mpi.world, ecut_extrapolation=False,
                 nblocksmax=False):

        """G0W0 calculator.

        The G0W0 calculator is used is used to calculate the quasi
        particle energies through the G0W0 approximation for a number
        of states.

        Parameters
        ----------
        calc:
            GPAW calculator object or filename of saved calculator object.
        filename: str
            Base filename of output files.
        restartfile: str
            File that stores data necessary to restart a calculation.
        kpts: list
            List of indices of the IBZ k-points to calculate the quasi particle
            energies for.
        bands:
            Range of band indices, like (n1, n2), to calculate the quasi
            particle energies for. Bands n where n1<=n<n2 will be
            calculated.  Note that the second band index is not included.
        relbands:
            Same as *bands* except that the numbers are relative to the
            number of occupied bands.
            E.g. (-1, 1) will use HOMO+LUMO.
        frequencies:
            Input parameters for frequency_grid.
            Can be array of frequencies to evaluate the response function at
            or dictionary of parameters for build-in nonlinear grid
            (see :ref:`frequency grid`).
        ecut: float
            Plane wave cut-off energy in eV.
        ecut_extrapolation: bool or list
            If set to True an automatic extrapolation of the selfenergy to
            infinite cutoff will be performed based on three points
            for the cutoff energy.
            If an array is given, the extrapolation will be performed based on
            the cutoff energies given in the array.
        nbands: int
            Number of bands to use in the calculation. If None, the number will
            be determined from :ecut: to yield a number close to the number of
            plane waves used.
        ppa: bool
            Sets whether the Godby-Needs plasmon-pole approximation for the
            dielectric function should be used.
        xc: str
            Kernel to use when including vertex corrections.
        fxc_mode: str
            Where to include the vertex corrections; polarizability and/or
            self-energy. 'GWP': Polarizability only, 'GWS': Self-energy only,
            'GWG': Both.
        do_GW_too: bool
            When carrying out a calculation including vertex corrections, it
            is possible to get the standard GW results at the same time
            (almost for free).
        Eg: float
            Gap to apply in the 'JGMs' (simplified jellium-with-gap) kernel.
            If None the DFT gap is used.
        truncation: str
            Coulomb truncation scheme. Can be either wigner-seitz,
            2D, 1D, or 0D
        integrate_gamma: int
            Method to integrate the Coulomb interaction. 1 is a numerical
            integration at all q-points with G=[0,0,0] - this breaks the
            symmetry slightly. 0 is analytical integration at q=[0,0,0] only -
            this conserves the symmetry. integrate_gamma=2 is the same as 1,
            but the average is only carried out in the non-periodic directions.
        E0: float
            Energy (in eV) used for fitting in the plasmon-pole approximation.
        q0_correction: bool
            Analytic correction to the q=0 contribution applicable to 2D
            systems.
        nblocks: int
            Number of blocks chi0 should be distributed in so each core
            does not have to store the entire matrix. This is to reduce
            memory requirement. nblocks must be less than or equal to the
            number of processors.
        nblocksmax: bool
            Cuts chi0 into as many blocks as possible to reduce memory
            requirements as much as possible.
        savew: bool
            Save W to a file.
        savepckl: bool
            Save output to a pckl file.
        method: str
            G0W0 or GW0(eigenvalue selfconsistency in G) currently available.
        maxiter: int
            Number of iterations in a GW0 calculation.
        mixing: float
            Number between 0 and 1 determining how much of previous
            iteration's eigenvalues to mix with.
        """
        self.frequencies = get_frequencies(frequencies, domega0, omega2)
        self.inputcalc = calc

        if ppa and (nblocks > 1 or nblocksmax):
            raise ValueError(
                'PPA is currently not compatible with block parallellisation.')

        ecut, ecut_e = choose_ecut_things(ecut, ecut_extrapolation, savew)
        self.ecut_e = ecut_e / Ha

        # Check if nblocks is compatible, adjust if not
        if nblocksmax:
            nblocks = get_max_nblocks(world, calc, ecut)

        self.pair = PairDensity(calc, ecut, world=world, nblocks=nblocks,
                                txt=filename + '.txt')

        # Steal attributes from self.pair:
        self.timer = self.pair.timer
        self.fd = self.pair.fd
        self.calc = self.pair.calc
        self.ecut = self.pair.ecut
        self.blockcomm = self.pair.blockcomm
        self.world = self.pair.world
        self.vol = self.pair.vol

        print(gw_logo, file=self.fd)

        self.xc = xc
        self.fxc_mode = fxc_mode
        self.do_GW_too = do_GW_too

        if not self.fxc_mode == 'GW':
            assert self.xc != 'RPA'

        if self.do_GW_too:
            assert self.xc != 'RPA'
            assert self.fxc_mode != 'GW'
            if restartfile is not None:
                raise RuntimeError('Restart function does not currently work '
                                   'with do_GW_too=True.')

        if Eg is None and self.xc == 'JGMsx':
            from ase.dft.bandgap import get_band_gap
            gap, k1, k2 = get_band_gap(self.calc)
            self.Eg = gap
        else:
            self.Eg = Eg

        set_flags(self)

        self.filename = filename
        self.restartfile = restartfile
        self.savew = savew
        self.savepckl = savepckl
        self.ppa = ppa
        self.truncation = truncation
        self.integrate_gamma = integrate_gamma
        self.eta = eta / Ha
        self.E0 = E0 / Ha

        self.wd = None

        self.blocks1d = None
        self.blockdist = None

        self.ac = q0_correction

        if self.ac:
            assert self.truncation == '2D'
            self.x0density = 0.1  # ? 0.01

        self.maxiter = maxiter
        self.method = method
        self.mixing = mixing
        if self.method == 'GW0':
            assert self.maxiter > 1

        self.kpts = list(select_kpts(kpts, self.calc))
        self.bands = bands = self.choose_bands(bands, relbands)
        self.eps0_skn = get_eigenvalues_from_calc(self.calc)

        b1, b2 = bands
        self.shape = shape = (self.calc.wfs.nspins, len(self.kpts), b2 - b1)
        self.eps_skn = np.empty(shape)     # KS-eigenvalues
        self.f_skn = np.empty(shape)       # occupation numbers
        self.sigma_skn = np.zeros(shape)   # self-energies
        self.dsigma_skn = np.zeros(shape)  # derivatives of self-energies
        self.vxc_skn = None                # KS XC-contributions
        self.exx_skn = None                # exact exchange contributions
        self.Z_skn = None                  # renormalization factors

        if nbands is None:
            nbands = int(self.vol * self.ecut**1.5 * 2**0.5 / 3 / pi**2)
        self.nbands = nbands
        self.nspins = self.calc.wfs.nspins

        if self.nspins != 1 and self.fxc_mode != 'GW':
            raise RuntimeError('Including a xc kernel does currently not '
                               'work for spinpolarized systems.')

        kd = self.calc.wfs.kd

        # self.mysKn1n2 = None  # my (s, K, n1, n2) indices
        self.pair.distribute_k_points_and_bands(b1, b2, kd.ibz2bz_k[self.kpts])

        self.qd = get_qdescriptor(kd, self.calc.atoms)
        self.print_parameters(kpts, b1, b2, ecut_extrapolation)
        self.fd.flush()

    def choose_bands(self, bands, relbands):
        if bands is not None and relbands is not None:
            raise ValueError('Use bands or relbands!')

        if relbands is not None:
            bands = [self.calc.wfs.nvalence // 2 + b for b in relbands]

        if bands is None:
            bands = [0, self.nocc2]

        return bands

    def print_parameters(self, kpts, b1, b2, ecut_extrapolation):
        p = functools.partial(print, file=self.fd)
        p()
        p('Quasi particle states:')
        if kpts is None:
            p('All k-points in IBZ')
        else:
            kptstxt = ', '.join(['{0:d}'.format(k) for k in self.kpts])
            p('k-points (IBZ indices): [' + kptstxt + ']')
        p('Band range: ({0:d}, {1:d})'.format(b1, b2))
        p()
        p('Computational parameters:')
        if not ecut_extrapolation:
            p('Plane wave cut-off: {0:g} eV'.format(self.ecut * Ha))
        else:
            p('Extrapolating to infinite plane wave cut-off using points at:')
            p('  [%.3f, %.3f, %.3f] eV' % tuple(self.ecut_e[:] * Ha))
        p('Number of bands: {0:d}'.format(self.nbands))
        p('Coulomb cutoff:', self.truncation)
        p('Broadening: {0:g} eV'.format(self.eta * Ha))
        p()
        p('Self-consistency method:', self.method)
        p('fxc mode:', self.fxc_mode)
        p('Kernel:', self.xc)
        p('Do GW too:', self.do_GW_too)

        if self.method == 'GW0':
            p('Number of iterations:', self.maxiter)
            p('Mixing:', self.mixing)
        p()

    @timer('G0W0')
    def calculate(self):
        """Starts the G0W0 calculation.

        Returns a dict with the results with the following key/value pairs:

        ===========  =============================================
        key          value
        ===========  =============================================
        ``f``        Occupation numbers
        ``eps``      Kohn-Sham eigenvalues in eV
        ``vxc``      Exchange-correlation
                     contributions in eV
        ``exx``      Exact exchange contributions in eV
        ``sigma``    Self-energy contributions in eV
        ``dsigma``   Self-energy derivatives
        ``sigma_e``  Self-energy contributions in eV
                     used for ecut extrapolation
        ``Z``        Renormalization factors
        ``qp``       Quasi particle (QP) energies in eV
        ``iqp``      GW0/GW: QP energies for each iteration in eV
        ===========  =============================================

        All the values are ``ndarray``'s of shape
        (spins, IBZ k-points, bands)."""

        kd = self.calc.wfs.kd

        self.calculate_ks_xc_contribution()
        self.calculate_exact_exchange()

        if self.restartfile is not None:
            loaded = self.load_restart_file()
            if not loaded:
                self.last_q = -1
                self.previous_sigma = 0.
                self.previous_dsigma = 0.

            else:
                print('Reading ' + str(self.last_q + 1) +
                      ' q-point(s) from the previous calculation: ' +
                      self.restartfile + '.sigma.pckl', file=self.fd)
        else:
            self.last_q = -1
            self.previous_sigma = 0.
            self.previous_dsigma = 0.

        self.fd.flush()

        self.ite = 0

        while self.ite < self.maxiter:
            # Reset calculation
            # self-energies
            self.sigma_eskn = np.zeros((len(self.ecut_e), ) + self.shape)
            # derivatives of self-energies
            self.dsigma_eskn = np.zeros((len(self.ecut_e), ) + self.shape)

            if self.do_GW_too:
                self.sigma_GW_eskn = np.zeros((len(self.ecut_e), ) +
                                              self.shape)
                self.dsigma_GW_eskn = np.zeros((len(self.ecut_e), ) +
                                               self.shape)

            # Get KS eigenvalues and occupation numbers:
            if self.ite == 0:
                b1, b2 = self.bands
                for i, k in enumerate(self.kpts):
                    for s in range(self.nspins):
                        u = s + k * self.nspins
                        kpt = self.calc.wfs.kpt_u[u]
                        self.eps_skn[s, i] = kpt.eps_n[b1:b2]
                        self.f_skn[s, i] = kpt.f_n[b1:b2] / kpt.weight

                self.qp_skn = self.eps_skn.copy()
                self.qp_iskn = np.array([self.qp_skn])
                if self.do_GW_too:
                    self.qp_GW_skn = self.eps_skn.copy()
                    self.qp_GW_iskn = np.array([self.qp_GW_skn])

            if self.ite > 0:
                self.update_energies(mixing=self.mixing)

            # My part of the states we want to calculate QP-energies for:
            mykpts = [self.pair.get_k_point(s, K, n1, n2)
                      for s, K, n1, n2 in self.pair.mysKn1n2]
            nkpt = len(mykpts)

            # Loop over q in the IBZ:
            nQ = 0
            for ie, pd0, W0, q_c, m2, W0_GW, symop in \
                    self.calculate_screened_potential():
                if nQ == 0:
                    print('Summing all q:', file=self.fd)
                    pb = ProgressBar(self.fd)
                for u, kpt1 in enumerate(mykpts):
                    pb.update((nQ + 1) * u /
                              (nkpt * self.qd.mynk * self.qd.nspins))
                    K2 = kd.find_k_plus_q(q_c, [kpt1.K])[0]
                    kpt2 = self.pair.get_k_point(
                        kpt1.s, K2, 0, m2, block=True)
                    k1 = kd.bz2ibz_k[kpt1.K]
                    i = self.kpts.index(k1)

                    self.calculate_q(ie, i, kpt1, kpt2, pd0, W0, W0_GW,
                                     symop=symop)
                nQ += 1
            pb.finish()

            self.world.sum(self.sigma_eskn)
            self.world.sum(self.dsigma_eskn)

            if self.do_GW_too:
                self.world.sum(self.sigma_GW_eskn)
                self.world.sum(self.dsigma_GW_eskn)

            if self.restartfile is not None and loaded:
                self.sigma_eskn += self.previous_sigma
                self.dsigma_eskn += self.previous_dsigma

            if len(self.ecut_e) > 1:  # interpolate to infinite ecut
                self.extrapolate_ecut()
            else:
                self.sigma_skn = self.sigma_eskn[0]
                self.dsigma_skn = self.dsigma_eskn[0]
                if self.do_GW_too:
                    self.sigma_GW_skn = self.sigma_GW_eskn[0]
                    self.dsigma_GW_skn = self.dsigma_GW_eskn[0]

            self.Z_skn = 1 / (1 - self.dsigma_skn)

            qp_skn = self.qp_skn + self.Z_skn * (
                self.eps_skn -
                self.vxc_skn - self.qp_skn + self.exx_skn +
                self.sigma_skn)

            self.qp_skn = qp_skn

            self.qp_iskn = np.concatenate((self.qp_iskn,
                                           np.array([self.qp_skn])))

            if self.do_GW_too:
                self.Z_GW_skn = 1 / (1 - self.dsigma_GW_skn)

                qp_GW_skn = self.qp_GW_skn + self.Z_GW_skn * (
                    self.eps_skn -
                    self.vxc_skn - self.qp_GW_skn + self.exx_skn +
                    self.sigma_GW_skn)

                self.qp_GW_skn = qp_GW_skn

            self.ite += 1

        results = {'f': self.f_skn,
                   'eps': self.eps_skn * Ha,
                   'vxc': self.vxc_skn * Ha,
                   'exx': self.exx_skn * Ha,
                   'sigma': self.sigma_skn * Ha,
                   'dsigma': self.dsigma_skn,
                   'Z': self.Z_skn,
                   'qp': self.qp_skn * Ha,
                   'iqp': self.qp_iskn * Ha}

        if self.do_GW_too:
            self.results_GW = {'f': self.f_skn,
                               'eps': self.eps_skn * Ha,
                               'vxc': self.vxc_skn * Ha,
                               'exx': self.exx_skn * Ha,
                               'sigma': self.sigma_GW_skn * Ha,
                               'dsigma': self.dsigma_GW_skn,
                               'Z': self.Z_GW_skn,
                               'qp': self.qp_GW_skn * Ha,
                               'iqp': self.qp_GW_iskn * Ha}

        self.print_results(results)

        if len(self.ecut_e) > 1:
            # save non-extrapolated result and R^2 value for fit quality.
            results.update({'sigma_eskn': self.sigma_eskn * Ha,
                            'dsigma_eskn': self.dsigma_eskn * Ha,
                            'sigr2_skn': self.sigr2_skn,
                            'dsigr2_skn': self.dsigr2_skn})

            if self.do_GW_too:
                self.results_GW.update(
                    {'sigma_GW_eskn': self.sigma_GW_eskn * Ha,
                     'dsigma_GW_eskn': self.dsigma_GW_eskn * Ha,
                     'sigr2_GW_skn': self.sigr2_GW_skn,
                     'dsigr2_GW_skn': self.dsigr2_GW_skn})

        if self.savepckl:
            with paropen(self.filename + '_results.pckl', 'wb') as fd:
                pickle.dump(results, fd, 2)
            if self.do_GW_too:
                with paropen(self.filename + '_results_GW.pckl', 'wb') as fd:
                    pickle.dump(self.results_GW, fd, 2)

        # After we have written the results restartfile is obsolete
        if self.restartfile is not None:
            if self.world.rank == 0:
                if os.path.isfile(self.restartfile + '.sigma.pckl'):
                    os.remove(self.restartfile + '.sigma.pckl')

        if self.method == 'GW0' and self.world.rank == 0:
            for iq in range(len(self.qd.ibzk_kc)):
                try:
                    os.remove(self.filename + '.rank' +
                              str(self.blockcomm.rank) + '.w.q' +
                              str(iq) + '.pckl')
                except OSError:
                    pass

        return results

    def calculate_q(self, ie, k, kpt1, kpt2, pd0, W0, W0_GW=None,
                    *, symop):
        """Calculates the contribution to the self-energy and its derivative
        for a given set of k-points, kpt1 and kpt2."""

        if W0_GW is None:
            Ws = [W0]
        else:
            Ws = [W0, W0_GW]

        wfs = self.calc.wfs

        N_c = pd0.gd.N_c
        i_cG = symop.apply(np.unravel_index(pd0.Q_qG[0], N_c))

        q_c = wfs.kd.bzk_kc[kpt2.K] - wfs.kd.bzk_kc[kpt1.K]

        shift0_c = symop.get_shift0(q_c, pd0.kd.bzk_kc[0])
        shift_c = kpt1.shift_c - kpt2.shift_c - shift0_c

        I_G = np.ravel_multi_index(i_cG + shift_c[:, None], N_c, 'wrap')

        G_Gv = pd0.get_reciprocal_vectors()
<<<<<<< HEAD
        pos_av = np.dot(self.spos_ac, pd0.gd.cell_cv)
        M_vv = symop.get_M_vv(pd0.gd.cell_cv)
=======
        pos_av = np.dot(self.pair.spos_ac, pd0.gd.cell_cv)
        M_vv = np.dot(pd0.gd.cell_cv.T,
                      np.dot(self.U_cc.T,
                             np.linalg.inv(pd0.gd.cell_cv).T))
>>>>>>> 4e9f2596

        Q_aGii = []
        for a, Q_Gii in enumerate(self.Q_aGii):
            x_G = np.exp(1j * np.dot(G_Gv, (pos_av[a] -
                                            np.dot(M_vv, pos_av[a]))))
            U_ii = self.calc.wfs.setups[a].R_sii[symop.symno]
            Q_Gii = np.dot(np.dot(U_ii, Q_Gii * x_G[:, None, None]),
                           U_ii.T).transpose(1, 0, 2)
            if symop.sign == -1:
                Q_Gii = Q_Gii.conj()
            Q_aGii.append(Q_Gii)

        if debug:
            self.check(ie, i_cG, shift0_c, N_c, q_c, Q_aGii)

        if self.ppa:
            calculate_sigma = self.calculate_sigma_ppa
        else:
            calculate_sigma = self.calculate_sigma

        for n in range(kpt1.n2 - kpt1.n1):
            ut1cc_R = kpt1.ut_nR[n].conj()
            eps1 = kpt1.eps_n[n]
            C1_aGi = [np.dot(Qa_Gii, P1_ni[n].conj())
                      for Qa_Gii, P1_ni in zip(Q_aGii, kpt1.P_ani)]
<<<<<<< HEAD
            n_mG = self.calculate_pair_densities(ut1cc_R, C1_aGi, kpt2,
                                                 pd0, I_G)
            if symop.sign == 1:
=======
            n_mG = self.pair.calculate_pair_densities(
                ut1cc_R, C1_aGi, kpt2, pd0, I_G)
            if self.sign == 1:
>>>>>>> 4e9f2596
                n_mG = n_mG.conj()

            f_m = kpt2.f_n
            deps_m = eps1 - kpt2.eps_n

            nn = kpt1.n1 + n - self.bands[0]

            for jj, W in enumerate(Ws):
                sigma, dsigma = calculate_sigma(n_mG, deps_m, f_m, W)
                if jj == 0:
                    self.sigma_eskn[ie, kpt1.s, k, nn] += sigma
                    self.dsigma_eskn[ie, kpt1.s, k, nn] += dsigma
                else:
                    self.sigma_GW_eskn[ie, kpt1.s, k, nn] += sigma
                    self.dsigma_GW_eskn[ie, kpt1.s, k, nn] += dsigma

    def check(self, ie, i_cG, shift0_c, N_c, q_c, Q_aGii):
        I0_G = np.ravel_multi_index(i_cG - shift0_c[:, None], N_c, 'wrap')
        qd1 = KPointDescriptor([q_c])
        pd1 = PWDescriptor(self.ecut_e[ie], self.calc.wfs.gd, complex, qd1)
        G_I = np.empty(N_c.prod(), int)
        G_I[:] = -1
        I1_G = pd1.Q_qG[0]
        G_I[I1_G] = np.arange(len(I0_G))
        G_G = G_I[I0_G]
        assert len(I0_G) == len(I1_G)
        assert (G_G >= 0).all()
        for a, Q_Gii in enumerate(self.initialize_paw_corrections(pd1)):
            e = abs(Q_aGii[a] - Q_Gii[G_G]).max()
            assert e < 1e-12

    @timer('Sigma')
    def calculate_sigma(self, n_mG, deps_m, f_m, C_swGG):
        """Calculates a contribution to the self-energy and its derivative for
        a given (k, k-q)-pair from its corresponding pair-density and
        energy."""
        o_m = abs(deps_m)
        # Add small number to avoid zeros for degenerate states:
        sgn_m = np.sign(deps_m + 1e-15)

        # Pick +i*eta or -i*eta:
        s_m = (1 + sgn_m * np.sign(0.5 - f_m)).astype(int) // 2

        w_m = self.wd.get_floor_index(o_m, safe=False)
        m_inb = np.where(w_m < len(self.wd) - 1)[0]
        o1_m = np.empty(len(o_m))
        o2_m = np.empty(len(o_m))
        o1_m[m_inb] = self.wd.omega_w[w_m[m_inb]]
        o2_m[m_inb] = self.wd.omega_w[w_m[m_inb] + 1]

        x = 1.0 / (self.qd.nbzkpts * 2 * pi * self.vol)
        sigma = 0.0
        dsigma = 0.0
        # Performing frequency integration
        for o, o1, o2, sgn, s, w, n_G in zip(o_m, o1_m, o2_m,
                                             sgn_m, s_m, w_m, n_mG):

            if w >= len(self.wd.omega_w) - 1:
                continue

            C1_GG = C_swGG[s][w]
            C2_GG = C_swGG[s][w + 1]
            p = x * sgn
            myn_G = n_G[self.blocks1d.myslice]

            sigma1 = p * np.dot(np.dot(myn_G, C1_GG), n_G.conj()).imag
            sigma2 = p * np.dot(np.dot(myn_G, C2_GG), n_G.conj()).imag
            sigma += ((o - o1) * sigma2 + (o2 - o) * sigma1) / (o2 - o1)
            dsigma += sgn * (sigma2 - sigma1) / (o2 - o1)

        return sigma, dsigma

    def calculate_screened_potential(self):
        """Calculates the screened potential for each q-point in the 1st BZ.
        Since many q-points are related by symmetry, the actual calculation is
        only done for q-points in the IBZ and the rest are obtained by symmetry
        transformations. Results are returned as a generator to that it is not
        necessary to store a huge matrix for each q-point in the memory."""
        # The decorator $timer('W') doesn't work for generators, do we will
        # have to manually start and stop the timer here:
        self.timer.start('W')
        if self.ite == 0:
            print('\nCalculating screened Coulomb potential', file=self.fd)
            if self.truncation is not None:
                print('Using %s truncated Coloumb potential' % self.truncation,
                      file=self.fd)

        if self.ppa:
            if self.ite == 0:
                print('Using Godby-Needs plasmon-pole approximation:',
                      file=self.fd)
                print('  Fitting energy: i*E0, E0 = %.3f Hartee' % self.E0,
                      file=self.fd)

            # use small imaginary frequency to avoid dividing by zero:
            frequencies = [1e-10j, 1j * self.E0 * Ha]

            parameters = {'eta': 0,
                          'hilbert': False,
                          'timeordered': False,
                          'frequencies': frequencies}
        else:
            if self.ite == 0:
                print('Using full frequency integration:', file=self.fd)

            parameters = {'eta': self.eta * Ha,
                          'hilbert': True,
                          'timeordered': True,
                          'frequencies': self.frequencies}

        self.fd.flush()

        chi0 = Chi0(self.inputcalc,
                    nbands=self.nbands,
                    ecut=self.ecut * Ha,
                    intraband=False,
                    real_space_derivatives=False,
                    txt=self.filename + '.w.txt',
                    timer=self.timer,
                    nblocks=self.blockcomm.size,
                    **parameters)

        if self.truncation == 'wigner-seitz':
            wstc = WignerSeitzTruncatedCoulomb(
                self.calc.wfs.gd.cell_cv,
                self.calc.wfs.kd.N_c,
                chi0.fd)
        else:
            wstc = None

        self.wd = chi0.wd
        print(self.wd, file=self.fd)

        htp = HilbertTransform(self.wd.omega_w, self.eta, gw=True)
        htm = HilbertTransform(self.wd.omega_w, -self.eta, gw=True)

        # Find maximum size of chi-0 matrices:
        gd = self.calc.wfs.gd
        nGmax = max(count_reciprocal_vectors(self.ecut, gd, q_c)
                    for q_c in self.qd.ibzk_kc)
        nw = len(self.wd)

        size = self.blockcomm.size

        mynGmax = (nGmax + size - 1) // size
        mynw = (nw + size - 1) // size

        # some memory sizes...
        if self.world.rank == 0:
            # A1_x, A2_x
            siz = (nw * mynGmax * nGmax +
                   max(mynw * nGmax, nw * mynGmax) * nGmax) * 16
            sizA = (nw * nGmax * nGmax + nw * nGmax * nGmax) * 16
            print('  memory estimate for chi0: local=%.2f MB, global=%.2f MB'
                  % (siz / 1024**2, sizA / 1024**2), file=self.fd)
            self.fd.flush()

        # Allocate memory in the beginning and use for all q:
        A1_x = np.empty(nw * mynGmax * nGmax, complex)
        A2_x = np.empty(max(mynw * nGmax, nw * mynGmax) * nGmax, complex)

        # Need to pause the timer in between iterations
        self.timer.stop('W')
        for iq, q_c in enumerate(self.qd.ibzk_kc):
            if iq <= self.last_q:
                continue

            thisqd = KPointDescriptor([q_c])
            pd = PWDescriptor(self.ecut, self.calc.wfs.gd, complex, thisqd)
            nG = pd.ngmax

            # This does not seem healthy... G0W0 should not configure the
            # properties of chi0 directly, see blockdist below
            chi0.blocks1d = Blocks1D(self.blockcomm, nG)

            if len(self.ecut_e) > 1:
                shape = (nw, chi0.blocks1d.nlocal, nG)
                chi0bands_wGG = A1_x[:np.prod(shape)].reshape(shape).copy()
                chi0bands_wGG[:] = 0.0

                if np.allclose(q_c, 0.0):
                    chi0bands_wxvG = np.zeros((nw, 2, 3, nG), complex)
                    chi0bands_wvv = np.zeros((nw, 3, 3), complex)
                else:
                    chi0bands_wxvG = None
                    chi0bands_wvv = None
            else:
                chi0bands_wGG = None
                chi0bands_wxvG = None
                chi0bands_wvv = None

            m1 = chi0.nocc1
            for ie, ecut in enumerate(self.ecut_e):
                self.timer.start('W')
                if self.savew:
                    wfilename = (self.filename + '.rank' +
                                 str(self.blockcomm.rank) +
                                 '.w.q%d.pckl' % iq)
                    fd = opencew(wfilename)
                if self.savew and fd is None:
                    # Read screened potential from file
                    with open(wfilename, 'rb') as fd:
                        pdi, W = pickleload(fd)
                    # We also need to initialize the PAW corrections
                    self.Q_aGii = self.initialize_paw_corrections(pdi)

                    nw = len(self.wd)
                    self.blocks1d = Blocks1D(self.blockcomm, pdi.ngmax)
                else:
                    # First time calculation
                    if ecut == self.ecut:
                        # Nothing to cut away:
                        m2 = self.nbands
                    else:
                        m2 = int(self.vol * ecut**1.5 * 2**0.5 / 3 / pi**2)
                        if m2 > self.nbands:
                            raise ValueError(f'Trying to extrapolate ecut to'
                                             f'larger number of bands ({m2})'
                                             f' than there are bands '
                                             f'({self.nbands}).')
                    pdi, W, W_GW = self.calculate_w(
                        chi0, q_c, pd, chi0bands_wGG,
                        chi0bands_wxvG, chi0bands_wvv,
                        m1, m2, ecut, htp, htm, wstc,
                        A1_x, A2_x, iq)
                    m1 = m2
                    if self.savew:
                        if self.blockcomm.size > 1:
                            thisfile = (self.filename + '.rank' +
                                        str(self.blockcomm.rank) +
                                        '.w.q%d.pckl' % iq)
                            with open(thisfile, 'wb') as fd:
                                pickle.dump((pdi, W), fd, 2)
                        else:
                            with fd:
                                pickle.dump((pdi, W), fd, 2)

                self.timer.stop('W')

                for Q_c, symop in QSymmetryOp.get_symops(self.qd, iq, q_c):
                    yield ie, pdi, W, Q_c, m2, W_GW, symop

                if self.restartfile is not None:
                    self.save_restart_file(iq)

    @timer('WW')
    def calculate_w(self, chi0, q_c, pd, chi0bands_wGG, chi0bands_wxvG,
                    chi0bands_wvv, m1, m2, ecut, htp, htm, wstc, A1_x, A2_x,
                    iq):
        """Calculates the screened potential for a specified q-point."""

        # Since we do not call chi0.calculate() (which in of itself leads
        # to massive code duplication), we have to manage the block
        # parallelization here.
        self.blocks1d = chi0.blocks1d
        self.blockdist = PlaneWaveBlockDistributor(self.world,
                                                   self.blockcomm,
                                                   chi0.kncomm,
                                                   self.wd, self.blocks1d)
        # Because we do not call chi0.calculate(), we have to let it
        # know about the block distributor by hand... Unsafe!
        chi0.blockdist = self.blockdist

        nw = len(self.wd)
        nG = pd.ngmax
        shape = (nw, self.blocks1d.nlocal, nG)

        chi0.fd = self.fd
        chi0.print_chi(pd)

        chi0_wGG = np.zeros(shape, dtype=complex)
        if np.allclose(q_c, 0.0):
            chi0_wxvG = np.zeros((nw, 2, 3, nG), complex)
            chi0_wvv = np.zeros((nw, 3, 3), complex)
        else:
            chi0_wxvG = None
            chi0_wvv = None

        chi0._calculate(pd, chi0_wGG, chi0_wxvG, chi0_wvv, m1, m2,
                        range(self.nspins), extend_head=False)

        if len(self.ecut_e) > 1:
            # Add chi from previous cutoff with remaining bands
            chi0_wGG += chi0bands_wGG
            chi0bands_wGG[:] = chi0_wGG.copy()
            if np.allclose(q_c, 0.0):
                chi0_wxvG += chi0bands_wxvG
                chi0bands_wxvG[:] = chi0_wxvG.copy()
                chi0_wvv += chi0bands_wvv
                chi0bands_wvv[:] = chi0_wvv.copy()

        self.Q_aGii = chi0.Q_aGii

        # chi02_wGG = chi0_wGG.copy()
        # A1_2_x = A1_x.copy()
        # A2_2_x = A2_x.copy()

        # Old way
        # if not np.allclose(q_c, 0):
        #     self.timer.start('old non gamma')
        # else:
        #     self.timer.start('old gamma')
        pdi, W_xwGG, GW_return = self.dyson_and_W_old(
            wstc, iq, q_c, chi0,
            chi0_wvv, chi0_wxvG,
            chi0_wGG, A1_x, A2_x,
            pd, ecut, htp, htm)

        # W_xwGG = [ Wm_wGG, Wp_wGG ] !

        # if not np.allclose(q_c, 0):
        #     self.timer.stop('old non gamma')
        # else:
        #     self.timer.stop('old gamma')

        # if not np.allclose(q_c, 0):
        #     self.timer.start('new non gamma')
        #     pdi, Wm2_wGG, Wp2_wGG = self.dyson_and_W_new(wstc, iq, q_c, chi0,
        #                                                  chi0_wvv, chi0_wxvG,
        #                                                  chi02_wGG, A1_2_x,
        #                                                  A2_2_x, pd, ecut,
        #                                                  htp, htm)
        #     self.timer.stop('new non gamma')

        #     assert np.allclose(Wm_wGG, Wm2_wGG)
        #     assert np.allclose(Wp_wGG, Wp2_wGG)

        #     # For further verification, use Wm2 and Wp2 values
        #     Wm_wGG[:] = Wm2_wGG
        #     Wp_wGG[:] = Wp2_wGG

        return pdi, W_xwGG, GW_return

    def dyson_and_W_new(self, wstc, iq, q_c, chi0, chi0_wvv, chi0_wxvG,
                        chi0_WgG, A1_x, A2_x, pd, ecut, htp, htm):
        assert not self.ppa
        assert not self.do_GW_too
        assert ecut == pd.ecut
        assert self.fxc_mode == 'GW'

        assert not np.allclose(q_c, 0)

        nW = len(self.wd)
        nG = pd.ngmax

        from gpaw.response.wgg import Grid

        WGG = (nW, nG, nG)
        WgG_grid = Grid(
            comm=self.blockcomm,
            shape=WGG,
            cpugrid=(1, self.blockcomm.size, 1))
        assert chi0_WgG.shape == WgG_grid.myshape

        my_gslice = WgG_grid.myslice[1]

        dielectric_WgG = chi0_WgG  # XXX
        for iw, chi0_GG in enumerate(chi0_WgG):
            sqrtV_G = get_coulomb_kernel(pd,  # XXX was: pdi
                                         self.calc.wfs.kd.N_c,
                                         truncation=self.truncation,
                                         wstc=wstc)**0.5
            e_GG = np.eye(nG) - chi0_GG * sqrtV_G * sqrtV_G[:, np.newaxis]
            e_gG = e_GG[my_gslice]

            dielectric_WgG[iw, :, :] = e_gG

        wgg_grid = Grid(comm=self.blockcomm, shape=WGG)

        dielectric_wgg = wgg_grid.zeros(dtype=complex)
        WgG_grid.redistribute(wgg_grid, dielectric_WgG, dielectric_wgg)

        assert np.allclose(dielectric_wgg, dielectric_WgG)

        wgg_grid.invert_inplace(dielectric_wgg)

        wgg_grid.redistribute(WgG_grid, dielectric_wgg, dielectric_WgG)
        inveps_WgG = dielectric_WgG

        self.timer.start('Dyson eq.')

        for iw, inveps_gG in enumerate(inveps_WgG):
            inveps_gG -= np.identity(nG)[my_gslice]
            thing_GG = sqrtV_G * sqrtV_G[:, np.newaxis]
            inveps_gG *= thing_GG[my_gslice]

        W_WgG = inveps_WgG
        Wp_wGG = W_WgG.copy()
        Wm_wGG = W_WgG.copy()

        with self.timer('Hilbert transform'):
            htp(Wp_wGG)
            htm(Wm_wGG)
        self.timer.stop('Dyson eq.')
        return pd, Wm_wGG, Wp_wGG

    def dyson_and_W_old(self, wstc, iq, q_c, chi0, chi0_wvv, chi0_wxvG,
                        chi0_wGG, A1_x, A2_x, pd, ecut, htp, htm):
        nG = pd.ngmax

        wblocks1d = Blocks1D(self.blockcomm, len(self.wd))

        chi0_wGG = self.blockdist.redistribute(chi0_wGG, A2_x)

        if ecut == pd.ecut:
            pdi = pd
            G2G = None

        elif ecut < pd.ecut:  # construct subset chi0 matrix with lower ecut
            pdi = PWDescriptor(ecut, pd.gd, dtype=pd.dtype,
                               kd=pd.kd)
            nG = pdi.ngmax
            self.blocks1d = Blocks1D(self.blockcomm, nG)

            G2G = PWMapping(pdi, pd).G2_G1
            chi0_wGG = chi0_wGG.take(G2G, axis=1).take(G2G, axis=2)

            if chi0_wxvG is not None:
                chi0_wxvG = chi0_wxvG.take(G2G, axis=3)

            if self.Q_aGii is not None:
                for a, Q_Gii in enumerate(self.Q_aGii):
                    self.Q_aGii[a] = Q_Gii.take(G2G, axis=0)

        if self.integrate_gamma != 0:
            if self.integrate_gamma == 2:
                reduced = True
            else:
                reduced = False
            V0, sqrtV0 = get_integrated_kernel(pdi,
                                               self.calc.wfs.kd.N_c,
                                               truncation=self.truncation,
                                               reduced=reduced,
                                               N=100)
        elif self.integrate_gamma == 0 and np.allclose(q_c, 0):
            bzvol = (2 * np.pi)**3 / self.vol / self.qd.nbzkpts
            Rq0 = (3 * bzvol / (4 * np.pi))**(1. / 3.)
            V0 = 16 * np.pi**2 * Rq0 / bzvol
            sqrtV0 = (4 * np.pi)**(1.5) * Rq0**2 / bzvol / 2

        delta_GG = np.eye(nG)

        if self.ppa:
            einv_wGG = []

        # Calculate kernel
        fv = calculate_kernel(self, nG, self.nspins, iq, G2G)[0:nG, 0:nG]
        # Generate fine grid in vicinity of gamma
        if np.allclose(q_c, 0) and len(chi0_wGG) > 0:
            kd = self.calc.wfs.kd
            N = 4
            N_c = np.array([N, N, N])
            if self.truncation is not None:
                # Only average periodic directions if trunction is used
                N_c[np.where(kd.N_c == 1)[0]] = 1
            qf_qc = monkhorst_pack(N_c) / kd.N_c
            qf_qc *= 1.0e-6
            U_scc = kd.symmetry.op_scc
            qf_qc = kd.get_ibz_q_points(qf_qc, U_scc)[0]
            weight_q = kd.q_weights
            qf_qv = 2 * np.pi * np.dot(qf_qc, pd.gd.icell_cv)
            a_wq = np.sum([chi0_vq * qf_qv.T
                           for chi0_vq in
                           np.dot(chi0_wvv[wblocks1d.myslice], qf_qv.T)],
                          axis=1)
            a0_qwG = np.dot(qf_qv, chi0_wxvG[wblocks1d.myslice, 0])
            a1_qwG = np.dot(qf_qv, chi0_wxvG[wblocks1d.myslice, 1])

        self.timer.start('Dyson eq.')
        # Calculate W and store it in chi0_wGG ndarray:
        if self.do_GW_too:
            chi0_GW_wGG = chi0_wGG.copy()
        else:
            chi0_GW_wGG = [0]

        def get_sqrtV_G(N_c, q_v=None):
            return get_coulomb_kernel(
                pdi,
                N_c,
                truncation=self.truncation,
                wstc=wstc,
                q_v=q_v)**0.5

        for iw, [chi0_GG, chi0_GW_GG] in enumerate(
            zip(chi0_wGG,
                itertools.cycle(chi0_GW_wGG))):
            if np.allclose(q_c, 0):
                einv_GG = np.zeros((nG, nG), complex)
                if self.do_GW_too:
                    einv_GW_GG = np.zeros((nG, nG), complex)
                for iqf in range(len(qf_qv)):
                    chi0_GG[0] = a0_qwG[iqf, iw]
                    chi0_GG[:, 0] = a1_qwG[iqf, iw]
                    chi0_GG[0, 0] = a_wq[iw, iqf]
                    if self.do_GW_too:
                        chi0_GW_GG[0] = a0_qwG[iqf, iw]
                        chi0_GW_GG[:, 0] = a1_qwG[iqf, iw]
                        chi0_GW_GG[0, 0] = a_wq[iw, iqf]

                    sqrtV_G = get_sqrtV_G(kd.N_c, q_v=qf_qv[iqf])

                    dfc = DielectricFunctionCalculator(
                        sqrtV_G, chi0_GG, mode=self.fxc_mode, fv_GG=fv)
                    einv_GG += dfc.get_einv_GG() * weight_q[iqf]

                    if self.do_GW_too:
                        gw_dfc = DielectricFunctionCalculator(
                            sqrtV_G, chi0_GW_GG, mode='GW')
                        einv_GW_GG += gw_dfc.get_einv_GG() * weight_q[iqf]

            else:
                sqrtV_G = get_sqrtV_G(self.calc.wfs.kd.N_c)

                dfc = DielectricFunctionCalculator(
                    sqrtV_G, chi0_GG, mode=self.fxc_mode, fv_GG=fv)
                einv_GG = dfc.get_einv_GG()

                if self.do_GW_too:
                    gw_dfc = DielectricFunctionCalculator(
                        sqrtV_G, chi0_GW_GG, mode='GW')
                    einv_GW_GG = gw_dfc.get_einv_GG()

            if self.ppa:
                einv_wGG.append(einv_GG - delta_GG)
            else:
                W_GG = chi0_GG
                W_GG[:] = (einv_GG - delta_GG) * (sqrtV_G *
                                                  sqrtV_G[:, np.newaxis])

                if self.do_GW_too:
                    W_GW_GG = chi0_GW_GG
                    W_GW_GG[:] = ((einv_GW_GG - delta_GG) *
                                  sqrtV_G * sqrtV_G[:, np.newaxis])

                if self.ac and np.allclose(q_c, 0):
                    if iw == 0:
                        print_ac = True
                    else:
                        print_ac = False
                    this_w = wblocks1d.a + iw
                    self.add_q0_correction(pdi, W_GG, einv_GG,
                                           chi0_wxvG[this_w],
                                           chi0_wvv[this_w],
                                           sqrtV_G,
                                           print_ac=print_ac)
                    if self.do_GW_too:
                        self.add_q0_correction(pdi, W_GW_GG, einv_GW_GG,
                                               chi0_wxvG[this_w],
                                               chi0_wvv[this_w],
                                               sqrtV_G,
                                               print_ac=print_ac)
                elif np.allclose(q_c, 0) or self.integrate_gamma != 0:
                    W_GG[0, 0] = (einv_GG[0, 0] - 1.0) * V0
                    W_GG[0, 1:] = einv_GG[0, 1:] * sqrtV_G[1:] * sqrtV0
                    W_GG[1:, 0] = einv_GG[1:, 0] * sqrtV0 * sqrtV_G[1:]
                    if self.do_GW_too:
                        W_GW_GG[0, 0] = (einv_GW_GG[0, 0] - 1.0) * V0
                        W_GW_GG[0, 1:] = (einv_GW_GG[0, 1:] *
                                          sqrtV_G[1:] * sqrtV0)
                        W_GW_GG[1:, 0] = (einv_GW_GG[1:, 0] *
                                          sqrtV0 * sqrtV_G[1:])

        if self.ppa:
            omegat_GG = self.E0 * np.sqrt(einv_wGG[1] /
                                          (einv_wGG[0] - einv_wGG[1]))
            R_GG = -0.5 * omegat_GG * einv_wGG[0]
            W_GG = pi * R_GG * sqrtV_G * sqrtV_G[:, np.newaxis]
            if np.allclose(q_c, 0) or self.integrate_gamma != 0:
                W_GG[0, 0] = pi * R_GG[0, 0] * V0
                W_GG[0, 1:] = pi * R_GG[0, 1:] * sqrtV_G[1:] * sqrtV0
                W_GG[1:, 0] = pi * R_GG[1:, 0] * sqrtV0 * sqrtV_G[1:]

            self.timer.stop('Dyson eq.')
            return pdi, [W_GG, omegat_GG], None

        if self.do_GW_too:
            A1_GW_x = A1_x.copy()
            A2_GW_x = A2_x.copy()

        Wm_wGG = self.blockdist.redistribute(chi0_wGG, A1_x)
        Wp_wGG = A2_x[:Wm_wGG.size].reshape(Wm_wGG.shape)
        Wp_wGG[:] = Wm_wGG

        with self.timer('Hilbert transform'):
            htp(Wp_wGG)
            htm(Wm_wGG)

            if self.do_GW_too:
                Wm_GW_wGG = self.blockdist.redistribute(
                    chi0_GW_wGG, A1_GW_x)

                Wp_GW_wGG = A2_GW_x[:Wm_GW_wGG.size].reshape(Wm_GW_wGG.shape)
                Wp_GW_wGG[:] = Wm_GW_wGG

                htp(Wp_GW_wGG)
                htm(Wm_GW_wGG)
                GW_return = [Wp_GW_wGG, Wm_GW_wGG]
            else:
                GW_return = None

        self.timer.stop('Dyson eq.')
        return pdi, [Wp_wGG, Wm_wGG], GW_return

    @timer('Kohn-Sham XC-contribution')
    def calculate_ks_xc_contribution(self):
        name = self.filename + '.vxc.npy'
        fd, self.vxc_skn = self.read_contribution(name)
        if self.vxc_skn is None:
            print('Calculating Kohn-Sham XC contribution', file=self.fd)
            vxc_skn = vxc(self.calc, self.calc.hamiltonian.xc) / Ha
            n1, n2 = self.bands
            self.vxc_skn = vxc_skn[:, self.kpts, n1:n2]
            np.save(fd, self.vxc_skn)
            fd.close()

    @timer('EXX')
    def calculate_exact_exchange(self):
        name = self.filename + '.exx.npy'
        fd, self.exx_skn = self.read_contribution(name)
        if self.exx_skn is None:
            print('Calculating EXX contribution', file=self.fd)
            exx = EXX(self.calc, kpts=self.kpts, bands=self.bands,
                      txt=self.filename + '.exx.txt', timer=self.timer)
            exx.calculate()
            self.exx_skn = exx.get_eigenvalue_contributions() / Ha
            np.save(fd, self.exx_skn)
            fd.close()

    def read_contribution(self, filename):
        fd = opencew(filename)  # create, exclusive, write
        if fd is not None:
            # File was not there: nothing to read
            return fd, None

        try:
            with open(filename, 'rb') as fd:
                x_skn = np.load(fd)
        except IOError:
            print('Removing broken file:', filename, file=self.fd)
        else:
            print('Read:', filename, file=self.fd)
            if x_skn.shape == self.shape:
                return None, x_skn
            print('Removing bad file (wrong shape of array):', filename,
                  file=self.fd)

        if self.world.rank == 0:
            os.remove(filename)

        return opencew(filename), None

    def print_results(self, results):
        description = ['f:      Occupation numbers',
                       'eps:     KS-eigenvalues [eV]',
                       'vxc:     KS vxc [eV]',
                       'exx:     Exact exchange [eV]',
                       'sigma:   Self-energies [eV]',
                       'dsigma:  Self-energy derivatives',
                       'Z:       Renormalization factors',
                       'qp:      QP-energies [eV]']

        print('\nResults:', file=self.fd)
        for line in description:
            print(line, file=self.fd)

        b1, b2 = self.bands
        names = [line.split(':', 1)[0] for line in description]
        ibzk_kc = self.calc.wfs.kd.ibzk_kc
        for s in range(self.calc.wfs.nspins):
            for i, ik in enumerate(self.kpts):
                print('\nk-point ' +
                      '{0} ({1}): ({2:.3f}, {3:.3f}, {4:.3f})'.format(
                          i, ik, *ibzk_kc[ik]) + '                ' +
                      self.fxc_mode, file=self.fd)
                print('band' +
                      ''.join('{0:>8}'.format(name) for name in names),
                      file=self.fd)
                for n in range(b2 - b1):
                    print('{0:4}'.format(n + b1) +
                          ''.join('{0:8.3f}'.format(results[name][s, i, n])
                                  for name in names),
                          file=self.fd)
                if self.do_GW_too:
                    print(' ' * 67 + 'GW', file=self.fd)
                    for n in range(b2 - b1):
                        print('{0:4}'.format(n + b1) +
                              ''.join('{0:8.3f}'
                                      .format(self.results_GW[name][s, i, n])
                                      for name in names),
                              file=self.fd)

        self.timer.write(self.fd)

    @timer('PPA-Sigma')
    def calculate_sigma_ppa(self, n_mG, deps_m, f_m, W):
        W_GG, omegat_GG = W

        sigma = 0.0
        dsigma = 0.0

        # init variables (is this necessary?)
        nG = n_mG.shape[1]
        deps_GG = np.empty((nG, nG))
        sign_GG = np.empty((nG, nG))
        x1_GG = np.empty((nG, nG))
        x2_GG = np.empty((nG, nG))
        x3_GG = np.empty((nG, nG))
        x4_GG = np.empty((nG, nG))
        x_GG = np.empty((nG, nG))
        dx_GG = np.empty((nG, nG))
        nW_G = np.empty(nG)
        for m in range(np.shape(n_mG)[0]):
            deps_GG = deps_m[m]
            sign_GG = 2 * f_m[m] - 1
            x1_GG = 1 / (deps_GG + omegat_GG - 1j * self.eta)
            x2_GG = 1 / (deps_GG - omegat_GG + 1j * self.eta)
            x3_GG = 1 / (deps_GG + omegat_GG - 1j * self.eta * sign_GG)
            x4_GG = 1 / (deps_GG - omegat_GG - 1j * self.eta * sign_GG)
            x_GG = W_GG * (sign_GG * (x1_GG - x2_GG) + x3_GG + x4_GG)
            dx_GG = W_GG * (sign_GG * (x1_GG**2 - x2_GG**2) +
                            x3_GG**2 + x4_GG**2)
            nW_G = np.dot(n_mG[m], x_GG)
            sigma += np.vdot(n_mG[m], nW_G).real
            nW_G = np.dot(n_mG[m], dx_GG)
            dsigma -= np.vdot(n_mG[m], nW_G).real

        x = 1 / (self.qd.nbzkpts * 2 * pi * self.vol)
        return x * sigma, x * dsigma

    def save_restart_file(self, nQ):
        sigma_eskn_write = self.sigma_eskn.copy()
        dsigma_eskn_write = self.dsigma_eskn.copy()
        self.world.sum(sigma_eskn_write)
        self.world.sum(dsigma_eskn_write)
        data = {'last_q': nQ,
                'sigma_eskn': sigma_eskn_write + self.previous_sigma,
                'dsigma_eskn': dsigma_eskn_write + self.previous_dsigma,
                'kpts': self.kpts,
                'bands': self.bands,
                'nbands': self.nbands,
                'ecut_e': self.ecut_e,
                'domega0': self.wd.domega0,
                'omega2': self.wd.omega2,
                'integrate_gamma': self.integrate_gamma}

        if self.world.rank == 0:
            with open(self.restartfile + '.sigma.pckl', 'wb') as fd:
                pickle.dump(data, fd, 2)

    def load_restart_file(self):
        try:
            with open(self.restartfile + '.sigma.pckl', 'rb') as fd:
                data = pickleload(fd)
        except IOError:
            return False
        else:
            if (data['kpts'] == self.kpts and
                data['bands'] == self.bands and
                data['nbands'] == self.nbands and
                (data['ecut_e'] == self.ecut_e).all and
                data['domega0'] == self.wd.domega0 and
                data['omega2'] == self.wd.omega2 and
                data['integrate_gamma'] == self.integrate_gamma):
                self.last_q = data['last_q']
                self.previous_sigma = data['sigma_eskn']
                self.previous_dsigma = data['dsigma_eskn']
                return True
            else:
                raise ValueError(
                    'Restart file not compatible with parameters used in '
                    'current calculation. Check kpts, bands, nbands, ecut, '
                    'domega0, omega2, integrate_gamma.')

    def extrapolate_ecut(self):
        # Do linear fit of selfenergy vs. inverse of number of plane waves
        # to extrapolate to infinite number of plane waves
        from scipy.stats import linregress
        print('', file=self.fd)
        print('Extrapolating selfenergy to infinite energy cutoff:',
              file=self.fd)
        print('  Performing linear fit to %d points' % len(self.ecut_e),
              file=self.fd)
        self.sigr2_skn = np.zeros(self.shape)
        self.dsigr2_skn = np.zeros(self.shape)
        self.sigma_skn = np.zeros(self.shape)
        self.dsigma_skn = np.zeros(self.shape)
        invN_i = self.ecut_e**(-3. / 2)
        for m in range(np.product(self.shape)):
            s, k, n = np.unravel_index(m, self.shape)

            slope, intercept, r_value, p_value, std_err = \
                linregress(invN_i, self.sigma_eskn[:, s, k, n])

            self.sigr2_skn[s, k, n] = r_value**2
            self.sigma_skn[s, k, n] = intercept

            slope, intercept, r_value, p_value, std_err = \
                linregress(invN_i, self.dsigma_eskn[:, s, k, n])

            self.dsigr2_skn[s, k, n] = r_value**2
            self.dsigma_skn[s, k, n] = intercept

        if np.any(self.sigr2_skn < 0.9) or np.any(self.dsigr2_skn < 0.9):
            print('  Warning: Bad quality of linear fit for some (n,k). ',
                  file=self.fd)
            print('           Higher cutoff might be necesarry.', file=self.fd)

        print('  Minimum R^2 = %1.4f. (R^2 Should be close to 1)' %
              min(np.min(self.sigr2_skn), np.min(self.dsigr2_skn)),
              file=self.fd)

        if self.do_GW_too:
            self.sigr2_GW_skn = np.zeros(self.shape)
            self.dsigr2_GW_skn = np.zeros(self.shape)
            self.sigma_GW_skn = np.zeros(self.shape)
            self.dsigma_GW_skn = np.zeros(self.shape)
            invN_i = self.ecut_e**(-3. / 2)
            for m in range(np.product(self.shape)):
                s, k, n = np.unravel_index(m, self.shape)

                slope, intercept, r_value, p_value, std_err = \
                    linregress(invN_i, self.sigma_GW_eskn[:, s, k, n])

                self.sigr2_GW_skn[s, k, n] = r_value**2
                self.sigma_GW_skn[s, k, n] = intercept

                slope, intercept, r_value, p_value, std_err = \
                    linregress(invN_i, self.dsigma_GW_eskn[:, s, k, n])

                self.dsigr2_GW_skn[s, k, n] = r_value**2
                self.dsigma_GW_skn[s, k, n] = intercept

            if np.any(self.sigr2_GW_skn < 0.9) or np.any(self.dsigr2_GW_skn <
                                                         0.9):
                print('  GW calculation. Warning: Bad quality of linear fit '
                      'for some (n,k). ',
                      file=self.fd)
                print('           Higher cutoff might be necesarry.',
                      file=self.fd)

            print('  Minimum R^2 = %1.4f. (R^2 Should be close to 1)' %
                  min(np.min(self.sigr2_GW_skn), np.min(self.dsigr2_GW_skn)),
                  file=self.fd)

    def add_q0_correction(self, pd, W_GG, einv_GG, chi0_xvG, chi0_vv,
                          sqrtV_G, print_ac=False):
        from ase.dft import monkhorst_pack
        self.cell_cv = self.calc.wfs.gd.cell_cv
        self.qpts_qc = self.calc.wfs.kd.bzk_kc
        self.weight_q = 1.0 * np.ones(len(self.qpts_qc)) / len(self.qpts_qc)
        L = self.cell_cv[2, 2]
        vc_G0 = sqrtV_G[1:]**2

        B_GG = einv_GG[1:, 1:]
        u_v0G = vc_G0[np.newaxis, :]**0.5 * chi0_xvG[0, :, 1:]
        u_vG0 = vc_G0[np.newaxis, :]**0.5 * chi0_xvG[1, :, 1:]
        U_vv = -chi0_vv
        a_v0G = -np.dot(u_v0G, B_GG)
        a_vG0 = -np.dot(u_vG0, B_GG.T)
        A_vv = U_vv - np.dot(a_v0G, u_vG0.T)
        S_v0G = a_v0G
        S_vG0 = a_vG0
        L_vv = A_vv

        # Get necessary G vectors.
        G_Gv = pd.get_reciprocal_vectors()[1:]
        G_Gv += np.array([1e-14, 1e-14, 0])
        G2_G = np.sum(G_Gv**2, axis=1)
        Gpar_G = np.sum(G_Gv[:, 0:2]**2, axis=1)**0.5

        # Generate numerical q-point grid
        rcell_cv = 2 * pi * np.linalg.inv(self.cell_cv).T
        N_c = self.qd.N_c

        iq = np.argmin(np.sum(self.qpts_qc**2, axis=1))
        assert np.allclose(self.qpts_qc[iq], 0)
        q0cell_cv = np.array([1, 1, 1])**0.5 * rcell_cv / N_c
        q0vol = abs(np.linalg.det(q0cell_cv))

        x0density = self.x0density
        q0density = 2. / L * x0density
        npts_c = np.ceil(np.sum(q0cell_cv**2, axis=1)**0.5 /
                         q0density).astype(int)
        npts_c[2] = 1
        npts_c += (npts_c + 1) % 2
        if print_ac:
            print('Applying analytical 2D correction to W:',
                  file=self.fd)
            print('    Evaluating Gamma point contribution to W on a ' +
                  '%dx%dx%d grid' % tuple(npts_c), file=self.fd)

        qpts_qc = monkhorst_pack(npts_c)
        qgamma = np.argmin(np.sum(qpts_qc**2, axis=1))

        qpts_qv = np.dot(qpts_qc, q0cell_cv)
        qpts_q = np.sum(qpts_qv**2, axis=1)**0.5
        qpts_q[qgamma] = 1e-14
        qdir_qv = qpts_qv / qpts_q[:, np.newaxis]
        qdir_qvv = qdir_qv[:, :, np.newaxis] * qdir_qv[:, np.newaxis, :]
        nq = len(qpts_qc)
        q0area = q0vol / q0cell_cv[2, 2]
        dq0 = q0area / nq
        dq0rad = (dq0 / pi)**0.5
        R = L / 2.
        x0area = q0area * R**2
        dx0rad = dq0rad * R

        exp_q = 4 * pi * (1 - np.exp(-qpts_q * R))
        dv_G = ((pi * L * G2_G * np.exp(-Gpar_G * R) * np.cos(G_Gv[:, 2] * R) -
                 4 * pi * Gpar_G * (1 - np.exp(-Gpar_G * R) *
                                    np.cos(G_Gv[:, 2] * R))) /
                (G2_G**1.5 * Gpar_G *
                 (4 * pi * (1 - np.exp(-Gpar_G * R) *
                            np.cos(G_Gv[:, 2] * R)))**0.5))

        dv_Gv = dv_G[:, np.newaxis] * G_Gv

        # Add corrections
        W_GG[:, 0] = 0.0
        W_GG[0, :] = 0.0

        A_q = np.sum(qdir_qv * np.dot(qdir_qv, L_vv), axis=1)
        frac_q = 1. / (1 + exp_q * A_q)

        # HEAD:
        w00_q = -(exp_q / qpts_q)**2 * A_q * frac_q
        w00_q[qgamma] = 0.0
        W_GG[0, 0] = w00_q.sum() / nq
        Axy = 0.5 * (L_vv[0, 0] + L_vv[1, 1])  # in-plane average
        a0 = 4 * pi * Axy + 1

        W_GG[0, 0] += -((a0 * dx0rad - np.log(a0 * dx0rad + 1)) /
                        a0**2 / x0area * 2 * np.pi * (2 * pi * L)**2 * Axy)

        # WINGS:
        u_q = -exp_q / qpts_q * frac_q
        W_GG[1:, 0] = 1. / nq * np.dot(
            np.sum(qdir_qv * u_q[:, np.newaxis], axis=0),
            S_vG0 * sqrtV_G[np.newaxis, 1:])

        W_GG[0, 1:] = 1. / nq * np.dot(
            np.sum(qdir_qv * u_q[:, np.newaxis], axis=0),
            S_v0G * sqrtV_G[np.newaxis, 1:])

        # BODY:
        # Constant corrections:
        W_GG[1:, 1:] += 1. / nq * sqrtV_G[1:, None] * sqrtV_G[None, 1:] * \
            np.tensordot(S_v0G, np.dot(S_vG0.T,
                                       np.sum(-qdir_qvv *
                                              exp_q[:, None, None] *
                                              frac_q[:, None, None],
                                              axis=0)), axes=(0, 1))
        u_vvv = np.tensordot(u_q[:, None] * qpts_qv, qdir_qvv, axes=(0, 0))
        # Gradient corrections:
        W_GG[1:, 1:] += 1. / nq * np.sum(
            dv_Gv[:, :, None] * np.tensordot(
                S_v0G, np.tensordot(u_vvv, S_vG0 * sqrtV_G[None, 1:],
                                    axes=(2, 0)), axes=(0, 1)), axis=1)

    def update_energies(self, mixing):
        """Updates the energies of the calculator with the quasi-particle
        energies."""
        shifts_skn = np.zeros(self.shape)
        na, nb = self.bands
        i1 = len(self.qp_iskn) - 2
        i2 = i1 + 1
        if i1 < 0:
            i1 = 0

        for kpt in self.calc.wfs.kpt_u:
            s = kpt.s
            if kpt.k in self.kpts:
                ik = self.kpts.index(kpt.k)
                eps1_n = self.mixer(self.qp_iskn[i1, s, ik],
                                    self.qp_iskn[i2, s, ik],
                                    mixing)
                kpt.eps_n[na:nb] = eps1_n
                """
                Should we do something smart with the bands outside the
                interval?
                Here we shift the unoccupied bands not included by the average
                change of the top-most band and the occupied by the
                bottom-most band included
                """
                shifts_skn[s, ik] = (eps1_n - self.eps0_skn[s, kpt.k, na:nb])

        for kpt in self.calc.wfs.kpt_u:
            s = kpt.s
            if kpt.k in self.kpts:
                ik = self.kpts.index(kpt.k)
                kpt.eps_n[:na] = (self.eps0_skn[s, kpt.k, :na] +
                                  np.mean(shifts_skn[s, :, 0]))
                kpt.eps_n[nb:] = (self.eps0_skn[s, kpt.k, nb:] +
                                  np.mean(shifts_skn[s, :, -1]))
            else:
                """
                kpt.eps_n[:na] = (self.eps0_skn[s, kpt.k, :na] +
                                  np.mean(shifts_skn[s, :, 0]))
                kpt.eps_n[na:nb] = (self.eps0_skn[s, kpt.k, na:nb] +
                                    np.mean(shifts_skn[s, :], axis=0))
                kpt.eps_n[nb:] = (self.eps0_skn[s, kpt.k, nb:] +
                                  np.mean(shifts_skn[s, :, -1]))
                """

    def mixer(self, e0_skn, e1_skn, mixing=1.0):
        """Mix energies."""
        return e0_skn + mixing * (e1_skn - e0_skn)<|MERGE_RESOLUTION|>--- conflicted
+++ resolved
@@ -665,15 +665,9 @@
         I_G = np.ravel_multi_index(i_cG + shift_c[:, None], N_c, 'wrap')
 
         G_Gv = pd0.get_reciprocal_vectors()
-<<<<<<< HEAD
-        pos_av = np.dot(self.spos_ac, pd0.gd.cell_cv)
+
+        pos_av = np.dot(self.pair.spos_ac, pd0.gd.cell_cv)
         M_vv = symop.get_M_vv(pd0.gd.cell_cv)
-=======
-        pos_av = np.dot(self.pair.spos_ac, pd0.gd.cell_cv)
-        M_vv = np.dot(pd0.gd.cell_cv.T,
-                      np.dot(self.U_cc.T,
-                             np.linalg.inv(pd0.gd.cell_cv).T))
->>>>>>> 4e9f2596
 
         Q_aGii = []
         for a, Q_Gii in enumerate(self.Q_aGii):
@@ -699,15 +693,9 @@
             eps1 = kpt1.eps_n[n]
             C1_aGi = [np.dot(Qa_Gii, P1_ni[n].conj())
                       for Qa_Gii, P1_ni in zip(Q_aGii, kpt1.P_ani)]
-<<<<<<< HEAD
-            n_mG = self.calculate_pair_densities(ut1cc_R, C1_aGi, kpt2,
-                                                 pd0, I_G)
-            if symop.sign == 1:
-=======
             n_mG = self.pair.calculate_pair_densities(
                 ut1cc_R, C1_aGi, kpt2, pd0, I_G)
-            if self.sign == 1:
->>>>>>> 4e9f2596
+            if symop.sign == 1:
                 n_mG = n_mG.conj()
 
             f_m = kpt2.f_n
