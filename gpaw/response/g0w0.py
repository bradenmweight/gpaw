import functools
import os
import pickle
import warnings
from math import pi

import numpy as np
from ase.dft.kpoints import monkhorst_pack
from ase.parallel import paropen
from ase.units import Ha
from ase.utils import opencew, pickleload
from ase.utils.timing import timer

import gpaw.mpi as mpi
from gpaw import debug
from gpaw.calculator import GPAW
from gpaw.kpt_descriptor import KPointDescriptor
from gpaw.response.chi0 import Chi0
from gpaw.response.fxckernel_calc import calculate_kernel
from gpaw.response.kernels import get_coulomb_kernel, get_integrated_kernel
from gpaw.response.pair import PairDensity
from gpaw.response.wstc import WignerSeitzTruncatedCoulomb
from gpaw.response.pw_parallelization import Blocks1D
from gpaw.utilities.progressbar import ProgressBar
from gpaw.pw.descriptor import (PWDescriptor, PWMapping,
                                count_reciprocal_vectors)
from gpaw.xc.exx import EXX, select_kpts
from gpaw.xc.fxc import XCFlags
from gpaw.xc.tools import vxc
from gpaw.response.temp import DielectricFunctionCalculator
from gpaw.response.q0_correction import Q0Correction
from gpaw.response.hilbert import GWHilbertTransforms


class Sigma:
    def __init__(self, esknshape):
        self._buf = np.zeros((2, * esknshape))
        # self-energies and derivatives:
        self.sigma_eskn, self.dsigma_eskn = self._buf

    def sum(self, comm):
        comm.sum(self._buf)


class G0W0Outputs:
    def __init__(self, fd, shape, ecut_e, sigma_eskn, dsigma_eskn,
                 eps_skn, vxc_skn, exx_skn, f_skn):
        self.extrapolate(fd, shape, ecut_e, sigma_eskn, dsigma_eskn)
        self.Z_skn = 1 / (1 - self.dsigma_skn)

        # G0W0 single-step.
        # If we want GW0 again, we need to grab the expressions
        # from e.g. e73917fca5b9dc06c899f00b26a7c46e7d6fa749
        # or earlier and use qp correctly.
        self.qp_skn = eps_skn + self.Z_skn * (
            -vxc_skn + exx_skn + self.sigma_skn)

        self.sigma_eskn = sigma_eskn
        self.dsigma_eskn = dsigma_eskn

        self.eps_skn = eps_skn
        self.vxc_skn = vxc_skn
        self.exx_skn = exx_skn
        self.f_skn = f_skn

    def extrapolate(self, fd, shape, ecut_e, sigma_eskn, dsigma_eskn):
        if len(ecut_e) == 1:
            self.sigma_skn = sigma_eskn[0]
            self.dsigma_skn = dsigma_eskn[0]
            self.sigr2_skn = None
            self.dsigr2_skn = None
            return

        from scipy.stats import linregress
        # Do linear fit of selfenergy vs. inverse of number of plane waves
        # to extrapolate to infinite number of plane waves

        print('', file=fd)
        print('Extrapolating selfenergy to infinite energy cutoff:',
              file=fd)
        print('  Performing linear fit to %d points' % len(ecut_e),
              file=fd)
        self.sigr2_skn = np.zeros(shape)
        self.dsigr2_skn = np.zeros(shape)
        self.sigma_skn = np.zeros(shape)
        self.dsigma_skn = np.zeros(shape)
        invN_i = ecut_e**(-3. / 2)
        for m in range(np.product(shape)):
            s, k, n = np.unravel_index(m, shape)

            slope, intercept, r_value, p_value, std_err = \
                linregress(invN_i, sigma_eskn[:, s, k, n])

            self.sigr2_skn[s, k, n] = r_value**2
            self.sigma_skn[s, k, n] = intercept

            slope, intercept, r_value, p_value, std_err = \
                linregress(invN_i, dsigma_eskn[:, s, k, n])

            self.dsigr2_skn[s, k, n] = r_value**2
            self.dsigma_skn[s, k, n] = intercept

        if np.any(self.sigr2_skn < 0.9) or np.any(self.dsigr2_skn < 0.9):
            print('  Warning: Bad quality of linear fit for some (n,k). ',
                  file=fd)
            print('           Higher cutoff might be necesarry.', file=fd)

        print('  Minimum R^2 = %1.4f. (R^2 Should be close to 1)' %
              min(np.min(self.sigr2_skn), np.min(self.dsigr2_skn)),
              file=fd)

    def get_results_eV(self):
        results = {
            'f': self.f_skn,
            'eps': self.eps_skn * Ha,
            'vxc': self.vxc_skn * Ha,
            'exx': self.exx_skn * Ha,
            'sigma': self.sigma_skn * Ha,
            'dsigma': self.dsigma_skn,
            'Z': self.Z_skn,
            'qp': self.qp_skn * Ha}

        results.update(
            sigma_eskn=self.sigma_eskn * Ha,
            dsigma_eskn=self.dsigma_eskn)

        if self.sigr2_skn is not None:
            assert self.dsigr2_skn is not None
            results['sigr2_skn'] = self.sigr2_skn
            results['dsigr2_skn'] = self.dsigr2_skn

        return results


class QSymmetryOp:
    def __init__(self, symno, U_cc, sign):
        self.symno = symno
        self.U_cc = U_cc
        self.sign = sign

    def apply(self, q_c):
        return self.sign * (self.U_cc @ q_c)

    def check_q_Q_symmetry(self, Q_c, q_c):
        d_c = self.apply(q_c) - Q_c
        assert np.allclose(d_c.round(), d_c)

    def get_shift0(self, q_c, Q_c):
        shift0_c = q_c - self.apply(Q_c)
        assert np.allclose(shift0_c.round(), shift0_c)
        return shift0_c.round().astype(int)

    def get_M_vv(self, cell_cv):
        # We'll be inverting these cells a lot.
        # Should have an object with the cell and its inverse which does this.
        return cell_cv.T @ self.U_cc.T @ np.linalg.inv(cell_cv).T

    @classmethod
    def get_symops(cls, qd, iq, q_c):
        # Loop over all k-points in the BZ and find those that are
        # related to the current IBZ k-point by symmetry
        Q1 = qd.ibz2bz_k[iq]
        done = set()
        for Q2 in qd.bz2bz_ks[Q1]:
            if Q2 >= 0 and Q2 not in done:
                time_reversal = qd.time_reversal_k[Q2]
                symno = qd.sym_k[Q2]
                Q_c = qd.bzk_kc[Q2]

                symop = cls(
                    symno=symno,
                    U_cc=qd.symmetry.op_scc[symno],
                    sign=1 - 2 * time_reversal)

                symop.check_q_Q_symmetry(Q_c, q_c)
                # Q_c, symop = QSymmetryOp.from_qd(qd, Q2, q_c)
                yield Q_c, symop
                done.add(Q2)


gw_logo = """\
  ___  _ _ _
 |   || | | |
 | | || | | |
 |__ ||_____|
 |___|
"""


def get_max_nblocks(world, calc, ecut):
    nblocks = world.size
    if isinstance(calc, GPAW):
        raise Exception('Using a calulator is not implemented at '
                        'the moment, load from file!')
        # nblocks_calc = calc
    else:
        nblocks_calc = GPAW(calc)
    ngmax = []
    for q_c in nblocks_calc.wfs.kd.bzk_kc:
        qd = KPointDescriptor([q_c])
        pd = PWDescriptor(np.min(ecut) / Ha,
                          nblocks_calc.wfs.gd, complex, qd)
        ngmax.append(pd.ngmax)
    nG = np.min(ngmax)

    while nblocks > nG**0.5 + 1 or world.size % nblocks != 0:
        nblocks -= 1

    mynG = (nG + nblocks - 1) // nblocks
    assert mynG * (nblocks - 1) < nG
    return nblocks


def get_frequencies(frequencies, domega0, omega2):
    if domega0 is not None or omega2 is not None:
        assert frequencies is None
        frequencies = {'type': 'nonlinear',
                       'domega0': 0.025 if domega0 is None else domega0,
                       'omega2': 10.0 if omega2 is None else omega2}
        warnings.warn(f'Please use frequencies={frequencies}')
    elif frequencies is None:
        frequencies = {'type': 'nonlinear',
                       'domega0': 0.025,
                       'omega2': 10.0}
    else:
        assert frequencies['type'] == 'nonlinear'
    return frequencies


def get_qdescriptor(kd, atoms):
    # Find q-vectors and weights in the IBZ:
    assert -1 not in kd.bz2bz_ks
    offset_c = 0.5 * ((kd.N_c + 1) % 2) / kd.N_c
    bzq_qc = monkhorst_pack(kd.N_c) + offset_c
    qd = KPointDescriptor(bzq_qc)
    qd.set_symmetry(atoms, kd.symmetry)
    return qd


def choose_ecut_things(ecut, ecut_extrapolation):
    if ecut_extrapolation is True:
        pct = 0.8
        necuts = 3
        ecut_e = ecut * (1 + (1. / pct - 1) * np.arange(necuts)[::-1] /
                         (necuts - 1))**(-2 / 3)
    elif isinstance(ecut_extrapolation, (list, np.ndarray)):
        ecut_e = np.array(np.sort(ecut_extrapolation))
        ecut = ecut_e[-1]
    else:
        ecut_e = np.array([ecut])
    return ecut, ecut_e


class G0W0:
    def __init__(self, calc, filename='gw', *,
                 restartfile=None,
                 kpts=None, bands=None, relbands=None, nbands=None, ppa=False,
                 xc='RPA', fxc_mode='GW', do_GW_too=False,
                 Eg=None,
                 truncation=None, integrate_gamma=0,
                 ecut=150.0, eta=0.1, E0=1.0 * Ha,
                 frequencies=None,
                 domega0=None,  # deprecated
                 omega2=None,  # deprecated
                 q0_correction=False,
                 nblocks=1, savepckl=True,
                 world=mpi.world, ecut_extrapolation=False,
                 nblocksmax=False):

        """G0W0 calculator.

        The G0W0 calculator is used is used to calculate the quasi
        particle energies through the G0W0 approximation for a number
        of states.

        Parameters
        ----------
        calc:
            GPAW calculator object or filename of saved calculator object.
        filename: str
            Base filename of output files.
        restartfile: str
            File that stores data necessary to restart a calculation.
        kpts: list
            List of indices of the IBZ k-points to calculate the quasi particle
            energies for.
        bands:
            Range of band indices, like (n1, n2), to calculate the quasi
            particle energies for. Bands n where n1<=n<n2 will be
            calculated.  Note that the second band index is not included.
        relbands:
            Same as *bands* except that the numbers are relative to the
            number of occupied bands.
            E.g. (-1, 1) will use HOMO+LUMO.
        frequencies:
            Input parameters for frequency_grid.
            Can be array of frequencies to evaluate the response function at
            or dictionary of parameters for build-in nonlinear grid
            (see :ref:`frequency grid`).
        ecut: float
            Plane wave cut-off energy in eV.
        ecut_extrapolation: bool or list
            If set to True an automatic extrapolation of the selfenergy to
            infinite cutoff will be performed based on three points
            for the cutoff energy.
            If an array is given, the extrapolation will be performed based on
            the cutoff energies given in the array.
        nbands: int
            Number of bands to use in the calculation. If None, the number will
            be determined from :ecut: to yield a number close to the number of
            plane waves used.
        ppa: bool
            Sets whether the Godby-Needs plasmon-pole approximation for the
            dielectric function should be used.
        xc: str
            Kernel to use when including vertex corrections.
        fxc_mode: str
            Where to include the vertex corrections; polarizability and/or
            self-energy. 'GWP': Polarizability only, 'GWS': Self-energy only,
            'GWG': Both.
        do_GW_too: bool
            When carrying out a calculation including vertex corrections, it
            is possible to get the standard GW results at the same time
            (almost for free).
        Eg: float
            Gap to apply in the 'JGMs' (simplified jellium-with-gap) kernel.
            If None the DFT gap is used.
        truncation: str
            Coulomb truncation scheme. Can be either wigner-seitz,
            2D, 1D, or 0D
        integrate_gamma: int
            Method to integrate the Coulomb interaction. 1 is a numerical
            integration at all q-points with G=[0,0,0] - this breaks the
            symmetry slightly. 0 is analytical integration at q=[0,0,0] only -
            this conserves the symmetry. integrate_gamma=2 is the same as 1,
            but the average is only carried out in the non-periodic directions.
        E0: float
            Energy (in eV) used for fitting in the plasmon-pole approximation.
        q0_correction: bool
            Analytic correction to the q=0 contribution applicable to 2D
            systems.
        nblocks: int
            Number of blocks chi0 should be distributed in so each core
            does not have to store the entire matrix. This is to reduce
            memory requirement. nblocks must be less than or equal to the
            number of processors.
        nblocksmax: bool
            Cuts chi0 into as many blocks as possible to reduce memory
            requirements as much as possible.
        savepckl: bool
            Save output to a pckl file.
        """
        self.frequencies = get_frequencies(frequencies, domega0, omega2)
        self.inputcalc = calc

        if ppa and (nblocks > 1 or nblocksmax):
            raise ValueError(
                'PPA is currently not compatible with block parallellisation.')

        ecut, ecut_e = choose_ecut_things(ecut, ecut_extrapolation)
        self.ecut_e = ecut_e / Ha

        # Check if nblocks is compatible, adjust if not
        if nblocksmax:
            nblocks = get_max_nblocks(world, calc, ecut)

        self.pair = PairDensity(calc, ecut, world=world, nblocks=nblocks,
                                txt=filename + '.txt')

        # Steal attributes from self.pair:
        self.timer = self.pair.timer
        self.fd = self.pair.fd
        self.calc = self.pair.calc
        self.ecut = self.pair.ecut
        self.blockcomm = self.pair.blockcomm
        self.world = self.pair.world
        self.vol = self.pair.vol

        print(gw_logo, file=self.fd)

        self.xc = xc
        self.fxc_mode = fxc_mode
        self.do_GW_too = do_GW_too

        if not self.fxc_mode == 'GW':
            assert self.xc != 'RPA'

        if self.do_GW_too:
            assert self.xc != 'RPA'
            assert self.fxc_mode != 'GW'
            if restartfile is not None:
                raise RuntimeError('Restart function does not currently work '
                                   'with do_GW_too=True.')

        if Eg is None and self.xc == 'JGMsx':
            from ase.dft.bandgap import get_band_gap
            gap, k1, k2 = get_band_gap(self.calc)
            Eg = gap

        if Eg is not None:
            Eg /= Ha

        self.Eg = Eg

        self.xcflags = XCFlags(self.xc)

        self.filename = filename
        self.restartfile = restartfile
        self.savepckl = savepckl
        self.ppa = ppa
        self.truncation = truncation
        self.integrate_gamma = integrate_gamma
        self.eta = eta / Ha
        self.E0 = E0 / Ha

        self.wd = None

        self.blocks1d = None
        self.blockdist = None

        self.kpts = list(select_kpts(kpts, self.calc))
        self.bands = bands = self.choose_bands(bands, relbands)

        b1, b2 = bands
        self.shape = (self.calc.wfs.nspins, len(self.kpts), b2 - b1)

        if nbands is None:
            nbands = int(self.vol * self.ecut**1.5 * 2**0.5 / 3 / pi**2)
        else:
            if ecut_extrapolation:
                raise RuntimeError(
                    'nbands cannot be supplied with ecut-extrapolation.')

        self.nbands = nbands
        self.nspins = self.calc.wfs.nspins

        if self.nspins != 1 and self.fxc_mode != 'GW':
            raise RuntimeError('Including a xc kernel does currently not '
                               'work for spinpolarized systems.')

        self.pair_distribution = self.pair.distribute_k_points_and_bands(
            b1, b2, self.kd.ibz2bz_k[self.kpts])

        self.qd = get_qdescriptor(self.kd, self.calc.atoms)

        if q0_correction:
            assert self.truncation == '2D'
            self.q0_corrector = Q0Correction(
                cell_cv=self.gd.cell_cv, bzk_kc=self.kd.bzk_kc,
                N_c=self.qd.N_c)
        else:
            self.q0_corrector = None

        self.print_parameters(kpts, b1, b2, ecut_extrapolation)
        self.fd.flush()
        self.hilbert_transform = None  # initialized when we create Chi0

    @property
    def kd(self):
        return self.calc.wfs.kd

    @property
    def gd(self):
        return self.calc.wfs.gd

    def choose_bands(self, bands, relbands):
        if bands is not None and relbands is not None:
            raise ValueError('Use bands or relbands!')

        if relbands is not None:
            bands = [self.calc.wfs.nvalence // 2 + b for b in relbands]

        if bands is None:
            bands = [0, self.nocc2]

        return bands

    def print_parameters(self, kpts, b1, b2, ecut_extrapolation):
        p = functools.partial(print, file=self.fd)
        p()
        p('Quasi particle states:')
        if kpts is None:
            p('All k-points in IBZ')
        else:
            kptstxt = ', '.join(['{0:d}'.format(k) for k in self.kpts])
            p('k-points (IBZ indices): [' + kptstxt + ']')
        p('Band range: ({0:d}, {1:d})'.format(b1, b2))
        p()
        p('Computational parameters:')
        if not ecut_extrapolation:
            p('Plane wave cut-off: {0:g} eV'.format(self.ecut * Ha))
        else:
            p('Extrapolating to infinite plane wave cut-off using points at:')
            p('  [%.3f, %.3f, %.3f] eV' % tuple(self.ecut_e[:] * Ha))
        p('Number of bands: {0:d}'.format(self.nbands))
        p('Coulomb cutoff:', self.truncation)
        p('Broadening: {0:g} eV'.format(self.eta * Ha))
        p()
        p('fxc mode:', self.fxc_mode)
        p('Kernel:', self.xc)
        p('Do GW too:', self.do_GW_too)
        p()

    def get_eps_and_occs(self):
        eps_skn = np.empty(self.shape)  # KS-eigenvalues
        f_skn = np.empty(self.shape)  # occupation numbers

        b1, b2 = self.bands
        for i, k in enumerate(self.kpts):
            for s in range(self.nspins):
                u = s + k * self.nspins
                kpt = self.calc.wfs.kpt_u[u]
                eps_skn[s, i] = kpt.eps_n[b1:b2]
                f_skn[s, i] = kpt.f_n[b1:b2] / kpt.weight

        return eps_skn, f_skn

    @timer('G0W0')
    def calculate(self):
        """Starts the G0W0 calculation.

        Returns a dict with the results with the following key/value pairs:

        ===========  =============================================
        key          value
        ===========  =============================================
        ``f``        Occupation numbers
        ``eps``      Kohn-Sham eigenvalues in eV
        ``vxc``      Exchange-correlation
                     contributions in eV
        ``exx``      Exact exchange contributions in eV
        ``sigma``    Self-energy contributions in eV
        ``dsigma``   Self-energy derivatives
        ``sigma_e``  Self-energy contributions in eV
                     used for ecut extrapolation
        ``Z``        Renormalization factors
        ``qp``       Quasi particle (QP) energies in eV
        ``iqp``      GW0/GW: QP energies for each iteration in eV
        ===========  =============================================

        All the values are ``ndarray``'s of shape
        (spins, IBZ k-points, bands)."""

        loaded = False
        if self.restartfile is not None:
            loaded = self.load_restart_file()
            if not loaded:
                self.last_q = -1
                self.previous_sigma = 0.
                self.previous_dsigma = 0.

            else:
                print('Reading ' + str(self.last_q + 1) +
                      ' q-point(s) from the previous calculation: ' +
                      self.restartfile + '.sigma.pckl', file=self.fd)
        else:
            self.last_q = -1
            self.previous_sigma = 0.
            self.previous_dsigma = 0.

        self.fd.flush()

        # Reset calculation
        sigmashape = (len(self.ecut_e), *self.shape)

        self.sigmas = {fxc_mode: Sigma(sigmashape)
                       for fxc_mode in self.fxc_modes}
        # Loop over q in the IBZ:
        print('Summing all q:', file=self.fd)
        pb = ProgressBar(self.fd)
        for nQ, (ie, pd0, Wdict, q_c, m2, symop, blocks1d, Q_aGii) in \
                enumerate(self.calculate_screened_potential()):

            for progress, kpt1, kpt2 in self.pair_distribution.kpt_pairs_by_q(
                    q_c, 0, m2):
                pb.update((nQ + progress) / self.qd.mynk)

                k1 = self.kd.bz2ibz_k[kpt1.K]
                i = self.kpts.index(k1)

                self.calculate_q(ie, i, kpt1, kpt2, pd0, Wdict,
                                 symop=symop,
                                 sigmas=self.sigmas,
                                 blocks1d=blocks1d,
                                 Q_aGii=Q_aGii)
        pb.finish()

        return self.postprocess(self.sigmas, loaded)

    def postprocess(self, sigmas, loaded):
        all_results = {}
        for fxc_mode, sigma in sigmas.items():
            all_results[fxc_mode] = self.postprocess_single(fxc_mode, sigma,
                                                            loaded)
        self.all_results = all_results
        self.print_results(self.all_results)

        # After we have written the results restartfile is obsolete
        if self.restartfile is not None:
            if self.world.rank == 0:
                if os.path.isfile(self.restartfile + '.sigma.pckl'):
                    os.remove(self.restartfile + '.sigma.pckl')

        return self.results  # XXX ugly discrepancy

    def postprocess_single(self, fxc_name, sigma, loaded):
        sigma.sum(self.world)  # (Not so pretty that we finalize the sum here)

        if self.restartfile is not None and loaded:
            assert not self.do_GW_too
            sigma.sigma_eskn += self.previous_sigma
            sigma.dsigma_eskn += self.previous_dsigma

        output = self.calculate_g0w0_outputs(sigma)
        result = output.get_results_eV()

        if self.savepckl:
            with paropen(f'{self.filename}_results_{fxc_name}.pckl',
                         'wb') as fd:
                pickle.dump(result, fd, 2)

        return result

    @property
    def results_GW(self):
        if self.do_GW_too:
            return self.all_results['GW']

    @property
    def results(self):
        return self.all_results[self.fxc_mode]

    def calculate_q(self, ie, k, kpt1, kpt2, pd0, Wdict,
                    *, symop, sigmas, blocks1d, Q_aGii):
        """Calculates the contribution to the self-energy and its derivative
        for a given set of k-points, kpt1 and kpt2."""

        N_c = pd0.gd.N_c
        i_cG = symop.apply(np.unravel_index(pd0.Q_qG[0], N_c))

        q_c = self.kd.bzk_kc[kpt2.K] - self.kd.bzk_kc[kpt1.K]

        shift0_c = symop.get_shift0(q_c, pd0.kd.bzk_kc[0])
        shift_c = kpt1.shift_c - kpt2.shift_c - shift0_c

        I_G = np.ravel_multi_index(i_cG + shift_c[:, None], N_c, 'wrap')

        G_Gv = pd0.get_reciprocal_vectors()

        pos_av = np.dot(self.pair.spos_ac, pd0.gd.cell_cv)
        M_vv = symop.get_M_vv(pd0.gd.cell_cv)

        myQ_aGii = []
        for a, Q_Gii in enumerate(Q_aGii):
            x_G = np.exp(1j * np.dot(G_Gv, (pos_av[a] -
                                            np.dot(M_vv, pos_av[a]))))
            U_ii = self.calc.wfs.setups[a].R_sii[symop.symno]
            Q_Gii = np.dot(np.dot(U_ii, Q_Gii * x_G[:, None, None]),
                           U_ii.T).transpose(1, 0, 2)
            if symop.sign == -1:
                Q_Gii = Q_Gii.conj()
            myQ_aGii.append(Q_Gii)

        if debug:
            self.check(ie, i_cG, shift0_c, N_c, q_c, myQ_aGii)

        if self.ppa:
            calculate_sigma = self.calculate_sigma_ppa
        else:
            calculate_sigma = self.calculate_sigma

        for n in range(kpt1.n2 - kpt1.n1):
            ut1cc_R = kpt1.ut_nR[n].conj()
            eps1 = kpt1.eps_n[n]
            C1_aGi = [np.dot(Qa_Gii, P1_ni[n].conj())
                      for Qa_Gii, P1_ni in zip(myQ_aGii, kpt1.P_ani)]
            n_mG = self.pair.calculate_pair_densities(
                ut1cc_R, C1_aGi, kpt2, pd0, I_G)
            if symop.sign == 1:
                n_mG = n_mG.conj()

            f_m = kpt2.f_n
            deps_m = eps1 - kpt2.eps_n

            nn = kpt1.n1 + n - self.bands[0]

            assert set(Wdict) == set(sigmas)
            for fxc_mode in self.fxc_modes:
                sigma = sigmas[fxc_mode]
                W = Wdict[fxc_mode]
                sigma_contrib, dsigma_contrib = calculate_sigma(
                    n_mG, deps_m, f_m, W, blocks1d)
                sigma.sigma_eskn[ie, kpt1.s, k, nn] += sigma_contrib
                sigma.dsigma_eskn[ie, kpt1.s, k, nn] += dsigma_contrib

    def check(self, ie, i_cG, shift0_c, N_c, q_c, Q_aGii):
        I0_G = np.ravel_multi_index(i_cG - shift0_c[:, None], N_c, 'wrap')
        qd1 = KPointDescriptor([q_c])
        pd1 = PWDescriptor(self.ecut_e[ie], self.gd, complex, qd1)
        G_I = np.empty(N_c.prod(), int)
        G_I[:] = -1
        I1_G = pd1.Q_qG[0]
        G_I[I1_G] = np.arange(len(I0_G))
        G_G = G_I[I0_G]
        assert len(I0_G) == len(I1_G)
        assert (G_G >= 0).all()
        for a, Q_Gii in enumerate(self.pair.initialize_paw_corrections(pd1)):
            e = abs(Q_aGii[a] - Q_Gii[G_G]).max()
            assert e < 1e-12

    @timer('Sigma')
    def calculate_sigma(self, n_mG, deps_m, f_m, C_swGG, blocks1d):
        """Calculates a contribution to the self-energy and its derivative for
        a given (k, k-q)-pair from its corresponding pair-density and
        energy."""
        o_m = abs(deps_m)
        # Add small number to avoid zeros for degenerate states:
        sgn_m = np.sign(deps_m + 1e-15)

        # Pick +i*eta or -i*eta:
        s_m = (1 + sgn_m * np.sign(0.5 - f_m)).astype(int) // 2

        w_m = self.wd.get_floor_index(o_m, safe=False)
        m_inb = np.where(w_m < len(self.wd) - 1)[0]
        o1_m = np.empty(len(o_m))
        o2_m = np.empty(len(o_m))
        o1_m[m_inb] = self.wd.omega_w[w_m[m_inb]]
        o2_m[m_inb] = self.wd.omega_w[w_m[m_inb] + 1]

        x = 1.0 / (self.qd.nbzkpts * 2 * pi * self.vol)
        sigma = 0.0
        dsigma = 0.0
        # Performing frequency integration
        for o, o1, o2, sgn, s, w, n_G in zip(o_m, o1_m, o2_m,
                                             sgn_m, s_m, w_m, n_mG):

            if w >= len(self.wd.omega_w) - 1:
                continue

            C1_GG = C_swGG[s][w]
            C2_GG = C_swGG[s][w + 1]
            p = x * sgn
            myn_G = n_G[blocks1d.myslice]

            sigma1 = p * np.dot(np.dot(myn_G, C1_GG), n_G.conj()).imag
            sigma2 = p * np.dot(np.dot(myn_G, C2_GG), n_G.conj()).imag
            sigma += ((o - o1) * sigma2 + (o2 - o) * sigma1) / (o2 - o1)
            dsigma += sgn * (sigma2 - sigma1) / (o2 - o1)

        return sigma, dsigma

    def calculate_screened_potential(self):
        """Calculates the screened potential for each q-point in the 1st BZ.
        Since many q-points are related by symmetry, the actual calculation is
        only done for q-points in the IBZ and the rest are obtained by symmetry
        transformations. Results are returned as a generator to that it is not
        necessary to store a huge matrix for each q-point in the memory."""
        # The decorator $timer('W') doesn't work for generators, do we will
        # have to manually start and stop the timer here:
        self.timer.start('W')
        print('\nCalculating screened Coulomb potential', file=self.fd)
        if self.truncation is not None:
            print('Using %s truncated Coloumb potential' % self.truncation,
                  file=self.fd)

        if self.ppa:
            print('Using Godby-Needs plasmon-pole approximation:',
                  file=self.fd)
            print('  Fitting energy: i*E0, E0 = %.3f Hartee' % self.E0,
                  file=self.fd)

            # use small imaginary frequency to avoid dividing by zero:
            frequencies = [1e-10j, 1j * self.E0 * Ha]

            parameters = {'eta': 0,
                          'hilbert': False,
                          'timeordered': False,
                          'frequencies': frequencies}
        else:
            print('Using full frequency integration:', file=self.fd)

            parameters = {'eta': self.eta * Ha,
                          'hilbert': True,
                          'timeordered': True,
                          'frequencies': self.frequencies}

        self.fd.flush()

        chi0calc = Chi0(self.inputcalc,
                        nbands=self.nbands,
                        ecut=self.ecut * Ha,
                        intraband=False,
                        real_space_derivatives=False,
                        txt=self.filename + '.w.txt',
                        timer=self.timer,
                        nblocks=self.blockcomm.size,
                        **parameters)

        if self.truncation == 'wigner-seitz':
            wstc = WignerSeitzTruncatedCoulomb(
                self.gd.cell_cv,
                self.kd.N_c,
                chi0calc.fd)
        else:
            wstc = None

        self.wd = chi0calc.wd
        self.hilbert_transform = GWHilbertTransforms(
            self.wd.omega_w, self.eta)
        print(self.wd, file=self.fd)

        # Find maximum size of chi-0 matrices:
        nGmax = max(count_reciprocal_vectors(self.ecut, self.gd, q_c)
                    for q_c in self.qd.ibzk_kc)
        nw = len(self.wd)

        size = self.blockcomm.size

        mynGmax = (nGmax + size - 1) // size
        mynw = (nw + size - 1) // size

        # some memory sizes...
        if self.world.rank == 0:
            siz = (nw * mynGmax * nGmax +
                   max(mynw * nGmax, nw * mynGmax) * nGmax) * 16
            sizA = (nw * nGmax * nGmax + nw * nGmax * nGmax) * 16
            print('  memory estimate for chi0: local=%.2f MB, global=%.2f MB'
                  % (siz / 1024**2, sizA / 1024**2), file=self.fd)
            self.fd.flush()

        # Need to pause the timer in between iterations
        self.timer.stop('W')
        for iq, q_c in enumerate(self.qd.ibzk_kc):
            if iq <= self.last_q:
                continue

            if len(self.ecut_e) > 1:
                chi0bands = chi0calc.create_chi0(q_c, extend_head=False)
            else:
                chi0bands = None

            m1 = chi0calc.nocc1
            for ie, ecut in enumerate(self.ecut_e):
                self.timer.start('W')

                # First time calculation
                if ecut == self.ecut:
                    # Nothing to cut away:
                    m2 = self.nbands
                else:
                    m2 = int(self.vol * ecut**1.5 * 2**0.5 / 3 / pi**2)
                    if m2 > self.nbands:
                        raise ValueError(f'Trying to extrapolate ecut to'
                                         f'larger number of bands ({m2})'
                                         f' than there are bands '
                                         f'({self.nbands}).')
                pdi, Wdict, blocks1d, Q_aGii = self.calculate_w(
                    chi0calc, q_c, chi0bands,
                    m1, m2, ecut, wstc, iq)
                m1 = m2

                self.timer.stop('W')

                for Q_c, symop in QSymmetryOp.get_symops(self.qd, iq, q_c):
                    yield (ie, pdi, Wdict, Q_c, m2, symop,
                           blocks1d, Q_aGii)

                if self.restartfile is not None:
                    self.save_restart_file(iq)

    @property
    def fxc_modes(self):
        modes = [self.fxc_mode]
        if self.do_GW_too:
            modes.append('GW')
        return modes

    @timer('WW')
    def calculate_w(self, chi0calc, q_c, chi0bands,
                    m1, m2, ecut, wstc,
                    iq):
        """Calculates the screened potential for a specified q-point."""

        chi0 = chi0calc.create_chi0(q_c, extend_head=False)
        chi0calc.fd = self.fd
        chi0calc.print_chi(chi0.pd)
        chi0calc.update_chi0(chi0, m1, m2, range(self.nspins))

        if len(self.ecut_e) > 1:
            # Add chi from previous cutoff with remaining bands
            chi0.chi0_wGG += chi0bands.chi0_wGG
            chi0bands.chi0_wGG[:] = chi0.chi0_wGG.copy()
            if chi0.optical_limit:
                chi0.chi0_wxvG += chi0bands.chi0_wxvG
                chi0bands.chi0_wxvG[:] = chi0.chi0_wxvG.copy()
                chi0.chi0_wvv += chi0bands.chi0_wvv
                chi0bands.chi0_wvv[:] = chi0.chi0_wvv.copy()

        Wdict = {}

        for fxc_mode in self.fxc_modes:
            pdi, blocks1d, W_wGG = self.dyson_and_W_old(
                wstc, iq, q_c, chi0calc, chi0, ecut, Q_aGii=chi0calc.Q_aGii,
                fxc_mode=fxc_mode)

            if self.ppa:
                W_xwGG = W_wGG  # (ppa API is nonsense)
            else:
                with self.timer('Hilbert'):
                    W_xwGG = self.hilbert_transform(W_wGG)

            Wdict[fxc_mode] = W_xwGG

        return pdi, Wdict, blocks1d, chi0calc.Q_aGii

    def dyson_and_W_new(self, wstc, iq, q_c, chi0calc, chi0, ecut):
        assert not self.ppa
        assert not self.do_GW_too
        assert ecut == chi0.pd.ecut
        assert self.fxc_mode == 'GW'

        assert not np.allclose(q_c, 0)

        nW = len(self.wd)
        nG = chi0.pd.ngmax

        from gpaw.response.wgg import Grid

        WGG = (nW, nG, nG)
        WgG_grid = Grid(
            comm=self.blockcomm,
            shape=WGG,
            cpugrid=(1, self.blockcomm.size, 1))
        assert chi0.chi0_wGG.shape == WgG_grid.myshape

        my_gslice = WgG_grid.myslice[1]

        dielectric_WgG = chi0.chi0_wGG  # XXX
        for iw, chi0_GG in enumerate(chi0.chi0_wGG):
            sqrtV_G = get_coulomb_kernel(chi0.pd,  # XXX was: pdi
                                         self.kd.N_c,
                                         truncation=self.truncation,
                                         wstc=wstc)**0.5
            e_GG = np.eye(nG) - chi0_GG * sqrtV_G * sqrtV_G[:, np.newaxis]
            e_gG = e_GG[my_gslice]

            dielectric_WgG[iw, :, :] = e_gG

        wgg_grid = Grid(comm=self.blockcomm, shape=WGG)

        dielectric_wgg = wgg_grid.zeros(dtype=complex)
        WgG_grid.redistribute(wgg_grid, dielectric_WgG, dielectric_wgg)

        assert np.allclose(dielectric_wgg, dielectric_WgG)

        wgg_grid.invert_inplace(dielectric_wgg)

        wgg_grid.redistribute(WgG_grid, dielectric_wgg, dielectric_WgG)
        inveps_WgG = dielectric_WgG

        self.timer.start('Dyson eq.')

        for iw, inveps_gG in enumerate(inveps_WgG):
            inveps_gG -= np.identity(nG)[my_gslice]
            thing_GG = sqrtV_G * sqrtV_G[:, np.newaxis]
            inveps_gG *= thing_GG[my_gslice]

        W_WgG = inveps_WgG
        Wp_wGG = W_WgG.copy()
        Wm_wGG = W_WgG.copy()
        return chi0.pd, Wm_wGG, Wp_wGG  # not Hilbert transformed yet

    def _calculate_kernel(self, nG, iq, G2G):
        return calculate_kernel(ecut=self.ecut,
                                xcflags=self.xcflags,
                                calc=self.calc, nG=nG,
                                ns=self.nspins, iq=iq,
                                cut_G=G2G, wd=self.wd,
                                Eg=self.Eg,
                                timer=self.timer, fd=self.fd)

    def dyson_and_W_old(self, wstc, iq, q_c, chi0calc, chi0,
                        ecut, Q_aGii, fxc_mode):
        nG = chi0.pd.ngmax
        blocks1d = chi0.blocks1d

        wblocks1d = Blocks1D(self.blockcomm, len(self.wd))

<<<<<<< HEAD
        chi0_wGG = chi0.redistribute()
=======
        # The copy() is only required when doing GW_too, since we need
        # to run this whole thin twice.
        chi0_wGG = chi0.blockdist.redistribute(chi0.chi0_wGG.copy())
>>>>>>> 3f354e60
        pd = chi0.pd
        chi0_wxvG = chi0.chi0_wxvG
        chi0_wvv = chi0.chi0_wvv

        if ecut == pd.ecut:
            pdi = pd
            G2G = None

        elif ecut < pd.ecut:  # construct subset chi0 matrix with lower ecut
            pdi = PWDescriptor(ecut, pd.gd, dtype=pd.dtype,
                               kd=pd.kd)
            nG = pdi.ngmax
            blocks1d = Blocks1D(self.blockcomm, nG)
            G2G = PWMapping(pdi, pd).G2_G1
            chi0_wGG = chi0_wGG.take(G2G, axis=1).take(G2G, axis=2)

            if chi0_wxvG is not None:
                chi0_wxvG = chi0_wxvG.take(G2G, axis=3)

            if Q_aGii is not None:
                for a, Q_Gii in enumerate(Q_aGii):
                    Q_aGii[a] = Q_Gii.take(G2G, axis=0)

        if self.integrate_gamma != 0:
            reduced = (self.integrate_gamma == 2)
            V0, sqrtV0 = get_integrated_kernel(pdi,
                                               self.kd.N_c,
                                               truncation=self.truncation,
                                               reduced=reduced,
                                               N=100)
        elif self.integrate_gamma == 0 and np.allclose(q_c, 0):
            bzvol = (2 * np.pi)**3 / self.vol / self.qd.nbzkpts
            Rq0 = (3 * bzvol / (4 * np.pi))**(1. / 3.)
            V0 = 16 * np.pi**2 * Rq0 / bzvol
            sqrtV0 = (4 * np.pi)**(1.5) * Rq0**2 / bzvol / 2

        delta_GG = np.eye(nG)

        if self.ppa:
            einv_wGG = []

        if fxc_mode == 'GW':
            fv = delta_GG
        else:
            fv = self._calculate_kernel(nG, iq, G2G)

        # Generate fine grid in vicinity of gamma
        kd = self.kd
        if np.allclose(q_c, 0) and len(chi0_wGG) > 0:
            N = 4
            N_c = np.array([N, N, N])
            if self.truncation is not None:
                # Only average periodic directions if trunction is used
                N_c[np.where(kd.N_c == 1)[0]] = 1
            qf_qc = monkhorst_pack(N_c) / kd.N_c
            qf_qc *= 1.0e-6
            U_scc = kd.symmetry.op_scc
            qf_qc = kd.get_ibz_q_points(qf_qc, U_scc)[0]
            weight_q = kd.q_weights
            qf_qv = 2 * np.pi * np.dot(qf_qc, pd.gd.icell_cv)
            a_wq = np.sum([chi0_vq * qf_qv.T
                           for chi0_vq in
                           np.dot(chi0_wvv[wblocks1d.myslice], qf_qv.T)],
                          axis=1)
            a0_qwG = np.dot(qf_qv, chi0_wxvG[wblocks1d.myslice, 0])
            a1_qwG = np.dot(qf_qv, chi0_wxvG[wblocks1d.myslice, 1])

        self.timer.start('Dyson eq.')

        def get_sqrtV_G(N_c, q_v=None):
            return get_coulomb_kernel(
                pdi,
                N_c,
                truncation=self.truncation,
                wstc=wstc,
                q_v=q_v)**0.5

        for iw, chi0_GG in enumerate(chi0_wGG):
            if np.allclose(q_c, 0):
                einv_GG = np.zeros((nG, nG), complex)
                for iqf in range(len(qf_qv)):
                    chi0_GG[0] = a0_qwG[iqf, iw]
                    chi0_GG[:, 0] = a1_qwG[iqf, iw]
                    chi0_GG[0, 0] = a_wq[iw, iqf]

                    sqrtV_G = get_sqrtV_G(kd.N_c, q_v=qf_qv[iqf])

                    dfc = DielectricFunctionCalculator(
                        sqrtV_G, chi0_GG, mode=fxc_mode, fv_GG=fv)
                    einv_GG += dfc.get_einv_GG() * weight_q[iqf]
            else:
                sqrtV_G = get_sqrtV_G(kd.N_c)

                dfc = DielectricFunctionCalculator(
                    sqrtV_G, chi0_GG, mode=fxc_mode, fv_GG=fv)
                einv_GG = dfc.get_einv_GG()

            if self.ppa:
                einv_wGG.append(einv_GG - delta_GG)
            else:
                W_GG = chi0_GG
                W_GG[:] = (einv_GG - delta_GG) * (sqrtV_G *
                                                  sqrtV_G[:, np.newaxis])

                if self.q0_corrector is not None and np.allclose(q_c, 0):
                    if iw == 0:
                        print_ac = True
                    else:
                        print_ac = False
                    this_w = wblocks1d.a + iw
                    self.add_q0_correction(pdi, W_GG, einv_GG,
                                           chi0_wxvG[this_w],
                                           chi0_wvv[this_w],
                                           sqrtV_G,
                                           print_ac=print_ac)
                elif np.allclose(q_c, 0) or self.integrate_gamma != 0:
                    W_GG[0, 0] = (einv_GG[0, 0] - 1.0) * V0
                    W_GG[0, 1:] = einv_GG[0, 1:] * sqrtV_G[1:] * sqrtV0
                    W_GG[1:, 0] = einv_GG[1:, 0] * sqrtV0 * sqrtV_G[1:]

        if self.ppa:
            omegat_GG = self.E0 * np.sqrt(einv_wGG[1] /
                                          (einv_wGG[0] - einv_wGG[1]))
            R_GG = -0.5 * omegat_GG * einv_wGG[0]
            W_GG = pi * R_GG * sqrtV_G * sqrtV_G[:, np.newaxis]
            if np.allclose(q_c, 0) or self.integrate_gamma != 0:
                W_GG[0, 0] = pi * R_GG[0, 0] * V0
                W_GG[0, 1:] = pi * R_GG[0, 1:] * sqrtV_G[1:] * sqrtV0
                W_GG[1:, 0] = pi * R_GG[1:, 0] * sqrtV0 * sqrtV_G[1:]

            self.timer.stop('Dyson eq.')
            return pdi, blocks1d, [W_GG, omegat_GG]

        # XXX This creates a new, large buffer.  We could perhaps
        # avoid that.  Buffer used to exist but was removed due to #456.
        W_wGG = chi0.blockdist.redistribute(chi0_wGG, len(chi0.wd))

<<<<<<< HEAD
        if self.do_GW_too:
            W_GW_wGG = chi0.blockdist.redistribute(
                chi0_GW_wGG, len(chi0.wd))
        else:
            W_GW_wGG = None

=======
>>>>>>> 3f354e60
        self.timer.stop('Dyson eq.')
        return pdi, blocks1d, W_wGG

    @timer('Kohn-Sham XC-contribution')
    def calculate_ks_xc_contribution(self):
        name = self.filename + '.vxc.npy'
        fd, vxc_skn = self.read_contribution(name)
        if vxc_skn is None:
            print('Calculating Kohn-Sham XC contribution', file=self.fd)
            self.fd.flush()
            vxc_skn = vxc(self.calc, self.calc.hamiltonian.xc) / Ha
            n1, n2 = self.bands
            vxc_skn = vxc_skn[:, self.kpts, n1:n2]
            np.save(fd, vxc_skn)
            fd.close()
        return vxc_skn

    @timer('EXX')
    def calculate_exact_exchange(self):
        name = self.filename + '.exx.npy'
        fd, exx_skn = self.read_contribution(name)
        if exx_skn is None:
            print('Calculating EXX contribution', file=self.fd)
            self.fd.flush()
            exx = EXX(self.calc, kpts=self.kpts, bands=self.bands,
                      txt=self.filename + '.exx.txt', timer=self.timer)
            exx.calculate()
            exx_skn = exx.get_eigenvalue_contributions() / Ha
            np.save(fd, exx_skn)
            fd.close()
        return exx_skn

    def read_contribution(self, filename):
        fd = opencew(filename)  # create, exclusive, write
        if fd is not None:
            # File was not there: nothing to read
            return fd, None

        try:
            with open(filename, 'rb') as fd:
                x_skn = np.load(fd)
        except IOError:
            print('Removing broken file:', filename, file=self.fd)
        else:
            print('Read:', filename, file=self.fd)
            if x_skn.shape == self.shape:
                return None, x_skn
            print('Removing bad file (wrong shape of array):', filename,
                  file=self.fd)

        if self.world.rank == 0:
            os.remove(filename)

        return opencew(filename), None

    def print_results(self, results):
        description = ['f:      Occupation numbers',
                       'eps:     KS-eigenvalues [eV]',
                       'vxc:     KS vxc [eV]',
                       'exx:     Exact exchange [eV]',
                       'sigma:   Self-energies [eV]',
                       'dsigma:  Self-energy derivatives',
                       'Z:       Renormalization factors',
                       'qp:      QP-energies [eV]']

        print('\nResults:', file=self.fd)
        for line in description:
            print(line, file=self.fd)

        b1, b2 = self.bands
        names = [line.split(':', 1)[0] for line in description]
        ibzk_kc = self.kd.ibzk_kc
        for s in range(self.nspins):
            for i, ik in enumerate(self.kpts):
                print('\nk-point ' +
                      '{0} ({1}): ({2:.3f}, {3:.3f}, {4:.3f})'.format(
                          i, ik, *ibzk_kc[ik]) + '                ' +
                      self.fxc_mode, file=self.fd)
                print('band' +
                      ''.join('{0:>8}'.format(name) for name in names),
                      file=self.fd)

                def actually_print_results(resultset):
                    for n in range(b2 - b1):
                        print('{0:4}'.format(n + b1) +
                              ''.join('{0:8.3f}'
                                      .format(resultset[name][s, i, n])
                                      for name in names),
                              file=self.fd)

                for fxc_mode in results:
                    print(fxc_mode.rjust(69), file=self.fd)
                    actually_print_results(results[fxc_mode])

        self.timer.write(self.fd)

    @timer('PPA-Sigma')
    def calculate_sigma_ppa(self, n_mG, deps_m, f_m, W, *unused):
        W_GG, omegat_GG = W

        sigma = 0.0
        dsigma = 0.0

        for m in range(len(n_mG)):
            deps_GG = deps_m[m]
            sign_GG = 2 * f_m[m] - 1
            x1_GG = 1 / (deps_GG + omegat_GG - 1j * self.eta)
            x2_GG = 1 / (deps_GG - omegat_GG + 1j * self.eta)
            x3_GG = 1 / (deps_GG + omegat_GG - 1j * self.eta * sign_GG)
            x4_GG = 1 / (deps_GG - omegat_GG - 1j * self.eta * sign_GG)
            x_GG = W_GG * (sign_GG * (x1_GG - x2_GG) + x3_GG + x4_GG)
            dx_GG = W_GG * (sign_GG * (x1_GG**2 - x2_GG**2) +
                            x3_GG**2 + x4_GG**2)
            nW_G = np.dot(n_mG[m], x_GG)
            sigma += np.vdot(n_mG[m], nW_G).real
            nW_G = np.dot(n_mG[m], dx_GG)
            dsigma -= np.vdot(n_mG[m], nW_G).real

        x = 1 / (self.qd.nbzkpts * 2 * pi * self.vol)
        return x * sigma, x * dsigma

    def save_restart_file(self, nQ):
        sigma = self.sigmas[self.fxc_mode]
        sigma_eskn_write = sigma.sigma_eskn.copy()
        dsigma_eskn_write = sigma.dsigma_eskn.copy()
        self.world.sum(sigma_eskn_write)
        self.world.sum(dsigma_eskn_write)
        data = {'last_q': nQ,
                'sigma_eskn': sigma_eskn_write + self.previous_sigma,
                'dsigma_eskn': dsigma_eskn_write + self.previous_dsigma,
                'kpts': self.kpts,
                'bands': self.bands,
                'nbands': self.nbands,
                'ecut_e': self.ecut_e,
                'frequencies': self.frequencies,
                'integrate_gamma': self.integrate_gamma}

        if self.world.rank == 0:
            with open(self.restartfile + '.sigma.pckl', 'wb') as fd:
                pickle.dump(data, fd, 2)

    def load_restart_file(self):
        try:
            with open(self.restartfile + '.sigma.pckl', 'rb') as fd:
                data = pickleload(fd)
        except IOError:
            return False
        else:
            if (data['kpts'] == self.kpts and
                data['bands'] == self.bands and
                data['nbands'] == self.nbands and
                (data['ecut_e'] == self.ecut_e).all and
                data['frequencies']['type'] == self.frequencies['type'] and
                data['frequencies']['domega0'] ==
                self.frequencies['domega0'] and
                data['frequencies']['omega2'] == self.frequencies['omega2'] and
                data['integrate_gamma'] == self.integrate_gamma):
                self.last_q = data['last_q']
                self.previous_sigma = data['sigma_eskn']
                self.previous_dsigma = data['dsigma_eskn']
                return True
            else:
                raise ValueError(
                    'Restart file not compatible with parameters used in '
                    'current calculation. Check kpts, bands, nbands, ecut, '
                    'domega0, omega2, integrate_gamma.')

    def calculate_g0w0_outputs(self, sigma):
        eps_skn, f_skn = self.get_eps_and_occs()
        kwargs = dict(
            fd=self.fd,
            shape=self.shape,
            ecut_e=self.ecut_e,
            eps_skn=eps_skn,
            vxc_skn=self.calculate_ks_xc_contribution(),
            exx_skn=self.calculate_exact_exchange(),
            f_skn=f_skn)

        return G0W0Outputs(sigma_eskn=sigma.sigma_eskn,
                           dsigma_eskn=sigma.dsigma_eskn,
                           **kwargs)

    def add_q0_correction(self, pd, W_GG, einv_GG, chi0_xvG, chi0_vv,
                          sqrtV_G, print_ac=False):
        self.q0_corrector.add_q0_correction(
            pd, W_GG, einv_GG, chi0_xvG, chi0_vv,
            sqrtV_G,
            fd=self.fd if print_ac else None)<|MERGE_RESOLUTION|>--- conflicted
+++ resolved
@@ -986,13 +986,10 @@
 
         wblocks1d = Blocks1D(self.blockcomm, len(self.wd))
 
-<<<<<<< HEAD
-        chi0_wGG = chi0.redistribute()
-=======
         # The copy() is only required when doing GW_too, since we need
         # to run this whole thin twice.
-        chi0_wGG = chi0.blockdist.redistribute(chi0.chi0_wGG.copy())
->>>>>>> 3f354e60
+        chi0_wGG = chi0.blockdist.redistribute(chi0.chi0_wGG.copy(), len(chi0.wd))
+
         pd = chi0.pd
         chi0_wxvG = chi0.chi0_wxvG
         chi0_wvv = chi0.chi0_wvv
@@ -1130,15 +1127,6 @@
         # avoid that.  Buffer used to exist but was removed due to #456.
         W_wGG = chi0.blockdist.redistribute(chi0_wGG, len(chi0.wd))
 
-<<<<<<< HEAD
-        if self.do_GW_too:
-            W_GW_wGG = chi0.blockdist.redistribute(
-                chi0_GW_wGG, len(chi0.wd))
-        else:
-            W_GW_wGG = None
-
-=======
->>>>>>> 3f354e60
         self.timer.stop('Dyson eq.')
         return pdi, blocks1d, W_wGG
 
