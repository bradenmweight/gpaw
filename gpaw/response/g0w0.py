--- conflicted
+++ resolved
@@ -1104,7 +1104,6 @@
             (almost for free).
         truncation: str
             Coulomb truncation scheme. Can be either 2D, 1D, or 0D.
-<<<<<<< HEAD
         integrate_gamma: string or dict
             Method to integrate the Coulomb interaction.
 
@@ -1150,17 +1149,6 @@
                 (Voronoi). More accurate than 'reciprocal'.
 
                 R. Sundararaman and T. A. Arias: Phys. Rev. B 87, 165122 (2013)
-
-=======
-        integrate_gamma: int or str
-            Method to integrate the Coulomb interaction. 1 is a numerical
-            integration at all q-points with G=[0,0,0] - this breaks the
-            symmetry slightly. 0 is analytical integration at q=[0,0,0] only -
-            this conserves the symmetry. integrate_gamma=2 is the same as 1,
-            but the average is only carried out in the non-periodic directions.
-            'WS' is Wigner-Seitz truncated Coulomb interaction from
-            R. Sundararaman and T. A. Arias: Phys. Rev. B 87, 165122 (2013)
->>>>>>> b874ddb1
         E0: float
             Energy (in eV) used for fitting in the plasmon-pole approximation.
         q0_correction: bool
