--- conflicted
+++ resolved
@@ -376,14 +376,6 @@
             assert self.wcalc.fxc_mode != 'GW'
 
         self.filename = filename
-<<<<<<< HEAD
-        self.savepckl = savepckl
-=======
-        if restartfile is None:
-            restartfile = 'qcache_' + self.filename
-
-        self.restartfile = restartfile
->>>>>>> 57c835bf
         self.eta = eta / Ha
 
         if self.context.world.rank == 0:
