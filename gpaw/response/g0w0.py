--- conflicted
+++ resolved
@@ -23,10 +23,7 @@
 from gpaw.xc.exx import EXX, select_kpts
 from gpaw.xc.tools import vxc
 import os
-<<<<<<< HEAD
-=======
-
->>>>>>> 3a2082d9
+
 
 class G0W0(PairDensity):
     def __init__(self, calc, filename='gw', restartfile=None,
@@ -36,12 +33,8 @@
                  domega0=0.025, omega2=10.0, anisotropy_correction=False,
                  nblocks=1, savew=False, savepckl=True,
                  maxiter=1, method='G0W0', mixing=0.2,
-<<<<<<< HEAD
-                 world=mpi.world, ecut_extrapolation=False):
-=======
                  world=mpi.world, ecut_extrapolation=False,
                  gate_voltage=None):
->>>>>>> 3a2082d9
 
         """G0W0 calculator.
         
@@ -121,14 +114,6 @@
         if ecut_extrapolation is True:
             pct = 0.8
             necuts = 3
-<<<<<<< HEAD
-            ecut_e = ecut * (1 + (1. / pct - 1) * np.arange(necuts) /
-                             (necuts - 1))**(-2 / 3)
-            assert not savew
-        elif isinstance(ecut_extrapolation, (list, np.ndarray)):
-            ecut_e = np.array(np.sort(ecut_extrapolation)[::-1])
-            ecut = ecut_e[0]
-=======
             ecut_e = ecut * (1 + (1. / pct - 1) * np.arange(necuts)[::-1] /
                              (necuts - 1))**(-2 / 3)
             """It doesn't make sence to save W in this case since
@@ -137,7 +122,6 @@
         elif isinstance(ecut_extrapolation, (list, np.ndarray)):
             ecut_e = np.array(np.sort(ecut_extrapolation))
             ecut = ecut_e[-1]
->>>>>>> 3a2082d9
             assert not savew
         else:
             ecut_e = np.array([ecut])
@@ -147,8 +131,6 @@
                              gate_voltage=gate_voltage, txt=txt)
 
         self.gate_voltage = gate_voltage
-        ecut /= Hartree
-
         ecut /= Hartree
 
         self.filename = filename
@@ -165,10 +147,7 @@
         self.ac = anisotropy_correction
         if self.ac:
             assert self.truncation == '2D'
-<<<<<<< HEAD
-=======
             self.x0density = 0.1  # ? 0.01
->>>>>>> 3a2082d9
 
         self.maxiter = maxiter
         self.method = method
@@ -318,17 +297,10 @@
         
             # Loop over q in the IBZ:
             nQ = 0
-<<<<<<< HEAD
-            for ie, pd0, W0, q_c in self.calculate_screened_potential():
-                for kpt1 in mykpts:
-                    K2 = kd.find_k_plus_q(q_c, [kpt1.K])[0]
-                    kpt2 = self.get_k_point(kpt1.s, K2, 0, self.nbands, 
-=======
             for ie, pd0, W0, q_c, m2 in self.calculate_screened_potential():
                 for kpt1 in mykpts:
                     K2 = kd.find_k_plus_q(q_c, [kpt1.K])[0]
                     kpt2 = self.get_k_point(kpt1.s, K2, 0, m2, 
->>>>>>> 3a2082d9
                                             block=True)
                     k1 = kd.bz2ibz_k[kpt1.K]
                     i = self.kpts.index(k1)
@@ -374,10 +346,6 @@
       
         self.print_results(results)
         
-<<<<<<< HEAD
-        if len(self.ecut_e) > 1:  # save non-extrapolated result
-            results.update({'sigma_e': self.sigma_eskn * Hartree})
-=======
         if len(self.ecut_e) > 1:  
             # save non-extrapolated result and R^2 value for fit quality.
             results.update({'sigma_eskn': self.sigma_eskn * Hartree,
@@ -385,7 +353,6 @@
                             'sigr2_skn': self.sigr2_skn,
                             'dsigr2_skn': self.dsigr2_skn,
                             })
->>>>>>> 3a2082d9
 
         if self.savepckl:
             pickle.dump(results,
@@ -490,10 +457,6 @@
         
         beta = (2**0.5 - 1) * self.domega0 / self.omega2
         w_m = (o_m / (self.domega0 + beta * o_m)).astype(int)
-<<<<<<< HEAD
-
-=======
->>>>>>> 3a2082d9
         m_inb = np.where(w_m < len(self.omega_w) - 1)[0]
         o1_m = np.empty(len(o_m))
         o2_m = np.empty(len(o_m))
@@ -611,8 +574,6 @@
         for iq, q_c in enumerate(self.qd.ibzk_kc):
             if iq <= self.last_q:
                 continue
-<<<<<<< HEAD
-=======
             
             thisqd = KPointDescriptor([q_c])
             pd = PWDescriptor(self.ecut, self.calc.wfs.gd, complex, thisqd)
@@ -637,7 +598,6 @@
                 chi0bands_wvv = None
 
             m1 = chi0.nocc1
->>>>>>> 3a2082d9
             for ie, ecut in enumerate(self.ecut_e):
                 self.timer.start('W')
                 if self.savew:
@@ -660,10 +620,6 @@
                     assert mynG * (self.blockcomm.size - 1) < nG
                 else:
                     # First time calculation
-<<<<<<< HEAD
-                    pdi, W = self.calculate_w(chi0, q_c, ecut, htp, htm, 
-                                              wstc, A1_x, A2_x)
-=======
                     if ecut == self.ecut:
                         # Nothing to cut away:
                         m2 = self.nbands
@@ -675,7 +631,6 @@
                                               m1, m2, ecut, htp, htm, wstc,
                                               A1_x, A2_x)
                     m1 = m2
->>>>>>> 3a2082d9
                     if self.savew:
                         if self.blockcomm.size > 1:
                             thisfile = self.filename+'.rank' + \
@@ -700,83 +655,13 @@
                         Q_c = self.qd.bzk_kc[Q2]
                         d_c = self.sign * np.dot(self.U_cc, q_c) - Q_c
                         assert np.allclose(d_c.round(), d_c)
-<<<<<<< HEAD
-                        yield ie, pdi, W, Q_c
-=======
                         yield ie, pdi, W, Q_c, m2
->>>>>>> 3a2082d9
                         done.add(Q2)
 
                 if self.restartfile is not None:
                     self.save_restart_file(iq)
 
     @timer('WW')
-<<<<<<< HEAD
-    def calculate_w(self, chi0, q_c, ecut, htp, htm, wstc, A1_x, A2_x):
-        """Calculates the screened potential for a specified q-point."""
-        if ecut == self.ecut:  # calculate chi0
-            pd, chi0_wGG, chi0_wxvG, chi0_wvv = chi0.calculate(q_c, A_x=A1_x)
-            self.Q_aGii = chi0.Q_aGii
-            self.Ga = chi0.Ga
-            self.Gb = chi0.Gb
-            pdi = pd
-            nw = chi0_wGG.shape[0]
-            mynw = (nw + self.blockcomm.size - 1) // self.blockcomm.size
-            if self.blockcomm.size > 1:
-                A1_x = chi0_wGG.ravel()
-                chi0_wGG = chi0.redistribute(chi0_wGG, A2_x)
-                wa = min(self.blockcomm.rank * mynw, nw)
-                wb = min(wa + mynw, nw)
-            else:
-                wa = 0
-                wb = nw
-                
-            if len(self.ecut_e) > 1:  # keep stuff
-                """ WIP: Could this be done in a smoother way?
-                chi0 should only becalculated once pr q- but is it
-                too messy to assign chi to self for each q-round? 
-                """
-                self.pd = pd
-                self.chi0_wGG = chi0_wGG.copy()
-                if chi0_wxvG is not None:
-                    self.chi0_wxvG = chi0_wxvG.copy()
-                    self.chi0_wvv = chi0_wvv.copy()
-                else:
-                    self.chi0_wxvG = None
-                    self.chi0_wvv = None
-                self.Q_aGii_ie0 = chi0.Q_aGii[:]
-        else:  # construct subset chi0 matrix with lower ecut
-            pd = self.pd
-            chi0_wGG = self.chi0_wGG.copy()
-            pdi = PWDescriptor(ecut, pd.gd, dtype=pd.dtype,
-                               kd=pd.kd)
-            nG = pdi.ngmax
-            mynG = (nG + self.blockcomm.size - 1) // self.blockcomm.size
-            self.Ga = self.blockcomm.rank * mynG
-            self.Gb = min(self.Ga + mynG, nG)
-            nw = len(self.omega_w)
-            mynw = (nw + self.blockcomm.size - 1) // self.blockcomm.size
-            if self.blockcomm.size > 1:
-                A1_x = chi0_wGG.ravel()
-                wa = min(self.blockcomm.rank * mynw, nw)
-                wb = min(wa + mynw, nw)
-            else:
-                wa = 0
-                wb = nw
-            G2G = pdi.map(pd, q=0)
-            chi0_wGG = chi0_wGG.take(G2G, axis=1).take(G2G, axis=2)
-
-            if self.chi0_wxvG is not None:
-                chi0_wxvG = self.chi0_wxvG.copy()
-                chi0_wvv = self.chi0_wvv.copy()
-                chi0_wxvG = chi0_wxvG.take(G2G, axis=3)
-            else:
-                chi0_wxvG = None
-                chi0_wvv = None
-
-            if self.Q_aGii_ie0 is not None:
-                for a, Q_Gii in enumerate(self.Q_aGii_ie0):
-=======
     def calculate_w(self, chi0,  q_c, pd, chi0bands_wGG, chi0bands_wxvG, 
                     chi0bands_wvv, m1, m2, ecut, htp, htm, wstc, A1_x, A2_x):
         """Calculates the screened potential for a specified q-point."""
@@ -841,7 +726,6 @@
 
             if self.Q_aGii is not None:
                 for a, Q_Gii in enumerate(self.Q_aGii):
->>>>>>> 3a2082d9
                     self.Q_aGii[a] = Q_Gii.take(G2G, axis=0)
 
         if self.integrate_gamma != 0:
@@ -920,11 +804,6 @@
                 W_GG[:] = (einv_GG - delta_GG) * sqrV_G * sqrV_G[:, np.newaxis]
                 
                 if self.ac and np.allclose(q_c, 0):
-<<<<<<< HEAD
-                    self.add_anisotropy_correction(pdi, W_GG, einv_GG, 
-                                                   chi0_wxvG[wa+iw], 
-                                                   chi0_wvv[wa+iw], sqrV_G)
-=======
                     if iw == 0:
                         print_ac = True
                     else:
@@ -933,7 +812,6 @@
                                                    chi0_wxvG[wa+iw], 
                                                    chi0_wvv[wa+iw], sqrV_G,
                                                    print_ac=print_ac)
->>>>>>> 3a2082d9
                 elif np.allclose(q_c, 0) or self.integrate_gamma != 0:
                     W_GG[0, 0] = (einv_GG[0, 0] - 1.0) * V0
                     W_GG[0, 1:] = einv_GG[0, 1:] * sqrV_G[1:] * sqrV0
@@ -958,11 +836,7 @@
             Wm_wGG = chi0.redistribute(chi0_wGG, A1_x)
         else:
             Wm_wGG = chi0_wGG
-<<<<<<< HEAD
-
-=======
-        
->>>>>>> 3a2082d9
+        
         Wp_wGG = A2_x[:Wm_wGG.size].reshape(Wm_wGG.shape)
         Wp_wGG[:] = Wm_wGG
 
@@ -970,11 +844,7 @@
             htp(Wp_wGG)
             htm(Wm_wGG)
         self.timer.stop('Dyson eq.')
-<<<<<<< HEAD
-        
-=======
        
->>>>>>> 3a2082d9
         return pdi, [Wp_wGG, Wm_wGG]
 
     @timer('Kohn-Sham XC-contribution')
@@ -1127,14 +997,6 @@
                     'current calculation. Check kpts, bands, nbands, ecut, '
                     'domega0, omega2, integrate_gamma.')
 
-<<<<<<< HEAD
-    def extrapolate_ecut(self):
-        # Do linear fit of selfenergy vs. inverse of number of plane waves
-        # to extrapolate to infinite number of plane waves
-        self.sigerr_skn = np.zeros(self.shape)
-        self.sigshift_skn = np.zeros(self.shape)
-        self.dsigshift_skn = np.zeros(self.shape)
-=======
     def extrapolate_ecut(self):        
         # Do linear fit of selfenergy vs. inverse of number of plane waves
         # to extrapolate to infinite number of plane waves
@@ -1146,43 +1008,11 @@
               file=self.fd) 
         self.sigr2_skn = np.zeros(self.shape)
         self.dsigr2_skn = np.zeros(self.shape)
->>>>>>> 3a2082d9
         self.sigma_skn = np.zeros(self.shape)
         self.dsigma_skn = np.zeros(self.shape)
         invN_i = self.ecut_e**(-3. / 2)
         for m in range(np.product(self.shape)):
             s, k, n = np.unravel_index(m, self.shape)
-<<<<<<< HEAD
-            psig = np.polyfit(invN_i, self.sigma_eskn[:, s, k, n], 1)
-            
-            self.sigshift_skn[s, k, n] = (psig[1] -
-                                          self.sigma_eskn[0, s, k, n])
-                
-            sigslopes = (np.diff(self.sigma_eskn[:, s, k, n]) /
-                         np.diff(invN_i))
-            imin = np.argmin(sigslopes)
-            imax = np.argmax(sigslopes)
-            sigmax = (self.sigma_eskn[imin, s, k, n] -
-                      sigslopes[imin] * invN_i[imin])
-            sigmin = (self.sigma_eskn[imax, s, k, n] -
-                      sigslopes[imax] * invN_i[imax])
-            assert (psig[1].real < sigmax.real and
-                    psig[1].real > sigmin.real)
-            sigerr = sigmax - sigmin
-            self.sigerr_skn[s, k, n] = sigerr
-            
-            pdsig = np.polyfit(invN_i, self.dsigma_eskn[:, s, k, n], 1)
-            self.dsigshift_skn[s, k, n] = (pdsig[1] -
-                                           self.dsigma_skn[s, k, n])
-            
-            self.sigma_skn[s, k, n] = (self.sigma_eskn[0, s, k, n] +
-                                       self.sigshift_skn[s, k, n])
-            self.dsigma_skn[s, k, n] = (self.dsigma_eskn[0, s, k, n] +
-                                        self.dsigshift_skn[s, k, n])
-
-    def add_anisotropy_correction(self, pd, W_GG, einv_GG, chi0_xvG, chi0_vv, 
-                                  sqrV_G):
-=======
 
             slope, intercept, r_value, p_value, std_err = \
                 linregress(invN_i, self.sigma_eskn[:, s, k, n])
@@ -1207,20 +1037,12 @@
 
     def add_anisotropy_correction(self, pd, W_GG, einv_GG, chi0_xvG, chi0_vv, 
                                   sqrV_G, print_ac=False):
->>>>>>> 3a2082d9
         from ase.dft import monkhorst_pack 
         self.cell_cv = self.calc.wfs.gd.cell_cv
         self.qpts_qc = self.calc.wfs.kd.bzk_kc
         self.weight_q = 1.0 * np.ones(len(self.qpts_qc)) / len(self.qpts_qc)
-<<<<<<< HEAD
-        self.x0density = 0.1  # ? 0.01
         L = self.cell_cv[2, 2]
         nG = W_GG.shape[0]
-
-=======
-        L = self.cell_cv[2, 2]
-        nG = W_GG.shape[0]
->>>>>>> 3a2082d9
         vc_00 = 4 * pi * L/2.
         vc_G0 = sqrV_G[1:]**2
 
@@ -1257,19 +1079,6 @@
                          q0density).astype(int)
         npts_c[2] = 1
         npts_c += (npts_c + 1) % 2
-<<<<<<< HEAD
-#        print('qf=%.3f, q0density=%s, q0 volume=%.5f ~ %.2f %%' %
-#              (qf, q0density, q0vol, q0vol / rvol * 100.),
-#              file=self.fd)
-#        print('Evaluating Gamma point contribution to W on a ' +
-#              '%dx%dx%d grid' % tuple(npts_c), file=self.fd)
-        #npts_c = np.array([1, 1, 1])
-                
-        qpts_qc = monkhorst_pack(npts_c) #((np.indices(npts_c).transpose((1, 2, 3, 0)) \
-            #.reshape((-1, 3)) + 0.5) / npts_c - 0.5) #/ N_c
-        qgamma = np.argmin(np.sum(qpts_qc**2, axis=1))
-        #qpts_qc[qgamma] += np.array([1e-16, 0, 0])
-=======
         if print_ac:
             print('Applying analytical 2D correction to W:', 
                   file=self.fd)
@@ -1278,7 +1087,6 @@
                 
         qpts_qc = monkhorst_pack(npts_c) 
         qgamma = np.argmin(np.sum(qpts_qc**2, axis=1))
->>>>>>> 3a2082d9
                     
         qpts_qv = np.dot(qpts_qc, q0cell_cv)
         qpts_q = np.sum(qpts_qv**2, axis=1)**0.5
@@ -1343,10 +1151,6 @@
                 S_v0G, np.tensordot(u_vvv, S_vG0 * sqrV_G[None, 1:],
                                     axes=(2, 0)), axes=(0, 1)), axis=1)
             
-<<<<<<< HEAD
-
-=======
->>>>>>> 3a2082d9
     def update_energies(self, mixing):
         """Updates the energies of the calculator with the quasi-particle
         energies."""
@@ -1365,12 +1169,6 @@
                                     self.qp_iskn[i2, s, ik],
                                     mixing)
                 kpt.eps_n[na:nb] = eps1_n
-<<<<<<< HEAD
-                # Should we do something smart with the bands outside the interval?
-                # Here we shift the unoccupied bands not included by the average
-                # change of the top-most band and the occupied by the bottom-most
-                # band included
-=======
                 """
                 Should we do something smart with the bands outside the 
                 interval?
@@ -1378,7 +1176,6 @@
                 change of the top-most band and the occupied by the 
                 bottom-most band included
                 """
->>>>>>> 3a2082d9
                 shifts_skn[s, ik] = (eps1_n - self.eps0_skn[s, kpt.k, na:nb])
         
         for kpt in self.calc.wfs.kpt_u:
