from __future__ import division, print_function

import functools
import pickle
from math import pi

import numpy as np
from ase.dft.kpoints import monkhorst_pack
from ase.units import Hartree
from ase.utils import opencew, devnull
from ase.utils.timing import timer
from ase.parallel import paropen

import gpaw.mpi as mpi
from gpaw import debug
from gpaw.kpt_descriptor import KPointDescriptor
from gpaw.response.chi0 import Chi0, HilbertTransform
from gpaw.response.pair import PairDensity
from gpaw.response.wstc import WignerSeitzTruncatedCoulomb
from gpaw.response.kernels import get_coulomb_kernel
from gpaw.response.kernels import get_integrated_kernel
from gpaw.wavefunctions.pw import PWDescriptor, count_reciprocal_vectors
from gpaw.xc.exx import EXX, select_kpts
from gpaw.xc.tools import vxc
import os

class G0W0(PairDensity):
    def __init__(self, calc, filename='gw', restartfile=None,
                 kpts=None, bands=None, nbands=None, ppa=False,
                 truncation=None, integrate_gamma=0,
                 ecut=150.0, eta=0.1, E0=1.0 * Hartree,
                 domega0=0.025, omega2=10.0, anisotropy_correction=False,
                 nblocks=1, savew=False, savepckl=True,
                 maxiter=1, method='G0W0', mixing=0.2,
                 world=mpi.world):
        """G0W0 calculator.
        
        The G0W0 calculator is used is used to calculate the quasi
        particle energies through the G0W0 approximation for a number
        of states.

        .. note::
            
            So far the G0W0 calculation only works for spin-paired systems.

        calc: str or PAW object
            GPAW calculator object or filename of saved calculator object.
        filename: str
            Base filename of output files.
        restartfile: str
            File that stores data necessary to restart a calculation.
        kpts: list
            List of indices of the IBZ k-points to calculate the quasi particle
            energies for.
        bands: tuple
            Range of band indices, like (n1, n2+1), to calculate the quasi
            particle energies for. Note that the second band index is not
            included.
        ecut: float
            Plane wave cut-off energy in eV.
        nbands: int
            Number of bands to use in the calculation. If None, the number will
            be determined from :ecut: to yield a number close to the number of
            plane waves used.
        ppa: bool
            Sets whether the Godby-Needs plasmon-pole approximation for the
            dielectric function should be used.
        truncation: str
            Coulomb truncation scheme. Can be either wigner-seitz,
            2D, 1D, or 0D
        integrate_gamma: int
            Method to integrate the Coulomb interaction. 1 is a numerical
            integration at all q-points with G=[0,0,0] - this breaks the
            symmetry slightly. 0 is analytical integration at q=[0,0,0] only -
            this conserves the symmetry. integrate_gamma=2 is the same as 1,
            but the average is only carried out in the non-periodic directions.
        E0: float
            Energy (in eV) used for fitting in the plasmon-pole approximation.
        domega0: float
            Minimum frequency step (in eV) used in the generation of the non-
            linear frequency grid.
        omega2: float
            Control parameter for the non-linear frequency grid, equal to the
            frequency where the grid spacing has doubled in size.
        """

        if world.rank != 0:
            txt = devnull
        else:
            txt = open(filename + '.txt', 'w')

        p = functools.partial(print, file=txt)
        p('  ___  _ _ _ ')
        p(' |   || | | |')
        p(' | | || | | |')
        p(' |__ ||_____|')
        p(' |___|')
        p()

        self.inputcalc = calc
        PairDensity.__init__(self, calc, ecut, world=world, nblocks=nblocks,
                             txt=txt)

        self.filename = filename
        self.restartfile = restartfile
        self.savew = savew
        self.savepckl = savepckl
        
        ecut /= Hartree
        
        self.ppa = ppa
        self.truncation = truncation
        self.integrate_gamma = integrate_gamma
        self.eta = eta / Hartree
        self.E0 = E0 / Hartree
        self.domega0 = domega0 / Hartree
        self.omega2 = omega2 / Hartree
        self.ac = anisotropy_correction
        if self.ac:
            assert self.truncation == '2D'

        self.maxiter = maxiter
        self.method = method
        self.mixing = mixing
        if self.method == 'GW0':
            assert self.maxiter > 1
            assert savew == True 

        self.kpts = list(select_kpts(kpts, self.calc))
                
        if bands is None:
            bands = [0, self.nocc2]
            
        self.bands = bands

        self.ibzk_kc = self.calc.get_ibz_k_points()
        nibzk = len(self.ibzk_kc)
        self.eps0_sin = np.array([[self.calc.get_eigenvalues(kpt=k, spin=s)
                                   for k in range(nibzk)]
                                  for s in range(self.calc.wfs.nspins)]) / Hartree

        b1, b2 = bands
        self.shape = shape = (self.calc.wfs.nspins, len(self.kpts), b2 - b1)
        self.eps_sin = np.empty(shape)     # KS-eigenvalues
        self.f_sin = np.empty(shape)       # occupation numbers
        self.sigma_sin = np.zeros(shape)   # self-energies
        self.dsigma_sin = np.zeros(shape)  # derivatives of self-energies
        self.vxc_sin = None                # KS XC-contributions
        self.exx_sin = None                # exact exchange contributions
        self.Z_sin = None                  # renormalization factors
        
        if nbands is None:
            nbands = int(self.vol * ecut**1.5 * 2**0.5 / 3 / pi**2)
        self.nbands = nbands
        self.nspins = self.calc.wfs.nspins

        p()
        p('Quasi particle states:')
        if kpts is None:
            p('All k-points in IBZ')
        else:
            kptstxt = ', '.join(['{0:d}'.format(k) for k in self.kpts])
            p('k-points (IBZ indices): [' + kptstxt + ']')
        p('Band range: ({0:d}, {1:d})'.format(b1, b2))
        p()
        p('Computational parameters:')
        p('Plane wave cut-off: {0:g} eV'.format(self.ecut * Hartree))
        p('Number of bands: {0:d}'.format(self.nbands))
        p('Coulomb cutoff:', self.truncation)
        p('Broadening: {0:g} eV'.format(self.eta * Hartree))

        kd = self.calc.wfs.kd

        self.mysKn1n2 = None  # my (s, K, n1, n2) indices
        self.distribute_k_points_and_bands(b1, b2, kd.ibz2bz_k[self.kpts])
        
        # Find q-vectors and weights in the IBZ:
        assert -1 not in kd.bz2bz_ks
        offset_c = 0.5 * ((kd.N_c + 1) % 2) / kd.N_c
        bzq_qc = monkhorst_pack(kd.N_c) + offset_c
        self.qd = KPointDescriptor(bzq_qc)
        self.qd.set_symmetry(self.calc.atoms, kd.symmetry)
        
        # assert self.calc.wfs.nspins == 1
        
    @timer('G0W0')
    def calculate(self):
        """Starts the G0W0 calculation.
        
        Returns a dict with the results with the following key/value pairs:

        =========  ===================================
        key        value
        =========  ===================================
        ``f``      Occupation numbers
        ``eps``    Kohn-Sham eigenvalues in eV
        ``vxc``    Exchange-correlation
                   contributions in eV
        ``exx``    Exact exchange contributions in eV
        ``sigma``  Self-energy contributions in eV
        ``Z``      Renormalization factors
        ``qp``     Quasi particle energies in eV
        =========  ===================================
        
        All the values are ``ndarray``'s of shape
        (spins, IBZ k-points, bands)."""
        
        kd = self.calc.wfs.kd

        self.calculate_ks_xc_contribution()
        self.calculate_exact_exchange()

        if self.restartfile is not None:
            loaded = self.load_restart_file()
            if not loaded:
                self.last_q = -1
                self.previous_sigma = 0.
                self.previous_dsigma = 0.
            else:
                print('Reading ' + str(self.last_q + 1) +
                      ' q-point(s) from the previous calculation: ' +
                      self.restartfile + '.sigma.pckl', file=self.fd)
        else:
            self.last_q = -1
            self.previous_sigma = 0.
            self.previous_dsigma = 0.

        self.ite = 0
        dqp_sin = np.zeros(self.shape)

        while self.ite < self.maxiter:
            # Reset calculation
            self.sigma_sin = np.zeros(self.shape)   # self-energies
            self.dsigma_sin = np.zeros(self.shape)  # derivatives of self-energies

            # Get KS eigenvalues and occupation numbers:
            if self.ite == 0:
                b1, b2 = self.bands
                nibzk = self.calc.wfs.kd.nibzkpts
                for i, k in enumerate(self.kpts):
                    for s in range(self.nspins):
                        u = s * nibzk + k
                        kpt = self.calc.wfs.kpt_u[u]
                        self.eps_sin[s, i] = kpt.eps_n[b1:b2]
                        self.f_sin[s, i] = kpt.f_n[b1:b2] / kpt.weight

                self.qp_sin = self.eps_sin.copy()
                self.qp_isin = np.array([self.qp_sin])

            if self.ite > 0:
                self.update_energies(mixing=self.mixing)

            # My part of the states we want to calculate QP-energies for:
            mykpts = [self.get_k_point(s, K, n1, n2)
                      for s, K, n1, n2 in self.mysKn1n2]
        
        # Loop over q in the IBZ:
            nQ = 0
            for pd0, W0, q_c in self.calculate_screened_potential():
                for kpt1 in mykpts:
                    K2 = kd.find_k_plus_q(q_c, [kpt1.K])[0]
                    kpt2 = self.get_k_point(kpt1.s, K2, 0, self.nbands, block=True)
                    k1 = kd.bz2ibz_k[kpt1.K]
                    i = self.kpts.index(k1)
                    self.calculate_q(i, kpt1, kpt2, pd0, W0)
                nQ += 1

            self.world.sum(self.sigma_sin)
            self.world.sum(self.dsigma_sin)

            if self.restartfile is not None and loaded:
                self.sigma_sin += self.previous_sigma
                self.dsigma_sin += self.previous_dsigma
        
            self.Z_sin = 1 / (1 - self.dsigma_sin)

            qp_sin = self.qp_sin + self.Z_sin * (self.eps_sin -
                     self.vxc_sin - self.qp_sin + self.exx_sin +
                     self.sigma_sin)

            dqp_sin = qp_sin - self.qp_sin
            self.qp_sin = qp_sin

            self.qp_isin = np.concatenate((self.qp_isin, np.array([self.qp_sin])))

            self.ite += 1

        results = {'f': self.f_sin,
                   'eps': self.eps_sin * Hartree,
                   'vxc': self.vxc_sin * Hartree,
                   'exx': self.exx_sin * Hartree,
                   'sigma': self.sigma_sin * Hartree,
                   'Z': self.Z_sin,
                   'qp': self.qp_sin * Hartree,
                   'iqp': self.qp_isin * Hartree}
      
        self.print_results(results)

        if self.savepckl:
            pickle.dump(results,
                        paropen(self.filename + '_results.pckl', 'wb'))

        if self.method == 'GW0':
            for iq, q_c in enumerate(self.qd.ibzk_kc):
                try:
                    os.remove(self.filename+'.rank'+str(self.blockcomm.rank)+'.w.q'+str(iq)+'.pckl')
                except:
                    continue
        
        return results
        
    def calculate_q(self, i, kpt1, kpt2, pd0, W0):
        """Calculates the contribution to the self-energy and its derivative
        for a given set of k-points, kpt1 and kpt2."""
        wfs = self.calc.wfs
        
        N_c = pd0.gd.N_c
        i_cG = self.sign * np.dot(self.U_cc,
                                  np.unravel_index(pd0.Q_qG[0], N_c))

        q_c = wfs.kd.bzk_kc[kpt2.K] - wfs.kd.bzk_kc[kpt1.K]

        shift0_c = q_c - self.sign * np.dot(self.U_cc, pd0.kd.bzk_kc[0])
        assert np.allclose(shift0_c.round(), shift0_c)
        shift0_c = shift0_c.round().astype(int)

        shift_c = kpt1.shift_c - kpt2.shift_c - shift0_c
        I_G = np.ravel_multi_index(i_cG + shift_c[:, None], N_c, 'wrap')
        
        G_Gv = pd0.get_reciprocal_vectors()
        pos_av = np.dot(self.spos_ac, pd0.gd.cell_cv)
        M_vv = np.dot(pd0.gd.cell_cv.T,
                      np.dot(self.U_cc.T,
                             np.linalg.inv(pd0.gd.cell_cv).T))
        
        Q_aGii = []
        for a, Q_Gii in enumerate(self.Q_aGii):
            x_G = np.exp(1j * np.dot(G_Gv, (pos_av[a] -
                                            np.dot(M_vv, pos_av[a]))))
            U_ii = self.calc.wfs.setups[a].R_sii[self.s]
            Q_Gii = np.dot(np.dot(U_ii, Q_Gii * x_G[:, None, None]),
                           U_ii.T).transpose(1, 0, 2)
            if self.sign == -1:
                Q_Gii = Q_Gii.conj()
            Q_aGii.append(Q_Gii)

        if debug:
            self.check(i_cG, shift0_c, N_c, q_c, Q_aGii)
                
        if self.ppa:
            calculate_sigma = self.calculate_sigma_ppa
        else:
            calculate_sigma = self.calculate_sigma
            
        for n in range(kpt1.n2 - kpt1.n1):
            ut1cc_R = kpt1.ut_nR[n].conj()
            eps1 = kpt1.eps_n[n]
            C1_aGi = [np.dot(Qa_Gii, P1_ni[n].conj())
                      for Qa_Gii, P1_ni in zip(Q_aGii, kpt1.P_ani)]
            n_mG = self.calculate_pair_densities(ut1cc_R, C1_aGi, kpt2,
                                                 pd0, I_G)
            if self.sign == 1:
                n_mG = n_mG.conj()
                                    
            f_m = kpt2.f_n
            deps_m = eps1 - kpt2.eps_n
            sigma, dsigma = calculate_sigma(n_mG, deps_m, f_m, W0)
            nn = kpt1.n1 + n - self.bands[0]
            self.sigma_sin[kpt1.s, i, nn] += sigma
            self.dsigma_sin[kpt1.s, i, nn] += dsigma
            
    def check(self, i_cG, shift0_c, N_c, q_c, Q_aGii):
        I0_G = np.ravel_multi_index(i_cG - shift0_c[:, None], N_c, 'wrap')
        qd1 = KPointDescriptor([q_c])
        pd1 = PWDescriptor(self.ecut, self.calc.wfs.gd, complex, qd1)
        G_I = np.empty(N_c.prod(), int)
        G_I[:] = -1
        I1_G = pd1.Q_qG[0]
        G_I[I1_G] = np.arange(len(I0_G))
        G_G = G_I[I0_G]
        assert len(I0_G) == len(I1_G)
        assert (G_G >= 0).all()
        for a, Q_Gii in enumerate(self.initialize_paw_corrections(pd1)):
            e = abs(Q_aGii[a] - Q_Gii[G_G]).max()
            assert e < 1e-12

    @timer('Sigma')
    def calculate_sigma(self, n_mG, deps_m, f_m, C_swGG):
        """Calculates a contribution to the self-energy and its derivative for
        a given (k, k-q)-pair from its corresponding pair-density and
        energy."""
        o_m = abs(deps_m)
        # Add small number to avoid zeros for degenerate states:
        sgn_m = np.sign(deps_m + 1e-15)
        
        # Pick +i*eta or -i*eta:
        s_m = (1 + sgn_m * np.sign(0.5 - f_m)).astype(int) // 2
        
        beta = (2**0.5 - 1) * self.domega0 / self.omega2
        w_m = (o_m / (self.domega0 + beta * o_m)).astype(int)

        m_inb = np.where(w_m < len(self.omega_w) - 1)[0]
        o1_m = np.empty(len(o_m))
        o2_m = np.empty(len(o_m))
        o1_m[m_inb] = self.omega_w[w_m[m_inb]]
        o2_m[m_inb] = self.omega_w[w_m[m_inb] + 1]

        x = 1.0 / (self.qd.nbzkpts * 2 * pi * self.vol)
        sigma = 0.0
        dsigma = 0.0
        # Performing frequency integration
        for o, o1, o2, sgn, s, w, n_G in zip(o_m, o1_m, o2_m,
                                             sgn_m, s_m, w_m, n_mG):

            if w >= len(self.omega_w) - 1:
                continue

            C1_GG = C_swGG[s][w]
            C2_GG = C_swGG[s][w + 1]
            p = x * sgn
            myn_G = n_G[self.Ga:self.Gb]
            sigma1 = p * np.dot(np.dot(myn_G, C1_GG), n_G.conj()).imag
            sigma2 = p * np.dot(np.dot(myn_G, C2_GG), n_G.conj()).imag
            sigma += ((o - o1) * sigma2 + (o2 - o) * sigma1) / (o2 - o1)
            dsigma += sgn * (sigma2 - sigma1) / (o2 - o1)
            
        return sigma, dsigma

    def calculate_screened_potential(self):
        """Calculates the screened potential for each q-point in the 1st BZ.
        Since many q-points are related by symmetry, the actual calculation is
        only done for q-points in the IBZ and the rest are obtained by symmetry
        transformations. Results are returned as a generator to that it is not
        necessary to store a huge matrix for each q-point in the memory."""
        # The decorator $timer('W') doesn't work for generators, do we will
        # have to manually start and stop the timer here:
        self.timer.start('W')
        print('Calculating screened Coulomb potential', file=self.fd)
        if self.truncation is not None:
            print('Using %s truncated Coloumb potential' % self.truncation,
                  file=self.fd)
            
        if self.ppa:
            print('Using Godby-Needs plasmon-pole approximation:',
                  file=self.fd)
            print('    Fitting energy: i*E0, E0 = %.3f Hartee' % self.E0,
                  file=self.fd)

            # use small imaginary frequency to avoid dividing by zero:
            frequencies = [1e-10j, 1j * self.E0 * Hartree]
            
            parameters = {'eta': 0,
                          'hilbert': False,
                          'timeordered': False,
                          'frequencies': frequencies}
        else:
            print('Using full frequency integration:', file=self.fd)
            print('  domega0: {0:g}'.format(self.domega0 * Hartree),
                  file=self.fd)
            print('  omega2: {0:g}'.format(self.omega2 * Hartree),
                  file=self.fd)

            parameters = {'eta': self.eta * Hartree,
                          'hilbert': True,
                          'timeordered': True,
                          'domega0': self.domega0 * Hartree,
                          'omega2': self.omega2 * Hartree}
        
        chi0 = Chi0(self.inputcalc,
                    nbands=self.nbands,
                    ecut=self.ecut * Hartree,
                    intraband=False,
                    real_space_derivatives=False,
                    txt=self.filename + '.w.txt',
                    timer=self.timer,
                    keep_occupied_states=True,
                    nblocks=self.blockcomm.size,
                    **parameters)

        if self.truncation == 'wigner-seitz':
            wstc = WignerSeitzTruncatedCoulomb(
                self.calc.wfs.gd.cell_cv,
                self.calc.wfs.kd.N_c,
                chi0.fd)
        else:
            wstc = None
        
        self.omega_w = chi0.omega_w
        self.omegamax = chi0.omegamax
        
        htp = HilbertTransform(self.omega_w, self.eta, gw=True)
        htm = HilbertTransform(self.omega_w, -self.eta, gw=True)

        # Find maximum size of chi-0 matrices:
        gd = self.calc.wfs.gd
        nGmax = max(count_reciprocal_vectors(self.ecut, gd, q_c)
                    for q_c in self.qd.ibzk_kc)
        nw = len(self.omega_w)
        
        size = self.blockcomm.size
        
        mynGmax = (nGmax + size - 1) // size
        mynw = (nw + size - 1) // size
        
        # Allocate memory in the beginning and use for all q:
        A1_x = np.empty(nw * mynGmax * nGmax, complex)
        A2_x = np.empty(max(mynw * nGmax, nw * mynGmax) * nGmax, complex)
        
        # Need to pause the timer in between iterations
        self.timer.stop('W')
        for iq, q_c in enumerate(self.qd.ibzk_kc):
            if iq <= self.last_q:
                continue

            self.timer.start('W')
            if self.savew:
                wfilename = self.filename+'.rank'+str(self.blockcomm.rank)+'.w.q%d.pckl' % iq
                fd = opencew(wfilename)
            if self.savew and fd is None:
                # Read screened potential from file
                with open(wfilename, 'rb') as fd:
                    pd, W = pickle.load(fd)
                # We also need to initialize the PAW corrections
                self.Q_aGii = self.initialize_paw_corrections(pd)

                nG = pd.ngmax
                nw = len(self.omega_w)
                mynG = (nG + self.blockcomm.size - 1) // self.blockcomm.size
                self.Ga = self.blockcomm.rank * mynG
                self.Gb = min(self.Ga + mynG, nG)
                assert mynG * (self.blockcomm.size - 1) < nG

            else:
                # First time calculation
                pd, W = self.calculate_w(chi0, q_c, htp, htm, wstc, A1_x, A2_x)
                if self.savew:
                    if self.blockcomm.size > 1:
                        thisfile = self.filename+'.rank'+str(self.blockcomm.rank)+'.w.q%d.pckl' % iq
                        pickle.dump((pd, W), open(thisfile,'w'), pickle.HIGHEST_PROTOCOL)
                    else:
                        pickle.dump((pd, W), fd, pickle.HIGHEST_PROTOCOL)

            self.timer.stop('W')
            # Loop over all k-points in the BZ and find those that are related
            # to the current IBZ k-point by symmetry
            Q1 = self.qd.ibz2bz_k[iq]
            done = set()
            for Q2 in self.qd.bz2bz_ks[Q1]:
                if Q2 >= 0 and Q2 not in done:
                    s = self.qd.sym_k[Q2]
                    self.s = s
                    self.U_cc = self.qd.symmetry.op_scc[s]
                    time_reversal = self.qd.time_reversal_k[Q2]
                    self.sign = 1 - 2 * time_reversal
                    Q_c = self.qd.bzk_kc[Q2]
                    d_c = self.sign * np.dot(self.U_cc, q_c) - Q_c
                    assert np.allclose(d_c.round(), d_c)
                    yield pd, W, Q_c
                    done.add(Q2)

            if self.restartfile is not None:
                self.save_restart_file(iq)
    
    @timer('WW')
    def calculate_w(self, chi0, q_c, htp, htm, wstc, A1_x, A2_x):
        """Calculates the screened potential for a specified q-point."""
        pd, chi0_wGG, chi0_wxvG, chi0_wvv = chi0.calculate(q_c, A_x=A1_x)
        self.Q_aGii = chi0.Q_aGii
        self.Ga = chi0.Ga
        self.Gb = chi0.Gb

        nw = chi0_wGG.shape[0]
        mynw = (nw + self.blockcomm.size - 1) // self.blockcomm.size

        if self.blockcomm.size > 1:
            A1_x = chi0_wGG.ravel()
            chi0_wGG = chi0.redistribute(chi0_wGG, A2_x)
            wa = min(self.blockcomm.rank * mynw, nw)
            wb = min(wa + mynw, nw)
        else:
            wa = 0
            wb = nw

        if self.integrate_gamma != 0:
            if self.integrate_gamma == 2:
                reduced = True
            else:
                reduced = False
            V0, sqrV0 = get_integrated_kernel(pd,
                                              self.calc.wfs.kd.N_c,
                                              truncation=self.truncation,
                                              reduced=reduced,
                                              N=100)
        elif self.integrate_gamma == 0 and np.allclose(q_c, 0):
            bzvol = (2 * np.pi)**3 / self.vol / self.qd.nbzkpts
            Rq0 = (3 * bzvol / (4 * np.pi))**(1. / 3.)
            V0 = 16 * np.pi**2 * Rq0 / bzvol
            sqrV0 = (4 * np.pi)**(1.5) * Rq0**2 / bzvol / 2
        else:
            pass
            
        nG = len(chi0_wGG[0])
        delta_GG = np.eye(nG)

        if self.ppa:
            einv_wGG = []

        # Generate fine grid in vicinity of gamma
        if np.allclose(q_c, 0):
            kd = self.calc.wfs.kd
            N = 4
            N_c = np.array([N, N, N])
            if self.truncation is not None:
                # Only average periodic directions if trunction is used
                N_c[np.where(kd.N_c == 1)[0]] = 1
            qf_qc = monkhorst_pack(N_c) / kd.N_c
            qf_qc *= 1.0e-6
            U_scc = kd.symmetry.op_scc
            qf_qc = kd.get_ibz_q_points(qf_qc, U_scc)[0]
            weight_q = kd.q_weights
            qf_qv = 2 * np.pi * np.dot(qf_qc, pd.gd.icell_cv)
            a_wq = np.sum([chi0_vq * qf_qv.T
                           for chi0_vq in
                           np.dot(chi0_wvv[wa:wb], qf_qv.T)], axis=1)
            a0_qwG = np.dot(qf_qv, chi0_wxvG[wa:wb, 0])
            a1_qwG = np.dot(qf_qv, chi0_wxvG[wa:wb, 1])
            
        self.timer.start('Dyson eq.')
        # Calculate W and store it in chi0_wGG ndarray:
        for iw, chi0_GG in enumerate(chi0_wGG):
            if np.allclose(q_c, 0):
                einv_GG = np.zeros((nG, nG), complex)
                for iqf in range(len(qf_qv)):
                    chi0_GG[0] = a0_qwG[iqf, iw]
                    chi0_GG[:, 0] = a1_qwG[iqf, iw]
                    chi0_GG[0, 0] = a_wq[iw, iqf]
                    sqrV_G = get_coulomb_kernel(pd,
                                                kd.N_c,
                                                truncation=self.truncation,
                                                wstc=wstc,
                                                q_v=qf_qv[iqf])**0.5
                    e_GG = np.eye(nG) - chi0_GG * sqrV_G * sqrV_G[:,
                                                                  np.newaxis]
                    einv_GG += np.linalg.inv(e_GG) * weight_q[iqf]
            else:
                sqrV_G = get_coulomb_kernel(pd,
                                            self.calc.wfs.kd.N_c,
                                            truncation=self.truncation,
                                            wstc=wstc)**0.5
                e_GG = (delta_GG - chi0_GG * sqrV_G * sqrV_G[:, np.newaxis])
                einv_GG = np.linalg.inv(e_GG)

            if self.ppa:
                einv_wGG.append(einv_GG - delta_GG)
            else:
                W_GG = chi0_GG
                W_GG[:] = (einv_GG - delta_GG) * sqrV_G * sqrV_G[:, np.newaxis]
                
                if self.ac and np.allclose(q_c, 0):
                    self.add_anisotropy_correction(pd, W_GG, einv_GG, chi0_wxvG[wa+iw], 
                                                   chi0_wvv[wa+iw], sqrV_G)
                if np.allclose(q_c, 0) or self.integrate_gamma != 0:
                    W_GG[0, 0] = (einv_GG[0, 0] - 1.0) * V0
                    W_GG[0, 1:] = einv_GG[0, 1:] * sqrV_G[1:] * sqrV0
                    W_GG[1:, 0] = einv_GG[1:, 0] * sqrV0 * sqrV_G[1:]
                else:
                    pass
        
        if self.ppa:
            omegat_GG = self.E0 * np.sqrt(einv_wGG[1] /
                                          (einv_wGG[0] - einv_wGG[1]))
            R_GG = -0.5 * omegat_GG * einv_wGG[0]
            W_GG = pi * R_GG * sqrV_G * sqrV_G[:, np.newaxis]
            if np.allclose(q_c, 0) or self.integrate_gamma != 0:
                W_GG[0, 0] = pi * R_GG[0, 0] * V0
                W_GG[0, 1:] = pi * R_GG[0, 1:] * sqrV_G[1:] * sqrV0
                W_GG[1:, 0] = pi * R_GG[1:, 0] * sqrV0 * sqrV_G[1:]

            self.timer.stop('Dyson eq.')
            return pd, [W_GG, omegat_GG]
            
        if self.blockcomm.size > 1:
            Wm_wGG = chi0.redistribute(chi0_wGG, A1_x)
        else:
            Wm_wGG = chi0_wGG
            
        Wp_wGG = A2_x[:Wm_wGG.size].reshape(Wm_wGG.shape)
        Wp_wGG[:] = Wm_wGG

        with self.timer('Hilbert transform'):
            htp(Wp_wGG)
            htm(Wm_wGG)
        self.timer.stop('Dyson eq.')
        
        return pd, [Wp_wGG, Wm_wGG]

    @timer('Kohn-Sham XC-contribution')
    def calculate_ks_xc_contribution(self):
        name = self.filename + '.vxc.npy'
        fd = opencew(name)
        if fd is None:
            print('Reading Kohn-Sham XC contribution from file:', name,
                  file=self.fd)
            with open(name, 'rb') as fd:
                self.vxc_sin = np.load(fd)
            assert self.vxc_sin.shape == self.shape, self.vxc_sin.shape
            return
            
        print('Calculating Kohn-Sham XC contribution', file=self.fd)
        if self.reader is not None:
            self.calc.wfs.read_projections(self.reader)
        vxc_skn = vxc(self.calc, self.calc.hamiltonian.xc) / Hartree
        n1, n2 = self.bands
        self.vxc_sin = vxc_skn[:, self.kpts, n1:n2]
        np.save(fd, self.vxc_sin)
        
    @timer('EXX')
    def calculate_exact_exchange(self):
        name = self.filename + '.exx.npy'
        fd = opencew(name)
        if fd is None:
            print('Reading EXX contribution from file:', name, file=self.fd)
            with open(name, 'rb') as fd:
                self.exx_sin = np.load(fd)
            assert self.exx_sin.shape == self.shape, self.exx_sin.shape
            return
            
        print('Calculating EXX contribution', file=self.fd)
        exx = EXX(self.calc, kpts=self.kpts, bands=self.bands,
                  txt=self.filename + '.exx.txt', timer=self.timer)
        exx.calculate()
        self.exx_sin = exx.get_eigenvalue_contributions() / Hartree
        np.save(fd, self.exx_sin)

    def print_results(self, results):
        description = ['f:     Occupation numbers',
                       'eps:   KS-eigenvalues [eV]',
                       'vxc:   KS vxc [eV]',
                       'exx:   Exact exchange [eV]',
                       'sigma: Self-energies [eV]',
                       'Z:     Renormalization factors',
                       'qp:    QP-energies [eV]']

        print('\nResults:', file=self.fd)
        for line in description:
            print(line, file=self.fd)
            
        b1, b2 = self.bands
        names = [line.split(':', 1)[0] for line in description]
        ibzk_kc = self.calc.wfs.kd.ibzk_kc
        for s in range(self.calc.wfs.nspins):
            for i, ik in enumerate(self.kpts):
                print('\nk-point ' +
                      '{0} ({1}): ({2:.3f}, {3:.3f}, {4:.3f})'.format(
                          i, ik, *ibzk_kc[ik]), file=self.fd)
                print('band' +
                      ''.join('{0:>8}'.format(name) for name in names),
                      file=self.fd)
                for n in range(b2 - b1):
                    print('{0:4}'.format(n + b1) +
                          ''.join('{0:8.3f}'.format(results[name][s, i, n])
                                  for name in names),
                          file=self.fd)

        self.timer.write(self.fd)

    @timer('PPA-Sigma')
    def calculate_sigma_ppa(self, n_mG, deps_m, f_m, W):
        W_GG, omegat_GG = W

        sigma = 0.0
        dsigma = 0.0

        # init variables (is this necessary?)
        nG = n_mG.shape[1]
        deps_GG = np.empty((nG, nG))
        sign_GG = np.empty((nG, nG))
        x1_GG = np.empty((nG, nG))
        x2_GG = np.empty((nG, nG))
        x3_GG = np.empty((nG, nG))
        x4_GG = np.empty((nG, nG))
        x_GG = np.empty((nG, nG))
        dx_GG = np.empty((nG, nG))
        nW_G = np.empty(nG)
        for m in range(np.shape(n_mG)[0]):
            deps_GG = deps_m[m]
            sign_GG = 2 * f_m[m] - 1
            x1_GG = 1 / (deps_GG + omegat_GG - 1j * self.eta)
            x2_GG = 1 / (deps_GG - omegat_GG + 1j * self.eta)
            x3_GG = 1 / (deps_GG + omegat_GG - 1j * self.eta * sign_GG)
            x4_GG = 1 / (deps_GG - omegat_GG - 1j * self.eta * sign_GG)
            x_GG = W_GG * (sign_GG * (x1_GG - x2_GG) + x3_GG + x4_GG)
            dx_GG = W_GG * (sign_GG * (x1_GG**2 - x2_GG**2) +
                            x3_GG**2 + x4_GG**2)
            nW_G = np.dot(n_mG[m], x_GG)
            sigma += np.vdot(n_mG[m], nW_G).real
            nW_G = np.dot(n_mG[m], dx_GG)
            dsigma -= np.vdot(n_mG[m], nW_G).real
        
        x = 1 / (self.qd.nbzkpts * 2 * pi * self.vol)
        return x * sigma, x * dsigma

    def save_restart_file(self, nQ):
        sigma_sin_write = self.sigma_sin.copy()
        dsigma_sin_write = self.dsigma_sin.copy()
        self.world.sum(sigma_sin_write)
        self.world.sum(dsigma_sin_write)
        data = {'last_q': nQ,
                'sigma_sin': sigma_sin_write + self.previous_sigma,
                'dsigma_sin': dsigma_sin_write + self.previous_dsigma,
                'kpts': self.kpts,
                'bands': self.bands,
                'nbands': self.nbands,
                'ecut': self.ecut,
                'domega0': self.domega0,
                'omega2': self.omega2,
                'integrate_gamma': self.integrate_gamma}

        if self.world.rank == 0:
            with open(self.restartfile + '.sigma.pckl', 'wb') as fd:
                pickle.dump(data, fd)

    def load_restart_file(self):
        try:
            data = pickle.load(open(self.restartfile + '.sigma.pckl'))
        except IOError:
            return False
        else:
            if (data['kpts'] == self.kpts and
                data['bands'] == self.bands and
                data['nbands'] == self.nbands and
                data['ecut'] == self.ecut and
                data['domega0'] == self.domega0 and
                data['omega2'] == self.omega2 and
                data['integrate_gamma'] == self.integrate_gamma):
                self.last_q = data['last_q']
                self.previous_sigma = data['sigma_sin']
                self.previous_dsigma = data['dsigma_sin']
                return True
            else:
                raise ValueError(
                    'Restart file not compatible with parameters used in '
                    'current calculation. Check kpts, bands, nbands, ecut, '
                    'domega0, omega2, integrate_gamma.')

<<<<<<< HEAD
    def add_anisotropy_correction(self, pd, W_GG, einv_GG, chi0_xvG, chi0_vv, sqrV_G):
        from ase.dft import monkhorst_pack 
        self.cell_cv = self.calc.wfs.gd.cell_cv
        self.qpts_qc = self.calc.wfs.kd.bzk_kc
        self.weight_q =  1.0 * np.ones(len(self.qpts_qc)) / len(self.qpts_qc)
        self.x0density = 0.1 # ? 0.01
        L = self.cell_cv[2, 2]
        nG = W_GG.shape[0]

        vc_00 = 4 * pi * L/2.
        vc_G0 = sqrV_G[1:]**2

        B_GG = einv_GG[1:, 1:]
        u_v0G = vc_G0[np.newaxis, :]**0.5 * chi0_xvG[0, :, 1:]
        u_vG0 = vc_G0[np.newaxis, :]**0.5 * chi0_xvG[1, :, 1:]
        U_vv = -chi0_vv
        a_v0G = -np.dot(u_v0G, B_GG)
        a_vG0 = -np.dot(u_vG0, B_GG.T)
        A_vv = U_vv - np.dot(a_v0G, u_vG0.T)
        S_v0G = a_v0G
        S_vG0 = a_vG0
        L_vv = A_vv

        # Get necessary G vectors.
        G_Gv = pd.get_reciprocal_vectors()[1:]
        G_Gv += np.array([1e-14, 1e-14, 0])
        G2_G = np.sum(G_Gv**2, axis=1)
        Gpar_G = np.sum(G_Gv[:, 0:2]**2, axis=1)**0.5

        # Generate numerical q-point grid
        rcell_cv = 2 * pi * np.linalg.inv(self.cell_cv).T
        rvol = abs(np.linalg.det(rcell_cv))
        N_c = self.qd.N_c

        iq = np.argmin(np.sum(self.qpts_qc**2, axis=1))
        assert np.allclose(self.qpts_qc[iq], 0)
        q0cell_cv = np.array([1, 1, 1])**0.5 * rcell_cv / N_c
        q0vol = abs(np.linalg.det(q0cell_cv))

        x0density = self.x0density
        q0density = 2. / L * x0density
        npts_c = np.ceil(np.sum(q0cell_cv**2, axis=1)**0.5 /
                         q0density).astype(int)
        npts_c[2] = 1
        npts_c += (npts_c + 1) % 2
#        print('qf=%.3f, q0density=%s, q0 volume=%.5f ~ %.2f %%' %
#              (qf, q0density, q0vol, q0vol / rvol * 100.),
#              file=self.fd)
#        print('Evaluating Gamma point contribution to W on a ' +
#              '%dx%dx%d grid' % tuple(npts_c), file=self.fd)
        #npts_c = np.array([1, 1, 1])
                
        qpts_qc = monkhorst_pack(npts_c) #((np.indices(npts_c).transpose((1, 2, 3, 0)) \
            #.reshape((-1, 3)) + 0.5) / npts_c - 0.5) #/ N_c
        qgamma = np.argmin(np.sum(qpts_qc**2, axis=1))
        #qpts_qc[qgamma] += np.array([1e-16, 0, 0])
                    
        qpts_qv = np.dot(qpts_qc, q0cell_cv)
        qpts_q = np.sum(qpts_qv**2, axis=1)**0.5
        qpts_q[qgamma] = 1e-14
        qdir_qv = qpts_qv / qpts_q[:, np.newaxis]
        qdir_qvv = qdir_qv[:, :, np.newaxis] * qdir_qv[:, np.newaxis, :]
        nq = len(qpts_qc)
        q0area = q0vol / q0cell_cv[2, 2]
        dq0 = q0area / nq
        dq0rad = (dq0 / pi)**0.5
        R = L / 2.
        x0area = q0area * R**2
        dx0rad = dq0rad * R

        exp_q = 4 * pi * (1 - np.exp(-qpts_q * R))
        dv_G = ((pi * L * G2_G * np.exp(-Gpar_G * R) * np.cos(G_Gv[:, 2] * R) - 
                 4 * pi * Gpar_G * (1 - np.exp(-Gpar_G * R) * \
                                        np.cos(G_Gv[:, 2] * R))) / \
                    (G2_G**1.5 * Gpar_G * \
                         (4 * pi * (1 - np.exp(-Gpar_G * R) * \
                                        np.cos(G_Gv[:, 2] * R)))**0.5))
       
        dv_Gv = dv_G[:, np.newaxis] * G_Gv

        ### Add corrections
        W_GG[:, 0] = 0.0
        W_GG[0, :] = 0.0

        A_q = np.sum(qdir_qv * np.dot(qdir_qv, L_vv), axis=1)
        frac_q = 1. / (1 + exp_q * A_q)

        # HEAD:
        w00_q = -(exp_q / qpts_q)**2 * A_q * frac_q
        w00_q[qgamma] = 0.0
        W_GG[0, 0] = w00_q.sum() / nq
        Axy = 0.5 * (L_vv[0, 0] + L_vv[1, 1])  # in-plane average
        a0 = 4 * pi * Axy + 1
        
        W_GG[0, 0] += - (a0 * dx0rad - np.log(a0 * dx0rad + 1)) \
                / a0**2 / x0area * 2 * np.pi * (2 * pi * L)**2 * Axy

        # WINGS:
        u_q = -exp_q / qpts_q * frac_q
        W_GG[1:, 0] = 1. / nq * np.dot(
            np.sum(qdir_qv * u_q[:, np.newaxis], axis=0),
            S_vG0 * sqrV_G[np.newaxis, 1:])
            
        W_GG[0, 1:] = 1. / nq * np.dot(
            np.sum(qdir_qv * u_q[:, np.newaxis], axis=0),
            S_v0G * sqrV_G[np.newaxis, 1:])

        # BODY:
        # Constant corrections:
        W_GG[1:, 1:] += 1. / nq * sqrV_G[1:, None] * sqrV_G[None, 1:] * \
            np.tensordot(S_v0G, np.dot(S_vG0.T,
            np.sum(-qdir_qvv * exp_q[:, None, None] * frac_q[:, None, None],
                    axis=0)), axes=(0, 1))
        u_vvv = np.tensordot(u_q[:, None] * qpts_qv, qdir_qvv, axes=(0, 0))
        # Gradient corrections:
        W_GG[1:, 1:] += 1. / nq * np.sum(
            dv_Gv[:, :, None] * np.tensordot(
                S_v0G, np.tensordot(u_vvv, S_vG0 * sqrV_G[None, 1:],
                                    axes=(2, 0)), axes=(0, 1)), axis=1)
            
=======
    def update_energies(self, mixing):
        """Updates the energies of the calculator with the quasi-particle
        energies."""
        shifts_sin = np.zeros(self.shape)
        na, nb = self.bands
        i1 = len(self.qp_isin) - 2
        i2 = i1 + 1
        if i1 < 0:
            i1 = 0

        for kpt in self.calc.wfs.kpt_u:
            s = kpt.s
            if kpt.k in self.kpts:
                ik = self.kpts.index(kpt.k)
                eps1_n = self.mixer(self.qp_isin[i1, s, ik],
                                    self.qp_isin[i2, s, ik],
                                    mixing)
                kpt.eps_n[na:nb] = eps1_n
                # Should we do something smart with the bands outside the interval?
                # Here we shift the unoccupied bands not included by the average
                # change of the top-most band and the occupied by the bottom-most
                # band included
                shifts_sin[s, ik] = (eps1_n - self.eps0_sin[s, kpt.k, na:nb])
        
        for kpt in self.calc.wfs.kpt_u:
            s = kpt.s
            if kpt.k in self.kpts:
                ik = self.kpts.index(kpt.k)
                kpt.eps_n[:na] = (self.eps0_sin[s, kpt.k, :na] +
                                  np.mean(shifts_sin[s, :, 0]))
                kpt.eps_n[nb:] = (self.eps0_sin[s, kpt.k, nb:] +
                                  np.mean(shifts_sin[s, :, -1]))
            else:
                """
                kpt.eps_n[:na] = (self.eps0_sin[s, kpt.k, :na] +
                                  np.mean(shifts_sin[s, :, 0]))
                kpt.eps_n[na:nb] = (self.eps0_sin[s, kpt.k, na:nb] +
                                    np.mean(shifts_sin[s, :], axis=0))
                kpt.eps_n[nb:] = (self.eps0_sin[s, kpt.k, nb:] +
                                  np.mean(shifts_sin[s, :, -1]))
                """
                pass

    def mixer(self, e0_sin, e1_sin, mixing=1.0):
        """Mix energies."""
        return e0_sin + mixing * (e1_sin - e0_sin)
>>>>>>> dcc5de7f
<|MERGE_RESOLUTION|>--- conflicted
+++ resolved
@@ -843,7 +843,7 @@
                     'current calculation. Check kpts, bands, nbands, ecut, '
                     'domega0, omega2, integrate_gamma.')
 
-<<<<<<< HEAD
+
     def add_anisotropy_correction(self, pd, W_GG, einv_GG, chi0_xvG, chi0_vv, sqrV_G):
         from ase.dft import monkhorst_pack 
         self.cell_cv = self.calc.wfs.gd.cell_cv
@@ -964,7 +964,7 @@
                 S_v0G, np.tensordot(u_vvv, S_vG0 * sqrV_G[None, 1:],
                                     axes=(2, 0)), axes=(0, 1)), axis=1)
             
-=======
+
     def update_energies(self, mixing):
         """Updates the energies of the calculator with the quasi-particle
         energies."""
@@ -1011,4 +1011,3 @@
     def mixer(self, e0_sin, e1_sin, mixing=1.0):
         """Mix energies."""
         return e0_sin + mixing * (e1_sin - e0_sin)
->>>>>>> dcc5de7f
