--- conflicted
+++ resolved
@@ -454,12 +454,8 @@
         else:
             assert len(self.ecut_e) > 1
             p('Extrapolating to infinite plane wave cut-off using points at:')
-<<<<<<< HEAD
             for ec in self.ecut_e:
                 p('  %.3f eV' % (ec * Ha))
-=======
-            p('  [%.3f, %.3f, %.3f] eV' % tuple(self.ecut_e * Ha))
->>>>>>> 9a8458e7
         p('Number of bands: {0:d}'.format(self.nbands))
         p('Coulomb cutoff:', self.truncation)
         p('Broadening: {0:g} eV'.format(self.eta * Ha))
