import numpy as np
from ase.units import Ha, Bohr


class ResponseGroundStateAdapter:
    def __init__(self, calc):
        wfs = calc.wfs

        self.kd = wfs.kd
        self.world = calc.world
        self.gd = wfs.gd
        self.bd = wfs.bd
        self.nspins = wfs.nspins
        self.dtype = wfs.dtype

        self.spos_ac = calc.spos_ac

        self.kpt_u = wfs.kpt_u
        self.kpt_qs = wfs.kpt_qs
        self.setups = wfs.setups

        self.fermi_level = wfs.fermi_level
        self.atoms = calc.atoms
        self.pbc = self.atoms.pbc
        self.volume = self.gd.volume

        self.nvalence = wfs.nvalence
<<<<<<< HEAD
        self._density = calc.density
        self._hamiltonian = calc.hamiltonian
        self._calc = calc
=======

        self._wfs = wfs
        self._density = calc.density
        self._hamiltonian = calc.hamiltonian
        self._calc = calc

    @property
    def pd(self):
        # This is an attribute error in FD/LCAO mode.
        # We need to abstract away "calc" in all places used by response
        # code, and that includes places that are also compatible with FD.
        return self._wfs.pd
>>>>>>> 93b7ff6b

    def get_occupations_width(self):
        # Ugly hack only used by pair.intraband_pair_density I think.
        # Actually: was copy-pasted in chi0 also.
        # More duplication can probably be eliminated around those.

        # Only works with Fermi-Dirac distribution
        occs = self._wfs.occupations
        assert occs.name in {'fermi-dirac', 'zero-width'}

        # No carriers when T=0
        width = getattr(occs, '_width', 0.0) / Ha
        return width

    def nonpbc_cell_product(self):
        """Volume, area, or length, taken in all non-periodic directions."""
        nonpbc = ~self.pbc
        cell_cv = self.gd.cell_cv
        return abs(np.linalg.det(cell_cv[nonpbc][:, nonpbc]))

    @property
    def nt_sG(self):
        # Used by kxc
        return self._density.nt_sG

    @property
    def D_asp(self):
        # Used by kxc
        return self._density.D_asp

    def all_electron_density(self, gridrefinement=2):
        # used by kxc
        return self._density.get_all_electron_density(
            atoms=self.atoms, gridrefinement=gridrefinement)

    # Things used by EXX.  This is getting pretty involved.
    #
    # EXX naughtily accesses the density object in order to
    # interpolate_pseudo_density() which is in principle mutable.

    def hacky_all_electron_density(self, **kwargs):
        # fxc likes to get all electron densities.  It calls
        # calc.get_all_electron_density() and so we wrap that here.
        # But it also collects to serial (bad), and it also zeropads
        # nonperiodic directions (probably WRONG!).
        #
        # Also this one returns in user units, whereas the calling
        # code actually wants internal units.  Very silly then.
        #
        # ALso, the calling code often wants the gd, which is not
        # returned, so it is redundantly reconstructed in multiple
        # places by refining the "right" number of times.
        n_g = self._calc.get_all_electron_density(**kwargs)
        n_g *= Bohr**3
        return n_g

    # Used by EXX.
    @property
    def hamiltonian(self):
        return self._hamiltonian

    # Used by EXX.
    @property
    def density(self):
        return self._density

    # Ugh SOC
    def soc_eigenstates(self, **kwargs):
        from gpaw.spinorbit import soc_eigenstates
        return soc_eigenstates(self._calc, **kwargs)

    @property
    def xcname(self):
        return self.hamiltonian.xc.name

    # XXX This is used by xc == JGMsx from g0w0
    def get_band_gap(self):
        from ase.dft.bandgap import get_band_gap
        gap, k1, k2 = get_band_gap(self._calc)
        return gap

    def get_xc_difference(self, xc):
        # XXX used by gpaw/xc/tools.py
        return self._calc.get_xc_difference(xc)

    def get_wave_function_array(self, u, n):
        # XXX used by gpaw/xc/tools.py in a hacky way
<<<<<<< HEAD
        return self._calc.wfs._get_wave_function_array(
=======
        return self._wfs._get_wave_function_array(
>>>>>>> 93b7ff6b
            u, n, realspace=True)<|MERGE_RESOLUTION|>--- conflicted
+++ resolved
@@ -25,11 +25,6 @@
         self.volume = self.gd.volume
 
         self.nvalence = wfs.nvalence
-<<<<<<< HEAD
-        self._density = calc.density
-        self._hamiltonian = calc.hamiltonian
-        self._calc = calc
-=======
 
         self._wfs = wfs
         self._density = calc.density
@@ -42,7 +37,6 @@
         # We need to abstract away "calc" in all places used by response
         # code, and that includes places that are also compatible with FD.
         return self._wfs.pd
->>>>>>> 93b7ff6b
 
     def get_occupations_width(self):
         # Ugly hack only used by pair.intraband_pair_density I think.
@@ -130,9 +124,5 @@
 
     def get_wave_function_array(self, u, n):
         # XXX used by gpaw/xc/tools.py in a hacky way
-<<<<<<< HEAD
-        return self._calc.wfs._get_wave_function_array(
-=======
         return self._wfs._get_wave_function_array(
->>>>>>> 93b7ff6b
             u, n, realspace=True)