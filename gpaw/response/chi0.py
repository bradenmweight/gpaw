--- conflicted
+++ resolved
@@ -115,14 +115,8 @@
                  ecut=50, hilbert=True, nbands=None,
                  timeordered=False, eta=0.2, ftol=1e-6, threshold=1,
                  real_space_derivatives=False, intraband=True,
-<<<<<<< HEAD
-                 world=mpi.world, txt=sys.stdout, timer=None,
+                 world=mpi.world, txt='-', timer=None,
                  nblocks=1, gate_voltage=None,
-=======
-                 world=mpi.world, txt='-', timer=None,
-                 nblocks=1, no_optical_limit=False,
-                 keep_occupied_states=False, gate_voltage=None,
->>>>>>> a945a6cf
                  disable_point_group=False, disable_time_reversal=False,
                  disable_non_symmorphic=True,
                  scissor=None, integrationmode=None,
@@ -384,15 +378,11 @@
         m1 = self.nocc1
         m2 = self.nbands
 
-<<<<<<< HEAD
         pd, chi0_wGG, chi0_wxvG, chi0_wvv = self._calculate(pd,
                                                             chi0_wGG,
                                                             chi0_wxvG,
                                                             chi0_wvv,
                                                             m1, m2, spins)
-=======
-        self._calculate(pd, chi0_wGG, chi0_wxvG, chi0_wvv, m1, m2, spins)
->>>>>>> a945a6cf
 
         return pd, chi0_wGG, chi0_wxvG, chi0_wvv
 
@@ -613,7 +603,6 @@
                     disable_time_reversal=self.disable_time_reversal,
                     disable_non_symmorphic=self.disable_non_symmorphic)
 
-<<<<<<< HEAD
         if integrationmode is None:
             K_gK = PWSA.group_kpoints()
             bzk_kc = np.array([self.calc.wfs.kd.bzk_kc[K_K[0]] for
@@ -624,66 +613,9 @@
                 bzk_kc = np.append(bzk_kc,
                                    bzk_kc + (~self.pbc).astype(int),
                                    axis=0)
-=======
-        if (self.eta == 0.0 or self.hilbert) and self.blockcomm.size == 1:
-            # Fill in upper/lower triangle also:
-            nG = pd.ngmax
-            il = np.tril_indices(nG, -1)
-            iu = il[::-1]
-            if self.hilbert:
-                for chi0_GG in chi0_wGG:
-                    chi0_GG[il] = chi0_GG[iu].conj()
-            else:
-                for chi0_GG in chi0_wGG:
-                    chi0_GG[iu] = chi0_GG[il].conj()
-
-        if self.hilbert:
-            with self.timer('Hilbert transform'):
-                ht = HilbertTransform(self.omega_w, self.eta,
-                                      self.timeordered)
-                ht(chi0_wGG)
-                if optical_limit:
-                    ht(chi0_wvv)
-                    ht(chi0_wxvG)
-            print('Hilbert transform done', file=self.fd)
-
-        if optical_limit and self.intraband:  # Add intraband contribution
-            omega_w = self.omega_w.copy()
-            if omega_w[0] == 0.0:
-                omega_w[0] = 1e-14
-
-            chi0_vv = self.chi0_vv
-            self.world.broadcast(chi0_vv, 0)
-
-            chi0_wvv += (chi0_vv[np.newaxis] /
-                         (omega_w[:, np.newaxis, np.newaxis]
-                          + 1j * self.eta)**2)
-
-        if self.unsymmetrized:
-            # Carry out symmetrization
-            # Redistribute if block par
-            tmpchi0_wGG = self.redistribute(chi0_wGG)
-            PWSA.symmetrize_wGG(tmpchi0_wGG)
-            self.redistribute(tmpchi0_wGG, chi0_wGG)
-
-            if optical_limit:
-                PWSA.symmetrize_wxvG(chi0_wxvG)
-                PWSA.symmetrize_wvv(chi0_wvv)
-                # Since chi_wGG is nonanalytic in the head
-                # and wings we have to take care that
-                # these are handled correctly. Note that
-                # it is important that the wings are overwritten first.
-                chi0_wGG[:, :, 0] = chi0_wxvG[:, 1, 0, self.Ga:self.Gb]
-                if self.blockcomm.rank == 0:
-                    chi0_wGG[:, 0] = chi0_wxvG[:, 0, 0]
-                    chi0_wGG[:, 0, 0] = chi0_wvv[:, 0, 0]
-
-        return pd, chi0_wGG, chi0_wxvG, chi0_wvv
->>>>>>> a945a6cf
 
         bzk_kv = np.dot(bzk_kc, pd.gd.icell_cv) * 2 * np.pi
 
-<<<<<<< HEAD
         return bzk_kv, PWSA
 
     @timer('Get matrix element')
@@ -824,139 +756,6 @@
         kpt1 = wfs.kpt_u[s * wfs.kd.nibzkpts + ik]
 
         return kpt1.eps_n[n1:n2]
-=======
-        if self.timeordered:
-            deps1_m = deps_m + 1j * self.eta * np.sign(deps_m)
-            deps2_m = deps1_m
-        else:
-            deps1_m = deps_m + 1j * self.eta
-            deps2_m = deps_m - 1j * self.eta
-
-        for omega, chi0_GG in zip(self.omega_w, chi0_wGG):
-            x_m = df_m * (1 / (omega + deps1_m) - 1 / (omega - deps2_m))
-            if self.blockcomm.size > 1:
-                nx_mG = n_mG[:, self.Ga:self.Gb] * x_m[:, np.newaxis]
-            else:
-                nx_mG = n_mG * x_m[:, np.newaxis]
-            gemm(self.prefactor, n_mG.conj(), np.ascontiguousarray(nx_mG.T),
-                 1.0, chi0_GG)
-
-    @timer('CHI_0 hermitian update')
-    def update_hermitian(self, n_mG, deps_m, df_m, chi0_wGG):
-        """If eta=0 use hermitian update."""
-        for w, omega in enumerate(self.omega_w):
-            if self.blockcomm.size == 1:
-                x_m = (-2 * df_m * deps_m / (omega.imag**2 + deps_m**2))**0.5
-                nx_mG = n_mG.conj() * x_m[:, np.newaxis]
-                rk(-self.prefactor, nx_mG, 1.0, chi0_wGG[w], 'n')
-            else:
-                x_m = 2 * df_m * deps_m / (omega.imag**2 + deps_m**2)
-                mynx_mG = n_mG[:, self.Ga:self.Gb] * x_m[:, np.newaxis]
-                mmm(self.prefactor, mynx_mG, 't', n_mG.conj(), 'n',
-                    1.0, chi0_wGG[w])
-
-    @timer('CHI_0 spectral function update')
-    def update_hilbert(self, n_mG, deps_m, df_m, chi0_wGG):
-        """Update spectral function.
-
-        Updates spectral function A_wGG and saves it to chi0_wGG for
-        later hilbert-transform."""
-
-        self.timer.start('prep')
-        beta = (2**0.5 - 1) * self.domega0 / self.omega2
-        o_m = abs(deps_m)
-        w_m = (o_m / (self.domega0 + beta * o_m)).astype(int)
-        o1_m = self.omega_w[w_m]
-        o2_m = self.omega_w[w_m + 1]
-        p_m = self.prefactor * abs(df_m) / (o2_m - o1_m)**2  # XXX abs()?
-        p1_m = p_m * (o2_m - o_m)
-        p2_m = p_m * (o_m - o1_m)
-        self.timer.stop('prep')
-
-        if self.blockcomm.size > 1:
-            for p1, p2, n_G, w in zip(p1_m, p2_m, n_mG, w_m):
-                myn_G = n_G[self.Ga:self.Gb].reshape((-1, 1))
-                gemm(p1, n_G.reshape((-1, 1)), myn_G, 1.0, chi0_wGG[w], 'c')
-                gemm(p2, n_G.reshape((-1, 1)), myn_G, 1.0, chi0_wGG[w + 1],
-                     'c')
-            return
-
-        for p1, p2, n_G, w in zip(p1_m, p2_m, n_mG, w_m):
-            czher(p1, n_G.conj(), chi0_wGG[w])
-            czher(p2, n_G.conj(), chi0_wGG[w + 1])
-
-    @timer('CHI_0 optical limit update')
-    def update_optical_limit(self, n0_mv, deps_m, df_m, n_mG,
-                             chi0_wxvG, chi0_wvv):
-        """Optical limit update of chi."""
-
-        if self.hilbert:  # Do something special when hilbert transforming
-            self.update_optical_limit_hilbert(n0_mv, deps_m, df_m, n_mG,
-                                              chi0_wxvG, chi0_wvv)
-            return
-
-        if self.timeordered:
-            # avoid getting a zero from np.sign():
-            deps1_m = deps_m + 1j * self.eta * np.sign(deps_m + 1e-20)
-            deps2_m = deps1_m
-        else:
-            deps1_m = deps_m + 1j * self.eta
-            deps2_m = deps_m - 1j * self.eta
-
-        for w, omega in enumerate(self.omega_w):
-            x_m = self.prefactor * df_m * (1 / (omega + deps1_m) -
-                                           1 / (omega - deps2_m))
-
-            chi0_wvv[w] += np.dot(x_m * n0_mv.T, n0_mv.conj())
-            chi0_wxvG[w, 0, :, 1:] += np.dot(x_m * n0_mv.T, n_mG[:, 1:].conj())
-            chi0_wxvG[w, 1, :, 1:] += np.dot(x_m * n0_mv.T.conj(), n_mG[:, 1:])
-
-    @timer('CHI_0 optical limit hilbert-update')
-    def update_optical_limit_hilbert(self, n0_mv, deps_m, df_m, n_mG,
-                                     chi0_wxvG, chi0_wvv):
-        """Optical limit update of chi-head and -wings."""
-
-        beta = (2**0.5 - 1) * self.domega0 / self.omega2
-        for deps, df, n0_v, n_G in zip(deps_m, df_m, n0_mv, n_mG):
-            o = abs(deps)
-            w = int(o / (self.domega0 + beta * o))
-            if w + 2 > len(self.omega_w):
-                break
-            o1, o2 = self.omega_w[w:w + 2]
-            assert o1 <= o <= o2, (o1, o, o2)
-
-            p = self.prefactor * abs(df) / (o2 - o1)**2  # XXX abs()?
-            p1 = p * (o2 - o)
-            p2 = p * (o - o1)
-            x_vv = np.outer(n0_v, n0_v.conj())
-            chi0_wvv[w] += p1 * x_vv
-            chi0_wvv[w + 1] += p2 * x_vv
-            x_vG = np.outer(n0_v, n_G[1:].conj())
-            chi0_wxvG[w, 0, :, 1:] += p1 * x_vG
-            chi0_wxvG[w + 1, 0, :, 1:] += p2 * x_vG
-            chi0_wxvG[w, 1, :, 1:] += p1 * x_vG.conj()
-            chi0_wxvG[w + 1, 1, :, 1:] += p2 * x_vG.conj()
-
-    @timer('CHI_0 intraband update')
-    def update_intraband(self, f_m, vel_mv, chi0_vv):
-        """Add intraband contributions"""
-        assert len(f_m) == len(vel_mv), print(len(f_m), len(vel_mv))
-
-        width = self.calc.occupations.width
-        if width == 0.0:
-            return
-
-        assert isinstance(self.calc.occupations, FermiDirac)
-        dfde_m = - 1. / width * (f_m - f_m**2.0)
-        partocc_m = np.abs(dfde_m) > 1e-5
-        if not partocc_m.any():
-            return
-
-        for dfde, vel_v in zip(dfde_m, vel_mv):
-            x_vv = (-self.prefactor * dfde *
-                    np.outer(vel_v, vel_v))
-            chi0_vv += x_vv
->>>>>>> a945a6cf
 
     @timer('redist')
     def redistribute(self, in_wGG, out_x=None):
@@ -1062,33 +861,11 @@
         nbands = self.nbands
         nk = calc.wfs.kd.nbzkpts
         nik = calc.wfs.kd.nibzkpts
-<<<<<<< HEAD
-=======
-        print('    Number of irredicible kpoints: %d' % nik, file=self.fd)
-
->>>>>>> a945a6cf
         ngmax = pd.ngmax
         eta = self.eta * Hartree
-<<<<<<< HEAD
-=======
-        print('    Broadening (eta): %f' % eta, file=self.fd)
-
->>>>>>> a945a6cf
         wsize = world.size
         knsize = self.kncomm.size
-<<<<<<< HEAD
         nocc = self.nocc1
-=======
-        print('    kncomm.size: %d' % knsize, file=self.fd)
-
-        bsize = self.blockcomm.size
-        print('    blockcomm.size: %d' % bsize, file=self.fd)
-
-        nocc = self.nocc1
-        print('    Number of completely occupied states: %d'
-              % nocc, file=self.fd)
-
->>>>>>> a945a6cf
         npocc = self.nocc2
         chisize = nw * pd.ngmax**2 * 16. / 1024**2
         ngridpoints = gd.N_c[0] * gd.N_c[1] * gd.N_c[2]
