from __future__ import annotations

import warnings
from functools import partial
from time import ctime
from typing import Union

import numpy as np
from ase.units import Ha
from ase.utils.timing import timer

import gpaw
import gpaw.mpi as mpi
from gpaw.bztools import convex_hull_volume
from gpaw.response.chi0_data import Chi0Data
from gpaw.response.frequencies import (FrequencyDescriptor,
                                       FrequencyGridDescriptor,
                                       NonLinearFrequencyDescriptor)
from gpaw.response.hilbert import HilbertTransform
from gpaw.response.integrators import (Integrator, PointIntegrator,
                                       TetrahedronIntegrator)
from gpaw.response.pair import NoCalculatorPairDensity
from gpaw.response.pw_parallelization import block_partition
from gpaw.response.symmetry import PWSymmetryAnalyzer
from gpaw.typing import Array1D
from gpaw.utilities.memory import maxrss


def find_maximum_frequency(kpt_u, nbands=0, fd=None):
    """Determine the maximum electron-hole pair transition energy."""
    epsmin = 10000.0
    epsmax = -10000.0
    for kpt in kpt_u:
        epsmin = min(epsmin, kpt.eps_n[0])
        epsmax = max(epsmax, kpt.eps_n[nbands - 1])

    if fd is not None:
        print('Minimum eigenvalue: %10.3f eV' % (epsmin * Ha), file=fd)
        print('Maximum eigenvalue: %10.3f eV' % (epsmax * Ha), file=fd)

    return epsmax - epsmin


class Chi0Calculator:
    def __init__(self, wd, pair,
                 hilbert=True,
                 intraband=True,
                 nbands=None,
                 timeordered=False,
                 ecut=None,
                 eta=0.2,
                 disable_point_group=False, disable_time_reversal=False,
                 disable_non_symmorphic=True,
                 integrationmode=None,
                 rate=0.0, eshift=0.0):
        self.context = pair.context

        self.timer = self.context.timer
        self.fd = self.context.fd

<<<<<<< HEAD
        """
        if domega0 is not None or omega2 is not None or omegamax is not None:
            assert frequencies is None
            frequencies = {'type': 'nonlinear',
                           'domega0': domega0,
                           'omega2': omega2,
                           'omegamax': omegamax}
            warnings.warn(f'Please use frequencies={frequencies}')

        elif frequencies is None:
            frequencies = {'type': 'nonlinear'}

        self.timer = timer or Timer()

        self.pair = PairDensity(calc, ecut,
                                ftol=ftol, threshold=threshold,
                                real_space_derivatives=real_space_derivatives,
                                world=world, txt=txt,
                                timer=self.timer,
                                nblocks=nblocks)
=======
        self.pair = pair
        self.gs = pair.gs
>>>>>>> 93b7ff6b

        self.disable_point_group = disable_point_group
        self.disable_time_reversal = disable_time_reversal
        self.disable_non_symmorphic = disable_non_symmorphic
        self.integrationmode = integrationmode
        self.eshift = eshift / Ha

<<<<<<< HEAD
        calc = self.pair.calc
        self.calc = calc
        self.gs = self.pair.gs
        self.fd = self.pair.fd
        self.vol = self.gs.volume
        self.world = world
        self.blockcomm, self.kncomm = block_partition(world, nblocks)
        self.nblocks = nblocks
=======
        self.vol = self.gs.volume
        self.world = self.context.world
        self.nblocks = pair.nblocks
        self.calc = self.gs._calc  # XXX remove me
>>>>>>> 93b7ff6b

        # XXX this is redundant as pair also does it.
        self.blockcomm, self.kncomm = block_partition(self.world, self.nblocks)

        if ecut is None:
            ecut = 50.0
        ecut /= Ha
        self.ecut = ecut

        self.eta = eta / Ha
        if rate == 'eta':
            self.rate = self.eta
        else:
            self.rate = rate / Ha

        self.nbands = nbands or self.gs.bd.nbands
        self.include_intraband = intraband

<<<<<<< HEAD
        if (isinstance(frequencies, dict) and
            frequencies.get('omegamax') is None):
            omegamax = find_maximum_frequency(self.gs.kpt_u,
                                              nbands=self.nbands,
                                              fd=self.fd)
            frequencies['omegamax'] = omegamax * Ha

        self.wd = FrequencyDescriptor.from_array_or_dict(frequencies)
=======
        self.wd = wd
>>>>>>> 93b7ff6b
        print(self.wd, file=self.fd)

        if not isinstance(self.wd, NonLinearFrequencyDescriptor):
            assert not hilbert

        self.hilbert = hilbert
        self.timeordered = bool(timeordered)

        if self.eta == 0.0:
            assert not hilbert
            assert not timeordered
            assert not self.wd.omega_w.real.any()

        self.nocc1 = self.pair.nocc1  # number of completely filled bands
        self.nocc2 = self.pair.nocc2  # number of non-empty bands

        self.Q_aGii = None

        if sum(self.pbc) == 1:
            raise ValueError('1-D not supported atm.')

        print('Nonperiodic BCs: ', (~self.pbc),
              file=self.fd)

        if integrationmode is not None:
            print('Using integration method: ' + self.integrationmode,
                  file=self.fd)
        else:
            print('Using integration method: PointIntegrator', file=self.fd)

    @property
    def pbc(self):
        return self.gs.pbc

    def create_chi0(self, q_c, extend_head=True):
        # Extract descriptor arguments
        plane_waves = (q_c, self.ecut, self.gs.gd)
        parallelization = (self.world, self.blockcomm, self.kncomm)

        # Construct the Chi0Data object
        # In the future, the frequencies should be specified at run-time
        # by Chi0.calculate(), in which case Chi0Data could also initialize
        # the frequency descriptor XXX
        chi0 = Chi0Data.from_descriptor_arguments(self.wd,
                                                  plane_waves,
                                                  parallelization,
                                                  extend_head)

        return chi0

    def calculate(self, q_c, spin='all'):
        """Calculate response function.

        Parameters
        ----------
        q_c : list or ndarray
            Momentum vector.
        spin : str or int
            If 'all' then include all spins.
            If 0 or 1, only include this specific spin.
            (not used in transverse response functions)

        Returns
        -------
        chi0 : Chi0Data
            Data object containing the chi0 data arrays along with basis
            representation descriptors and blocks distribution
        """
        gs = self.gs

        if spin == 'all':
            spins = range(gs.nspins)
        else:
            assert spin in range(gs.nspins)
            spins = [spin]

        chi0 = self.create_chi0(q_c)

        self.print_chi(chi0.pd)

        if chi0.optical_limit:
            self.plasmafreq_vv = np.zeros((3, 3), complex)
        else:
            self.plasmafreq_vv = None

        # Do all transitions into partially filled and empty bands
        m1 = self.nocc1
        m2 = self.nbands

        chi0 = self.update_chi0(chi0, m1, m2, spins)

        return chi0

    @timer('Calculate CHI_0')
    def update_chi0(self,
                    chi0: Chi0Data,
                    m1, m2, spins):
        """In-place calculation of the response function.

        Parameters
        ----------
        chi0 : Chi0Data
            Data and representation object
        m1 : int
            Lower band cutoff for band summation
        m2 : int
            Upper band cutoff for band summation
        spins : str or list(ints)
            If 'all' then include all spins.
            If [0] or [1], only include this specific spin.

        Returns
        -------
        chi0 : Chi0Data
        """
        assert m1 <= m2
        # Parse spins
        gs = self.gs

        if spins == 'all':
            spins = range(gs.nspins)
        else:
            for spin in spins:
                assert spin in range(gs.nspins)

        pd = chi0.pd
        # Are we calculating the optical limit.
        optical_limit = chi0.optical_limit

        # Use wings in optical limit, if head cannot be extended
        if optical_limit and not chi0.extend_head:
            wings = True
        else:
            wings = False

        # Reset PAW correction in case momentum has change
        self.Q_aGii = self.pair.initialize_paw_corrections(pd)
        A_wxx = chi0.chi0_wGG  # Change notation

        # Initialize integrator. The integrator class is a general class
        # for brillouin zone integration that can integrate user defined
        # functions over user defined domains and sum over bands.
        integrator: Integrator
        intnoblock: Integrator

        if self.integrationmode is None or \
           self.integrationmode == 'point integration':
            cls = PointIntegrator
        elif self.integrationmode == 'tetrahedron integration':
            cls = TetrahedronIntegrator  # type: ignore
        else:
            raise ValueError(f'Integration mode "{self.integrationmode}"'
                             ' not implemented.')

        kwargs = dict(
            cell_cv=self.gs.gd.cell_cv,
            comm=self.world,
            timer=self.timer,
            eshift=self.eshift,
            txt=self.fd)

        integrator = cls(**kwargs, nblocks=self.nblocks)
        intnoblock = cls(**kwargs)

        # The integration domain is determined by the following function
        # that reduces the integration domain to the irreducible zone
        # of the little group of q.
        bzk_kv, analyzer = self.get_kpoints(
            pd, integrationmode=self.integrationmode)
        domain = (bzk_kv, spins)

        if self.integrationmode == 'tetrahedron integration':
            # If there are non-periodic directions it is possible that the
            # integration domain is not compatible with the symmetry operations
            # which essentially means that too large domains will be
            # integrated. We normalize by vol(BZ) / vol(domain) to make
            # sure that to fix this.
            domainvol = convex_hull_volume(
                bzk_kv) * analyzer.how_many_symmetries()
            bzvol = (2 * np.pi)**3 / self.vol
            factor = bzvol / domainvol
        else:
            factor = 1

        prefactor = (2 * factor * analyzer.how_many_symmetries() /
                     (gs.nspins * (2 * np.pi)**3))  # Remember prefactor

        if self.integrationmode is None:
            nbzkpts = gs.kd.nbzkpts
            prefactor *= len(bzk_kv) / nbzkpts

        A_wxx /= prefactor
        if wings:
            chi0.chi0_wxvG /= prefactor
            chi0.chi0_wvv /= prefactor

        # The functions that are integrated are defined in the bottom
        # of this file and take a number of constant keyword arguments
        # which the integrator class accepts through the use of the
        # kwargs keyword.
        kd = gs.kd
        mat_kwargs = {'kd': kd, 'pd': pd,
                      'symmetry': analyzer,
                      'integrationmode': self.integrationmode}
        eig_kwargs = {'kd': kd, 'pd': pd}

        if not chi0.extend_head:
            mat_kwargs['extend_head'] = False

        # Determine what "kind" of integral to make.
        extraargs = {}  # Initialize extra arguments to integration method.
        if self.eta == 0:
            # If eta is 0 then we must be working with imaginary frequencies.
            # In this case chi is hermitian and it is therefore possible to
            # reduce the computational costs by a only computing half of the
            # response function.
            kind = 'hermitian response function'
        elif self.hilbert:
            # The spectral function integrator assumes that the form of the
            # integrand is a function (a matrix element) multiplied by
            # a delta function and should return a function of at user defined
            # x's (frequencies). Thus the integrand is tuple of two functions
            # and takes an additional argument (x).
            kind = 'spectral function'
        else:
            # Otherwise, we can make no simplifying assumptions of the
            # form of the response function and we simply perform a brute
            # force calculation of the response function.
            kind = 'response function'
            extraargs['eta'] = self.eta
            extraargs['timeordered'] = self.timeordered

        # Integrate response function
        print('Integrating response function.', file=self.fd)
        # Define band summation. Includes transitions from all
        # completely and partially filled bands to range(m1, m2)
        bandsum = {'n1': 0, 'n2': self.nocc2, 'm1': m1, 'm2': m2}
        mat_kwargs.update(bandsum)
        eig_kwargs.update(bandsum)

        integrator.integrate(kind=kind,  # Kind of integral
                             domain=domain,  # Integration domain
                             integrand=(self.get_matrix_element,  # Integrand
                                        self.get_eigenvalues),  # Integrand
                             x=self.wd,  # Frequency Descriptor
                             kwargs=(mat_kwargs, eig_kwargs),
                             # Arguments for integrand functions
                             out_wxx=A_wxx,  # Output array
                             **extraargs)
        # extraargs: Extra arguments to integration method
        if wings:
            mat_kwargs['extend_head'] = True
            mat_kwargs['block'] = False
            if self.eta == 0:
                extraargs['eta'] = self.eta
            # This is horrible but we need to update the wings manually
            # in order to make them work with ralda, RPA and GW. This entire
            # section can be deleted in the future if the ralda and RPA code is
            # made compatible with the head and wing extension that other parts
            # of the code is using.
            chi0_wxvx = np.zeros(np.array(chi0.chi0_wxvG.shape) +
                                 [0, 0, 0, 2],
                                 complex)  # Notice the wxv"x" for head extend
            intnoblock.integrate(kind=kind + ' wings',  # kind'o int.
                                 domain=domain,  # Integration domain
                                 integrand=(self.get_matrix_element,  # Intgrnd
                                            self.get_eigenvalues),  # Integrand
                                 x=self.wd,  # Frequency Descriptor
                                 kwargs=(mat_kwargs, eig_kwargs),
                                 # Arguments for integrand functions
                                 out_wxx=chi0_wxvx,  # Output array
                                 **extraargs)

        if self.hilbert:
            # The integrator only returns the spectral function and a Hilbert
            # transform is performed to return the real part of the density
            # response function.
            with self.timer('Hilbert transform'):
                # Make Hilbert transform
                ht = HilbertTransform(np.array(self.wd.omega_w), self.eta,
                                      timeordered=self.timeordered)
                ht(A_wxx)
                if wings:
                    ht(chi0_wxvx)

        # In the optical limit additional work must be performed
        # for the intraband response.
        # Only compute the intraband response if there are partially
        # unoccupied bands and only if the user has not disabled its
        # calculation using the include_intraband keyword.
        if optical_limit and self.nocc1 != self.nocc2:
            # The intraband response is essentially just the calculation
            # of the free space Drude plasma frequency. The calculation is
            # similarly to the interband transitions documented above.
            mat_kwargs = {'kd': kd, 'symmetry': analyzer,
                          'n1': self.nocc1, 'n2': self.nocc2,
                          'pd': pd}  # Integrand arguments
            eig_kwargs = {'kd': kd,
                          'n1': self.nocc1, 'n2': self.nocc2,
                          'pd': pd}  # Integrand arguments
            domain = (bzk_kv, spins)  # Integration domain
            fermi_level = self.pair.fermi_level  # Fermi level

            # Not so elegant solution but it works
            plasmafreq_wvv = np.zeros((1, 3, 3), complex)  # Output array
            print('Integrating intraband density response.', file=self.fd)

            # Depending on which integration method is used we
            # have to pass different arguments
            extraargs = {}
            if self.integrationmode is None:
                # Calculate intraband transitions at finite fermi smearing
                extraargs['intraband'] = True  # Calculate intraband
            elif self.integrationmode == 'tetrahedron integration':
                # Calculate intraband transitions at T=0
                extraargs['x'] = FrequencyGridDescriptor([-fermi_level])

            intnoblock.integrate(kind='spectral function',  # Kind of integral
                                 domain=domain,  # Integration domain
                                 # Integrands
                                 integrand=(self.get_intraband_response,
                                            self.get_intraband_eigenvalue),
                                 # Integrand arguments
                                 kwargs=(mat_kwargs, eig_kwargs),
                                 out_wxx=plasmafreq_wvv,  # Output array
                                 **extraargs)  # Extra args for int. method

            # Again, not so pretty but that's how it is
            plasmafreq_vv = plasmafreq_wvv[0].copy()
            if self.include_intraband:
                drude_chi_wvv = plasmafreq_vv[np.newaxis]\
                    / (self.wd.omega_w[:, np.newaxis, np.newaxis]
                       + 1.j * self.rate)**2
                if chi0.extend_head:
                    va = min(chi0.blocks1d.a, 3)
                    vb = min(chi0.blocks1d.b, 3)
                    A_wxx[:, :vb - va, :3] += drude_chi_wvv[:, va:vb]
                else:
                    # Fill into head part of tmp head AND wings array
                    chi0_wxvx[:, 0, :3, :3] += drude_chi_wvv

            # Save the plasmafrequency
            try:
                self.plasmafreq_vv += 4 * np.pi * plasmafreq_vv * prefactor
            except AttributeError:
                self.plasmafreq_vv = 4 * np.pi * plasmafreq_vv * prefactor

            analyzer.symmetrize_wvv(self.plasmafreq_vv[np.newaxis])
            print('Plasma frequency:', file=self.fd)
            print((self.plasmafreq_vv**0.5 * Ha).round(2),
                  file=self.fd)

        # The response function is integrated only over the IBZ. The
        # chi calculated above must therefore be extended to include the
        # response from the full BZ. This extension can be performed as a
        # simple post processing of the response function that makes
        # sure that the response function fulfills the symmetries of the little
        # group of q. Due to the specific details of the implementation the chi
        # calculated above is normalized by the number of symmetries (as seen
        # below) and then symmetrized.
        A_wxx *= prefactor

        tmpA_wxx = chi0.blockdist.redistribute(A_wxx, chi0.nw)
        if chi0.extend_head:
            analyzer.symmetrize_wxx(tmpA_wxx,
                                    optical_limit=optical_limit)
        else:
            analyzer.symmetrize_wGG(tmpA_wxx)
            if wings:
                # Fill in wings part of the data, but leave out the head
                chi0.chi0_wxvG[..., 1:] += chi0_wxvx[..., 3:]
                # Fill in the head
                chi0.chi0_wvv += chi0_wxvx[:, 0, :3, :3]
                analyzer.symmetrize_wxvG(chi0.chi0_wxvG)
                analyzer.symmetrize_wvv(chi0.chi0_wvv)
        chi0.blockdist.redistribute(tmpA_wxx, chi0.nw, out_x=A_wxx)

        # If point summation was used then the normalization of the
        # response function is not right and we have to make up for this
        # fact.

        if wings:
            chi0.chi0_wxvG *= prefactor
            chi0.chi0_wvv *= prefactor

        # In the optical limit, we have extended the wings and the head to
        # account for their nonanalytic behaviour which means that the size of
        # the chi0_wGG matrix is nw * (nG + 2)**2. Below we extract these
        # parameters.
        if optical_limit and chi0.extend_head:
            # We always return chi0 in the extend_head=False format. This
            # makes the update terminology inaccurate as we have to make a
            # new Chi0Data instance. In the future, extend_head=True should
            # be confined inside Chi0.update_chi0, so that the update
            # terminology is self-consistent
            chi0_new = self.create_chi0(pd.kd.bzk_kc[0], extend_head=False)
            # Make a wings object, but extended
            chi0_wxvG = np.zeros(chi0.wxvG_shape, complex)
            # The wings are extracted
            chi0_wxvG[:, 1, :,
                      chi0.blocks1d.myslice] = np.transpose(
                A_wxx[..., 0:3], (0, 2, 1))
            va = min(chi0.blocks1d.a, 3)
            vb = min(chi0.blocks1d.b, 3)
            # print(self.world.rank, va, vb, chi0_wxvG[:, 0, va:vb].shape,
            #       A_wxx[:, va:vb].shape, A_wxx.shape)
            chi0_wxvG[:, 0, va:vb] = A_wxx[:, :vb - va]

            # Add contributions from different ranks
            self.blockcomm.sum(chi0_wxvG)
            # Insert values into the new Chi0Data object
            # Fill in the head
            chi0_new.chi0_wvv[:] = chi0_wxvG[:, 0, :3, :3]
            # Fill in wings part of the data, but leave out the head
            chi0_new.chi0_wxvG[..., 1:] = chi0_wxvG[..., 3:]
            # Jesus, this is complicated

            # It is easiest to redistribute over freqs to pick body
            tmpA_wxx = chi0.blockdist.redistribute(A_wxx, chi0.nw)
            chi0_wGG = tmpA_wxx[:, 2:, 2:]
            chi0_new.chi0_wGG = chi0_new.blockdist.redistribute(chi0_wGG,
                                                                chi0.nw)

            # Rename
            chi0 = chi0_new

        elif optical_limit:
            # Since chi_wGG is nonanalytic in the head
            # and wings we have to take care that
            # these are handled correctly. Note that
            # it is important that the wings are overwritten first.
            chi0.chi0_wGG[:, :, 0] = chi0.chi0_wxvG[
                :, 1, 2,
                chi0.blocks1d.myslice]

            if self.blockcomm.rank == 0:
                chi0.chi0_wGG[:, 0, :] = chi0.chi0_wxvG[:, 0, 2, :]
                chi0.chi0_wGG[:, 0, 0] = chi0.chi0_wvv[:, 2, 2]

        return chi0

    @timer('Get kpoints')
    def get_kpoints(self, pd, integrationmode=None):
        """Get the integration domain."""
        analyzer = PWSymmetryAnalyzer(
            self.gs.kd, pd,
            timer=self.timer, txt=self.fd,
            disable_point_group=self.disable_point_group,
            disable_time_reversal=self.disable_time_reversal,
            disable_non_symmorphic=self.disable_non_symmorphic)

        if integrationmode is None:
            K_gK = analyzer.group_kpoints()
            bzk_kc = np.array([self.gs.kd.bzk_kc[K_K[0]] for
                               K_K in K_gK])
        elif integrationmode == 'tetrahedron integration':
            bzk_kc = analyzer.get_reduced_kd(pbc_c=self.pbc).bzk_kc
            if (~self.pbc).any():
                bzk_kc = np.append(bzk_kc,
                                   bzk_kc + (~self.pbc).astype(int),
                                   axis=0)

        bzk_kv = np.dot(bzk_kc, pd.gd.icell_cv) * 2 * np.pi

        return bzk_kv, analyzer

    @timer('Get matrix element')
    def get_matrix_element(self, k_v, s, n1=None, n2=None,
                           m1=None, m2=None,
                           pd=None, kd=None,
                           symmetry=None, integrationmode=None,
                           extend_head=True, block=True):
        """A function that returns pair-densities.

        A pair density is defined as::

         <snk| e^(-i (q + G) r) |s'mk+q>,

        where s and s' are spins, n and m are band indices, k is
        the kpoint and q is the momentum transfer. For dielectric
        response s'=s, for the transverse magnetic response
        s' is flipped with respect to s.

        Parameters
        ----------
        k_v : ndarray
            Kpoint coordinate in cartesian coordinates.
        s : int
            Spin index.
        n1 : int
            Lower occupied band index.
        n2 : int
            Upper occupied band index.
        m1 : int
            Lower unoccupied band index.
        m2 : int
            Upper unoccupied band index.
        pd : PlanewaveDescriptor instance
        kd : KpointDescriptor instance
            Calculator kpoint descriptor.
        symmetry: gpaw.response.pair.PWSymmetryAnalyzer instance
            Symmetry analyzer object for handling symmetries of the kpoints.
        integrationmode : str
            The integration mode employed.
        extend_head: Bool
            Extend the head to include non-analytic behaviour

        Return
        ------
        n_nmG : ndarray
            Pair densities.
        """
        assert m1 <= m2

        k_c = np.dot(pd.gd.cell_cv, k_v) / (2 * np.pi)

        q_c = pd.kd.bzk_kc[0]

        optical_limit = np.allclose(q_c, 0.0)

        nG = pd.ngmax
        weight = np.sqrt(symmetry.get_kpoint_weight(k_c) /
                         symmetry.how_many_symmetries())
        if self.Q_aGii is None:
            self.Q_aGii = self.pair.initialize_paw_corrections(pd)

        kptpair = self.pair.get_kpoint_pair(pd, s, k_c, n1, n2,
                                            m1, m2, block=block)

        m_m = np.arange(m1, m2)
        n_n = np.arange(n1, n2)

        n_nmG = self.pair.get_pair_density(pd, kptpair, n_n, m_m,
                                           Q_aGii=self.Q_aGii, block=block)

        if integrationmode is None:
            n_nmG *= weight

        df_nm = kptpair.get_occupation_differences(n_n, m_m)
        df_nm[df_nm <= 1e-20] = 0.0
        n_nmG *= df_nm[..., np.newaxis]**0.5

        if not extend_head and optical_limit:
            n_nmG = np.copy(n_nmG[:, :, 2:])
            optical_limit = False

        if extend_head and optical_limit:
            return n_nmG.reshape(-1, nG + 2 * optical_limit)
        else:
            return n_nmG.reshape(-1, nG)

    @timer('Get eigenvalues')
    def get_eigenvalues(self, k_v, s, n1=None, n2=None,
                        m1=None, m2=None,
                        kd=None, pd=None, gs=None,
                        filter=False):
        """A function that can return the eigenvalues.

        A simple function describing the integrand of
        the response function which gives an output that
        is compatible with the gpaw k-point integration
        routines."""
        if gs is None:
            gs = self.gs

        kd = gs.kd
        k_c = np.dot(pd.gd.cell_cv, k_v) / (2 * np.pi)
        q_c = pd.kd.bzk_kc[0]
        K1 = self.pair.find_kpoint(k_c)
        K2 = self.pair.find_kpoint(k_c + q_c)

        ik1 = kd.bz2ibz_k[K1]
        ik2 = kd.bz2ibz_k[K2]
        kpt1 = gs.kpt_qs[ik1][s]
        assert gs.kd.comm.size == 1
        kpt2 = gs.kpt_qs[ik2][s]
        deps_nm = np.subtract(kpt1.eps_n[n1:n2][:, np.newaxis],
                              kpt2.eps_n[m1:m2])

        if filter:
            fermi_level = self.pair.fermi_level
            deps_nm[kpt1.eps_n[n1:n2] > fermi_level, :] = np.nan
            deps_nm[:, kpt2.eps_n[m1:m2] < fermi_level] = np.nan

        return deps_nm.reshape(-1)

    def get_intraband_response(self, k_v, s, n1=None, n2=None,
                               kd=None, symmetry=None, pd=None,
                               integrationmode=None):
        k_c = np.dot(pd.gd.cell_cv, k_v) / (2 * np.pi)
        kpt1 = self.pair.get_k_point(s, k_c, n1, n2)
        n_n = range(n1, n2)

        vel_nv = self.pair.intraband_pair_density(kpt1, n_n)

        if self.integrationmode is None:
            f_n = kpt1.f_n
            width = self.gs.get_occupations_width()
            if width > 1e-15:
                dfde_n = - 1. / width * (f_n - f_n**2.0)
            else:
                dfde_n = np.zeros_like(f_n)
            vel_nv *= np.sqrt(-dfde_n[:, np.newaxis])
            weight = np.sqrt(symmetry.get_kpoint_weight(k_c) /
                             symmetry.how_many_symmetries())
            vel_nv *= weight

        return vel_nv

    @timer('Intraband eigenvalue')
    def get_intraband_eigenvalue(self, k_v, s,
                                 n1=None, n2=None, kd=None, pd=None):
        """A function that can return the eigenvalues.

        A simple function describing the integrand of
        the response function which gives an output that
        is compatible with the gpaw k-point integration
        routines."""
        gs = self.gs
        kd = gs.kd
        k_c = np.dot(pd.gd.cell_cv, k_v) / (2 * np.pi)
        K1 = self.pair.find_kpoint(k_c)
        ik = kd.bz2ibz_k[K1]
        kpt1 = gs.kpt_qs[ik][s]
        assert gs.kd.comm.size == 1

        return kpt1.eps_n[n1:n2]

    def print_chi(self, pd):
        gs = self.gs
        gd = gs.gd

        if gpaw.dry_run:
            from gpaw.mpi import SerialCommunicator
            size = gpaw.dry_run
            world = SerialCommunicator()
            world.size = size
        else:
            world = self.world

        q_c = pd.kd.bzk_kc[0]
        nw = len(self.wd)
        ecut = self.ecut * Ha
        ns = gs.nspins
        nbands = self.nbands
        nk = gs.kd.nbzkpts
        nik = gs.kd.nibzkpts
        ngmax = pd.ngmax
        eta = self.eta * Ha
        wsize = world.size
        knsize = self.kncomm.size
        nocc = self.nocc1
        npocc = self.nocc2
        ngridpoints = gd.N_c[0] * gd.N_c[1] * gd.N_c[2]
        nstat = (ns * npocc + world.size - 1) // world.size
        occsize = nstat * ngridpoints * 16. / 1024**2
        bsize = self.blockcomm.size
        chisize = nw * pd.ngmax**2 * 16. / 1024**2 / bsize

        p = partial(print, file=self.fd)

        p('%s' % ctime())
        p('Called response.chi0.calculate with')
        p('    q_c: [%f, %f, %f]' % (q_c[0], q_c[1], q_c[2]))
        p('    Number of frequency points: %d' % nw)
        if bsize > nw:
            p('WARNING! Your nblocks is larger than number of frequency'
              ' points. Errors might occur, if your submodule does'
              ' not know how to handle this.')
        p('    Planewave cutoff: %f' % ecut)
        p('    Number of spins: %d' % ns)
        p('    Number of bands: %d' % nbands)
        p('    Number of kpoints: %d' % nk)
        p('    Number of irredicible kpoints: %d' % nik)
        p('    Number of planewaves: %d' % ngmax)
        p('    Broadening (eta): %f' % eta)
        p('    world.size: %d' % wsize)
        p('    kncomm.size: %d' % knsize)
        p('    blockcomm.size: %d' % bsize)
        p('    Number of completely occupied states: %d' % nocc)
        p('    Number of partially occupied states: %d' % npocc)
        p()
        p('    Memory estimate of potentially large arrays:')
        p('        chi0_wGG: %f M / cpu' % chisize)
        p('        Occupied states: %f M / cpu' % occsize)
        p('        Memory usage before allocation: %f M / cpu' % (maxrss() /
                                                                  1024**2))
        p()


class Chi0(Chi0Calculator):
    """Class for calculating non-interacting response functions."""

    def __init__(self,
                 calc,
                 *,
                 frequencies: Union[dict, Array1D] = None,
                 ecut=50,
                 ftol=1e-6, threshold=1,
                 real_space_derivatives=False,
                 world=mpi.world, txt='-', timer=None,
                 nblocks=1,
                 nbands=None,
                 domega0=None,  # deprecated
                 omega2=None,  # deprecated
                 omegamax=None,  # deprecated
                 **kwargs):
        """Construct Chi0 object.

        Parameters
        ----------
        calc : str
            The groundstate calculation file that the linear response
            calculation is based on.
        frequencies :
            Input parameters for frequency_grid.
            Can be array of frequencies to evaluate the response function at
            or dictionary of paramaters for build-in nonlinear grid
            (see :ref:`frequency grid`).
        ecut : float
            Energy cutoff.
        hilbert : bool
            Switch for hilbert transform. If True, the full density response
            is determined from a hilbert transform of its spectral function.
            This is typically much faster, but does not work for imaginary
            frequencies.
        nbands : int
            Maximum band index to include.
        timeordered : bool
            Switch for calculating the time ordered density response function.
            In this case the hilbert transform cannot be used.
        eta : float
            Artificial broadening of spectra.
        ftol : float
            Threshold determining whether a band is completely filled
            (f > 1 - ftol) or completely empty (f < ftol).
        threshold : float
            Numerical threshold for the optical limit k dot p perturbation
            theory expansion (used in gpaw/response/pair.py).
        real_space_derivatives : bool
            Switch for calculating nabla matrix elements (in the optical limit)
            using a real space finite difference approximation.
        intraband : bool
            Switch for including the intraband contribution to the density
            response function.
        world : MPI comm instance
            MPI communicator.
        txt : str
            Output file.
        timer : gpaw.utilities.timing.timer instance
        nblocks : int
            Divide the response function into nblocks. Useful when the response
            function is large.
        disable_point_group : bool
            Do not use the point group symmetry operators.
        disable_time_reversal : bool
            Do not use time reversal symmetry.
        disable_non_symmorphic : bool
            Do no use non symmorphic symmetry operators.
        integrationmode : str
            Integrator for the kpoint integration.
            If == 'tetrahedron integration' then the kpoint integral is
            performed using the linear tetrahedron method.
        eshift : float
            Shift unoccupied bands
        rate : float,str
            Phenomenological scattering rate to use in optical limit Drude term
            (in eV). If rate='eta', then use input artificial broadening eta as
            rate. Note, for consistency with the formalism the rate is
            implemented as omegap^2 / (omega + 1j * rate)^2 which differ from
            some literature by a factor of 2.


        Attributes
        ----------
        pair : gpaw.response.pair.PairDensity instance
            Class for calculating matrix elements of pairs of wavefunctions.

        """
        from gpaw.response.pair import normalize_args
        calc, context = normalize_args(calc, txt, world, timer)
        gs = calc.gs_adapter()
        nbands = nbands or gs.bd.nbands

        if domega0 is not None or omega2 is not None or omegamax is not None:
            assert frequencies is None
            frequencies = {'type': 'nonlinear',
                           'domega0': domega0,
                           'omega2': omega2,
                           'omegamax': omegamax}
            warnings.warn(f'Please use frequencies={frequencies}')

        elif frequencies is None:
            frequencies = {'type': 'nonlinear'}

        if (isinstance(frequencies, dict) and
            frequencies.get('omegamax') is None):
            omegamax = find_maximum_frequency(gs.kpt_u,
                                              nbands=nbands,
                                              fd=context.fd)
            frequencies['omegamax'] = omegamax * Ha

        wd = FrequencyDescriptor.from_array_or_dict(frequencies)

        pair = NoCalculatorPairDensity(
            gs=gs, ftol=ftol, threshold=threshold,
            real_space_derivatives=real_space_derivatives,
            context=context,
            nblocks=nblocks)

        super().__init__(wd=wd, pair=pair, nbands=nbands, ecut=ecut, **kwargs)<|MERGE_RESOLUTION|>--- conflicted
+++ resolved
@@ -58,31 +58,8 @@
         self.timer = self.context.timer
         self.fd = self.context.fd
 
-<<<<<<< HEAD
-        """
-        if domega0 is not None or omega2 is not None or omegamax is not None:
-            assert frequencies is None
-            frequencies = {'type': 'nonlinear',
-                           'domega0': domega0,
-                           'omega2': omega2,
-                           'omegamax': omegamax}
-            warnings.warn(f'Please use frequencies={frequencies}')
-
-        elif frequencies is None:
-            frequencies = {'type': 'nonlinear'}
-
-        self.timer = timer or Timer()
-
-        self.pair = PairDensity(calc, ecut,
-                                ftol=ftol, threshold=threshold,
-                                real_space_derivatives=real_space_derivatives,
-                                world=world, txt=txt,
-                                timer=self.timer,
-                                nblocks=nblocks)
-=======
         self.pair = pair
         self.gs = pair.gs
->>>>>>> 93b7ff6b
 
         self.disable_point_group = disable_point_group
         self.disable_time_reversal = disable_time_reversal
@@ -90,21 +67,10 @@
         self.integrationmode = integrationmode
         self.eshift = eshift / Ha
 
-<<<<<<< HEAD
-        calc = self.pair.calc
-        self.calc = calc
-        self.gs = self.pair.gs
-        self.fd = self.pair.fd
-        self.vol = self.gs.volume
-        self.world = world
-        self.blockcomm, self.kncomm = block_partition(world, nblocks)
-        self.nblocks = nblocks
-=======
         self.vol = self.gs.volume
         self.world = self.context.world
         self.nblocks = pair.nblocks
         self.calc = self.gs._calc  # XXX remove me
->>>>>>> 93b7ff6b
 
         # XXX this is redundant as pair also does it.
         self.blockcomm, self.kncomm = block_partition(self.world, self.nblocks)
@@ -123,18 +89,7 @@
         self.nbands = nbands or self.gs.bd.nbands
         self.include_intraband = intraband
 
-<<<<<<< HEAD
-        if (isinstance(frequencies, dict) and
-            frequencies.get('omegamax') is None):
-            omegamax = find_maximum_frequency(self.gs.kpt_u,
-                                              nbands=self.nbands,
-                                              fd=self.fd)
-            frequencies['omegamax'] = omegamax * Ha
-
-        self.wd = FrequencyDescriptor.from_array_or_dict(frequencies)
-=======
         self.wd = wd
->>>>>>> 93b7ff6b
         print(self.wd, file=self.fd)
 
         if not isinstance(self.wd, NonLinearFrequencyDescriptor):
