from __future__ import annotations

import warnings
from time import ctime
from typing import Union

import numpy as np
from ase.units import Ha

import gpaw
import gpaw.mpi as mpi
from gpaw.response.chi0_data import (Chi0Data, Chi0BodyData,
                                     Chi0OpticalExtensionData)
from gpaw.response.frequencies import FrequencyDescriptor
from gpaw.response.pair_functions import SingleQPWDescriptor
from gpaw.response.hilbert import HilbertTransform
from gpaw.response import timer
from gpaw.response.pair import KPointPairFactory
from gpaw.response.pw_parallelization import PlaneWaveBlockDistributor
from gpaw.typing import Array1D
from gpaw.utilities.memory import maxrss
from gpaw.response.chi0_base import Chi0ComponentPWCalculator, Chi0Integrand
from gpaw.response.integrators import (
    HermitianOpticalLimit, HilbertOpticalLimit, OpticalLimit,
    HilbertOpticalLimitTetrahedron,
    Hermitian, Hilbert, HilbertTetrahedron, GenericUpdate)


def find_maximum_frequency(kpt_u, context, nbands=0):
    """Determine the maximum electron-hole pair transition energy."""
    epsmin = 10000.0
    epsmax = -10000.0
    for kpt in kpt_u:
        epsmin = min(epsmin, kpt.eps_n[0])
        epsmax = max(epsmax, kpt.eps_n[nbands - 1])

    context.print('Minimum eigenvalue: %10.3f eV' % (epsmin * Ha),
                  flush=False)
    context.print('Maximum eigenvalue: %10.3f eV' % (epsmax * Ha))

    return epsmax - epsmin


<<<<<<< HEAD
class Chi0Integrand(Integrand):
    def __init__(self, chi0calc, optical, qpd, analyzer, m1, m2):
        self._chi0calc = chi0calc

        # In a normal response calculation, we include transitions from all
        # completely and partially unoccupied bands to range(m1, m2)
        self.gs = chi0calc.gs
        self.n1 = 0
        self.n2 = self.gs.nocc2
        assert m1 <= m2
        self.m1 = m1
        self.m2 = m2

        self.context = chi0calc.context
        self.kptpair_factory = chi0calc.kptpair_factory

        self.qpd = qpd
        self.analyzer = analyzer
        self.integrationmode = chi0calc.integrationmode
        self.optical = optical

    @timer('Get matrix element')
    def matrix_element(self, k_v, s):
        """Return pair density matrix element for integration.

        A pair density is defined as::

         <snk| e^(-i (q + G) r) |s'mk+q>,

        where s and s' are spins, n and m are band indices, k is
        the kpoint and q is the momentum transfer. For dielectric
        response s'=s, for the transverse magnetic response
        s' is flipped with respect to s.

        Parameters
        ----------
        k_v : ndarray
            Kpoint coordinate in cartesian coordinates.
        s : int
            Spin index.

        If self.optical, then return optical pair densities, that is, the
        head and wings matrix elements indexed by:
        # P = (x, y, v, G1, G2, ...).

        Return
        ------
        n_nmG : ndarray
            Pair densities.
        """

        if self.optical:
            target_method = self._chi0calc.pair_calc.get_optical_pair_density
            out_ngmax = self.qpd.ngmax + 2
        else:
            target_method = self._chi0calc.pair_calc.get_pair_density
            out_ngmax = self.qpd.ngmax

        return self._get_any_matrix_element(
            k_v, s, block=not self.optical,
            target_method=target_method,
        ).reshape(-1, out_ngmax)

    def _get_any_matrix_element(self, k_v, s, block, target_method):
        qpd = self.qpd

        k_c = np.dot(qpd.gd.cell_cv, k_v) / (2 * np.pi)

        weight = np.sqrt(self.analyzer.get_kpoint_weight(k_c) /
                         self.analyzer.how_many_symmetries())

        # Here we're again setting pawcorr willy-nilly
        if self._chi0calc.pawcorr is None:
            pairden_paw_corr = self.gs.pair_density_paw_corrections
            self._chi0calc.pawcorr = pairden_paw_corr(qpd)

        kptpair = self.kptpair_factory.get_kpoint_pair(
            qpd, s, k_c, self.n1, self.n2,
            self.m1, self.m2, block=block)

        m_m = np.arange(self.m1, self.m2)
        n_n = np.arange(self.n1, self.n2)
        n_nmG = target_method(qpd, kptpair, n_n, m_m,
                              pawcorr=self._chi0calc.pawcorr,
                              block=block)

        if self.integrationmode is None:
            n_nmG *= weight

        df_nm = kptpair.get_occupation_differences(n_n, m_m)
        df_nm[df_nm <= 1e-20] = 0.0
        n_nmG *= df_nm[..., np.newaxis]**0.5

        return n_nmG

    @timer('Get eigenvalues')
    def eigenvalues(self, k_v, s):
        """A function that can return the eigenvalues.

        A simple function describing the integrand of
        the response function which gives an output that
        is compatible with the gpaw k-point integration
        routines."""

        qpd = self.qpd
        gs = self.gs
        kd = gs.kd

        k_c = np.dot(qpd.gd.cell_cv, k_v) / (2 * np.pi)
        kptfinder = self.gs.kpoints.kptfinder
        K1 = kptfinder.find(k_c)
        K2 = kptfinder.find(k_c + qpd.q_c)

        ik1 = kd.bz2ibz_k[K1]
        ik2 = kd.bz2ibz_k[K2]
        kpt1 = gs.kpt_qs[ik1][s]
        assert kd.comm.size == 1
        kpt2 = gs.kpt_qs[ik2][s]
        deps_nm = np.subtract(kpt1.eps_n[self.n1:self.n2][:, np.newaxis],
                              kpt2.eps_n[self.m1:self.m2])
        return deps_nm.reshape(-1)


=======
>>>>>>> f460509d
class Chi0Calculator:
    def __init__(self, kptpair_factory,
                 context=None,
                 eshift=0.0,
                 intraband=True,
                 rate=0.0,
                 **kwargs):
        self.kptpair_factory = kptpair_factory
        self.gs = kptpair_factory.gs
        if context is None:
            context = kptpair_factory.context
        self.context = context

        self.chi0_body_calc = Chi0BodyCalculator(
            kptpair_factory, context=context,
            eshift=eshift, **kwargs)
        self.chi0_opt_ext_calc = Chi0OpticalExtensionCalculator(
            kptpair_factory, context=context,
            intraband=intraband, rate=rate, **kwargs)

    @property
    def pair_calc(self):
        # In a future refactor, we should find better ways to access the pair
        # density calculator (and the pair density paw corrections) XXX
        return self.chi0_body_calc.pair_calc

    def create_chi0(self, q_c):
        chi0_body = self.chi0_body_calc.create_chi0_body(q_c)
        chi0 = Chi0Data.from_chi0_body_data(chi0_body)
        return chi0

    def calculate(self, q_c, spin='all'):
        """Calculate chi0 (possibly with optical extensions).

        Parameters
        ----------
        q_c : list or ndarray
            Momentum vector.
        spin : str or int
            If 'all' then include all spins.
            If 0 or 1, only include this specific spin.

        Returns
        -------
        chi0 : Chi0Data
            Data object containing the chi0 data arrays along with basis
            representation descriptors and blocks distribution
        """
        # Calculate body
        chi0_body = self.chi0_body_calc.calculate(q_c, spin=spin)
        qpd = chi0_body.qpd

        # Calculate optical extension
        if qpd.optical_limit:
            if not abs(self.chi0_body_calc.eshift) < 1e-8:
                raise NotImplementedError("No wings eshift available")
            chi0_opt_ext = self.chi0_opt_ext_calc.calculate(qpd=qpd, spin=spin)
        else:
            chi0_opt_ext = None

        self.context.print('\nFinished calculating chi0\n')

        return Chi0Data(chi0_body, chi0_opt_ext)

    @timer('Calculate CHI_0')
    def update_chi0(self,
                    chi0: Chi0Data,
                    m1, m2, spins):
        """In-place calculation of chi0 (with optical extension).

        Parameters
        ----------
        chi0 : Chi0Data
            Data and representation object
        m1 : int
            Lower band cutoff for band summation
        m2 : int
            Upper band cutoff for band summation
        spins : list
            List of spin indices to include in the calculation

        Returns
        -------
        chi0 : Chi0Data
        """
        self.chi0_body_calc.update_chi0_body(chi0.body, m1, m2, spins)
        if chi0.optical_limit:
            if not abs(self.chi0_body_calc.eshift) < 1e-8:
                raise NotImplementedError("No wings eshift available")
            assert chi0.optical_extension is not None
            # Update the head and wings
            self.chi0_opt_ext_calc.update_chi0_optical_extension(
                chi0.optical_extension, m1, m2, spins)
        return chi0

<<<<<<< HEAD
    def construct_integrator(self):
        """Construct k-point integrator"""
        cls = self.get_integrator_cls()
        return cls(
            cell_cv=self.gs.gd.cell_cv,
            context=self.context,
            nblocks=self.nblocks)

    def get_integrator_cls(self):
        """Get the appointed k-point integrator class."""
        if self.integrationmode is None:
            self.context.print('Using integrator: PointIntegrator')
            cls = PointIntegrator
        elif self.integrationmode == 'tetrahedron integration':
            self.context.print('Using integrator: TetrahedronIntegrator')
            cls = TetrahedronIntegrator  # type: ignore
            if not all([self.disable_point_group,
                        self.disable_time_reversal]):
                self.check_high_symmetry_ibz_kpts()
        else:
            raise ValueError(f'Integration mode "{self.integrationmode}"'
                             ' not implemented.')
        return cls

    def check_high_symmetry_ibz_kpts(self):
        """Check that the ground state includes all corners of the IBZ."""
        ibz_vertices_kc = self.gs.get_ibz_vertices()
        # Here we mimic the k-point grid compatibility check of
        # gpaw.bztools.find_high_symmetry_monkhorst_pack()
        bzk_kc = self.gs.kd.bzk_kc
        for ibz_vertex_c in ibz_vertices_kc:
            # Relative coordinate difference to the k-point grid
            diff_kc = np.abs(bzk_kc - ibz_vertex_c)[:, self.gs.pbc].round(6)
            # The ibz vertex should exits in the BZ grid up to a reciprocal
            # lattice vector, meaning that the relative coordinate difference
            # is allowed to be an integer. Thus, at least one relative k-point
            # difference should vanish, modulo 1
            mod_diff_kc = np.mod(diff_kc, 1)
            nodiff_k = np.all(mod_diff_kc < 1e-5, axis=1)
            if not np.any(nodiff_k):
                raise ValueError(
                    'The ground state k-point grid does not include all '
                    'vertices of the IBZ. '
                    'Please use find_high_symmetry_monkhorst_pack() from '
                    'gpaw.bztools to generate your k-point grid.')

    def get_integration_domain(self, qpd, spins):
        """Get integrator domain and prefactor for the integral."""
        for spin in spins:
            assert spin in range(self.gs.nspins)
        # The integration domain is determined by the following function
        # that reduces the integration domain to the irreducible zone
        # of the little group of q.
        kptgrid, analyzer = self.get_kpoints(
            qpd, integrationmode=self.integrationmode)
        bzk_kv = kptgrid.bzk_kv
        domain = (bzk_kv, spins)

        if self.integrationmode == 'tetrahedron integration':
            # If there are non-periodic directions it is possible that the
            # integration domain is not compatible with the symmetry operations
            # which essentially means that too large domains will be
            # integrated. We normalize by vol(BZ) / vol(domain) to make
            # sure that to fix this.
            domainvol = convex_hull_volume(
                bzk_kv) * analyzer.how_many_symmetries()
            bzvol = (2 * np.pi)**3 / self.gs.volume
            factor = bzvol / domainvol
        else:
            factor = 1

        prefactor = (2 * factor * analyzer.how_many_symmetries() /
                     (self.gs.nspins * (2 * np.pi)**3))  # Remember prefactor

        if self.integrationmode is None:
            nbzkpts = self.gs.kd.nbzkpts
            prefactor *= len(bzk_kv) / nbzkpts

        return domain, analyzer, prefactor

    @timer('Get kpoints')
    def get_kpoints(self, qpd, integrationmode):
        """Get the integration domain."""
        analyzer = PWSymmetryAnalyzer(
            self.gs.kpoints, qpd, self.context,
            disable_point_group=self.disable_point_group,
            disable_time_reversal=self.disable_time_reversal)

        if integrationmode is None:
            K_gK = analyzer.group_kpoints()
            bzk_kc = np.array([self.gs.kd.bzk_kc[K_K[0]] for
                               K_K in K_gK])
        elif integrationmode == 'tetrahedron integration':
            bzk_kc = analyzer.get_reduced_kd(pbc_c=self.pbc).bzk_kc
            if (~self.pbc).any():
                bzk_kc = np.append(bzk_kc,
                                   bzk_kc + (~self.pbc).astype(int),
                                   axis=0)

        from gpaw.response.kpoints import ResponseKPointGrid
        kpoints = ResponseKPointGrid(self.gs.kd, qpd.gd.icell_cv, bzk_kc)
        # Two illogical things here:
        #  * Analyzer is for original kpoints, not those we just reduced
        #  * The kpoints object has another bzk_kc array than self.gs.kd.
        #    We could make a new kd, but I am not sure about ramifications.
        return kpoints, analyzer

    def get_gs_info_string(self, tab=''):
        gs = self.gs
        gd = gs.gd

        ns = gs.nspins
        nk = gs.kd.nbzkpts
        nik = gs.kd.nibzkpts

        nocc = self.gs.nocc1
        npocc = self.gs.nocc2
        ngridpoints = gd.N_c[0] * gd.N_c[1] * gd.N_c[2]
        nstat = ns * npocc
        occsize = nstat * ngridpoints * 16. / 1024**2

        gs_list = [f'{tab}Ground state adapter containing:',
                   f'Number of spins: {ns}', f'Number of kpoints: {nk}',
                   f'Number of irreducible kpoints: {nik}',
                   f'Number of completely occupied states: {nocc}',
                   f'Number of partially occupied states: {npocc}',
                   f'Occupied states memory: {occsize} M / cpu']

        return f'\n{tab}'.join(gs_list)

    def get_response_info_string(self, qpd, tab=''):
        nw = len(self.wd)
        ecut = self.ecut * Ha
        nbands = self.nbands
        ngmax = qpd.ngmax
        eta = self.eta * Ha

        res_list = [f'{tab}Number of frequency points: {nw}',
                    f'Planewave cutoff: {ecut}',
                    f'Number of bands: {nbands}',
                    f'Number of planewaves: {ngmax}',
                    f'Broadening (eta): {eta}']
=======
>>>>>>> f460509d

class Chi0BodyCalculator(Chi0ComponentPWCalculator):

    def __init__(self, *args,
                 eshift=0.0,
                 **kwargs):
        self.eshift = eshift / Ha
        super().__init__(*args, **kwargs)

        if self.gs.metallic:
            assert abs(self.eshift) < 1e-8, \
                'A rigid energy shift cannot be applied to the conduction '\
                'bands if there is no band gap'

    def create_chi0_body(self, q_c):
        qpd = self.get_pw_descriptor(q_c)
        return self._create_chi0_body(qpd)

    def _create_chi0_body(self, qpd):
        return Chi0BodyData(self.wd, qpd, self.get_blockdist())

    def get_blockdist(self):
        return PlaneWaveBlockDistributor(
            self.context.comm,
            self.integrator.blockcomm,
            self.integrator.kncomm)

    def calculate(self, q_c, spin='all') -> Chi0BodyData:
        """Calculate the chi0 body.

        Parameters
        ----------
        q_c : list or ndarray
            Momentum vector.
        spin : str or int
            If 'all' then include all spins.
            If 0 or 1, only include this specific spin."""
        # Construct the output data structure
        qpd = self.get_pw_descriptor(q_c)
        self.print_info(qpd)
        chi0_body = self._create_chi0_body(qpd)

        # Integrate all transitions into partially filled and empty bands
        m1, m2 = self.get_band_transitions()
        spins = self.get_spins(spin)
        self.update_chi0_body(chi0_body, m1, m2, spins)

        return chi0_body

    def update_chi0_body(self,
                         chi0_body: Chi0BodyData,
                         m1, m2, spins):
        """In-place calculation of the body."""
        qpd = chi0_body.qpd

        # Reset PAW correction in case momentum has change
        pairden_paw_corr = self.gs.pair_density_paw_corrections
        self.pawcorr = pairden_paw_corr(chi0_body.qpd)

        self.context.print('Integrating chi0 body.')

        domain, analyzer, prefactor = self.get_integration_domain(qpd, spins)
        integrand = Chi0Integrand(self, qpd=qpd, analyzer=analyzer,
                                  optical=False, m1=m1, m2=m2)

        chi0_body.data_WgG[:] /= prefactor
        if self.hilbert:
            # Allocate a temporary array for the spectral function
            out_WgG = chi0_body.zeros()
        else:
            # Use the preallocated array for direct updates
            out_WgG = chi0_body.data_WgG
        self.integrator.integrate(domain=domain,  # Integration domain
                                  integrand=integrand,
                                  task=self.task,
                                  wd=self.wd,  # Frequency Descriptor
                                  out_wxx=out_WgG)  # Output array

        if self.hilbert:
            # The integrator only returns the spectral function and a Hilbert
            # transform is performed to return the real part of the density
            # response function.
            with self.context.timer('Hilbert transform'):
                # Make Hilbert transform
                ht = HilbertTransform(np.array(self.wd.omega_w), self.eta,
                                      timeordered=self.timeordered)
                ht(out_WgG)
            # Update the actual chi0 array
            chi0_body.data_WgG[:] += out_WgG
        chi0_body.data_WgG[:] *= prefactor

        tmp_chi0_wGG = chi0_body.copy_array_with_distribution('wGG')
        analyzer.symmetrize_wGG(tmp_chi0_wGG)
        chi0_body.data_WgG[:] = chi0_body.blockdist.distribute_as(
            tmp_chi0_wGG, chi0_body.nw, 'WgG')

    def construct_hermitian_task(self):
        return Hermitian(self.integrator.blockcomm, eshift=self.eshift)

    def construct_point_hilbert_task(self):
        return Hilbert(self.integrator.blockcomm, eshift=self.eshift)

    def construct_tetra_hilbert_task(self):
        return HilbertTetrahedron(self.integrator.blockcomm)

    def construct_literal_task(self):
        return GenericUpdate(
            self.eta, self.integrator.blockcomm, eshift=self.eshift)

    def print_info(self, qpd):

        if gpaw.dry_run:
            from gpaw.mpi import SerialCommunicator
            size = gpaw.dry_run
            comm = SerialCommunicator()
            comm.size = size
        else:
            comm = self.context.comm

        q_c = qpd.q_c
        nw = len(self.wd)
        csize = comm.size
        knsize = self.integrator.kncomm.size
        bsize = self.integrator.blockcomm.size
        chisize = nw * qpd.ngmax**2 * 16. / 1024**2 / bsize

        isl = ['', f'{ctime()}',
               'Calculating chi0 body with:',
               self.get_gs_info_string(tab='    '), '',
               '    Linear response parametrization:',
               f'    q_c: [{q_c[0]}, {q_c[1]}, {q_c[2]}]',
               self.get_response_info_string(qpd, tab='    '),
               f'    comm.size: {csize}',
               f'    kncomm.size: {knsize}',
               f'    blockcomm.size: {bsize}']
        if bsize > nw:
            isl.append(
                'WARNING! Your nblocks is larger than number of frequency'
                ' points. Errors might occur, if your submodule does'
                ' not know how to handle this.')
        isl.extend(['',
                    '    Memory estimate of potentially large arrays:',
                    f'        chi0_wGG: {chisize} M / cpu',
                    '        Memory usage before allocation: '
                    f'{(maxrss() / 1024**2)} M / cpu'])
        self.context.print('\n'.join(isl))


class Chi0OpticalExtensionCalculator(Chi0ComponentPWCalculator):

    def __init__(self, *args,
                 intraband=True,
                 rate=0.0,
                 **kwargs):
        super().__init__(*args, **kwargs)

        # In the optical limit of metals, one must add the Drude dielectric
        # response from the free-space plasma frequency of the intraband
        # transitions to the head of the chi0 wings. This is handled by a
        # separate calculator, provided that intraband is set to True.
        if self.gs.metallic and intraband:
            from gpaw.response.chi0_drude import Chi0DrudeCalculator
            if rate == 'eta':
                rate = self.eta * Ha  # external units
            self.rate = rate
            self.drude_calc = Chi0DrudeCalculator(
                self.kptpair_factory,
                disable_point_group=self.disable_point_group,
                disable_time_reversal=self.disable_time_reversal,
                integrationmode=self.integrationmode)
        else:
            self.drude_calc = None
            self.rate = None

    @property
    def nblocks(self):
        # The optical extensions are not distributed in memory, hence we
        # overwrite nblocks.
        # NB: There can be a mismatch with self.kptpair_factory.nblocks, which
        # seems a bit dangerous XXX
        return 1

    def calculate(self,
                  qpd: SingleQPWDescriptor | None = None,
                  spin='all'):
        """Calculate the chi0 head and wings.

        Paramters
        ---------
        spin : str or int
            If 'all' then include all spins.
            If 0 or 1, only include this specific spin.
        """
        # Create data object
        if qpd is None:
            qpd = self.get_pw_descriptor(q_c=[0., 0., 0.])
        chi0_opt_ext = Chi0OpticalExtensionData(self.wd, qpd)

        self.print_info(qpd)

        # Define band and spin transitions
        m1, m2 = self.get_band_transitions()
        spins = self.get_spins(spin)

        # Perform the actual integration
        self.update_chi0_optical_extension(chi0_opt_ext, m1, m2, spins)

        if self.drude_calc is not None:
            # Add intraband contribution
            chi0_drude = self.drude_calc.calculate(self.wd, self.rate, spin)
            chi0_opt_ext.head_Wvv[:] += chi0_drude.chi_Zvv

        return chi0_opt_ext

    def update_chi0_optical_extension(
            self,
            chi0_optical_extension: Chi0OpticalExtensionData,
            m1, m2, spins):
        """In-place calculation of the chi0 head and wings.

        Parameters
        ----------
        m1 : int
            Lower band cutoff for band summation
        m2 : int
            Upper band cutoff for band summation
        spins : list
            List of spin indices to include in the calculation
        """
        self.context.print('Integrating chi0 head and wings.')
        chi0_opt_ext = chi0_optical_extension
        qpd = chi0_opt_ext.qpd

        domain, analyzer, prefactor = self.get_integration_domain(qpd, spins)
        integrand = Chi0Integrand(self, qpd=qpd, analyzer=analyzer,
                                  optical=True, m1=m1, m2=m2)

        # We integrate the head and wings together, using the combined index P
        # index v = (x, y, z)
        # index G = (G0, G1, G2, ...)
        # index P = (x, y, z, G1, G2, ...)
        WxvP_shape = list(chi0_opt_ext.WxvG_shape)
        WxvP_shape[-1] += 2
        tmp_chi0_WxvP = np.zeros(WxvP_shape, complex)
        self.integrator.integrate(domain=domain,  # Integration domain
                                  integrand=integrand,
                                  task=self.task,
                                  wd=self.wd,  # Frequency Descriptor
                                  out_wxx=tmp_chi0_WxvP)  # Output array
        if self.hilbert:
            with self.context.timer('Hilbert transform'):
                ht = HilbertTransform(np.array(self.wd.omega_w), self.eta,
                                      timeordered=self.timeordered)
                ht(tmp_chi0_WxvP)
        tmp_chi0_WxvP *= prefactor

        # Fill in wings part of the data, but leave out the head part (G0)
        chi0_opt_ext.wings_WxvG[..., 1:] += tmp_chi0_WxvP[..., 3:]
        analyzer.symmetrize_wxvG(chi0_opt_ext.wings_WxvG)
        # Fill in the head
        chi0_opt_ext.head_Wvv[:] += tmp_chi0_WxvP[:, 0, :3, :3]
        analyzer.symmetrize_wvv(chi0_opt_ext.head_Wvv)

    def construct_hermitian_task(self):
        return HermitianOpticalLimit()

    def construct_point_hilbert_task(self):
        return HilbertOpticalLimit()

    def construct_tetra_hilbert_task(self):
        return HilbertOpticalLimitTetrahedron()

    def construct_literal_task(self):
        return OpticalLimit(eta=self.eta)

    def print_info(self, qpd):
        """Print information about optical extension calculation."""
        isl = ['',
               f'{ctime()}',
               'Calculating chi0 optical extensions with:',
               self.get_gs_info_string(tab='    '),
               '',
               '    Linear response parametrization:',
               self.get_response_info_string(qpd, tab='    ')]
        self.context.print('\n'.join(isl))


class Chi0(Chi0Calculator):
    """Class for calculating non-interacting response functions.
    Tries to be backwards compatible, for now. """

    def __init__(self,
                 calc,
                 *,
                 frequencies: Union[dict, Array1D] = None,
                 ecut=50,
                 world=mpi.world, txt='-', timer=None,
                 nblocks=1,
                 nbands=None,
                 domega0=None,  # deprecated
                 omega2=None,  # deprecated
                 omegamax=None,  # deprecated
                 **kwargs):
        """Construct Chi0 object.

        Parameters
        ----------
        calc : str
            The groundstate calculation file that the linear response
            calculation is based on.
        frequencies :
            Input parameters for frequency_grid.
            Can be array of frequencies to evaluate the response function at
            or dictionary of paramaters for build-in nonlinear grid
            (see :ref:`frequency grid`).
        ecut : float
            Energy cutoff.
        hilbert : bool
            Switch for hilbert transform. If True, the full density response
            is determined from a hilbert transform of its spectral function.
            This is typically much faster, but does not work for imaginary
            frequencies.
        nbands : int
            Maximum band index to include.
        timeordered : bool
            Switch for calculating the time ordered density response function.
            In this case the hilbert transform cannot be used.
        eta : float
            Artificial broadening of spectra.
        intraband : bool
            Switch for including the intraband contribution to the density
            response function.
        world : MPI comm instance
            MPI communicator.
        txt : str
            Output file.
        timer : gpaw.utilities.timing.timer instance
        nblocks : int
            Divide the response function into nblocks. Useful when the response
            function is large.
        disable_point_group : bool
            Do not use the point group symmetry operators.
        disable_time_reversal : bool
            Do not use time reversal symmetry.
        integrationmode : str
            Integrator for the kpoint integration.
            If == 'tetrahedron integration' then the kpoint integral is
            performed using the linear tetrahedron method.
        eshift : float
            Shift unoccupied bands
        rate : float,str
            Phenomenological scattering rate to use in optical limit Drude term
            (in eV). If rate='eta', then use input artificial broadening eta as
            rate. Note, for consistency with the formalism the rate is
            implemented as omegap^2 / (omega + 1j * rate)^2 which differ from
            some literature by a factor of 2.


        Attributes
        ----------
        kptpair_factory : gpaw.response.pair.KPointPairFactory instance
            Class for calculating matrix elements of pairs of wavefunctions.

        """
        from gpaw.response.pair import get_gs_and_context
        gs, context = get_gs_and_context(calc, txt, world, timer)
        nbands = nbands or gs.bd.nbands

        wd = new_frequency_descriptor(
            gs, context, nbands, frequencies,
            domega0=domega0,
            omega2=omega2, omegamax=omegamax)

        kptpair_factory = KPointPairFactory(gs, context, nblocks=nblocks)

        super().__init__(wd=wd, kptpair_factory=kptpair_factory,
                         nbands=nbands, ecut=ecut, **kwargs)


def new_frequency_descriptor(gs, context, nbands, frequencies=None, *,
                             domega0=None, omega2=None, omegamax=None):
    if domega0 is not None or omega2 is not None or omegamax is not None:
        assert frequencies is None
        frequencies = {'type': 'nonlinear',
                       'domega0': domega0,
                       'omega2': omega2,
                       'omegamax': omegamax}
        warnings.warn(f'Please use frequencies={frequencies}')

    elif frequencies is None:
        frequencies = {'type': 'nonlinear'}

    if (isinstance(frequencies, dict) and
        frequencies.get('omegamax') is None):
        omegamax = find_maximum_frequency(gs.kpt_u, context,
                                          nbands=nbands)
        frequencies['omegamax'] = omegamax * Ha

    wd = FrequencyDescriptor.from_array_or_dict(frequencies)
    return wd<|MERGE_RESOLUTION|>--- conflicted
+++ resolved
@@ -41,132 +41,6 @@
     return epsmax - epsmin
 
 
-<<<<<<< HEAD
-class Chi0Integrand(Integrand):
-    def __init__(self, chi0calc, optical, qpd, analyzer, m1, m2):
-        self._chi0calc = chi0calc
-
-        # In a normal response calculation, we include transitions from all
-        # completely and partially unoccupied bands to range(m1, m2)
-        self.gs = chi0calc.gs
-        self.n1 = 0
-        self.n2 = self.gs.nocc2
-        assert m1 <= m2
-        self.m1 = m1
-        self.m2 = m2
-
-        self.context = chi0calc.context
-        self.kptpair_factory = chi0calc.kptpair_factory
-
-        self.qpd = qpd
-        self.analyzer = analyzer
-        self.integrationmode = chi0calc.integrationmode
-        self.optical = optical
-
-    @timer('Get matrix element')
-    def matrix_element(self, k_v, s):
-        """Return pair density matrix element for integration.
-
-        A pair density is defined as::
-
-         <snk| e^(-i (q + G) r) |s'mk+q>,
-
-        where s and s' are spins, n and m are band indices, k is
-        the kpoint and q is the momentum transfer. For dielectric
-        response s'=s, for the transverse magnetic response
-        s' is flipped with respect to s.
-
-        Parameters
-        ----------
-        k_v : ndarray
-            Kpoint coordinate in cartesian coordinates.
-        s : int
-            Spin index.
-
-        If self.optical, then return optical pair densities, that is, the
-        head and wings matrix elements indexed by:
-        # P = (x, y, v, G1, G2, ...).
-
-        Return
-        ------
-        n_nmG : ndarray
-            Pair densities.
-        """
-
-        if self.optical:
-            target_method = self._chi0calc.pair_calc.get_optical_pair_density
-            out_ngmax = self.qpd.ngmax + 2
-        else:
-            target_method = self._chi0calc.pair_calc.get_pair_density
-            out_ngmax = self.qpd.ngmax
-
-        return self._get_any_matrix_element(
-            k_v, s, block=not self.optical,
-            target_method=target_method,
-        ).reshape(-1, out_ngmax)
-
-    def _get_any_matrix_element(self, k_v, s, block, target_method):
-        qpd = self.qpd
-
-        k_c = np.dot(qpd.gd.cell_cv, k_v) / (2 * np.pi)
-
-        weight = np.sqrt(self.analyzer.get_kpoint_weight(k_c) /
-                         self.analyzer.how_many_symmetries())
-
-        # Here we're again setting pawcorr willy-nilly
-        if self._chi0calc.pawcorr is None:
-            pairden_paw_corr = self.gs.pair_density_paw_corrections
-            self._chi0calc.pawcorr = pairden_paw_corr(qpd)
-
-        kptpair = self.kptpair_factory.get_kpoint_pair(
-            qpd, s, k_c, self.n1, self.n2,
-            self.m1, self.m2, block=block)
-
-        m_m = np.arange(self.m1, self.m2)
-        n_n = np.arange(self.n1, self.n2)
-        n_nmG = target_method(qpd, kptpair, n_n, m_m,
-                              pawcorr=self._chi0calc.pawcorr,
-                              block=block)
-
-        if self.integrationmode is None:
-            n_nmG *= weight
-
-        df_nm = kptpair.get_occupation_differences(n_n, m_m)
-        df_nm[df_nm <= 1e-20] = 0.0
-        n_nmG *= df_nm[..., np.newaxis]**0.5
-
-        return n_nmG
-
-    @timer('Get eigenvalues')
-    def eigenvalues(self, k_v, s):
-        """A function that can return the eigenvalues.
-
-        A simple function describing the integrand of
-        the response function which gives an output that
-        is compatible with the gpaw k-point integration
-        routines."""
-
-        qpd = self.qpd
-        gs = self.gs
-        kd = gs.kd
-
-        k_c = np.dot(qpd.gd.cell_cv, k_v) / (2 * np.pi)
-        kptfinder = self.gs.kpoints.kptfinder
-        K1 = kptfinder.find(k_c)
-        K2 = kptfinder.find(k_c + qpd.q_c)
-
-        ik1 = kd.bz2ibz_k[K1]
-        ik2 = kd.bz2ibz_k[K2]
-        kpt1 = gs.kpt_qs[ik1][s]
-        assert kd.comm.size == 1
-        kpt2 = gs.kpt_qs[ik2][s]
-        deps_nm = np.subtract(kpt1.eps_n[self.n1:self.n2][:, np.newaxis],
-                              kpt2.eps_n[self.m1:self.m2])
-        return deps_nm.reshape(-1)
-
-
-=======
->>>>>>> f460509d
 class Chi0Calculator:
     def __init__(self, kptpair_factory,
                  context=None,
@@ -262,154 +136,8 @@
                 chi0.optical_extension, m1, m2, spins)
         return chi0
 
-<<<<<<< HEAD
-    def construct_integrator(self):
-        """Construct k-point integrator"""
-        cls = self.get_integrator_cls()
-        return cls(
-            cell_cv=self.gs.gd.cell_cv,
-            context=self.context,
-            nblocks=self.nblocks)
-
-    def get_integrator_cls(self):
-        """Get the appointed k-point integrator class."""
-        if self.integrationmode is None:
-            self.context.print('Using integrator: PointIntegrator')
-            cls = PointIntegrator
-        elif self.integrationmode == 'tetrahedron integration':
-            self.context.print('Using integrator: TetrahedronIntegrator')
-            cls = TetrahedronIntegrator  # type: ignore
-            if not all([self.disable_point_group,
-                        self.disable_time_reversal]):
-                self.check_high_symmetry_ibz_kpts()
-        else:
-            raise ValueError(f'Integration mode "{self.integrationmode}"'
-                             ' not implemented.')
-        return cls
-
-    def check_high_symmetry_ibz_kpts(self):
-        """Check that the ground state includes all corners of the IBZ."""
-        ibz_vertices_kc = self.gs.get_ibz_vertices()
-        # Here we mimic the k-point grid compatibility check of
-        # gpaw.bztools.find_high_symmetry_monkhorst_pack()
-        bzk_kc = self.gs.kd.bzk_kc
-        for ibz_vertex_c in ibz_vertices_kc:
-            # Relative coordinate difference to the k-point grid
-            diff_kc = np.abs(bzk_kc - ibz_vertex_c)[:, self.gs.pbc].round(6)
-            # The ibz vertex should exits in the BZ grid up to a reciprocal
-            # lattice vector, meaning that the relative coordinate difference
-            # is allowed to be an integer. Thus, at least one relative k-point
-            # difference should vanish, modulo 1
-            mod_diff_kc = np.mod(diff_kc, 1)
-            nodiff_k = np.all(mod_diff_kc < 1e-5, axis=1)
-            if not np.any(nodiff_k):
-                raise ValueError(
-                    'The ground state k-point grid does not include all '
-                    'vertices of the IBZ. '
-                    'Please use find_high_symmetry_monkhorst_pack() from '
-                    'gpaw.bztools to generate your k-point grid.')
-
-    def get_integration_domain(self, qpd, spins):
-        """Get integrator domain and prefactor for the integral."""
-        for spin in spins:
-            assert spin in range(self.gs.nspins)
-        # The integration domain is determined by the following function
-        # that reduces the integration domain to the irreducible zone
-        # of the little group of q.
-        kptgrid, analyzer = self.get_kpoints(
-            qpd, integrationmode=self.integrationmode)
-        bzk_kv = kptgrid.bzk_kv
-        domain = (bzk_kv, spins)
-
-        if self.integrationmode == 'tetrahedron integration':
-            # If there are non-periodic directions it is possible that the
-            # integration domain is not compatible with the symmetry operations
-            # which essentially means that too large domains will be
-            # integrated. We normalize by vol(BZ) / vol(domain) to make
-            # sure that to fix this.
-            domainvol = convex_hull_volume(
-                bzk_kv) * analyzer.how_many_symmetries()
-            bzvol = (2 * np.pi)**3 / self.gs.volume
-            factor = bzvol / domainvol
-        else:
-            factor = 1
-
-        prefactor = (2 * factor * analyzer.how_many_symmetries() /
-                     (self.gs.nspins * (2 * np.pi)**3))  # Remember prefactor
-
-        if self.integrationmode is None:
-            nbzkpts = self.gs.kd.nbzkpts
-            prefactor *= len(bzk_kv) / nbzkpts
-
-        return domain, analyzer, prefactor
-
-    @timer('Get kpoints')
-    def get_kpoints(self, qpd, integrationmode):
-        """Get the integration domain."""
-        analyzer = PWSymmetryAnalyzer(
-            self.gs.kpoints, qpd, self.context,
-            disable_point_group=self.disable_point_group,
-            disable_time_reversal=self.disable_time_reversal)
-
-        if integrationmode is None:
-            K_gK = analyzer.group_kpoints()
-            bzk_kc = np.array([self.gs.kd.bzk_kc[K_K[0]] for
-                               K_K in K_gK])
-        elif integrationmode == 'tetrahedron integration':
-            bzk_kc = analyzer.get_reduced_kd(pbc_c=self.pbc).bzk_kc
-            if (~self.pbc).any():
-                bzk_kc = np.append(bzk_kc,
-                                   bzk_kc + (~self.pbc).astype(int),
-                                   axis=0)
-
-        from gpaw.response.kpoints import ResponseKPointGrid
-        kpoints = ResponseKPointGrid(self.gs.kd, qpd.gd.icell_cv, bzk_kc)
-        # Two illogical things here:
-        #  * Analyzer is for original kpoints, not those we just reduced
-        #  * The kpoints object has another bzk_kc array than self.gs.kd.
-        #    We could make a new kd, but I am not sure about ramifications.
-        return kpoints, analyzer
-
-    def get_gs_info_string(self, tab=''):
-        gs = self.gs
-        gd = gs.gd
-
-        ns = gs.nspins
-        nk = gs.kd.nbzkpts
-        nik = gs.kd.nibzkpts
-
-        nocc = self.gs.nocc1
-        npocc = self.gs.nocc2
-        ngridpoints = gd.N_c[0] * gd.N_c[1] * gd.N_c[2]
-        nstat = ns * npocc
-        occsize = nstat * ngridpoints * 16. / 1024**2
-
-        gs_list = [f'{tab}Ground state adapter containing:',
-                   f'Number of spins: {ns}', f'Number of kpoints: {nk}',
-                   f'Number of irreducible kpoints: {nik}',
-                   f'Number of completely occupied states: {nocc}',
-                   f'Number of partially occupied states: {npocc}',
-                   f'Occupied states memory: {occsize} M / cpu']
-
-        return f'\n{tab}'.join(gs_list)
-
-    def get_response_info_string(self, qpd, tab=''):
-        nw = len(self.wd)
-        ecut = self.ecut * Ha
-        nbands = self.nbands
-        ngmax = qpd.ngmax
-        eta = self.eta * Ha
-
-        res_list = [f'{tab}Number of frequency points: {nw}',
-                    f'Planewave cutoff: {ecut}',
-                    f'Number of bands: {nbands}',
-                    f'Number of planewaves: {ngmax}',
-                    f'Broadening (eta): {eta}']
-=======
->>>>>>> f460509d
 
 class Chi0BodyCalculator(Chi0ComponentPWCalculator):
-
     def __init__(self, *args,
                  eshift=0.0,
                  **kwargs):
