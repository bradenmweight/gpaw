from __future__ import annotations

import warnings
from functools import partial
from time import ctime
from typing import Union

import numpy as np
from ase.units import Ha

import gpaw
import gpaw.mpi as mpi
from gpaw.bztools import convex_hull_volume
from gpaw.response.chi0_data import Chi0Data
from gpaw.response.frequencies import (FrequencyDescriptor,
                                       FrequencyGridDescriptor,
                                       NonLinearFrequencyDescriptor)
from gpaw.response.hilbert import HilbertTransform
from gpaw.response.integrators import (Integrator, PointIntegrator,
                                       TetrahedronIntegrator)
from gpaw.response import timer
from gpaw.response.pair import NoCalculatorPairDensity
from gpaw.response.pw_parallelization import block_partition
from gpaw.response.symmetry import PWSymmetryAnalyzer
from gpaw.typing import Array1D
from gpaw.utilities.memory import maxrss


def find_maximum_frequency(kpt_u, nbands=0, fd=None):
    """Determine the maximum electron-hole pair transition energy."""
    epsmin = 10000.0
    epsmax = -10000.0
    for kpt in kpt_u:
        epsmin = min(epsmin, kpt.eps_n[0])
        epsmax = max(epsmax, kpt.eps_n[nbands - 1])

    if fd is not None:
        print('Minimum eigenvalue: %10.3f eV' % (epsmin * Ha), file=fd)
        print('Maximum eigenvalue: %10.3f eV' % (epsmax * Ha), file=fd)

    return epsmax - epsmin


class Chi0Calculator:
    def __init__(self, wd, pair,
                 hilbert=True,
                 intraband=True,
                 nbands=None,
                 timeordered=False,
                 context=None,
                 ecut=None,
                 eta=0.2,
                 disable_point_group=False, disable_time_reversal=False,
                 disable_non_symmorphic=True,
                 integrationmode=None,
                 rate=0.0, eshift=0.0):

        if context is None:
            context = pair.context

        # TODO: More refactoring to avoid non-orthogonal inputs.
        assert pair.context.world is context.world
        self.context = context

        self.pair = pair
        self.gs = pair.gs

        self.disable_point_group = disable_point_group
        self.disable_time_reversal = disable_time_reversal
        self.disable_non_symmorphic = disable_non_symmorphic
        self.integrationmode = integrationmode
        self.eshift = eshift / Ha

        self.vol = self.gs.volume
        self.nblocks = pair.nblocks
        self.calc = self.gs._calc  # XXX remove me

        # XXX this is redundant as pair also does it.
        self.blockcomm, self.kncomm = block_partition(self.context.world, self.nblocks)

        if ecut is None:
            ecut = 50.0
        ecut /= Ha
        self.ecut = ecut

        self.eta = eta / Ha
        if rate == 'eta':
            self.rate = self.eta
        else:
            self.rate = rate / Ha

        self.nbands = nbands or self.gs.bd.nbands
        self.include_intraband = intraband

        self.wd = wd
        self.context.print(self.wd, flush=False)

        if not isinstance(self.wd, NonLinearFrequencyDescriptor):
            assert not hilbert

        self.hilbert = hilbert
        self.timeordered = bool(timeordered)

        if self.eta == 0.0:
            assert not hilbert
            assert not timeordered
            assert not self.wd.omega_w.real.any()

        self.nocc1 = self.pair.nocc1  # number of completely filled bands
        self.nocc2 = self.pair.nocc2  # number of non-empty bands

        self.pawcorr = None

        if sum(self.pbc) == 1:
            raise ValueError('1-D not supported atm.')

        self.context.print('Nonperiodic BCs: ', (~self.pbc), flush=False)

        if integrationmode is not None:
            self.context.print('Using integration method: ' + self.integrationmode)
        else:
            self.context.print('Using integration method: PointIntegrator')

    @property
    def pbc(self):
        return self.gs.pbc

    def create_chi0(self, q_c):
        # Extract descriptor arguments
        plane_waves = (q_c, self.ecut, self.gs.gd)
        parallelization = (self.context.world, self.blockcomm, self.kncomm)

        # Construct the Chi0Data object
        # In the future, the frequencies should be specified at run-time
        # by Chi0.calculate(), in which case Chi0Data could also initialize
        # the frequency descriptor XXX
        chi0 = Chi0Data.from_descriptor_arguments(self.wd,
                                                  plane_waves,
                                                  parallelization)

        return chi0

    def calculate(self, q_c, spin='all'):
        """Calculate response function.

        Parameters
        ----------
        q_c : list or ndarray
            Momentum vector.
        spin : str or int
            If 'all' then include all spins.
            If 0 or 1, only include this specific spin.
            (not used in transverse response functions)

        Returns
        -------
        chi0 : Chi0Data
            Data object containing the chi0 data arrays along with basis
            representation descriptors and blocks distribution
        """
        gs = self.gs

        if spin == 'all':
            spins = range(gs.nspins)
        else:
            assert spin in range(gs.nspins)
            spins = [spin]

        chi0 = self.create_chi0(q_c)

        self.print_chi(chi0.pd)

        if chi0.optical_limit:
            self.plasmafreq_vv = np.zeros((3, 3), complex)
        else:
            self.plasmafreq_vv = None

        # Do all transitions into partially filled and empty bands
        m1 = self.nocc1
        m2 = self.nbands

        chi0 = self.update_chi0(chi0, m1, m2, spins)

        return chi0

    @timer('Calculate CHI_0')
    def update_chi0(self,
                    chi0: Chi0Data,
                    m1, m2, spins):
        """In-place calculation of the response function.

        Parameters
        ----------
        chi0 : Chi0Data
            Data and representation object
        m1 : int
            Lower band cutoff for band summation
        m2 : int
            Upper band cutoff for band summation
        spins : str or list(ints)
            If 'all' then include all spins.
            If [0] or [1], only include this specific spin.

        Returns
        -------
        chi0 : Chi0Data
        """
        assert m1 <= m2
        # Parse spins
        gs = self.gs

        if spins == 'all':
            spins = range(gs.nspins)
        else:
            for spin in spins:
                assert spin in range(gs.nspins)

        pd = chi0.pd
        # Are we calculating the optical limit.
        optical_limit = chi0.optical_limit

        # Reset PAW correction in case momentum has change
        pairden_paw_corr = self.gs.pair_density_paw_corrections
        self.pawcorr = pairden_paw_corr(pd, alter_optical_limit=True)
        A_wxx = chi0.chi0_wGG  # Change notation

        # Initialize integrator. The integrator class is a general class
        # for brillouin zone integration that can integrate user defined
        # functions over user defined domains and sum over bands.
        integrator: Integrator
        intnoblock: Integrator

        if self.integrationmode is None or \
                self.integrationmode == 'point integration':
            cls = PointIntegrator
        elif self.integrationmode == 'tetrahedron integration':
            cls = TetrahedronIntegrator  # type: ignore
        else:
            raise ValueError(f'Integration mode "{self.integrationmode}"'
                             ' not implemented.')

        kwargs = dict(
            cell_cv=self.gs.gd.cell_cv,
            context=self.context,
            eshift=self.eshift)

        integrator = cls(**kwargs, nblocks=self.nblocks)
        intnoblock = cls(**kwargs)

        # The integration domain is determined by the following function
        # that reduces the integration domain to the irreducible zone
        # of the little group of q.
        bzk_kv, analyzer = self.get_kpoints(
            pd, integrationmode=self.integrationmode)
        domain = (bzk_kv, spins)

        if self.integrationmode == 'tetrahedron integration':
            # If there are non-periodic directions it is possible that the
            # integration domain is not compatible with the symmetry operations
            # which essentially means that too large domains will be
            # integrated. We normalize by vol(BZ) / vol(domain) to make
            # sure that to fix this.
            domainvol = convex_hull_volume(
                bzk_kv) * analyzer.how_many_symmetries()
            bzvol = (2 * np.pi) ** 3 / self.vol
            factor = bzvol / domainvol
        else:
            factor = 1

        prefactor = (2 * factor * analyzer.how_many_symmetries() /
                     (gs.nspins * (2 * np.pi) ** 3))  # Remember prefactor

        if self.integrationmode is None:
            nbzkpts = gs.kd.nbzkpts
            prefactor *= len(bzk_kv) / nbzkpts

        A_wxx /= prefactor
        if optical_limit:
            chi0.chi0_wxvG /= prefactor
            chi0.chi0_wvv /= prefactor

        # The functions that are integrated are defined in the bottom
        # of this file and take a number of constant keyword arguments
        # which the integrator class accepts through the use of the
        # kwargs keyword.
        kd = gs.kd
        mat_kwargs = {'kd': kd, 'pd': pd,
                      'symmetry': analyzer,
                      'integrationmode': self.integrationmode,
                      'include_optical_elements': False}
        eig_kwargs = {'kd': kd, 'pd': pd}

        # Determine what "kind" of integral to make.
        extraargs = {}  # Initialize extra arguments to integration method.
        if self.eta == 0:
            # If eta is 0 then we must be working with imaginary frequencies.
            # In this case chi is hermitian and it is therefore possible to
            # reduce the computational costs by a only computing half of the
            # response function.
            kind = 'hermitian response function'
        elif self.hilbert:
            # The spectral function integrator assumes that the form of the
            # integrand is a function (a matrix element) multiplied by
            # a delta function and should return a function of at user defined
            # x's (frequencies). Thus the integrand is tuple of two functions
            # and takes an additional argument (x).
            kind = 'spectral function'
        else:
            # Otherwise, we can make no simplifying assumptions of the
            # form of the response function and we simply perform a brute
            # force calculation of the response function.
            kind = 'response function'
            extraargs['eta'] = self.eta
            extraargs['timeordered'] = self.timeordered

        # Integrate response function
        self.context.print('Integrating response function.')
        # Define band summation. Includes transitions from all
        # completely and partially filled bands to range(m1, m2)
        bandsum = {'n1': 0, 'n2': self.nocc2, 'm1': m1, 'm2': m2}
        mat_kwargs.update(bandsum)
        eig_kwargs.update(bandsum)

        integrator.integrate(kind=kind,  # Kind of integral
                             domain=domain,  # Integration domain
                             integrand=(self.get_matrix_element,  # Integrand
                                        self.get_eigenvalues),  # Integrand
                             x=self.wd,  # Frequency Descriptor
                             kwargs=(mat_kwargs, eig_kwargs),
                             # Arguments for integrand functions
                             out_wxx=A_wxx,  # Output array
                             **extraargs)
        # extraargs: Extra arguments to integration method
        if optical_limit:
            mat_kwargs['include_optical_elements'] = True
            mat_kwargs['block'] = False
            # This is horrible but we need to update the wings manually
            # in order to make them work with ralda, RPA and GW. This entire
            # section can be deleted in the future if the ralda and RPA code is
            # made compatible with the head and wing extension that other parts
            # of the code is using.
            chi0_wxvx = np.zeros(np.array(chi0.chi0_wxvG.shape) +
                                 [0, 0, 0, 2],
                                 complex)  # Notice the wxv"x" for head extend
            intnoblock.integrate(kind=kind + ' wings',  # kind'o int.
                                 domain=domain,  # Integration domain
                                 integrand=(self.get_matrix_element,  # Intgrnd
                                            self.get_eigenvalues),  # Integrand
                                 x=self.wd,  # Frequency Descriptor
                                 kwargs=(mat_kwargs, eig_kwargs),
                                 # Arguments for integrand functions
                                 out_wxx=chi0_wxvx,  # Output array
                                 **extraargs)

        if self.hilbert:
            # The integrator only returns the spectral function and a Hilbert
            # transform is performed to return the real part of the density
            # response function.
            with self.context.timer('Hilbert transform'):
                # Make Hilbert transform
                ht = HilbertTransform(np.array(self.wd.omega_w), self.eta,
                                      timeordered=self.timeordered)
                ht(A_wxx)
                if optical_limit:
                    ht(chi0_wxvx)

        # In the optical limit additional work must be performed
        # for the intraband response.
        # Only compute the intraband response if there are partially
        # unoccupied bands and only if the user has not disabled its
        # calculation using the include_intraband keyword.
        if optical_limit and self.nocc1 != self.nocc2:
            # The intraband response is essentially just the calculation
            # of the free space Drude plasma frequency. The calculation is
            # similarly to the interband transitions documented above.
            mat_kwargs = {'kd': kd, 'symmetry': analyzer,
                          'n1': self.nocc1, 'n2': self.nocc2,
                          'pd': pd}  # Integrand arguments
            eig_kwargs = {'kd': kd,
                          'n1': self.nocc1, 'n2': self.nocc2,
                          'pd': pd}  # Integrand arguments
            domain = (bzk_kv, spins)  # Integration domain
            fermi_level = self.pair.fermi_level  # Fermi level

            # Not so elegant solution but it works
            plasmafreq_wvv = np.zeros((1, 3, 3), complex)  # Output array
            self.context.print('Integrating intraband density response.')

            # Depending on which integration method is used we
            # have to pass different arguments
            extraargs = {}
            if self.integrationmode is None:
                # Calculate intraband transitions at finite fermi smearing
                extraargs['intraband'] = True  # Calculate intraband
            elif self.integrationmode == 'tetrahedron integration':
                # Calculate intraband transitions at T=0
                extraargs['x'] = FrequencyGridDescriptor([-fermi_level])

            intnoblock.integrate(kind='spectral function',  # Kind of integral
                                 domain=domain,  # Integration domain
                                 # Integrands
                                 integrand=(self.get_intraband_response,
                                            self.get_intraband_eigenvalue),
                                 # Integrand arguments
                                 kwargs=(mat_kwargs, eig_kwargs),
                                 out_wxx=plasmafreq_wvv,  # Output array
                                 **extraargs)  # Extra args for int. method

            # Again, not so pretty but that's how it is
            plasmafreq_vv = plasmafreq_wvv[0].copy()
            if self.include_intraband:
                try:
                    with np.errstate(divide='raise'):
                        drude_chi_wvv = (
                                plasmafreq_vv[np.newaxis] /
                                (self.wd.omega_w[:, np.newaxis, np.newaxis]
                                 + 1.j * self.rate) ** 2)
                except FloatingPointError:
                    raise ValueError('Please set rate to a positive value.')
                # Fill into head part of tmp head AND wings array
                chi0_wxvx[:, 0, :3, :3] += drude_chi_wvv

            # Save the plasmafrequency
            try:
                self.plasmafreq_vv += 4 * np.pi * plasmafreq_vv * prefactor
            except AttributeError:
                self.plasmafreq_vv = 4 * np.pi * plasmafreq_vv * prefactor

            analyzer.symmetrize_wvv(self.plasmafreq_vv[np.newaxis])
            self.context.print('Plasma frequency:', flush=False)
            self.context.print((self.plasmafreq_vv ** 0.5 * Ha).round(2))

        # The response function is integrated only over the IBZ. The
        # chi calculated above must therefore be extended to include the
        # response from the full BZ. This extension can be performed as a
        # simple post processing of the response function that makes
        # sure that the response function fulfills the symmetries of the little
        # group of q. Due to the specific details of the implementation the chi
        # calculated above is normalized by the number of symmetries (as seen
        # below) and then symmetrized.
        A_wxx *= prefactor

        tmpA_wxx = chi0.blockdist.redistribute(A_wxx, chi0.nw)
        analyzer.symmetrize_wGG(tmpA_wxx)
        A_wxx[:] = chi0.blockdist.redistribute(tmpA_wxx, chi0.nw)

        if optical_limit:
            # Fill in wings part of the data, but leave out the head
            chi0.chi0_wxvG[..., 1:] += chi0_wxvx[..., 3:]
            # Fill in the head
            chi0.chi0_wvv += chi0_wxvx[:, 0, :3, :3]
            analyzer.symmetrize_wxvG(chi0.chi0_wxvG)
            analyzer.symmetrize_wvv(chi0.chi0_wvv)

            # If point summation was used then the normalization of the
            # response function is not right and we have to make up for this
            # fact.
            chi0.chi0_wxvG *= prefactor
            chi0.chi0_wvv *= prefactor

<<<<<<< HEAD
        # In the optical limit, we have extended the wings and the head to
        # account for their nonanalytic behaviour which means that the size of
        # the chi0_wGG matrix is nw * (nG + 2)**2. Below we extract these
        # parameters.
        if optical_limit and chi0.extend_head:
            # We always return chi0 in the extend_head=False format. This
            # makes the update terminology inaccurate as we have to make a
            # new Chi0Data instance. In the future, extend_head=True should
            # be confined inside Chi0.update_chi0, so that the update
            # terminology is self-consistent
            chi0_new = self.create_chi0(pd.kd.bzk_kc[0], extend_head=False)

            # Make an extended wings object to temporarily hold the head AND
            # wings data
            chi0_wxvG = np.zeros(chi0.wxvG_shape, complex)

            # Extract the head and wings data. The x = 0 wing represents the
            # upper horizontal block, while the x = 1 wing represents the left
            # vertical block.
            # The data in A_wxx is distributed over "x"-rows, so we need to be
            # careful
            va = min(chi0.blocks1d.a, 3)  # Cartesian part of myslice
            vb = min(chi0.blocks1d.b, 3)
            # Fill in the x = 0 wing
            chi0_wxvG[:, 0, va:vb] = A_wxx[:, :vb - va]
            # Fill in the x = 1 wing
            chi0_wxvG[:, 1, :,
            chi0.blocks1d.myslice] = np.transpose(
                A_wxx[..., :3], (0, 2, 1))

            # The head and wings are not distributed in the Chi0Data object,
            # so we collect the contributions from all blocks
            self.blockcomm.sum(chi0_wxvG)

            # Fill in the head
            # The x = 0 wing of the extended wings object has the "normal"
            # view of the head of chi0
            chi0_new.chi0_wvv[:] = chi0_wxvG[:, 0, :3, :3]
            # Fill in wings part of the data, but leave out the head
            chi0_new.chi0_wxvG[..., 1:] = chi0_wxvG[..., 3:]
            # Jesus, this is complicated

            # It is easiest to redistribute over freqs to pick body
            tmpA_wxx = chi0.blockdist.redistribute(A_wxx, chi0.nw)
            chi0_wGG = tmpA_wxx[:, 2:, 2:]
            chi0_new.chi0_wGG = chi0_new.blockdist.redistribute(chi0_wGG,
                                                                chi0.nw)

            # Rename
            chi0 = chi0_new

        elif optical_limit:
=======
>>>>>>> 80efbce5
            # By default, we fill in the G=0 entries of chi0_wGG with the
            # wings evaluated along the z-direction.
            # The x = 1 wing represents the left vertical block, which is
            # distributed in chi0_wGG
            chi0.chi0_wGG[:, :, 0] = chi0.chi0_wxvG[:, 1, 2,
                                     chi0.blocks1d.myslice]

            if self.blockcomm.rank == 0:  # rank with G=0 row
                # The x = 0 wing represents the upper horizontal block
                chi0.chi0_wGG[:, 0, :] = chi0.chi0_wxvG[:, 0, 2, :]
                chi0.chi0_wGG[:, 0, 0] = chi0.chi0_wvv[:, 2, 2]

        return chi0

    def reduce_ecut(self, ecut, chi0: Chi0Data):
        """
        Function to provide chi0 quantities with reduced ecut
        needed for ecut extrapolation. See g0w0.py for usage.
        """
        from gpaw.pw.descriptor import (PWDescriptor,
                                        PWMapping)
        from gpaw.response.pw_parallelization import Blocks1D
        nG = chi0.pd.ngmax
        blocks1d = chi0.blocks1d

        # The copy() is only required when doing GW_too, since we need
        # to run this whole thin twice.
        chi0_wGG = chi0.blockdist.redistribute(chi0.chi0_wGG.copy(), chi0.nw)

        pd = chi0.pd
        chi0_wxvG = chi0.chi0_wxvG
        chi0_wvv = chi0.chi0_wvv

        if ecut == pd.ecut:
            pdi = pd
            G2G = None

        elif ecut < pd.ecut:  # construct subset chi0 matrix with lower ecut
            pdi = PWDescriptor(ecut, pd.gd, dtype=pd.dtype,
                               kd=pd.kd)
            nG = pdi.ngmax
            blocks1d = Blocks1D(self.pair.blockcomm, nG)
            G2G = PWMapping(pdi, pd).G2_G1
            chi0_wGG = chi0_wGG.take(G2G, axis=1).take(G2G, axis=2)

            if chi0_wxvG is not None:
                chi0_wxvG = chi0_wxvG.take(G2G, axis=3)

            if self.pawcorr is not None:
                self.pawcorr = self.pawcorr.reduce_ecut(G2G)

        return pdi, blocks1d, G2G, chi0_wGG, chi0_wxvG, chi0_wvv

    @timer('Get kpoints')
    def get_kpoints(self, pd, integrationmode=None):
        """Get the integration domain."""
        analyzer = PWSymmetryAnalyzer(
            self.gs.kd, pd, self.context,
            disable_point_group=self.disable_point_group,
            disable_time_reversal=self.disable_time_reversal,
            disable_non_symmorphic=self.disable_non_symmorphic)

        if integrationmode is None:
            K_gK = analyzer.group_kpoints()
            bzk_kc = np.array([self.gs.kd.bzk_kc[K_K[0]] for
                               K_K in K_gK])
        elif integrationmode == 'tetrahedron integration':
            bzk_kc = analyzer.get_reduced_kd(pbc_c=self.pbc).bzk_kc
            if (~self.pbc).any():
                bzk_kc = np.append(bzk_kc,
                                   bzk_kc + (~self.pbc).astype(int),
                                   axis=0)

        bzk_kv = np.dot(bzk_kc, pd.gd.icell_cv) * 2 * np.pi

        return bzk_kv, analyzer

    @timer('Get matrix element')
    def get_matrix_element(self, k_v, s, n1=None, n2=None,
                           m1=None, m2=None,
                           pd=None, kd=None,
                           symmetry=None, integrationmode=None,
                           include_optical_elements=True, block=True):
        """A function that returns pair-densities.

        A pair density is defined as::

         <snk| e^(-i (q + G) r) |s'mk+q>,

        where s and s' are spins, n and m are band indices, k is
        the kpoint and q is the momentum transfer. For dielectric
        response s'=s, for the transverse magnetic response
        s' is flipped with respect to s.

        Parameters
        ----------
        k_v : ndarray
            Kpoint coordinate in cartesian coordinates.
        s : int
            Spin index.
        n1 : int
            Lower occupied band index.
        n2 : int
            Upper occupied band index.
        m1 : int
            Lower unoccupied band index.
        m2 : int
            Upper unoccupied band index.
        pd : PlanewaveDescriptor instance
        kd : KpointDescriptor instance
            Calculator kpoint descriptor.
        symmetry: gpaw.response.pair.PWSymmetryAnalyzer instance
            Symmetry analyzer object for handling symmetries of the kpoints.
        integrationmode : str
            The integration mode employed.
        include_optical_elements : bool
            Include the optical pair density in the head, if q=0

        Return
        ------
        n_nmG : ndarray
            Pair densities.
        """
        assert m1 <= m2

        k_c = np.dot(pd.gd.cell_cv, k_v) / (2 * np.pi)

        q_c = pd.kd.bzk_kc[0]
        optical_limit = np.allclose(q_c, 0.0)

        nG = pd.ngmax
        weight = np.sqrt(symmetry.get_kpoint_weight(k_c) /
                         symmetry.how_many_symmetries())
        if self.pawcorr is None:
            pairden_paw_corr = self.gs.pair_density_paw_corrections
            self.pawcorr = pairden_paw_corr(pd, alter_optical_limit=True)

        kptpair = self.pair.get_kpoint_pair(pd, s, k_c, n1, n2,
                                            m1, m2, block=block)

        m_m = np.arange(m1, m2)
        n_n = np.arange(n1, n2)

        if optical_limit and include_optical_elements:
            n_nmG = self.pair.get_full_pair_density(pd, kptpair, n_n, m_m,
                                                    pawcorr=self.pawcorr,
                                                    block=block)
        else:
            n_nmG = self.pair.get_pair_density(pd, kptpair, n_n, m_m,
                                               pawcorr=self.pawcorr,
                                               block=block)

        if integrationmode is None:
            n_nmG *= weight

        df_nm = kptpair.get_occupation_differences(n_n, m_m)
        df_nm[df_nm <= 1e-20] = 0.0
        n_nmG *= df_nm[..., np.newaxis] ** 0.5

        if optical_limit and include_optical_elements:
            return n_nmG.reshape(-1, nG + 2)
        else:
            return n_nmG.reshape(-1, nG)

    @timer('Get eigenvalues')
    def get_eigenvalues(self, k_v, s, n1=None, n2=None,
                        m1=None, m2=None,
                        kd=None, pd=None, gs=None,
                        filter=False):
        """A function that can return the eigenvalues.

        A simple function describing the integrand of
        the response function which gives an output that
        is compatible with the gpaw k-point integration
        routines."""
        if gs is None:
            gs = self.gs

        kd = gs.kd
        k_c = np.dot(pd.gd.cell_cv, k_v) / (2 * np.pi)
        q_c = pd.kd.bzk_kc[0]
        K1 = self.pair.find_kpoint(k_c)
        K2 = self.pair.find_kpoint(k_c + q_c)

        ik1 = kd.bz2ibz_k[K1]
        ik2 = kd.bz2ibz_k[K2]
        kpt1 = gs.kpt_qs[ik1][s]
        assert gs.kd.comm.size == 1
        kpt2 = gs.kpt_qs[ik2][s]
        deps_nm = np.subtract(kpt1.eps_n[n1:n2][:, np.newaxis],
                              kpt2.eps_n[m1:m2])

        if filter:
            fermi_level = self.pair.fermi_level
            deps_nm[kpt1.eps_n[n1:n2] > fermi_level, :] = np.nan
            deps_nm[:, kpt2.eps_n[m1:m2] < fermi_level] = np.nan

        return deps_nm.reshape(-1)

    def get_intraband_response(self, k_v, s, n1=None, n2=None,
                               kd=None, symmetry=None, pd=None,
                               integrationmode=None):
        k_c = np.dot(pd.gd.cell_cv, k_v) / (2 * np.pi)
        kpt1 = self.pair.get_k_point(s, k_c, n1, n2)
        n_n = range(n1, n2)

        vel_nv = self.pair.intraband_pair_density(kpt1, n_n)

        if self.integrationmode is None:
            f_n = kpt1.f_n
            width = self.gs.get_occupations_width()
            if width > 1e-15:
                dfde_n = - 1. / width * (f_n - f_n ** 2.0)
            else:
                dfde_n = np.zeros_like(f_n)
            vel_nv *= np.sqrt(-dfde_n[:, np.newaxis])
            weight = np.sqrt(symmetry.get_kpoint_weight(k_c) /
                             symmetry.how_many_symmetries())
            vel_nv *= weight

        return vel_nv

    @timer('Intraband eigenvalue')
    def get_intraband_eigenvalue(self, k_v, s,
                                 n1=None, n2=None, kd=None, pd=None):
        """A function that can return the eigenvalues.

        A simple function describing the integrand of
        the response function which gives an output that
        is compatible with the gpaw k-point integration
        routines."""
        gs = self.gs
        kd = gs.kd
        k_c = np.dot(pd.gd.cell_cv, k_v) / (2 * np.pi)
        K1 = self.pair.find_kpoint(k_c)
        ik = kd.bz2ibz_k[K1]
        kpt1 = gs.kpt_qs[ik][s]
        assert gs.kd.comm.size == 1

        return kpt1.eps_n[n1:n2]

    def print_chi(self, pd):
        gs = self.gs
        gd = gs.gd

        if gpaw.dry_run:
            from gpaw.mpi import SerialCommunicator
            size = gpaw.dry_run
            world = SerialCommunicator()
            world.size = size
        else:
            world = self.context.world

        q_c = pd.kd.bzk_kc[0]
        nw = len(self.wd)
        ecut = self.ecut * Ha
        ns = gs.nspins
        nbands = self.nbands
        nk = gs.kd.nbzkpts
        nik = gs.kd.nibzkpts
        ngmax = pd.ngmax
        eta = self.eta * Ha
        wsize = world.size
        knsize = self.kncomm.size
        nocc = self.nocc1
        npocc = self.nocc2
        ngridpoints = gd.N_c[0] * gd.N_c[1] * gd.N_c[2]
        nstat = (ns * npocc + world.size - 1) // world.size
        occsize = nstat * ngridpoints * 16. / 1024 ** 2
        bsize = self.blockcomm.size
        chisize = nw * pd.ngmax ** 2 * 16. / 1024 ** 2 / bsize

        p = partial(self.context.print, flush=False)

        p('%s' % ctime())
        p('Called response.chi0.calculate with')
        p('    q_c: [%f, %f, %f]' % (q_c[0], q_c[1], q_c[2]))
        p('    Number of frequency points: %d' % nw)
        if bsize > nw:
            p('WARNING! Your nblocks is larger than number of frequency'
              ' points. Errors might occur, if your submodule does'
              ' not know how to handle this.')
        p('    Planewave cutoff: %f' % ecut)
        p('    Number of spins: %d' % ns)
        p('    Number of bands: %d' % nbands)
        p('    Number of kpoints: %d' % nk)
        p('    Number of irredicible kpoints: %d' % nik)
        p('    Number of planewaves: %d' % ngmax)
        p('    Broadening (eta): %f' % eta)
        p('    world.size: %d' % wsize)
        p('    kncomm.size: %d' % knsize)
        p('    blockcomm.size: %d' % bsize)
        p('    Number of completely occupied states: %d' % nocc)
        p('    Number of partially occupied states: %d' % npocc)
        p()
        p('    Memory estimate of potentially large arrays:')
        p('        chi0_wGG: %f M / cpu' % chisize)
        p('        Occupied states: %f M / cpu' % occsize)
        p('        Memory usage before allocation: %f M / cpu' % (maxrss() /
                                                                  1024 ** 2))
        self.context.print('')


class Chi0(Chi0Calculator):
    """Class for calculating non-interacting response functions.
    Tries to be backwards compatible, for now. """

    def __init__(self,
                 calc,
                 *,
                 frequencies: Union[dict, Array1D] = None,
                 ecut=50,
                 ftol=1e-6, threshold=1,
                 real_space_derivatives=False,
                 world=mpi.world, txt='-', timer=None,
                 nblocks=1,
                 nbands=None,
                 domega0=None,  # deprecated
                 omega2=None,  # deprecated
                 omegamax=None,  # deprecated
                 **kwargs):
        """Construct Chi0 object.

        Parameters
        ----------
        calc : str
            The groundstate calculation file that the linear response
            calculation is based on.
        frequencies :
            Input parameters for frequency_grid.
            Can be array of frequencies to evaluate the response function at
            or dictionary of paramaters for build-in nonlinear grid
            (see :ref:`frequency grid`).
        ecut : float
            Energy cutoff.
        hilbert : bool
            Switch for hilbert transform. If True, the full density response
            is determined from a hilbert transform of its spectral function.
            This is typically much faster, but does not work for imaginary
            frequencies.
        nbands : int
            Maximum band index to include.
        timeordered : bool
            Switch for calculating the time ordered density response function.
            In this case the hilbert transform cannot be used.
        eta : float
            Artificial broadening of spectra.
        ftol : float
            Threshold determining whether a band is completely filled
            (f > 1 - ftol) or completely empty (f < ftol).
        threshold : float
            Numerical threshold for the optical limit k dot p perturbation
            theory expansion (used in gpaw/response/pair.py).
        real_space_derivatives : bool
            Switch for calculating nabla matrix elements (in the optical limit)
            using a real space finite difference approximation.
        intraband : bool
            Switch for including the intraband contribution to the density
            response function.
        world : MPI comm instance
            MPI communicator.
        txt : str
            Output file.
        timer : gpaw.utilities.timing.timer instance
        nblocks : int
            Divide the response function into nblocks. Useful when the response
            function is large.
        disable_point_group : bool
            Do not use the point group symmetry operators.
        disable_time_reversal : bool
            Do not use time reversal symmetry.
        disable_non_symmorphic : bool
            Do no use non symmorphic symmetry operators.
        integrationmode : str
            Integrator for the kpoint integration.
            If == 'tetrahedron integration' then the kpoint integral is
            performed using the linear tetrahedron method.
        eshift : float
            Shift unoccupied bands
        rate : float,str
            Phenomenological scattering rate to use in optical limit Drude term
            (in eV). If rate='eta', then use input artificial broadening eta as
            rate. Note, for consistency with the formalism the rate is
            implemented as omegap^2 / (omega + 1j * rate)^2 which differ from
            some literature by a factor of 2.


        Attributes
        ----------
        pair : gpaw.response.pair.PairDensity instance
            Class for calculating matrix elements of pairs of wavefunctions.

        """
        from gpaw.response.pair import calc_and_context
        calc, context = calc_and_context(calc, txt, world, timer)
        gs = calc.gs_adapter()
        nbands = nbands or gs.bd.nbands

        wd = new_frequency_descriptor(gs, nbands, frequencies, fd=context.fd,
                                      domega0=domega0,
                                      omega2=omega2, omegamax=omegamax)

        pair = NoCalculatorPairDensity(
            gs=gs, ftol=ftol, threshold=threshold,
            real_space_derivatives=real_space_derivatives,
            context=context,
            nblocks=nblocks)

        super().__init__(wd=wd, pair=pair, nbands=nbands, ecut=ecut, **kwargs)


def new_frequency_descriptor(gs, nbands, frequencies=None, *, fd,
                             domega0=None, omega2=None, omegamax=None):
    if domega0 is not None or omega2 is not None or omegamax is not None:
        assert frequencies is None
        frequencies = {'type': 'nonlinear',
                       'domega0': domega0,
                       'omega2': omega2,
                       'omegamax': omegamax}
        warnings.warn(f'Please use frequencies={frequencies}')

    elif frequencies is None:
        frequencies = {'type': 'nonlinear'}

    if (isinstance(frequencies, dict) and
            frequencies.get('omegamax') is None):
        omegamax = find_maximum_frequency(gs.kpt_u,
                                          nbands=nbands,
                                          fd=fd)
        frequencies['omegamax'] = omegamax * Ha

    wd = FrequencyDescriptor.from_array_or_dict(frequencies)
    return wd<|MERGE_RESOLUTION|>--- conflicted
+++ resolved
@@ -457,62 +457,7 @@
             # fact.
             chi0.chi0_wxvG *= prefactor
             chi0.chi0_wvv *= prefactor
-
-<<<<<<< HEAD
-        # In the optical limit, we have extended the wings and the head to
-        # account for their nonanalytic behaviour which means that the size of
-        # the chi0_wGG matrix is nw * (nG + 2)**2. Below we extract these
-        # parameters.
-        if optical_limit and chi0.extend_head:
-            # We always return chi0 in the extend_head=False format. This
-            # makes the update terminology inaccurate as we have to make a
-            # new Chi0Data instance. In the future, extend_head=True should
-            # be confined inside Chi0.update_chi0, so that the update
-            # terminology is self-consistent
-            chi0_new = self.create_chi0(pd.kd.bzk_kc[0], extend_head=False)
-
-            # Make an extended wings object to temporarily hold the head AND
-            # wings data
-            chi0_wxvG = np.zeros(chi0.wxvG_shape, complex)
-
-            # Extract the head and wings data. The x = 0 wing represents the
-            # upper horizontal block, while the x = 1 wing represents the left
-            # vertical block.
-            # The data in A_wxx is distributed over "x"-rows, so we need to be
-            # careful
-            va = min(chi0.blocks1d.a, 3)  # Cartesian part of myslice
-            vb = min(chi0.blocks1d.b, 3)
-            # Fill in the x = 0 wing
-            chi0_wxvG[:, 0, va:vb] = A_wxx[:, :vb - va]
-            # Fill in the x = 1 wing
-            chi0_wxvG[:, 1, :,
-            chi0.blocks1d.myslice] = np.transpose(
-                A_wxx[..., :3], (0, 2, 1))
-
-            # The head and wings are not distributed in the Chi0Data object,
-            # so we collect the contributions from all blocks
-            self.blockcomm.sum(chi0_wxvG)
-
-            # Fill in the head
-            # The x = 0 wing of the extended wings object has the "normal"
-            # view of the head of chi0
-            chi0_new.chi0_wvv[:] = chi0_wxvG[:, 0, :3, :3]
-            # Fill in wings part of the data, but leave out the head
-            chi0_new.chi0_wxvG[..., 1:] = chi0_wxvG[..., 3:]
-            # Jesus, this is complicated
-
-            # It is easiest to redistribute over freqs to pick body
-            tmpA_wxx = chi0.blockdist.redistribute(A_wxx, chi0.nw)
-            chi0_wGG = tmpA_wxx[:, 2:, 2:]
-            chi0_new.chi0_wGG = chi0_new.blockdist.redistribute(chi0_wGG,
-                                                                chi0.nw)
-
-            # Rename
-            chi0 = chi0_new
-
-        elif optical_limit:
-=======
->>>>>>> 80efbce5
+            
             # By default, we fill in the G=0 entries of chi0_wGG with the
             # wings evaluated along the z-direction.
             # The x = 1 wing represents the left vertical block, which is
