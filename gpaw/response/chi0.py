from __future__ import print_function, division
import numbers
from time import ctime

import numpy as np
from ase.units import Hartree
from ase.utils import devnull
from ase.utils.timing import timer, Timer

import gpaw.mpi as mpi
from gpaw import extra_parameters
from gpaw.blacs import (BlacsGrid, BlacsDescriptor, Redistributor,
                        DryRunBlacsGrid)
from gpaw.kpt_descriptor import KPointDescriptor
from gpaw.response.pair import PairDensity
from gpaw.utilities.memory import maxrss
from gpaw.utilities.blas import gemm
from gpaw.wavefunctions.pw import PWDescriptor
from gpaw.response.pair import PWSymmetryAnalyzer
from gpaw.response.integrators import (PointIntegrator, TetrahedronIntegrator)
from gpaw.bztools import convex_hull_volume

from functools import partial


class ArrayDescriptor:
    """Describes a single dimensional array."""

    def __init__(self, data_x):
        self.data_x = np.array(np.sort(data_x))
        self._data_len = len(data_x)

    def __len__(self):
        return self._data_len

    def get_data(self):
        return self.data_x

    def get_closest_index(self, scalars_w):
        """Get closest index.

        Get closest index approximating scalars from below."""
        diff_xw = self.data_x[:, np.newaxis] - scalars_w[np.newaxis]
        return np.argmin(diff_xw, axis=0)

    def get_index_range(self, lim1_m, lim2_m):
        """Get index range. """

        i0_m = np.zeros(len(lim1_m), int)
        i1_m = np.zeros(len(lim2_m), int)

        for m, (lim1, lim2) in enumerate(zip(lim1_m, lim2_m)):
            i_x = np.logical_and(lim1 <= self.data_x,
                                 lim2 >= self.data_x)
            if i_x.any():
                inds = np.argwhere(i_x)
                i0_m[m] = inds.min()
                i1_m[m] = inds.max() + 1

        return i0_m, i1_m


class FrequencyDescriptor(ArrayDescriptor):

    def __init__(self, domega0, omega2, omegamax):
        beta = (2**0.5 - 1) * domega0 / omega2
        wmax = int(omegamax / (domega0 + beta * omegamax))
        w = np.arange(wmax + 2)  # + 2 is for buffer
        omega_w = w * domega0 / (1 - beta * w)

        ArrayDescriptor.__init__(self, omega_w)

        self.domega0 = domega0
        self.omega2 = omega2
        self.omegamax = omegamax
        self.omegamin = 0

        self.beta = beta
        self.wmax = wmax
        self.omega_w = omega_w
        self.wmax = wmax
        self.nw = len(omega_w)

    def get_closest_index(self, o_m):
        beta = self.beta
        w_m = (o_m / (self.domega0 + beta * o_m)).astype(int)
        if isinstance(w_m, np.ndarray):
            w_m[w_m >= self.wmax] = self.wmax - 1
        elif isinstance(w_m, numbers.Integral):
            if w_m >= self.wmax:
                w_m = self.wmax - 1
        else:
            raise TypeError
        return w_m

    def get_index_range(self, omega1_m, omega2_m):
        omega1_m = omega1_m.copy()
        omega2_m = omega2_m.copy()
        omega1_m[omega1_m < 0] = 0
        omega2_m[omega2_m < 0] = 0
        w1_m = self.get_closest_index(omega1_m)
        w2_m = self.get_closest_index(omega2_m)
        o1_m = self.omega_w[w1_m]
        o2_m = self.omega_w[w2_m]
        w1_m[o1_m < omega1_m] += 1
        w2_m[o2_m < omega2_m] += 1
        return w1_m, w2_m


def frequency_grid(domega0, omega2, omegamax):
    beta = (2**0.5 - 1) * domega0 / omega2
    wmax = int(omegamax / (domega0 + beta * omegamax)) + 2
    w = np.arange(wmax)
    omega_w = w * domega0 / (1 - beta * w)
    return omega_w


class Chi0:
    """Class for calculating response functions."""

    def __init__(self, calc, response='density',
                 frequencies=None, domega0=0.1, omega2=10.0, omegamax=None,
                 ecut=50, gammacentered=False, hilbert=True, nbands=None,
                 timeordered=False, eta=0.2, ftol=1e-6, threshold=1,
                 real_space_derivatives=False, intraband=True,
                 world=mpi.world, txt='-', timer=None,
                 nblocks=1, gate_voltage=None,
                 disable_point_group=False, disable_time_reversal=False,
                 disable_non_symmorphic=True,
                 scissor=None, integrationmode=None,
                 pbc=None, rate=0.0, eshift=0.0):
        """Construct Chi0 object.
        
        Parameters
        ----------
        calc : str
            The groundstate calculation file that the linear response
            calculation is based on.
        response : str
            Type of response function. Currently collinear, scalar options 
            'density' and 'spin' are implemented.
        frequencies : ndarray or None
            Array of frequencies to evaluate the response function at. If None,
            frequencies are determined using the frequency_grid function in
            gpaw.response.chi0.
        domega0, omega2, omegamax : float
            Input parameters for frequency_grid.
        ecut : float
            Energy cutoff.
        gammacentered : bool
            Center the grid of chosen plane waves around the gamma point of q-vector
        hilbert : bool
            Switch for hilbert transform. If True, the full density response
            is determined from a hilbert transform of its spectral function.
            This is typically much faster, but does not work for imaginary
            frequencies.
        nbands : int
            Maximum band index to include.
        timeordered : bool
            Switch for calculating the time ordered density response function.
            In this case the hilbert transform cannot be used.
        eta : float
            Artificial broadening of spectra.
        ftol : float
            Threshold determining whether a band is completely filled
            (f > 1 - ftol) or completely empty (f < ftol).
        threshold : float
            Numerical threshold for the optical limit k dot p perturbation
            theory expansion (used in gpaw/response/pair.py).
        real_space_derivatives : bool
            Switch for calculating nabla matrix elements (in the optical limit)
            using a real space finite difference approximation.
        intraband : bool
            Switch for including the intraband contribution to the density
            response function.
        world : MPI comm instance
            MPI communicator.
        txt : str
            Output file.
        timer : gpaw.utilities.timing.timer instance
        nblocks : int
            Divide the response function into nblocks. Useful when the response
            function is large.
        gate_voltage : float
            Shift the fermi level by gate_voltage [Hartree].
        disable_point_group : bool
            Do not use the point group symmetry operators.
        disable_time_reversal : bool
            Do not use time reversal symmetry.
        disable_non_symmorphic : bool
            Do no use non symmorphic symmetry operators.
        scissor : tuple ([bands], shift [eV])
            Use scissor operator on bands.
        integrationmode : str
            Integrator for the kpoint integration.
            If == 'tetrahedron integration' then the kpoint integral is
            performed using the linear tetrahedron method. Note: there might be
            problems using tetrahedron integration to calculate spin response.
        pbc : list
            Periodic directions of the system. Defaults to [True, True, True].
        eshift : float
            Shift unoccupied bands

        Attributes
        ----------
        pair : gpaw.response.pair.PairDensity instance
            Class for calculating matrix elements of pairs of wavefunctions.

        """
        
        self.response = response 
        
        self.timer = timer or Timer()

        self.pair = PairDensity(calc, self.response, ecut, 
                                ftol, threshold,
                                real_space_derivatives, world, txt,
                                self.timer,
                                nblocks=nblocks, gate_voltage=gate_voltage)

        self.disable_point_group = disable_point_group
        self.disable_time_reversal = disable_time_reversal
        self.disable_non_symmorphic = disable_non_symmorphic
        self.integrationmode = integrationmode
        self.eshift = eshift / Hartree

        calc = self.pair.calc
        self.calc = calc

        if world.rank != 0:
            txt = devnull
        elif isinstance(txt, str):
            txt = open(txt, 'w')
        self.fd = txt

        self.vol = abs(np.linalg.det(calc.wfs.gd.cell_cv))

        self.world = world

        if nblocks == 1:
            self.blockcomm = self.world.new_communicator([world.rank])
            self.kncomm = world
        else:
            assert world.size % nblocks == 0, world.size
            rank1 = world.rank // nblocks * nblocks
            rank2 = rank1 + nblocks
            self.blockcomm = self.world.new_communicator(range(rank1, rank2))
            ranks = range(world.rank % nblocks, world.size, nblocks)
            self.kncomm = self.world.new_communicator(ranks)

        self.nblocks = nblocks

        if world.rank != 0:
            txt = devnull
        elif isinstance(txt, str):
            txt = open(txt, 'w')
        self.fd = txt

        if ecut is not None:
            ecut /= Hartree

        self.ecut = ecut
        self.gammacentered = gammacentered
        
        self.eta = eta / Hartree
        if rate == 'eta':
            self.rate = self.eta
        else:
            self.rate = rate / Hartree
        self.domega0 = domega0 / Hartree
        self.omega2 = omega2 / Hartree
        self.omegamax = None if omegamax is None else omegamax / Hartree
        self.nbands = nbands or self.calc.wfs.bd.nbands
        
        self.include_intraband = intraband

        omax = self.find_maximum_frequency()
        
        if frequencies is None:
            if self.omegamax is None:
                self.omegamax = omax
            print('Using nonlinear frequency grid from 0 to %.3f eV' %
                  (self.omegamax * Hartree), file=self.fd)
            self.wd = FrequencyDescriptor(self.domega0, self.omega2,
                                          self.omegamax)
        else:
            self.wd = ArrayDescriptor(np.asarray(frequencies) / Hartree)
            assert not hilbert

        self.omega_w = self.wd.get_data()
        self.hilbert = hilbert
        self.timeordered = bool(timeordered)

        if self.eta == 0.0:
            assert not hilbert
            assert not timeordered
            assert not self.omega_w.real.any()

        self.nocc1 = self.pair.nocc1  # number of completely filled bands
        self.nocc2 = self.pair.nocc2  # number of non-empty bands

        self.Q_aGii = None

        if pbc is not None:
            self.pbc = np.array(pbc)
        else:
            self.pbc = np.array([True, True, True])

        if self.pbc is not None and (~self.pbc).any():
            assert np.sum((~self.pbc).astype(int)) == 1, \
                print('Only one non-periodic direction supported atm.')
            print('Nonperiodic BC\'s: ', (~self.pbc),
                  file=self.fd)

        if integrationmode is not None:
            print('Using integration method: ' + self.integrationmode,
                  file=self.fd)
        else:
            print('Using integration method: PointIntegrator', file=self.fd)
    
    def get_response(self):
        """ Return the type of response function """
        assert self.response == self.pair.get_response()
        return self.response
    
    def set_response(self, response):
        """ Set the type of response function """
        self.response = response
        self.pair.set_response(response)
    
    def find_maximum_frequency(self):
        """Determine the maximum electron-hole pair transition energy."""
        self.epsmin = 10000.0
        self.epsmax = -10000.0
        for kpt in self.calc.wfs.kpt_u:
            self.epsmin = min(self.epsmin, kpt.eps_n[0])
            self.epsmax = max(self.epsmax, kpt.eps_n[self.nbands - 1])

        print('Minimum eigenvalue: %10.3f eV' % (self.epsmin * Hartree),
              file=self.fd)
        print('Maximum eigenvalue: %10.3f eV' % (self.epsmax * Hartree),
              file=self.fd)

        return self.epsmax - self.epsmin
        
        
    def get_chi0_mem_data(self, q_c):
        """Get dimensions involved in chi grid, without running calculation."""
        # get number of reciprocal lattice vectors
        q_c = np.asarray(q_c, dtype=float)
        optical_limit = np.allclose(q_c, 0.0) and self.response == 'density' # gamma point needs special care in density response
        pd = self.get_PWDescriptor(q_c, self.gammacentered)
        nG = pd.ngmax + 2 * optical_limit
        
        # get number of frequencies
        nw = len(self.omega_w)
        
        # Unfold symmetries, if disabled
        bzk_kv, PWSA = self.get_kpoints(pd, integrationmode=self.integrationmode)
        # Get current memory before allocation of chi0_wGG
        mempc = maxrss() / 1024**2
        
        return (nw, nG, mempc)


    def calculate(self, q_c, spin='all', A_x=None):
        """Calculate response function.

        Parameters
        ----------
        q_c : list or ndarray
            Momentum vector.
        spin : str or int
            If 'all' then include all spins. 
            If 0 or 1, only include this specific spin.
            If 'pm' calculate chi^{+-}_0
            If 'mp' calculate chi^{-+}_0
        A_x : ndarray
            Output array. If None, the output array is created.

        Returns
        -------
        pd : Planewave descriptor
            Planewave descriptor for q_c.
        chi0_wGG : ndarray
            The response function.
        chi0_wxvG : ndarray or None
            (Only in optical limit) Wings of the response function.
        chi0_wvv : ndarray or None
            (Only in optical limit) Head of response function.

        """
        wfs = self.calc.wfs

        if spin == 'all':
            spins = range(wfs.nspins)
        elif spin == 'pm':
            spins = [0]
        elif spin == 'mp':
            spins = [1]
        else:
            assert spin in range(wfs.nspins)
            spins = [spin]

        q_c = np.asarray(q_c, dtype=float)
        optical_limit = np.allclose(q_c, 0.0) and self.response == 'density' # gamma point needs special care in density response

        pd = self.get_PWDescriptor(q_c, self.gammacentered)

        self.print_chi(pd)

        if extra_parameters.get('df_dry_run'):
            print('    Dry run exit', file=self.fd)
            raise SystemExit

        nG = pd.ngmax + 2 * optical_limit
        nw = len(self.omega_w)
        mynG = (nG + self.blockcomm.size - 1) // self.blockcomm.size
        self.Ga = min(self.blockcomm.rank * mynG, nG)
        self.Gb = min(self.Ga + mynG, nG)
        # if self.blockcomm.rank == 0:
        #     assert self.Gb - self.Ga >= 3
        # assert mynG * (self.blockcomm.size - 1) < nG
        if A_x is not None:
            nx = nw * (self.Gb - self.Ga) * nG
            chi0_wGG = A_x[:nx].reshape((nw, self.Gb - self.Ga, nG))
            chi0_wGG[:] = 0.0
        else:
            chi0_wGG = np.zeros((nw, self.Gb - self.Ga, nG), complex)
            
        if optical_limit:
            chi0_wxvG = np.zeros((len(self.omega_w), 2, 3, nG), complex)
            chi0_wvv = np.zeros((len(self.omega_w), 3, 3), complex)
            self.plasmafreq_vv = np.zeros((3, 3), complex)
        else:
            chi0_wxvG = None
            chi0_wvv = None
            self.plasmafreq_vv = None

        if self.response == 'density':
            # Do all empty bands:
            m1 = self.nocc1
        else:
            # Do all bands
            m1 = 0
        
        m2 = self.nbands

        pd, chi0_wGG, chi0_wxvG, chi0_wvv = self._calculate(pd,
                                                            chi0_wGG,
                                                            chi0_wxvG,
                                                            chi0_wvv,
                                                            m1, m2, spins)
        
        return pd, chi0_wGG, chi0_wxvG, chi0_wvv

    @timer('Calculate CHI_0')
    def _calculate(self, pd, chi0_wGG, chi0_wxvG, chi0_wvv, m1, m2, spins,
                   extend_head=True):
        """In-place calculation of the response function.
        
        Parameters
        ----------
        q_c : list or ndarray
            Momentum vector..
        pd : Planewave descriptor
            Planewave descriptor for q_c.
        chi0_wGG : ndarray
            The response function.
        chi0_wxvG : ndarray or None
            Wings of the response function.
        chi0_wvv : ndarray or None
            Head of response function.
        m1 : int
            Lower band cutoff for band summation
        m2 : int
            Upper band cutoff for band summation
        spins : str or list(ints)
            If 'all' then include all spins. 
            If [0] or [1], only include this specific spin (and flip it,
            if calculating spin response).
        extend_head : bool
            If True: Extend the wings and head of chi in the optical limit to
            take into account the non-analytic nature of chi. Effectively
            means that chi has dimension (nw, nG + 2, nG + 2) in the optical
            limit. This simplifies the code and should only be switched off
            for parts of the code that do not support this feature i.e., GW
            RPA total energy and RALDA.
        """
        
        # Parse spins
        wfs = self.calc.wfs
        if spins == 'all':
            spins = range(wfs.nspins)
        elif spins == 'pm':
            spins = [0]
        elif spins == 'mp':
            spins = [1]
        else:
            for spin in spins:
                assert spin in range(wfs.nspins)

        # Are we calculating the optical limit.
        optical_limit = np.allclose(pd.kd.bzk_kc[0], 0.0) and self.response == 'density' # gamma point needs special care in density response

        # Reset PAW correction in case momentum has change
        self.Q_aGii = self.pair.initialize_paw_corrections(pd)
        A_wxx = chi0_wGG  # Change notation

        # Initialize integrator. The integrator class is a general class
        # for brillouin zone integration that can integrate user defined
        # functions over user defined domains and sum over bands.
        if self.integrationmode is None or \
           self.integrationmode == 'point integration':
            integrator = PointIntegrator(self.response,
                                         self.pair.calc.wfs.gd.cell_cv,
                                         comm=self.world,
                                         timer=self.timer,
                                         txt=self.fd,
                                         eshift=self.eshift,
                                         nblocks=self.nblocks)
            intnoblock = PointIntegrator(self.response,
                                         self.pair.calc.wfs.gd.cell_cv,
                                         comm=self.world,
                                         timer=self.timer,
                                         eshift=self.eshift,
                                         txt=self.fd)
        elif self.integrationmode == 'tetrahedron integration':
            integrator = TetrahedronIntegrator(self.response,
                                               self.pair.calc.wfs.gd.cell_cv,
                                               comm=self.world,
                                               timer=self.timer,
                                               eshift=self.eshift,
                                               txt=self.fd,
                                               nblocks=self.nblocks)
            intnoblock = TetrahedronIntegrator(self.response,
                                               self.pair.calc.wfs.gd.cell_cv,
                                               comm=self.world,
                                               timer=self.timer,
                                               eshift=self.eshift,
                                               txt=self.fd)
        else:
            print('Integration mode ' + self.integrationmode +
                  ' not implemented.', file=self.fd)
            raise NotImplementedError

        # The integration domain is determined by the following function
        # that reduces the integration domain to the irreducible zone
        # of the little group of q.
        bzk_kv, PWSA = self.get_kpoints(pd,
                                        integrationmode=self.integrationmode)
        domain = (bzk_kv, spins)

        if self.integrationmode == 'tetrahedron integration':
            # If there are non-periodic directions it is possible that the
            # integration domain is not compatible with the symmetry operations
            # which essentially means that too large domains will be
            # integrated. We normalize by vol(BZ) / vol(domain) to make
            # sure that to fix this.
            domainvol = convex_hull_volume(bzk_kv) * PWSA.how_many_symmetries()
            bzvol = (2 * np.pi)**3 / self.vol
            factor = bzvol / domainvol
        else:
            factor = 1

        prefactor = (2 * factor * PWSA.how_many_symmetries() /
                     (wfs.nspins * (2 * np.pi)**3))  # Remember prefactor
        
        if self.integrationmode is None:
<<<<<<< HEAD
            prefactor *= len(bzk_kv) / self.calc.wfs.kd.nbzkpts
        
=======
            if self.calc.wfs.kd.refine_info is not None:
                nbzkpts = self.calc.wfs.kd.refine_info.mhnbzkpts
            else:
                nbzkpts = self.calc.wfs.kd.nbzkpts
            prefactor *= len(bzk_kv) / nbzkpts

>>>>>>> 0d925d94
        # The functions that are integrated are defined in the bottom
        # of this file and take a number of constant keyword arguments
        # which the integrator class accepts through the use of the
        # kwargs keyword.
        kd = self.calc.wfs.kd
        mat_kwargs = {'kd': kd, 'pd': pd, 'n1': 0,
                      'm1': m1, 'm2': m2, 
                      'symmetry': PWSA,
                      'integrationmode': self.integrationmode}
        eig_kwargs = {'kd': kd, 'm1': m1, 'm2': m2, 
                      'n1': 0, 'pd': pd}
        if self.response == 'density':
            mat_kwargs['n2'] = self.nocc2
            eig_kwargs['n2'] = self.nocc2
        else:
            mat_kwargs['n2'] = self.nbands
            eig_kwargs['n2'] = self.nbands
        
        if not extend_head:
            mat_kwargs['extend_head'] = False

        # Determine what "kind" of integral to make.
        extraargs = {}  # Initialize extra arguments to integration method.
        if self.eta == 0:
            # If eta is 0 then we must be working with imaginary frequencies.
            # In this case chi is hermitian and it is therefore possible to
            # reduce the computational costs by a only computing half of the
            # response function.
            kind = 'hermitian response function'
        elif self.hilbert:
            # The spectral function integrator assumes that the form of the
            # integrand is a function (a matrix element) multiplied by
            # a delta function and should return a function of at user defined
            # x's (frequencies). Thus the integrand is tuple of two functions
            # and takes an additional argument (x).
            kind = 'spectral function'
        else:
            # Otherwise, we can make no simplifying assumptions of the
            # form of the response function and we simply perform a brute
            # force calculation of the response function.
            kind = 'response function'
            extraargs['eta'] = self.eta
            extraargs['timeordered'] = self.timeordered

        if optical_limit and not extend_head:
            wings = True
        else:
            wings = False

        A_wxx /= prefactor
        if wings:
            chi0_wxvG /= prefactor
            chi0_wvv /= prefactor
	
        # Integrate response function
        print('Integrating response function.', file=self.fd)
        integrator.integrate(kind=kind,  # Kind of integral
                             domain=domain,  # Integration domain
                             integrand=(self.get_matrix_element,  # Integrand
                                        self.get_eigenvalues),  # Integrand
                             x=self.wd,  # Frequency Descriptor
                             kwargs=(mat_kwargs, eig_kwargs),
                             # Arguments for integrand functions
                             out_wxx=A_wxx,  # Output array
                             **extraargs)
        # extraargs: Extra arguments to integration method
        if wings:
            mat_kwargs['extend_head'] = True
            mat_kwargs['block'] = False
            if self.eta == 0:
                extraargs['eta'] = self.eta
            # This is horrible but we need to update the wings manually
            # in order to make them work with ralda, RPA and GW. This entire
            # section can be deleted in the future if the ralda and RPA code is
            # made compatible with the head and wing extension that other parts
            # of the code is using.
            chi0_wxvx = np.zeros(np.array(chi0_wxvG.shape) +
                                 [0, 0, 0, 2],
                                 complex)  # Notice the wxv"x" for head extend
            intnoblock.integrate(kind=kind + ' wings',  # kind'o int.
                                 domain=domain,  # Integration domain
                                 integrand=(self.get_matrix_element,  # Intgrnd
                                            self.get_eigenvalues),  # Integrand
                                 x=self.wd,  # Frequency Descriptor
                                 kwargs=(mat_kwargs, eig_kwargs),
                                 # Arguments for integrand functions
                                 out_wxx=chi0_wxvx,  # Output array
                                 **extraargs)

        if self.hilbert:
            # The integrator only returns the spectral function and a Hilbert
            # transform is performed to return the real part of the density
            # response function.
            with self.timer('Hilbert transform'):
                omega_w = self.wd.get_data()  # Get frequencies
                # Make Hilbert transform
                ht = HilbertTransform(np.array(omega_w), self.eta,
                                      timeordered=self.timeordered)
                ht(A_wxx)
                if wings:
                    ht(chi0_wxvx)

        # In the optical limit additional work must be performed
        # for the intraband response.
        # Only compute the intraband response if there are partially
        # unoccupied bands and only if the user has not disabled its
        # calculation using the include_intraband keyword.
        if optical_limit and self.nocc1 != self.nocc2:
            # The intraband response is essentially just the calculation
            # of the free space Drude plasma frequency. The calculation is
            # similarly to the interband transitions documented above.
            mat_kwargs = {'kd': kd, 'symmetry': PWSA,
                          'n1': self.nocc1, 'n2': self.nocc2, 
                          'pd': pd}  # Integrand arguments
            eig_kwargs = {'kd': kd, 
                          'n1': self.nocc1, 'n2': self.nocc2, 
                          'pd': pd}  # Integrand arguments
            domain = (bzk_kv, spins)  # Integration domain
            fermi_level = self.pair.fermi_level  # Fermi level

            # Not so elegant solution but it works
            plasmafreq_wvv = np.zeros((1, 3, 3), complex)  # Output array
            print('Integrating intraband density response.', file=self.fd)

            # Depending on which integration method is used we
            # have to pass different arguments
            extraargs = {}
            if self.integrationmode is None:
                # Calculate intraband transitions at finite fermi smearing
                extraargs['intraband'] = True  # Calculate intraband
            elif self.integrationmode == 'tetrahedron integration':
                # Calculate intraband transitions at T=0
                extraargs['x'] = ArrayDescriptor([-fermi_level])

            intnoblock.integrate(kind='spectral function',  # Kind of integral
                                 domain=domain,  # Integration domain
                                 # Integrands
                                 integrand=(self.get_intraband_response,
                                            self.get_intraband_eigenvalue),
                                 # Integrand arguments
                                 kwargs=(mat_kwargs, eig_kwargs),
                                 out_wxx=plasmafreq_wvv,  # Output array
                                 **extraargs)  # Extra args for int. method

            # Again, not so pretty but that's how it is
            plasmafreq_vv = plasmafreq_wvv[0].copy()
            if self.include_intraband:
                if extend_head:
                    va = min(self.Ga, 3)
                    vb = min(self.Gb, 3)
                    A_wxx[:, :vb - va, :3] += (plasmafreq_vv[va:vb] /
                                               (self.omega_w[:, np.newaxis,
                                                             np.newaxis] +
                                                1e-10 + self.rate * 1j)**2)
                elif self.blockcomm.rank == 0:
                    A_wxx[:, 0, 0] += (plasmafreq_vv[2, 2] /
                                       (self.omega_w + 1e-10 +
                                        self.rate * 1j)**2)

            # Save the plasmafrequency
            try:
                self.plasmafreq_vv += 4 * np.pi * plasmafreq_vv * prefactor
            except AttributeError:
                self.plasmafreq_vv = 4 * np.pi * plasmafreq_vv * prefactor

            PWSA.symmetrize_wvv(self.plasmafreq_vv[np.newaxis])
            print('Plasma frequency:', file=self.fd)
            print((self.plasmafreq_vv**0.5 * Hartree).round(2),
                  file=self.fd)

        # The response function is integrated only over the IBZ. The
        # chi calculated above must therefore be extended to include the
        # response from the full BZ. This extension can be performed as a
        # simple post processing of the response function that makes
        # sure that the response function fulfills the symmetries of the little
        # group of q. Due to the specific details of the implementation the chi
        # calculated above is normalized by the number of symmetries (as seen
        # below) and then symmetrized.
        A_wxx *= prefactor
        
        tmpA_wxx = self.redistribute(A_wxx)
        if extend_head:
            PWSA.symmetrize_wxx(tmpA_wxx,
                                optical_limit=optical_limit)
        else:
            PWSA.symmetrize_wGG(tmpA_wxx)
            if wings:
                chi0_wxvG += chi0_wxvx[..., 2:]
                chi0_wvv += chi0_wxvx[:, 0, :3, :3]
                PWSA.symmetrize_wxvG(chi0_wxvG)
                PWSA.symmetrize_wvv(chi0_wvv)
        self.redistribute(tmpA_wxx, A_wxx)

        # If point summation was used then the normalization of the
        # response function is not right and we have to make up for this
        # fact.

        if wings:
            chi0_wxvG *= prefactor
            chi0_wvv *= prefactor

        # In the optical limit, we have extended the wings and the head to
        # account for their nonanalytic behaviour which means that the size of
        # the chi0_wGG matrix is nw * (nG + 2)**2. Below we extract these
        # parameters.

        if optical_limit and extend_head:
            # The wings are extracted
            chi0_wxvG[:, 1, :, self.Ga:self.Gb] = np.transpose(A_wxx[..., 0:3],
                                                               (0, 2, 1))
            va = min(self.Ga, 3)
            vb = min(self.Gb, 3)
            # print(self.world.rank, va, vb, chi0_wxvG[:, 0, va:vb].shape,
            #       A_wxx[:, va:vb].shape, A_wxx.shape)
            chi0_wxvG[:, 0, va:vb] = A_wxx[:, :vb - va]

            # Add contributions on different ranks
            self.blockcomm.sum(chi0_wxvG)
            chi0_wvv[:] = chi0_wxvG[:, 0, :3, :3]
            chi0_wxvG = chi0_wxvG[..., 2:]  # Jesus, this is complicated

            # The head is extracted
            # if self.blockcomm.rank == 0:
            #     chi0_wvv[:] = A_wxx[:, :3, :3]
            # self.blockcomm.broadcast(chi0_wvv, 0)

            # It is easiest to redistribute over freqs to pick body
            tmpA_wxx = self.redistribute(A_wxx)
            chi0_wGG = tmpA_wxx[:, 2:, 2:]
            chi0_wGG = self.redistribute(chi0_wGG)

        elif optical_limit:
            # Since chi_wGG is nonanalytic in the head
            # and wings we have to take care that
            # these are handled correctly. Note that
            # it is important that the wings are overwritten first.
            chi0_wGG[:, :, 0] = chi0_wxvG[:, 1, 2, self.Ga:self.Gb]

            if self.blockcomm.rank == 0:
                chi0_wGG[:, 0, :] = chi0_wxvG[:, 0, 2, :]
                chi0_wGG[:, 0, 0] = chi0_wvv[:, 2, 2]
        else:
            chi0_wGG = A_wxx

        return pd, chi0_wGG, chi0_wxvG, chi0_wvv

    def get_PWDescriptor(self, q_c, gammacentered=False):
        """Get the planewave descriptor of q_c."""
        qd = KPointDescriptor([q_c])
        pd = PWDescriptor(self.ecut, self.calc.wfs.gd,
                          complex, qd, gammacentered=gammacentered)
        return pd

    @timer('Get kpoints')
    def get_kpoints(self, pd, integrationmode=None):
        """Get the integration domain."""
        # Use symmetries
        PWSA = PWSymmetryAnalyzer
        PWSA = PWSA(self.calc.wfs.kd, pd,
                    timer=self.timer, txt=self.fd,
                    disable_point_group=self.disable_point_group,
                    disable_time_reversal=self.disable_time_reversal,
                    disable_non_symmorphic=self.disable_non_symmorphic)

        if integrationmode is None:
            K_gK = PWSA.group_kpoints()
            bzk_kc = np.array([self.calc.wfs.kd.bzk_kc[K_K[0]] for
                               K_K in K_gK])
        elif integrationmode == 'tetrahedron integration':
            bzk_kc = PWSA.get_reduced_kd(pbc_c=self.pbc).bzk_kc
            if (~self.pbc).any():
                bzk_kc = np.append(bzk_kc,
                                   bzk_kc + (~self.pbc).astype(int),
                                   axis=0)

        bzk_kv = np.dot(bzk_kc, pd.gd.icell_cv) * 2 * np.pi

        return bzk_kv, PWSA

    @timer('Get matrix element')
    def get_matrix_element(self, k_v, s, n1=None, n2=None,
                           m1=None, m2=None,
                           pd=None, kd=None,
                           symmetry=None, integrationmode=None,
                           extend_head=True, block=True):
        """A function that returns pair-densities.

        A pair density is defined as::

         <snk| e^(-i (q + G) r) |s'mk+q>,

        where s and s' are spins, n and m are band indices, k is
        the kpoint and q is the momentum transfer. For dielectric
        reponse s'=s, for spin reponse s' is flipped with respect
        to s.
        
        Parameters
        ----------
        k_v : ndarray
            Kpoint coordinate in cartesian coordinates.
        s : int
            Spin index.
        n1 : int
            Lower occupied band index.
        n2 : int
            Upper occupied band index.
        m1 : int
            Lower unoccupied band index.
        m2 : int
            Upper unoccupied band index.
        pd : PlanewaveDescriptor instance
        kd : KpointDescriptor instance
            Calculator kpoint descriptor.
        symmetry: gpaw.response.pair.PWSymmetryAnalyzer instance
            PWSA object for handling symmetries of the kpoints.
        integrationmode : str
            The integration mode employed.
        extend_head: Bool
            Extend the head to include non-analytic behaviour

        Return
        ------
        n_nmG : ndarray
            Pair densities.
        """
        k_c = np.dot(pd.gd.cell_cv, k_v) / (2 * np.pi)

        q_c = pd.kd.bzk_kc[0]
<<<<<<< HEAD
        optical_limit = np.allclose(q_c, 0.0) and self.response == 'density' # gamma point needs special care in density response
=======
        optical_limit = np.allclose(q_c, 0.0)

        extrapolate_q = False
        if self.calc.wfs.kd.refine_info is not None:
            K1 = self.pair.find_kpoint(k_c)
            label = kd.refine_info.label_k[K1]
            if label == 'zero':
                return None
            elif (kd.refine_info.almostoptical and label == 'mh'):
                if not hasattr(self, 'pd0'):
                    self.pd0 = self.get_PWDescriptor([0, ] * 3)
                pd = self.pd0
                extrapolate_q = True

>>>>>>> 0d925d94
        nG = pd.ngmax
        weight = np.sqrt(symmetry.get_kpoint_weight(k_c) /
                         symmetry.how_many_symmetries())
        if self.Q_aGii is None:
            self.Q_aGii = self.pair.initialize_paw_corrections(pd)

        kptpair = self.pair.get_kpoint_pair(pd, s, k_c, n1, n2,
                                            m1, m2, block=block)

        m_m = np.arange(m1, m2)
        n_n = np.arange(n1, n2)

        n_nmG = self.pair.get_pair_density(pd, kptpair, n_n, m_m,
                                           Q_aGii=self.Q_aGii, block=block)
        
        if integrationmode is None:
            n_nmG *= weight
        
        df_nm = kptpair.get_occupation_differences(n_n, m_m)
        if not self.response == 'density':
            df_nm = np.abs(df_nm)
        df_nm[df_nm <= 1e-20] = 0.0
        n_nmG *= df_nm[..., np.newaxis]**0.5
<<<<<<< HEAD
        
=======

        if extrapolate_q:
            q_v = np.dot(q_c, pd.gd.icell_cv) * (2 * np.pi)
            nq_nm = np.dot(n_nmG[:, :, :3], q_v)
            n_nmG = n_nmG[:, :, 2:]
            n_nmG[:, :, 0] = nq_nm

>>>>>>> 0d925d94
        if not extend_head and optical_limit:
            n_nmG = np.copy(n_nmG[:, :, 2:])
            optical_limit = False

        if extend_head and optical_limit:
            return n_nmG.reshape(-1, nG + 2 * optical_limit)
        else:
            return n_nmG.reshape(-1, nG)

    @timer('Get eigenvalues')
    def get_eigenvalues(self, k_v, s, n1=None, n2=None,
                        m1=None, m2=None,
                        kd=None, pd=None, wfs=None,
                        filter=False):
        """A function that can return the eigenvalues.

        A simple function describing the integrand of
        the response function which gives an output that
        is compatible with the gpaw k-point integration
        routines."""
        if wfs is None:
            wfs = self.calc.wfs

        kd = wfs.kd
        k_c = np.dot(pd.gd.cell_cv, k_v) / (2 * np.pi)
        q_c = pd.kd.bzk_kc[0]
        K1 = self.pair.find_kpoint(k_c)
        K2 = self.pair.find_kpoint(k_c + q_c)

        ik1 = kd.bz2ibz_k[K1]
        ik2 = kd.bz2ibz_k[K2]
        kpt1 = wfs.kpt_u[s * wfs.kd.nibzkpts + ik1]
        if self.response == 'spin':
            s2 = 1-s
        else:
            s2 = s
        kpt2 = wfs.kpt_u[s2 * wfs.kd.nibzkpts + ik2]
        deps_nm = np.subtract(kpt1.eps_n[n1:n2][:, np.newaxis],
                              kpt2.eps_n[m1:m2])

        if filter:
            fermi_level = self.pair.fermi_level
            deps_nm[kpt1.eps_n[n1:n2] > fermi_level, :] = np.nan
            deps_nm[:, kpt2.eps_n[m1:m2] < fermi_level] = np.nan

        return deps_nm.reshape(-1)

    def get_intraband_response(self, k_v, s, n1=None, n2=None,
                               kd=None, symmetry=None, pd=None,
                               integrationmode=None):
        k_c = np.dot(pd.gd.cell_cv, k_v) / (2 * np.pi)
        kpt1 = self.pair.get_k_point(s, k_c, n1, n2)
        n_n = range(n1, n2)

        vel_nv = self.pair.intraband_pair_density(kpt1, n_n)

        if self.integrationmode is None:
            f_n = kpt1.f_n
            width = self.calc.occupations.width
            if width > 1e-15:
                dfde_n = - 1. / width * (f_n - f_n**2.0)
            else:
                dfde_n = np.zeros_like(f_n)
            vel_nv *= np.sqrt(-dfde_n[:, np.newaxis])
            weight = np.sqrt(symmetry.get_kpoint_weight(k_c) /
                             symmetry.how_many_symmetries())
            vel_nv *= weight

        return vel_nv

    @timer('Intraband eigenvalue')
    def get_intraband_eigenvalue(self, k_v, s,
                                 n1=None, n2=None, kd=None, pd=None):
        """A function that can return the eigenvalues.

        A simple function describing the integrand of
        the response function which gives an output that
        is compatible with the gpaw k-point integration
        routines."""
        wfs = self.calc.wfs
        kd = wfs.kd
        k_c = np.dot(pd.gd.cell_cv, k_v) / (2 * np.pi)
        K1 = self.pair.find_kpoint(k_c)
        ik = kd.bz2ibz_k[K1]
        kpt1 = wfs.kpt_u[s * wfs.kd.nibzkpts + ik]

        return kpt1.eps_n[n1:n2]

    @timer('redist')
    def redistribute(self, in_wGG, out_x=None):
        """Redistribute array.

        Switch between two kinds of parallel distributions:

        1) parallel over G-vectors (second dimension of in_wGG)
        2) parallel over frequency (first dimension of in_wGG)

        Returns new array using the memory in the 1-d array out_x.
        """

        comm = self.blockcomm

        if comm.size == 1:
            return in_wGG

        nw = len(self.omega_w)
        nG = in_wGG.shape[2]
        mynw = (nw + comm.size - 1) // comm.size
        mynG = (nG + comm.size - 1) // comm.size

        bg1 = BlacsGrid(comm, comm.size, 1)
        bg2 = BlacsGrid(comm, 1, comm.size)
        md1 = BlacsDescriptor(bg1, nw, nG**2, mynw, nG**2)
        md2 = BlacsDescriptor(bg2, nw, nG**2, nw, mynG * nG)

        if len(in_wGG) == nw:
            mdin = md2
            mdout = md1
        else:
            mdin = md1
            mdout = md2

        r = Redistributor(comm, mdin, mdout)

        outshape = (mdout.shape[0], mdout.shape[1] // nG, nG)
        if out_x is None:
            out_wGG = np.empty(outshape, complex)
        else:
            out_wGG = out_x[:np.product(outshape)].reshape(outshape)

        r.redistribute(in_wGG.reshape(mdin.shape),
                       out_wGG.reshape(mdout.shape))

        return out_wGG

    @timer('dist freq')
    def distribute_frequencies(self, chi0_wGG):
        """Distribute frequencies to all cores."""

        world = self.world
        comm = self.blockcomm

        if world.size == 1:
            return chi0_wGG

        nw = len(self.omega_w)
        nG = chi0_wGG.shape[2]
        mynw = (nw + world.size - 1) // world.size
        mynG = (nG + comm.size - 1) // comm.size

        wa = min(world.rank * mynw, nw)
        wb = min(wa + mynw, nw)

        if self.blockcomm.size == 1:
            return chi0_wGG[wa:wb].copy()

        if self.kncomm.rank == 0:
            bg1 = BlacsGrid(comm, 1, comm.size)
            in_wGG = chi0_wGG.reshape((nw, -1))
        else:
            bg1 = DryRunBlacsGrid(mpi.serial_comm, 1, 1)
            in_wGG = np.zeros((0, 0), complex)
        md1 = BlacsDescriptor(bg1, nw, nG**2, nw, mynG * nG)

        bg2 = BlacsGrid(world, world.size, 1)
        md2 = BlacsDescriptor(bg2, nw, nG**2, mynw, nG**2)

        r = Redistributor(world, md1, md2)
        shape = (wb - wa, nG, nG)
        out_wGG = np.empty(shape, complex)
        r.redistribute(in_wGG, out_wGG.reshape((wb - wa, nG**2)))

        return out_wGG

        
    def print_chi(self, pd):
        calc = self.calc
        gd = calc.wfs.gd

        if extra_parameters.get('df_dry_run'):
            from gpaw.mpi import DryRunCommunicator
            size = extra_parameters['df_dry_run']
            world = DryRunCommunicator(size)
        else:
            world = self.world

        q_c = pd.kd.bzk_kc[0]
        nw = len(self.omega_w)
        ecut = self.ecut * Hartree
        ns = calc.wfs.nspins
        nbands = self.nbands
        nk = calc.wfs.kd.nbzkpts
        nik = calc.wfs.kd.nibzkpts
        ngmax = pd.ngmax
        eta = self.eta * Hartree
        wsize = world.size
        knsize = self.kncomm.size
        nocc = self.nocc1
        npocc = self.nocc2
        ngridpoints = gd.N_c[0] * gd.N_c[1] * gd.N_c[2]
        nstat = (ns * npocc + world.size - 1) // world.size
        occsize = nstat * ngridpoints * 16. / 1024**2
        bsize = self.blockcomm.size
        chisize = nw * pd.ngmax**2 * 16. / 1024**2 / bsize

        p = partial(print, file=self.fd)

        p('%s' % ctime())
        p('Called response.chi0.calculate with')
        p('    q_c: [%f, %f, %f]' % (q_c[0], q_c[1], q_c[2]))
        p('    Number of frequency points: %d' % nw)
        p('    Planewave cutoff: %f' % ecut)
        p('    Number of spins: %d' % ns)
        p('    Number of bands: %d' % nbands)
        p('    Number of kpoints: %d' % nk)
        p('    Number of irredicible kpoints: %d' % nik)
        p('    Number of planewaves: %d' % ngmax)
        p('    Broadening (eta): %f' % eta)
        p('    world.size: %d' % wsize)
        p('    kncomm.size: %d' % knsize)
        p('    blockcomm.size: %d' % bsize)
        p('    Number of completely occupied states: %d' % nocc)
        p('    Number of partially occupied states: %d' % npocc)
        p()
        p('    Memory estimate of potentially large arrays:')
        p('        chi0_wGG: %f M / cpu' % chisize)
        p('        Occupied states: %f M / cpu' % occsize)
        p('        Memory usage before allocation: %f M / cpu' % (maxrss() /
                                                                  1024**2))
        p()


class HilbertTransform:

    def __init__(self, omega_w, eta, timeordered=False, gw=False,
                 blocksize=500):
        """Analytic Hilbert transformation using linear interpolation.

        Hilbert transform::

           oo
          /           1                1
          |dw' (-------------- - --------------) S(w').
          /     w - w' + i eta   w + w' + i eta
          0

        With timeordered=True, you get::

           oo
          /           1                1
          |dw' (-------------- - --------------) S(w').
          /     w - w' - i eta   w + w' + i eta
          0

        With gw=True, you get::

           oo
          /           1                1
          |dw' (-------------- + --------------) S(w').
          /     w - w' + i eta   w + w' + i eta
          0

        """

        self.blocksize = blocksize

        if timeordered:
            self.H_ww = self.H(omega_w, -eta) + self.H(omega_w, -eta, -1)
        elif gw:
            self.H_ww = self.H(omega_w, eta) - self.H(omega_w, -eta, -1)
        else:
            self.H_ww = self.H(omega_w, eta) + self.H(omega_w, -eta, -1)

    def H(self, o_w, eta, sign=1):
        """Calculate transformation matrix.

        With s=sign (+1 or -1)::

                        oo
                       /       dw'
          X (w, eta) = | ---------------- S(w').
           s           / s w - w' + i eta
                       0

        Returns H_ij so that X_i = np.dot(H_ij, S_j), where::

            X_i = X (omega_w[i]) and S_j = S(omega_w[j])
                   s
        """

        nw = len(o_w)
        H_ij = np.zeros((nw, nw), complex)
        do_j = o_w[1:] - o_w[:-1]
        for i, o in enumerate(o_w):
            d_j = o_w - o * sign
            y_j = 1j * np.arctan(d_j / eta) + 0.5 * np.log(d_j**2 + eta**2)
            y_j = (y_j[1:] - y_j[:-1]) / do_j
            H_ij[i, :-1] = 1 - (d_j[1:] - 1j * eta) * y_j
            H_ij[i, 1:] -= 1 - (d_j[:-1] - 1j * eta) * y_j
        return H_ij

    def __call__(self, S_wx):
        """Inplace transform"""
        B_wx = S_wx.reshape((len(S_wx), -1))
        nw, nx = B_wx.shape
        tmp_wx = np.zeros((nw, min(nx, self.blocksize)), complex)
        for x in range(0, nx, self.blocksize):
            b_wx = B_wx[:, x:x + self.blocksize]
            c_wx = tmp_wx[:, :b_wx.shape[1]]
            gemm(1.0, b_wx, self.H_ww, 0.0, c_wx)
            b_wx[:] = c_wx


if __name__ == '__main__':
    do = 0.025
    eta = 0.1
    omega_w = frequency_grid(do, 10.0, 3)
    print(len(omega_w))
    X_w = omega_w * 0j
    Xt_w = omega_w * 0j
    Xh_w = omega_w * 0j
    for o in -np.linspace(2.5, 2.9, 10):
        X_w += (1 / (omega_w + o + 1j * eta) -
                1 / (omega_w - o + 1j * eta)) / o**2
        Xt_w += (1 / (omega_w + o - 1j * eta) -
                 1 / (omega_w - o + 1j * eta)) / o**2
        w = int(-o / do / (1 + 3 * -o / 10))
        o1, o2 = omega_w[w:w + 2]
        assert o1 - 1e-12 <= -o <= o2 + 1e-12, (o1, -o, o2)
        p = 1 / (o2 - o1)**2 / o**2
        Xh_w[w] += p * (o2 - -o)
        Xh_w[w + 1] += p * (-o - o1)

    ht = HilbertTransform(omega_w, eta, 1)
    ht(Xh_w)

    import matplotlib.pyplot as plt
    plt.plot(omega_w, X_w.imag, label='ImX')
    plt.plot(omega_w, X_w.real, label='ReX')
    plt.plot(omega_w, Xt_w.imag, label='ImXt')
    plt.plot(omega_w, Xt_w.real, label='ReXt')
    plt.plot(omega_w, Xh_w.imag, label='ImXh')
    plt.plot(omega_w, Xh_w.real, label='ReXh')
    plt.legend()
    plt.show()<|MERGE_RESOLUTION|>--- conflicted
+++ resolved
@@ -567,17 +567,12 @@
                      (wfs.nspins * (2 * np.pi)**3))  # Remember prefactor
         
         if self.integrationmode is None:
-<<<<<<< HEAD
-            prefactor *= len(bzk_kv) / self.calc.wfs.kd.nbzkpts
-        
-=======
             if self.calc.wfs.kd.refine_info is not None:
                 nbzkpts = self.calc.wfs.kd.refine_info.mhnbzkpts
             else:
                 nbzkpts = self.calc.wfs.kd.nbzkpts
             prefactor *= len(bzk_kv) / nbzkpts
 
->>>>>>> 0d925d94
         # The functions that are integrated are defined in the bottom
         # of this file and take a number of constant keyword arguments
         # which the integrator class accepts through the use of the
@@ -906,10 +901,8 @@
         k_c = np.dot(pd.gd.cell_cv, k_v) / (2 * np.pi)
 
         q_c = pd.kd.bzk_kc[0]
-<<<<<<< HEAD
+
         optical_limit = np.allclose(q_c, 0.0) and self.response == 'density' # gamma point needs special care in density response
-=======
-        optical_limit = np.allclose(q_c, 0.0)
 
         extrapolate_q = False
         if self.calc.wfs.kd.refine_info is not None:
@@ -923,7 +916,6 @@
                 pd = self.pd0
                 extrapolate_q = True
 
->>>>>>> 0d925d94
         nG = pd.ngmax
         weight = np.sqrt(symmetry.get_kpoint_weight(k_c) /
                          symmetry.how_many_symmetries())
@@ -947,17 +939,13 @@
             df_nm = np.abs(df_nm)
         df_nm[df_nm <= 1e-20] = 0.0
         n_nmG *= df_nm[..., np.newaxis]**0.5
-<<<<<<< HEAD
-        
-=======
 
         if extrapolate_q:
             q_v = np.dot(q_c, pd.gd.icell_cv) * (2 * np.pi)
             nq_nm = np.dot(n_nmG[:, :, :3], q_v)
             n_nmG = n_nmG[:, :, 2:]
             n_nmG[:, :, 0] = nq_nm
-
->>>>>>> 0d925d94
+        
         if not extend_head and optical_limit:
             n_nmG = np.copy(n_nmG[:, :, 2:])
             optical_limit = False
