--- conflicted
+++ resolved
@@ -274,26 +274,10 @@
 
         # Initialize parallelization over frequencies
         self.blocks1d = Blocks1D(self.world, len(wd))
-<<<<<<< HEAD
+
         return self._calculate_component(spincomponent, q_c, wd)
 
     def _calculate_component(self, spincomponent, q_c, wd):
-=======
-        return self._calculate_component(spincomponent, pd, wd)
-
-    def get_PWDescriptor(self, q_c):
-        """Get the planewave descriptor defining the plane wave basis for the
-        given momentum transfer q_c."""
-        from gpaw.kpt_descriptor import KPointDescriptor
-        from gpaw.pw.descriptor import PWDescriptor
-        q_c = np.asarray(q_c, dtype=float)
-        qd = KPointDescriptor([q_c])
-        pd = PWDescriptor(self.ecut, self.gs.gd,
-                          complex, qd, gammacentered=self.gammacentered)
-        return pd
-
-    def _calculate_component(self, spincomponent, pd, wd):
->>>>>>> ecf224c4
         """In-place calculation of the given spin-component."""
         pd, chiks_wGG = self.calculate_ks_component(spincomponent, q_c,
                                                     wd, txt=self.cfd)
@@ -302,16 +286,7 @@
             # No Hartree kernel
             K_GG = self.get_xc_kernel(spincomponent, pd, chiks_wGG=chiks_wGG)
         else:
-<<<<<<< HEAD
             K_GG = self.get_hartree_kernel(pd)
-=======
-            # Calculate Hartree kernel
-            Kbare_G = get_coulomb_kernel(pd, self.gs.kd.N_c)
-            vsqrt_G = Kbare_G ** 0.5
-            K_GG = np.eye(len(vsqrt_G)) * vsqrt_G * vsqrt_G[:, np.newaxis]
-
-            # Calculate exchange-correlation kernel
->>>>>>> ecf224c4
             Kxc_GG = self.fxc(spincomponent, pd, txt=self.cfd)
             if Kxc_GG is not None:  # Kxc can be None in the RPA case
                 K_GG += Kxc_GG
@@ -328,7 +303,7 @@
 
     def get_hartree_kernel(self, pd):
         """Calculate the Hartree kernel"""
-        Kbare_G = get_coulomb_kernel(pd, self.calc.wfs.kd.N_c)
+        Kbare_G = get_coulomb_kernel(pd, self.gs.kd.N_c)
         vsqrt_G = Kbare_G ** 0.5
         Kh_GG = np.eye(len(vsqrt_G)) * vsqrt_G * vsqrt_G[:, np.newaxis]
 
