--- conflicted
+++ resolved
@@ -271,10 +271,6 @@
         """
         # Calculate the pair densities n_kt(G+q)
         pair_density = self.pair_density_calc(kptpair, chiks.qpd)
-<<<<<<< HEAD
-=======
-        n_tG = pair_density.get_global_array()
->>>>>>> afd8a384
 
         # Extract the temporal ingredients from the KohnShamKPointPair
         n1_t, n2_t, s1_t, s2_t = kptpair.get_transitions()  # band and spin
