"""XC density kernels for response function calculations."""

import numpy as np

from gpaw.response.localft import LocalFTCalculator
from gpaw.response.fxc_kernels import AdiabaticFXCCalculator


def get_density_xc_kernel(qpd, gs, context, functional='ALDA',
                          rshelmax=-1, rshewmin=None,
                          chi0_wGG=None):
    """Density-density xc kernels.
    Factory function that calls the relevant functions below."""

    p = context.print
    nspins = len(gs.nt_sR)
    assert nspins == 1

    if functional[0] == 'A':
        # Standard adiabatic kernel
        p('Calculating %s kernel' % functional)
<<<<<<< HEAD
        localft_calc = LocalFTCalculator.from_rshe_parameters(
            gs, context, rshelmax=rshelmax, rshewmin=rshewmin)
        Kcalc = AdiabaticFXCCalculator(localft_calc)
        Kxc_GG = Kcalc(functional, '00', pd)

        if pd.kd.gamma:
=======
        Kcalc = OldAdiabaticFXCCalculator(gs, context,
                                          rshelmax=rshelmax,
                                          rshewmin=rshewmin)
        Kxc_GG = Kcalc(functional, '00', qpd)
        if qpd.kd.gamma:
>>>>>>> f18bbb7b
            Kxc_GG[0, :] = 0.0
            Kxc_GG[:, 0] = 0.0
        Kxc_sGG = np.array([Kxc_GG])
    elif functional[:2] == 'LR':
        p('Calculating LR kernel with alpha = %s' % functional[2:])
        Kxc_sGG = calculate_lr_kernel(qpd, alpha=float(functional[2:]))
    elif functional == 'Bootstrap':
        p('Calculating Bootstrap kernel')
        Kxc_sGG = get_bootstrap_kernel(qpd, chi0_wGG, context)
    else:
        raise ValueError('Invalid functional for the density-density '
                         'xc kernel:', functional)

    return Kxc_sGG[0]


def calculate_lr_kernel(qpd, alpha=0.2):
    """Long range kernel: fxc = \alpha / |q+G|^2"""

    assert qpd.kd.gamma

    f_G = np.zeros(len(qpd.G2_qG[0]))
    f_G[0] = -alpha
    f_G[1:] = -alpha / qpd.G2_qG[0][1:]

    return np.array([np.diag(f_G)])


def get_bootstrap_kernel(qpd, chi0_wGG, context):
    """ Bootstrap kernel (see below) """

    if context.world.rank == 0:
        chi0_GG = chi0_wGG[0]
        if context.world.size > 1:
            # If size == 1, chi0_GG is not contiguous, and broadcast()
            # will fail in debug mode.  So we skip it until someone
            # takes a closer look.
            context.world.broadcast(chi0_GG, 0)
    else:
        nG = qpd.ngmax
        chi0_GG = np.zeros((nG, nG), complex)
        context.world.broadcast(chi0_GG, 0)

    return calculate_bootstrap_kernel(qpd, chi0_GG, context)


def calculate_bootstrap_kernel(qpd, chi0_GG, context):
    """Bootstrap kernel PRL 107, 186401"""
    p = context.print

    if qpd.kd.gamma:
        v_G = np.zeros(len(qpd.G2_qG[0]))
        v_G[0] = 4 * np.pi
        v_G[1:] = 4 * np.pi / qpd.G2_qG[0][1:]
    else:
        v_G = 4 * np.pi / qpd.G2_qG[0]

    nG = len(v_G)
    K_GG = np.diag(v_G)

    Kxc_GG = np.zeros((nG, nG), dtype=complex)
    dminv_GG = np.zeros((nG, nG), dtype=complex)

    for iscf in range(120):
        dminvold_GG = dminv_GG.copy()
        Kxc_GG = K_GG + Kxc_GG

        chi_GG = np.dot(np.linalg.inv(np.eye(nG, nG)
                                      - np.dot(chi0_GG, Kxc_GG)), chi0_GG)
        dminv_GG = np.eye(nG, nG) + np.dot(K_GG, chi_GG)

        alpha = dminv_GG[0, 0] / (K_GG[0, 0] * chi0_GG[0, 0])
        Kxc_GG = alpha * K_GG
        p(iscf, 'alpha =', alpha, flush=False)
        error = np.abs(dminvold_GG - dminv_GG).sum()
        if np.sum(error) < 0.1:
            p('Self consistent fxc finished in %d iterations !' % iscf)
            break
        if iscf > 100:
            p('Too many fxc scf steps !')

    return np.array([Kxc_GG])<|MERGE_RESOLUTION|>--- conflicted
+++ resolved
@@ -19,20 +19,12 @@
     if functional[0] == 'A':
         # Standard adiabatic kernel
         p('Calculating %s kernel' % functional)
-<<<<<<< HEAD
         localft_calc = LocalFTCalculator.from_rshe_parameters(
             gs, context, rshelmax=rshelmax, rshewmin=rshewmin)
         Kcalc = AdiabaticFXCCalculator(localft_calc)
-        Kxc_GG = Kcalc(functional, '00', pd)
+        Kxc_GG = Kcalc(functional, '00', qpd)
 
-        if pd.kd.gamma:
-=======
-        Kcalc = OldAdiabaticFXCCalculator(gs, context,
-                                          rshelmax=rshelmax,
-                                          rshewmin=rshewmin)
-        Kxc_GG = Kcalc(functional, '00', qpd)
         if qpd.kd.gamma:
->>>>>>> f18bbb7b
             Kxc_GG[0, :] = 0.0
             Kxc_GG[:, 0] = 0.0
         Kxc_sGG = np.array([Kxc_GG])
