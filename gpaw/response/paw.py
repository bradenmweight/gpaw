import numpy as np
<<<<<<< HEAD
from gpaw.response.math_func import two_phi_planewave_integrals
from gpaw.pw.lfc import PWLFC
=======
from gpaw.response.math_func import (two_phi_planewave_integrals,
                                     two_phi_nabla_planewave_integrals)
>>>>>>> 7064d020


def calculate_paw_corrections(setups, pd, spos_ac):
    q_v = pd.K_qv[0]
    optical_limit = np.allclose(q_v, 0)

    G_Gv = pd.get_reciprocal_vectors()
    if optical_limit:
        G_Gv[0] = 1

    pos_av = spos_ac @ pd.gd.cell_cv

    # Collect integrals for all species:
    Q_xGii = {}
    for id, atomdata in setups.setups.items():
        ni = atomdata.ni
        Q_Gii = two_phi_planewave_integrals(G_Gv, atomdata)
        Q_xGii[id] = Q_Gii.reshape(-1, ni, ni)

    Q_aGii = []
    for a, atomdata in enumerate(setups):
        id = setups.id_a[a]
        Q_Gii = Q_xGii[id]
        x_G = np.exp(-1j * np.dot(G_Gv, pos_av[a]))
        Q_aGii.append(x_G[:, np.newaxis, np.newaxis] * Q_Gii)
        if optical_limit:
            Q_aGii[a][0] = atomdata.dO_ii

    return Q_aGii<|MERGE_RESOLUTION|>--- conflicted
+++ resolved
@@ -1,11 +1,5 @@
 import numpy as np
-<<<<<<< HEAD
 from gpaw.response.math_func import two_phi_planewave_integrals
-from gpaw.pw.lfc import PWLFC
-=======
-from gpaw.response.math_func import (two_phi_planewave_integrals,
-                                     two_phi_nabla_planewave_integrals)
->>>>>>> 7064d020
 
 
 def calculate_paw_corrections(setups, pd, spos_ac):
