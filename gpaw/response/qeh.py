from __future__ import print_function

import pickle
import numpy as np
from math import pi
import ase.units
from ase.utils import devnull
import sys
import os
import gpaw.mpi as mpi

Hartree = ase.units.Hartree
Bohr = ase.units.Bohr


class Heterostructure:
    """This class defines dielectric function of heterostructures
        and related physical quantities."""
    def __init__(self, structure, d,
                 include_dipole=True, d0=None,
                 wmax=10, qmax=None):
        """Creates a Heterostructure object.

        structure: list of str
            Heterostructure set up. Each entry should consist of number of
            layers + chemical formula.
            For example: ['3H-MoS2', graphene', '10H-WS2'] gives 3 layers of
            H-MoS2, 1 layer of graphene and 10 layers of H-WS2.
        d: array of floats
            Interlayer distances for neighboring layers in Ang.
            Length of array = number of layers - 1
        d0: float
            The width of a single layer in Ang, only used for monolayer
            calculation. The layer separation in bulk is typically a good
            measure.
        include_dipole: Bool
            Includes dipole contribution if True
        wmax: float
            Cutoff for frequency grid (eV)
        qmax: float
            Cutoff for wave-vector grid (1/Ang)
        """

        chi_monopole = []
        drho_monopole = []
        if include_dipole:
            chi_dipole = []
            drho_dipole = []
        else:
            self.chi_dipole = None
            drho_dipole = None
        self.z = []
        layer_indices = []
        self.n_layers = 0
        namelist = []
        n_rep = 0
        structure = expand_layers(structure)

        if not check_building_blocks(list(set(structure))):
            raise ValueError('Building Blocks not on the same grid')
        self.n_layers = len(structure)
        for n, name in enumerate(structure):
            if name not in namelist:
                namelist.append(name)
                name += '-chi.pckl'
<<<<<<< HEAD
                try:  # new format
                    data = pickle.load(open(name))
                    q = data['q_abs']
                    w = data['omega_w']
                    zi = data['z']
                    chim = data['chiM_qw']
                    chid = data['chiD_qw']
                    drhom = data['drhoM_qz']
                    drhod = data['drhoD_qz']
                    isostropic_q = data['isotropic_q']
                except:  # old format
                    q, w, chim, chid, zi, drhom, drhod = \
                        pickle.load(open(name))
                    isotropic_q = False

=======
                fd = open(name, 'rb')
                try:
                    things = pickle.load(fd, encoding='latin1')
                except TypeError:
                    things = pickle.load(fd)
                q, w, chim, chid, zi, drhom, drhod = things
>>>>>>> 349ac424
                if qmax is not None:
                    qindex = np.argmin(abs(q - qmax * Bohr)) + 1
                else:
                    qindex = None
                if wmax is not None:
                    windex = np.argmin(abs(w - wmax / Hartree)) + 1
                else:
                    windex = None
                chi_monopole.append(np.array(chim[:qindex, :windex]))
                drho_monopole.append(np.array(drhom[:qindex]))
                if include_dipole:
                    chi_dipole.append(np.array(chid[:qindex, :windex]))
                    drho_dipole.append(np.array(drhod[:qindex]))
                self.z.append(np.array(zi))
                n -= n_rep
            else:
                n = namelist.index(name)
                n_rep += 1

            layer_indices = np.append(layer_indices, n)

        self.layer_indices = np.array(layer_indices, dtype=int)

        self.q_abs = q[:qindex]
        if self.q_abs[0] == 0:
            self.q_abs[0] += 1e-12

        # parallelize over q in case of multiple processors 
        self.world = mpi.world
        nq = len(self.q_abs)
        mynq = (nq + self.world.size - 1) // self.world.size
        self.q1 = min(mynq * self.world.rank, nq)
        self.q2 = min(self.q1 + mynq, nq)
        self.mynq = self.q2 - self.q1
        self.myq_abs = self.q_abs[self.q1: self.q2]

        self.frequencies = w[:windex]
        self.n_types = len(namelist)

        chi_monopole = np.array(chi_monopole)[:, self.q1: self.q2]
        chi_dipole = np.array(chi_dipole)[:, self.q1: self.q2]
        for i in range(self.n_types):
            drho_monopole[i] = np.array(drho_monopole[i])[self.q1: self.q2]
            drho_dipole[i] = np.array(drho_dipole[i])[self.q1: self.q2]

        # layers and distances
        self.d = np.array(d) / Bohr  # interlayer distances
        if self.n_layers > 1:
            # space around each layer
            self.s = (np.insert(self.d, 0, self.d[0]) +
                      np.append(self.d, self.d[-1])) / 2.
        else:  # Monolayer calculation
            self.s = [d0 / Bohr]  # Width of single layer

        self.dim = self.n_layers
        if include_dipole:
            self.dim *= 2

        # Grid stuff
        self.poisson_lim = 100  # above this limit use potential model
        edgesize = 50
        system_size = np.sum(self.d) + edgesize
        self.z_lim = system_size
        self.dz = 0.01
        # master grid
        self.z_big = np.arange(0, self.z_lim, self.dz) - edgesize / 2.
        self.z0 = np.append(np.array([0]), np.cumsum(self.d))

        # arange potential and density
        self.chi_monopole = chi_monopole
        if include_dipole:
            self.chi_dipole = chi_dipole
        self.drho_monopole, self.drho_dipole, self.basis_array, \
            self.drho_array = self.arange_basis(drho_monopole, drho_dipole)

        self.dphi_array = self.get_induced_potentials()
        self.kernel_qij = None

    def arange_basis(self, drhom, drhod=None):
        from scipy.interpolate import interp1d
        Nz = len(self.z_big)
        drho_array = np.zeros([self.dim, self.mynq,
                               Nz], dtype=complex)
        basis_array = np.zeros([self.dim, self.mynq,
                                Nz], dtype=complex)

        for i in range(self.n_types):
            z = self.z[i] - self.z[i][len(self.z[i]) // 2]
            drhom_i = drhom[i]
            fm = interp1d(z, np.real(drhom_i))
            fm2 = interp1d(z, np.imag(drhom_i))
            if drhod is not None:
                drhod_i = drhod[i]
                fd = interp1d(z, np.real(drhod_i))
                fd2 = interp1d(z, np.imag(drhod_i))
            for k in [k for k in range(self.n_layers)
                      if self.layer_indices[k] == i]:
                z_big = self.z_big - self.z0[k]
                i_1s = np.argmin(np.abs(-self.s[k] / 2. - z_big))
                i_2s = np.argmin(np.abs(self.s[k] / 2. - z_big))

                i_1 = np.argmin(np.abs(z[0] - z_big)) + 1
                i_2 = np.argmin(np.abs(z[-1] - z_big)) - 1
                if drhod is not None:
                    drho_array[2 * k, :, i_1: i_2] = \
                        fm(z_big[i_1: i_2]) + 1j * fm2(z_big[i_1: i_2])
                    basis_array[2 * k, :, i_1s: i_2s] = 1. / self.s[k]
                    drho_array[2 * k + 1, :, i_1: i_2] = \
                        fd(z_big[i_1: i_2]) + 1j * fd2(z_big[i_1: i_2])
                    basis_array[2 * k + 1, :, i_1: i_2] = \
                        fd(z_big[i_1: i_2]) + 1j * fd2(z_big[i_1: i_2])
                else:
                    drho_array[k, :, i_1: i_2] = \
                        fm(z_big[i_1: i_2]) + 1j * fm2(z_big[i_1: i_2])
<<<<<<< HEAD
                    basis_array[k, :, i_1s: i_2s] = 1. / self.s[k]
        
=======
                    basis_array[k, :, i_1s: i_2s] = 1. / self.s[i]

>>>>>>> 349ac424
        return drhom, drhod, basis_array, drho_array

    def get_induced_potentials(self):
        from scipy.interpolate import interp1d
        Nz = len(self.z_big)
        dphi_array = np.zeros([self.dim, self.mynq, Nz], dtype=complex)

        for i in range(self.n_types):
            z = self.z[i]
            for iq in range(self.mynq):
                q = self.myq_abs[iq]
                drho_m = self.drho_monopole[i][iq].copy()
                poisson_m = self.solve_poisson_1D(drho_m, q, z)
                z_poisson = self.get_z_grid(z, z_lim=self.poisson_lim)
                if not len(z_poisson) == len(np.real(poisson_m)):
                    z_poisson = z_poisson[:len(poisson_m)]
                    poisson_m = poisson_m[:len(z_poisson)]
                fm = interp1d(z_poisson, np.real(poisson_m))
                fm2 = interp1d(z_poisson, np.imag(poisson_m))
                if self.chi_dipole is not None:
                    drho_d = self.drho_dipole[i][iq].copy()
                    #  delta is the distance between dipole peaks / 2
                    delta = np.abs(z[np.argmax(drho_d)] -
                                   z[np.argmin(drho_d)]) / 2.
                    poisson_d = self.solve_poisson_1D(drho_d, q, z,
                                                      dipole=True,
                                                      delta=delta)
                    fd = interp1d(z_poisson, np.real(poisson_d))

                for k in [k for k in range(self.n_layers)
                          if self.layer_indices[k] == i]:
                    z_big = self.z_big - self.z0[k]
                    i_1 = np.argmin(np.abs(z_poisson[0] - z_big)) + 1
                    i_2 = np.argmin(np.abs(z_poisson[-1] - z_big)) - 1

<<<<<<< HEAD
                    dphi_array[self.dim / self.n_layers * k, iq] = \
                        self.potential_model(self.myq_abs[iq], self.z_big,
=======
                    dphi_array[self.dim // self.n_layers * k, iq] = \
                        self.potential_model(self.q_abs[iq], self.z_big,
>>>>>>> 349ac424
                                             self.z0[k])
                    dphi_array[self.dim // self.n_layers * k, iq, i_1: i_2] = \
                        fm(z_big[i_1: i_2]) + 1j * fm2(z_big[i_1: i_2])
                    if self.chi_dipole is not None:
                        dphi_array[2 * k + 1, iq] = \
                            self.potential_model(self.myq_abs[iq], self.z_big,
                                                 self.z0[k], dipole=True,
                                                 delta=delta)
                        dphi_array[2 * k + 1, iq, i_1: i_2] = \
                            fd(z_big[i_1: i_2])

        return dphi_array

    def get_z_grid(self, z, z_lim=None):
        dz = z[1] - z[0]
        if z_lim is None:
            z_lim = self.z_lim

        z_lim = int(z_lim / dz) * dz
        z_grid = np.insert(z, 0, np.arange(-z_lim, z[0], dz))
        z_grid = np.append(z_grid, np.arange(z[-1] + dz, z_lim + dz, dz))
        return z_grid

    def potential_model(self, q, z, z0=0, dipole=False, delta=None):
        """
        2D Coulomb: 2 pi / q with exponential decay in z-direction
        """
        if dipole:  # Two planes separated by 2 * delta
            V = np.pi / (q * delta) * \
                (-np.exp(-q * np.abs(z - z0 + delta)) +
                  np.exp(-q * np.abs(z - z0 - delta)))
        else:  # Monopole potential from single plane
            V = 2 * np.pi / q * np.exp(-q * np.abs(z - z0))

        return V

    def solve_poisson_1D(self, drho, q, z,
                         dipole=False, delta=None):
        """
        Solves poissons equation in 1D using finite difference method.

        drho: induced potential basis function
        q: momentum transfer.
        """
        z -= np.mean(z)  # center arround 0
        z_grid = self.get_z_grid(z, z_lim=self.poisson_lim)
        dz = z[1] - z[0]
        Nz_loc = (len(z_grid) - len(z)) // 2

        drho = np.append(np.insert(drho, 0, np.zeros([Nz_loc])),
                         np.zeros([Nz_loc]))
        Nint = len(drho) - 1

        bc_v0 = self.potential_model(q, z_grid[0], dipole=dipole,
                                     delta=delta)
        bc_vN = self.potential_model(q, z_grid[-1], dipole=dipole,
                                     delta=delta)
        M = np.zeros((Nint + 1, Nint + 1))
        f_z = np.zeros(Nint + 1, dtype=complex)
        f_z[:] = - 4 * np.pi * drho[:]
        # Finite Difference Matrix
        for i in range(1, Nint):
            M[i, i] = -2. / (dz**2) - q**2
            M[i, i + 1] = 1. / dz**2
            M[i, i - 1] = 1. / dz**2
            M[0, 0] = 1.
            M[Nint, Nint] = 1.

        f_z[0] = bc_v0
        f_z[Nint] = bc_vN

        # Getting the Potential
        M_inv = np.linalg.inv(M)
        dphi = np.dot(M_inv, f_z)
        return dphi

    def get_Coulomb_Kernel(self, step_potential=False):
        kernel_qij = np.zeros([self.mynq, self.dim, self.dim],
                              dtype=complex)
        for iq in range(self.mynq):
            if np.isclose(self.myq_abs[iq], 0):
                # Special treatment of q=0 limit
                kernel_qij[iq] = np.eye(self.dim)
            else:
                if step_potential:
                    # Use step-function average for monopole contribution
                    kernel_qij[iq] = np.dot(self.basis_array[:, iq],
                                            self.dphi_array[:, iq].T) * self.dz
                else:  # Normal kernel
                    kernel_qij[iq] = np.dot(self.drho_array[:, iq],
                                            self.dphi_array[:, iq].T) * self.dz

        return kernel_qij

    def get_chi_matrix(self):

        """
        Dyson equation: chi_full = chi_intra + chi_intra V_inter chi_full
        """
        Nls = self.n_layers
        q_abs = self.myq_abs
        chi_m_iqw = self.chi_monopole
        chi_d_iqw = self.chi_dipole

        if self.kernel_qij is None:
<<<<<<< HEAD
            self.kernel_qij = self.get_Coulomb_Kernel()            
        chi_qwij = np.zeros((self.mynq, len(self.frequencies),
=======
            self.kernel_qij = self.get_Coulomb_Kernel()
        chi_qwij = np.zeros((len(self.q_abs), len(self.frequencies),
>>>>>>> 349ac424
                             self.dim, self.dim), dtype=complex)

        for iq in range(len(q_abs)):
            kernel_ij = self.kernel_qij[iq].copy()
            np.fill_diagonal(kernel_ij, 0)  # Diagonal is set to zero
            for iw in range(0, len(self.frequencies)):
                chi_intra_i = chi_m_iqw[self.layer_indices, iq, iw]
                if self.chi_dipole is not None:
                    chi_intra_i = np.insert(chi_intra_i, np.arange(Nls) + 1,
                                            chi_d_iqw[self.layer_indices,
                                                      iq, iw])
                chi_intra_ij = np.diag(chi_intra_i)
                chi_qwij[iq, iw, :, :] = np.dot(np.linalg.inv(
                        np.eye(self.dim) - np.dot(chi_intra_ij, kernel_ij)),
                                                chi_intra_ij)

        return chi_qwij

    def get_eps_matrix(self, step_potential=False):
        """
        Get dielectric matrix as: eps^{-1} = 1 + V chi_full
        """
        self.kernel_qij =\
            self.get_Coulomb_Kernel(step_potential=step_potential)

        chi_qwij = self.get_chi_matrix()
        eps_qwij = np.zeros((self.mynq, len(self.frequencies),
                             self.dim, self.dim), dtype=complex)

        for iq in range(self.mynq):
            kernel_ij = self.kernel_qij[iq]
            for iw in range(0, len(self.frequencies)):
                eps_qwij[iq, iw, :, :] = np.linalg.inv(
                    np.eye(kernel_ij.shape[0]) + np.dot(kernel_ij,
                                                        chi_qwij[iq, iw,
                                                                 :, :]))

        return eps_qwij

<<<<<<< HEAD
    def get_screened_potential(self, layer=0):
        """
        get the screened interaction averaged over layer "k":
        W_{kk}(q, w) = \sum_{ij} V_{ki}(q) \chi_{ij}(q, w) V_{jk}(q) 
        
        parameters:
        layer: int
            index of layer to calculate the screened interaction for.

        returns: W(q,w) 
        """
        self.kernel_qij =\
            self.get_Coulomb_Kernel(step_potential=True)

        chi_qwij = self.get_chi_matrix()
        W_qw = np.zeros((self.mynq, len(self.frequencies)), 
                        dtype=complex)

        W0_qw = np.zeros((self.mynq, len(self.frequencies)), 
                         dtype=complex)
        k = layer
        if self.chi_dipole is not None:
            k *= 2
        for iq in range(self.mynq):
            kernel_ij = self.kernel_qij[iq]
            if np.isclose(self.myq_abs[iq], 0):
                kernel_ij = 2 * np.pi * np.ones([self.dim, self.dim])

            if self.chi_dipole is not None:
                for j in range(self.n_layers):
                    kernel_ij[2 * j, 2 * j + 1] = 0
                    kernel_ij[2 * j + 1, 2 * j] = 0
            
            for iw in range(0, len(self.frequencies)):
                W_qw[iq, iw] = np.dot(np.dot(kernel_ij[k], chi_qwij[iq, iw]),
                                      kernel_ij[:, k])
                W0_qw[iq, iw] = kernel_ij[k, k]**2 * chi_qwij[iq, iw, k, k]

        W_qw = self.collect_qw(W_qw)
                
        return W_qw
    
=======
>>>>>>> 349ac424
    def get_exciton_screened_potential(self, e_distr, h_distr):
        v_screened_qw = np.zeros((self.mynq,
                                  len(self.frequencies)))
        eps_qwij = self.get_eps_matrix()
        h_distr = h_distr.transpose()
        kernel_qij = self.get_Coulomb_Kernel()

        for iq in range(0, self.mynq):
            ext_pot = np.dot(kernel_qij[iq], h_distr)
            for iw in range(0, len(self.frequencies)):
                v_screened_qw[iq, iw] =\
                    np.dot(e_distr,
                           np.dot(np.linalg.inv(eps_qwij[iq, iw, :, :]),
                                  ext_pot))
<<<<<<< HEAD
         
        v_screened_q = self.collect_q(v_screened_qw[:, 0])
        
        return self.q_abs, -v_screened_q
=======

        return self.q_abs, -v_screened_qw[:,0]
>>>>>>> 349ac424

    def get_exciton_screened_potential_r(self, r_array, e_distr=None, 
                                         h_distr=None, Wq_name=None):
        if Wq_name is not None:
<<<<<<< HEAD
            q_abs, W_q = pickle.load(open(Wq_name))
        else:
            q_temp, W_q = self.get_exciton_screened_potential(e_distr, h_distr)
        
=======
            q_abs,W_q = pickle.load(open(Wq_name, 'rb'))
        else:
            q_temp,W_q = self.get_exciton_screened_potential(e_distr, h_distr)

>>>>>>> 349ac424
        from scipy.special import jn
        if self.n_layers == 1:
            layer_thickness = self.s[0]
        elif len(e_distr) == self.n_layers:
            ilayer = np.min([np.where(e_distr == 1)[0][0],
                             np.where(h_distr == 1)[0][0]]) // 2
            layer_thickness = self.d[ilayer]
        else:
<<<<<<< HEAD
            ilayer = np.min([np.where(e_distr == 1)[0][0],
                             np.where(h_distr == 1)[0][0]]) // 4
            layer_thickness = self.d[ilayer]
            
        W_q *= q_temp
        q = np.linspace(q_temp[0], q_temp[-1], 10000)
        Wt_q = np.interp(q, q_temp, W_q)
        Dq_Q2D = q[1] - q[0]
        Coulombt_q = -4. * np.pi / q * \
            (1. - np.exp(-q * layer_thickness / 2.)) / layer_thickness   
=======
            ilayer = np.min([np.where(e_distr==1)[0][0],np.where(h_distr==1)[0][0]])//4
            layer_thickness=self.d[ilayer]

        W_q *= q_temp
        q = np.linspace(q_temp[0],q_temp[-1],10000)
        Wt_q = np.interp(q,q_temp,W_q)
        Dq_Q2D = q[1]-q[0]
        Coulombt_q = -4.*np.pi/q*(1.-np.exp(-q*layer_thickness/2.))/layer_thickness
>>>>>>> 349ac424

        W_r = np.zeros(len(r_array))
        for ir in range(0, len(r_array)):
            J_q = jn(0, q * r_array[ir])
            if r_array[ir] > np.exp(-13):
                Int_temp = -1./layer_thickness * \
                    np.log((layer_thickness / 2. + 
                            np.sqrt(r_array[ir]**2 + layer_thickness**2/4.))\
                               / (-layer_thickness/2. + 
                                   np.sqrt(r_array[ir]**2 + 
                                           layer_thickness**2/4.)))
            else:
<<<<<<< HEAD
                Int_temp = -1. / layer_thickness \
                    * np.log(layer_thickness**2 / r_array[ir]**2)
            W_r[ir] = Dq_Q2D / 2. / np.pi \
                * np.sum(J_q * (Wt_q - Coulombt_q)) + Int_temp 
        return r_array, W_r

    def get_exciton_binding_energies(self, eff_mass, L_min=-50, L_max=10,
                                     Delta=0.1, e_distr=None, h_distr=None, 
                                     Wq_name=None):
        from scipy.linalg import eig
        r_space = np.arange(L_min, L_max, Delta)
        Nint = len(r_space) 

        r, W_r = self.get_exciton_screened_potential_r(r_array=np.exp(r_space),
                                                       e_distr=e_distr, 
                                                       h_distr=h_distr, 
                                                       Wq_name=None)
        
        H = np.zeros((Nint, Nint), dtype=complex)
        for i in range(0, Nint):
=======
                Int_temp = -1./layer_thickness*np.log(layer_thickness**2/r_array[ir]**2)
            W_r[ir] =  Dq_Q2D/2./np.pi * np.sum(J_q*(Wt_q-Coulombt_q)) + Int_temp
        return r_array,W_r

    def get_exciton_binding_energies(self, eff_mass, L_min=-50,L_max=10,Delta=0.1, e_distr=None, h_distr=None, Wq_name=None):
        from scipy.linalg import eig
        r_space = np.arange(L_min,L_max,Delta)
        Nint = len(r_space)

        r,W_r = self.get_exciton_screened_potential_r(r_array=np.exp(r_space),e_distr=e_distr, h_distr=h_distr, Wq_name=None)

        H = np.zeros((Nint,Nint),dtype=complex)
        for i in range(0,Nint):
>>>>>>> 349ac424
            r_abs = np.exp(r_space[i])
            H[i, i] = - 1. / r_abs**2 / 2. / eff_mass \
                * (-2. / Delta**2 + 1. / 4.) + W_r[i]
            if i + 1 < Nint:
                H[i, i+1] = -1. / r_abs**2 / 2. / eff_mass \
                    * (1. / Delta**2 - 1. / 2. / Delta)
            if i - 1 >= 0:
                H[i, i - 1] = -1. / r_abs**2 / 2. / eff_mass \
                    * (1. / Delta**2 + 1. / 2. / Delta)

        ee, ev = eig(H)
        index_sort = np.argsort(ee.real)
        ee = ee[index_sort]
<<<<<<< HEAD
        ev = ev[:, index_sort]        
        return ee * Hartree, ev
=======
        ev = ev[:,index_sort]
        return ee*Hartree, ev
>>>>>>> 349ac424

    def get_macroscopic_dielectric_function(self, static=True, layers=None,
                                            direction='x'):
        """
        Calculates the averaged dielectric function over the structure.

        Parameters:

        static: bool
            If True only include w=0

        layers: array of integers
            list with index of specific layers to include in the average.

        direction: str 'x' or 'z'
            'x' for in plane dielectric function
            'z' for out of plane dielectric function

        Returns list of q-points, frequencies, dielectric function(q, w).
        """
        layer_weight = self.s / np.sum(self.s) * self.n_layers

        if self.chi_dipole is not None:
            layer_weight = np.insert(layer_weight,
                                     np.arange(self.n_layers) + 1,
                                     layer_weight)

        if direction == 'x':
            const_per = np.ones([self.n_layers])
            if self.chi_dipole is not None:
                const_per = np.insert(const_per, np.arange(self.n_layers) + 1,
                                      np.zeros([self.n_layers]))

        elif direction == 'z':
            const_per = np.zeros([self.n_layers])
            assert self.chi_dipole is not None
            const_per = np.insert(const_per, np.arange(self.n_layers) + 1,
                                  np.ones([self.n_layers]))

        if layers is None:  # average over entire structure
            N = self.n_layers
            potential = const_per
        else:  # average over selected layers
            N = len(layers)
            potential = np.zeros([self.dim])
            index = layers * self.dim / self.n_layers
            if direction == 'z':
                index += 1
            potential[index] = 1.

        if static:
            Nw = 1
        else:
            Nw = len(self.frequencies)

<<<<<<< HEAD
        eps_qwij = self.get_eps_matrix(step_potential=True)[:, :Nw] 
        
        Nq = self.mynq
=======
        eps_qwij = self.get_eps_matrix(step_potential=True)[:, :Nw]

        Nq = len(self.q_abs)
>>>>>>> 349ac424
        epsM_qw = np.zeros([Nq, Nw], dtype=complex)

        for iw in range(Nw):
            for iq in range(Nq):
                eps_ij = eps_qwij[iq, iw]
                epsinv_ij = np.linalg.inv(eps_ij)
                epsinvM = 1. / N * np.dot(np.array(potential) * layer_weight,
                                           np.dot(epsinv_ij,
                                                  np.array(const_per)))
<<<<<<< HEAD
                      
                epsM_qw[iq, iw] = 1. / epsinvM
        
        epsM_qw = self.collect_qw(epsM_qw)
        
=======

                epsM_qw[iq, iw] = 1. / epsinv_M

>>>>>>> 349ac424
        return self.q_abs / Bohr,  self.frequencies[:Nw] * Hartree, epsM_qw

    def get_eels(self, dipole_contribution=False):
        """
        Calculates Electron energy loss spectrum, defined as:

        EELS(q, w) = - Im 4 \pi / q**2 \chiM(q, w)

        Returns list of q-points, Frequencies and the loss function
        """
        const_per = np.ones([self.n_layers])
        layer_weight = self.s / np.sum(self.s) * self.n_layers

        if self.chi_dipole is not None:
            const_per = np.insert(const_per,
                                  np.arange(self.n_layers) + 1,
                                  np.zeros([self.n_layers]))
            layer_weight = np.insert(layer_weight,
                                     np.arange(self.n_layers) + 1,
                                     layer_weight)

        if dipole_contribution:
            const_per = np.zeros([self.n_layers])
            const_per = np.insert(const_per,
                                  np.arange(self.n_layers) + 1,
                                  np.ones([self.n_layers]))

        N = self.n_layers
        eels_qw = np.zeros([self.mynq, len(self.frequencies)],
                           dtype=complex)

        chi_qwij = self.get_chi_matrix()
<<<<<<< HEAD
   
        for iq in range(self.mynq):
=======

        for iq in range(len(self.q_abs)):
>>>>>>> 349ac424
            for iw in range(len(self.frequencies)):
                eels_qw[iq, iw] = np.dot(np.array(const_per) * layer_weight,
                                         np.dot(chi_qwij[iq, iw],
                                                np.array(const_per)))

            eels_qw[iq, :] *= 1. / N * 4 * np.pi / self.q_abs[iq]**2
        
        eels_qw = self.collect_q(eels_qw)

        return self.q_abs / Bohr, self.frequencies * Hartree, \
            - (Bohr * eels_qw).imag

    def get_absorption_spectrum(self, dipole_contribution=False):
        """
        Calculates absorption spectrum, defined as:

        ABS(q, w) = - Im 2 / q \epsM(q, w)

        Returns list of q-points, Frequencies and the loss function
        """
        const_per = np.ones([self.n_layers])
        layer_weight = self.s / np.sum(self.s) * self.n_layers

        if self.chi_dipole is not None:
            const_per = np.insert(const_per,
                                  np.arange(self.n_layers) + 1,
                                  np.zeros([self.n_layers]))
            layer_weight = np.insert(layer_weight,
                                     np.arange(self.n_layers) + 1,
                                     layer_weight)

        if dipole_contribution:
            const_per = np.zeros([self.n_layers])
            const_per = np.insert(const_per,
                                  np.arange(self.n_layers) + 1,
                                  np.ones([self.n_layers]))

        N = self.n_layers
        abs_qw = np.zeros([self.mynq, len(self.frequencies)],
                           dtype=complex)

        eps_qwij = self.get_eps_matrix()
<<<<<<< HEAD
   
        for iq in range(self.mynq):
=======

        for iq in range(len(self.q_abs)):
>>>>>>> 349ac424
            for iw in range(len(self.frequencies)):
                abs_qw[iq, iw] = np.dot(np.array(const_per) * layer_weight,
                                        np.dot(eps_qwij[iq, iw],
                                               np.array(const_per)))

<<<<<<< HEAD
            abs_qw[iq, :] *= 1. / N * 2. / self.q_abs[iq] 
            
        abs_qw = self.collect_qw(abs_qw)
=======
            abs_qw[iq, :] *= 1. / N * 2. / self.q_abs[iq]

>>>>>>> 349ac424
        return self.q_abs / Bohr, self.frequencies * Hartree, \
            (Bohr * abs_qw).imag

    def get_sum_eels(self, V_beam=100, include_z=False):

        """
        Calculates the q- averaged Electron energy loss spectrum usually
        obtained in scanning transmission electron microscopy (TEM).

        EELS(w) = - Im [sum_{q}^{q_max}  V(q) \chi(w, q) V(q)]
                    \delta(w - q \dot v_e)

        The calculation assumes a beam in the z-direction perpendicular to the
        layers, and that the response in isotropic within the plane.

        Input parameters:
        V_beam: float
            Acceleration voltage of electron beam in kV.
            Is used to calculate v_e that goes into \delta(w - q \dot v_e)

        Returns list of Frequencies and the loss function
        """
        const_per = np.ones([self.n_layers])
        layer_weight = self.s / np.sum(self.s) * self.n_layers

        if self.chi_dipole is not None:
            const_per = np.insert(const_per,
                                  np.arange(self.n_layers) + 1,
                                  np.zeros([self.n_layers]))
            layer_weight = np.insert(layer_weight,
                                     np.arange(self.n_layers) + 1,
                                     layer_weight)

        N = self.n_layers
        eels_w = np.zeros([len(self.frequencies)], dtype=complex)
        chi_qwij = self.get_chi_matrix()
        vol = np.pi * (self.q_abs[-1] + self.q_abs[1] / 2.)**2
        weight0 = np.pi * (self.q_abs[1] / 2.)**2 / vol
        c = (1 - weight0) / np.sum(self.q_abs)
        weights = c * self.q_abs
        weights[0] = weight0
        # Beam speed from relativistic eq
        me = ase.units._me
        c = ase.units._c
        E_0 = me * c**2  # Rest energy
        E = E_0 + V_beam * 1e3 / ase.units.J   # Relativistic energy
        v_e = c * (E**2 - E_0**2)**0.5 / E  # beam velocity in SI
        # Lower cutoff q_z = w / v_e
        w_wSI = self.frequencies * Hartree \
            / ase.units.J / ase.units._hbar  # w in SI units
        q_z = w_wSI / v_e / ase.units.m * Bohr  # in Bohr
        q_z[0] = q_z[1]
        print('Using a beam acceleration voltage of V = %3.1f kV' % (V_beam))
        print('Beam speed = %1.2f / c' % (v_e / c))
        # Upper cutoff q_c = q[1] / 2.
        q_c = self.q_abs[1] / 2.
        # Integral for q=0: \int_0^q_c \frac{q^3}{(q^2 + q_z^2)^2} dq
        I = 2 * np.pi / vol * \
            (q_z**2 / 2. / (q_c**2 + q_z**2) - 0.5 +
             0.5 * np.log((q_c / q_z)**2 + 1))
        I2 = 2 * np.pi / vol / 2. * (1. / q_z**2 - 1. / (q_z**2 + q_c**2))

        q_max = self.q_abs[-1]
        omega_weight = 1. / (2 * np.pi / vol *
                             (q_z**2 / 2. * (1. / (q_max**2 + q_z**2) -
                                             1. / q_z**2) +
                              0.5 * np.log((q_max / q_z)**2 + 1)))
<<<<<<< HEAD
       
        for iq in range(self.mynq):
=======

        for iq in range(len(self.q_abs)):
>>>>>>> 349ac424
            eels_temp = np.zeros([len(self.frequencies)], dtype=complex)
            for iw in range(len(self.frequencies)):
                # Longitudinal in-plane
                temp = np.dot(np.array(const_per) * layer_weight,
                              np.dot(chi_qwij[iq, iw], np.array(const_per)))
                eels_temp[iw] += temp

            if np.isclose(self.q_abs[iq], 0):
                eels_temp *= (4 * np.pi)**2 * I

            else:
                eels_temp *= 1. / (self.q_abs[iq]**2 + q_z**2)**2
                eels_temp *= (4 * np.pi)**2 * weights[iq]
            eels_w += eels_temp

            if include_z:
                eels_temp = np.zeros([len(self.frequencies)], dtype=complex)
                for iw in range(len(self.frequencies)):
                    # longitudinal out of plane
                    temp = np.dot(np.array(const_per[::-1]) * layer_weight,
                                  np.dot(chi_qwij[iq, iw],
                                         np.array(const_per[::-1])))
                    eels_temp[iw] += temp

                    # longitudinal cross terms
                    temp = 1J * np.dot(np.array(const_per) * layer_weight,
<<<<<<< HEAD
                                       np.dot(chi_qwij[iq, iw],
                                              np.array(const_per[::-1]))) 
=======
                                     np.dot(chi_qwij[iq, iw],
                                            np.array(const_per[::-1])))
>>>>>>> 349ac424
                    eels_temp[iw] += temp / q_z[iw]

                    temp = -1J * np.dot(np.array(const_per[::-1]) *
                                        layer_weight,
                                        np.dot(chi_qwij[iq, iw],
                                               np.array(const_per)))
                    eels_temp[iw] += temp / q_z[iw]

                    # Transversal
                    temp = np.dot(np.array(const_per[::-1]) * layer_weight,
                                  np.dot(chi_qwij[iq, iw],
                                         np.array(const_per[::-1])))
                    temp *= (v_e / c)**4
                    eels_temp[iw] += temp

                if np.isclose(self.q_abs[iq], 0):
                    eels_temp *= (4 * np.pi)**2 * I2 * q_z**2
                else:
                    eels_temp *= 1. / (self.q_abs[iq]**2 + q_z**2)**2 * q_z**2
                    eels_temp *= (4 * np.pi)**2 * weights[iq]

                eels_w += eels_temp
            
        self.world.sum(eels_w)
            
        return self.frequencies * Hartree, - (Bohr**5 * eels_w * vol).imag

    def get_response(self, iw=0, dipole=False):
        """
        Get the induced density and potential due to constant perturbation
        obtained as: rho_ind(r) = \int chi(r,r') dr'
        """
        const_per = np.ones([self.n_layers])
        if self.chi_dipole is not None:
            const_per = np.insert(const_per,
                                  np.arange(self.n_layers) + 1,
                                  np.zeros([self.n_layers]))

        if dipole:
            const_per = self.z0 - self.z0[-1] / 2.
            const_per = np.insert(const_per,
                                  np.arange(self.n_layers) + 1,
                                  np.ones([self.n_layers]))

        chi_qij = self.get_chi_matrix()[:, iw]
<<<<<<< HEAD
        Vind_qz = np.zeros((self.mynq, len(self.z_big)))
        rhoind_qz = np.zeros((self.mynq, len(self.z_big)))
        
=======
        Vind_z = np.zeros((len(self.q_abs), len(self.z_big)))
        rhoind_z = np.zeros((len(self.q_abs), len(self.z_big)))

>>>>>>> 349ac424
        drho_array = self.drho_array.copy()
        dphi_array = self.dphi_array.copy()
        # Expand on potential and density basis function
        # to get spatial detendence
        for iq in range(self.mynq):
            chi_ij = chi_qij[iq]
            Vind_qi = np.dot(chi_ij, np.array(const_per))
<<<<<<< HEAD
            rhoind_qz[iq] = np.dot(drho_array[:, iq].T, Vind_qi)
            Vind_qz[iq] = np.dot(dphi_array[:, iq].T, Vind_qi)

        rhoind_qz = self.collect_qw(rhoind_qz)
        return self.z_big * Bohr, rhoind_qz, Vind_qz, self.z0 * Bohr
    
=======
            rhoind_z[iq] = np.dot(drho_array[:, iq].T, Vind_qi)
            Vind_z[iq] = np.dot(dphi_array[:, iq].T, Vind_qi)
        return self.z_big * Bohr, rhoind_z, Vind_z, self.z0 * Bohr

>>>>>>> 349ac424
    def get_plasmon_eigenmodes(self):
        """
        Diagonalize the dieletric matrix to get the plasmon eigenresonances
        of the system.

        Returns:
            Eigenvalue array (shape Nq x nw x dim), z-grid, induced densities,
            induced potentials, energies at zero crossings.
        """
        
        assert self.world.size == 1
        eps_qwij = self.get_eps_matrix()
        Nw = len(self.frequencies)
        Nq = self.mynq
        w_w = self.frequencies
        eig = np.zeros([Nq, Nw, self.dim], dtype=complex)
        vec = np.zeros([Nq, Nw, self.dim, self.dim],
                       dtype=complex)

        omega0 = [[] for i in range(Nq)]
        rho_z = [np.zeros([0, len(self.z_big)]) for i in range(Nq)]
        phi_z = [np.zeros([0, len(self.z_big)]) for i in range(Nq)]
        for iq in range(Nq):
            m = 0
            eig[iq, 0], vec[iq, 0] = np.linalg.eig(eps_qwij[iq, 0])
            vec_dual = np.linalg.inv(vec[iq, 0])
            for iw in range(1, Nw):
                eig[iq, iw], vec_p = np.linalg.eig(eps_qwij[iq, iw])
                vec_dual_p = np.linalg.inv(vec_p)
                overlap = np.abs(np.dot(vec_dual, vec_p))
                index = list(np.argsort(overlap)[:, -1])
                if len(np.unique(index)) < self.dim:  # add missing indices
                    addlist = []
                    removelist = []
                    for j in range(self.dim):
                        if index.count(j) < 1:
                            addlist.append(j)
                        if index.count(j) > 1:
                            for l in range(1, index.count(j)):
                                removelist.append(
                                    np.argwhere(np.array(index) == j)[l])
                    for j in range(len(addlist)):
                        index[removelist[j]] = addlist[j]
                vec[iq, iw] = vec_p[:, index]
                vec_dual = vec_dual_p[index, :]
                eig[iq, iw, :] = eig[iq, iw, index]
                klist = [k for k in range(self.dim)
                         if (eig[iq, iw - 1, k] < 0 and eig[iq, iw, k] > 0)]
                for k in klist:  # Eigenvalue crossing
                    a = np.real((eig[iq, iw, k] - eig[iq, iw - 1, k]) /
                                (w_w[iw] - w_w[iw - 1]))
                    # linear interp for crossing point
                    w0 = np.real(-eig[iq, iw - 1, k]) / a + w_w[iw - 1]
                    rho = np.dot(self.drho_array[:, iq, :].T, vec_dual_p[k, :])
                    phi = np.dot(self.dphi_array[:, iq, :].T, vec_dual_p[k, :])
                    rho_z[iq] = np.append(rho_z[iq], rho[np.newaxis, :],
                                          axis=0)
                    phi_z[iq] = np.append(phi_z[iq], phi[np.newaxis, :],
                                          axis=0)
                    omega0[iq].append(w0)
                    m += 1

        return eig, self.z_big * Bohr, rho_z, phi_z, np.array(omega0)

    def collect_q(self, a_q):
        """ Collect arrays of dim (q)"""
        world = self.world
        nq = len(self.q_abs)
        mynq = (nq + self.world.size - 1) // self.world.size
        b_q = np.zeros(mynq, a_q.dtype)
        b_q[:self.q2 - self.q1] = a_q
        A_q = np.empty(mynq * world.size, a_q.dtype)
        world.all_gather(b_q, A_q)
        return A_q[:nq]
    
    def collect_qw(self, a_qw):
        """ Collect arrays of dim (q X w)"""
        nw = a_qw.shape[1]
        nq = len(self.q_abs)
        A_qw = np.zeros((nq, nw),
                        a_qw.dtype)
        for iw in range(nw):
            A_qw[:, iw] = self.collect_q(a_qw[:, iw])
        nq = len(self.q_abs)
        return A_qw[:nq]


class BuildingBlock():

    """ Module for using Linear response to calculate dielectric 
    building block of 2D material with GPAW"""
    
    def __init__(self, filename, df, isotropic_q=True, nq_inf=10,
                 direction='x', qmax=None, txt=sys.stdout):
        """Creates a BuildingBlock object.

        filename: str
            used to save data file: filename-chi.pckl
        df: DielectricFunction object
            Determines how linear response calculation is performed
        isotropic_q: bool
            If True, only q-points along one direction (1 0 0) in the 
            2D BZ is included, thus asuming an isotropic material
        direction: 'x' or 'y'
            Direction used for isotropic q sampling. 
        qmax: float
            Cutoff for q-grid. To be used if one wishes to sample outside the
            irreducible BZ. Only works for isotropic q-sampling.
        nq_inf: int
            number of extra q points in the limit q->0 along each direction, 
            extrapolated from q=0, assumung that the head of chi0_wGG goes 
            as q^2 and the wings as q. 
            Note that this does not hold for (semi)metals!
       
        """
        if qmax is not None:
            assert isotropic_q
        self.filename = filename
        self.isotropic_q = isotropic_q
        self.nq_inf = nq_inf
        self.nq_inftot = nq_inf
        if not isotropic_q:
            self.nq_inftot *= 2

        if direction == 'x':
            qdir = 0
        elif direction == 'y':
            qdir = 1 
        self.direction = direction

        self.df = df  # dielectric function object
        self.df.truncation = '2D'  # in case you forgot!
        self.omega_w = self.df.chi0.omega_w
        self.world = self.df.chi0.world
        
        if self.world.rank != 0:
            txt = devnull
        elif isinstance(txt, str):
            txt = open(txt, 'w', 1)
        self.fd = txt

        calc = self.df.chi0.calc
        kd = calc.wfs.kd
        self.kd = kd
        r = calc.wfs.gd.get_grid_point_coordinates()
        self.z = r[2, 0, 0, :]

        nw = self.omega_w.shape[0]
        self.chiM_qw = np.zeros([0, nw])
        self.chiD_qw = np.zeros([0, nw])
        self.drhoM_qz = np.zeros([0, self.z.shape[0]])
        self.drhoD_qz = np.zeros([0, self.z.shape[0]])

        # First: choose all ibzq in 2D BZ
        from ase.dft.kpoints import monkhorst_pack
        from gpaw.kpt_descriptor import to1bz, KPointDescriptor
        offset_c = 0.5 * ((kd.N_c + 1) % 2) / kd.N_c
        bzq_qc = monkhorst_pack(kd.N_c) + offset_c
        qd = KPointDescriptor(bzq_qc)
        qd.set_symmetry(calc.atoms, kd.symmetry)
        q_cs = qd.ibzk_kc
        rcell_cv = 2 * pi * np.linalg.inv(calc.wfs.gd.cell_cv).T
        if isotropic_q:  # only use q along [1 0 0] or [0 1 0] direction.
            Nk = kd.N_c[qdir]
            qx = np.array(range(0, Nk / 2)) / float(Nk)
            q_cs = np.zeros([Nk / 2, 3])
            q_cs[:, qdir] = qx
            q = 0
            if qmax is not None: 
                qmax *= Bohr
                qmax_v = np.zeros([3])
                qmax_v[qdir] = qmax
                qmax_c = 1. / (2 * np.pi) * np.dot(qmax_v, calc.wfs.gd.cell_cv)
                q_c = q_cs[-1]
                q_v = np.dot(q_c, rcell_cv)
                q = (q_v**2).sum()**0.5
                assert Nk % 2 == 0 
                i = Nk / 2.
                while q < qmax:
                    if i == Nk:  # omit BZ edge 
                        i += 1
                        continue 
                    q_c = np.zeros([3])
                    q_c[qdir] = i / Nk
                    q_cs = np.append(q_cs, q_c[np.newaxis, :], axis=0)
                    q_v = np.dot(q_c, rcell_cv)
                    q = (q_v**2).sum()**0.5
                    i += 1
        q_vs = np.dot(q_cs, rcell_cv)
        q_abs = (q_vs**2).sum(axis=1)**0.5
        sort = np.argsort(q_abs)
        q_abs = q_abs[sort]
        q_cs = q_cs[sort]
        q_cut = q_abs[1] / 2.  # smallest finite q
        self.nq_cut = self.nq_inftot + 1
        
        q_infs = np.zeros([q_cs.shape[0] + self.nq_inftot, 3])
        # x-direction:
        q_infs[1: self.nq_inf + 1, qdir] = \
            np.linspace(0, q_cut, self.nq_inf+1)[1:]
        if not isotropic_q:  # y-direction
            q_infs[self.nq_inf + 1: self.nq_inf*2 + 1, 1] = \
                np.linspace(0, q_cut, self.nq_inf+1)[1:]
       
        # add q_inf to list
        self.q_cs = np.insert(q_cs, 1, np.zeros([self.nq_inftot, 3]), axis=0)
        self.q_vs = np.dot(self.q_cs, rcell_cv)
        self.q_vs += q_infs
        self.q_abs = (self.q_vs**2).sum(axis=1)**0.5    
        self.q_infs = q_infs
        self.complete = False
        self.nq = 0
        if self.load_chi_file():
            if self.complete:
                print('Building block loaded from file', file=self.fd)

    def calculate_building_block(self, add_intraband=False):
        if self.complete:
            return
        Nq = self.q_cs.shape[0]
        for nq in range(self.nq, Nq):
            self.nq = nq
            self.save_chi_file()
            q_c = self.q_cs[nq]
            q_inf = self.q_infs[nq]
            if np.allclose(q_inf, 0):
                q_inf = None
            
            qcstr = '(' + ', '.join(['%.3f' % x for x in q_c]) + ')'
            print('Calculating contribution from q-point #%d/%d, q_c=%s'
                  % (nq + 1, Nq, qcstr), file=self.fd)
            if q_inf is not None:
                qstr = '(' + ', '.join(['%.3f' % x for x in q_inf]) + ')'
                print('    and q_inf=%s' % qstr, file=self.fd)
            pd, chi0_wGG, \
                chi_wGG = self.df.get_dielectric_matrix(symmetric=False, 
                                                        calculate_chi=True,
                                                        q_c=q_c,
                                                        q_v=q_inf,
                                                        direction=self.direction,
                                                        add_intraband=add_intraband
                                                        )
            print('calculated chi!', file=self.fd)

            nw = len(self.omega_w)
            world = self.df.chi0.world
            mynw = (nw + world.size - 1) // world.size
            w1 = min(self.df.mynw * world.rank, nw)
            w2 = min(self.df.w1 + self.df.mynw, nw)

            q, omega_w, chiM_qw, chiD_qw, z, drhoM_qz, drhoD_qz = \
                get_chi_2D(self.omega_w, pd, chi_wGG)

            chiM_w = chiM_qw[0]
            chiD_w = chiD_qw[0]
            chiM_w = self.collect(chiM_w)
            chiD_w = self.collect(chiD_w)

            if self.world.rank == 0:
                assert w1 == 0  # drhoM and drhoD in static limit
                self.update_building_block(chiM_w[np.newaxis, :], 
                                           chiD_w[np.newaxis, :], 
                                           drhoM_qz, drhoD_qz)

        # Induced densities are not probably described in q-> 0 limit-
        # replace with finite q result:
        if self.world.rank == 0:        
            for n in range(Nq):
                if np.allclose(self.q_cs[n], 0):
                    self.drhoM_qz[n] = self.drhoM_qz[self.nq_cut]
                    self.drhoD_qz[n] = self.drhoD_qz[self.nq_cut]
                
        self.complete = True
        self.save_chi_file()   

        return
             
    def update_building_block(self, chiM_qw, chiD_qw, drhoM_qz, 
                              drhoD_qz):

        self.chiM_qw = np.append(self.chiM_qw, chiM_qw, axis=0)
        self.chiD_qw = np.append(self.chiD_qw, chiD_qw, axis=0)
        self.drhoM_qz = np.append(self.drhoM_qz, drhoM_qz, axis=0)
        self.drhoD_qz = np.append(self.drhoD_qz, drhoD_qz, axis=0)
    
    def save_chi_file(self, filename=None):
        if filename is None:
            filename = self.filename
        data = {'last_q': self.nq,
                'complete': self.complete,
                'isotropic_q': self.isotropic_q, 
                'q_cs': self.q_cs,
                'q_vs': self.q_vs,
                'q_abs': self.q_abs,
                'omega_w': self.omega_w,
                'chiM_qw': self.chiM_qw, 
                'chiD_qw': self.chiD_qw, 
                'z': self.z, 
                'drhoM_qz': self.drhoM_qz, 
                'drhoD_qz': self.drhoD_qz}

        if self.world.rank == 0:
            with open(filename + '-chi.pckl', 'wb') as fd:
                pickle.dump(data, fd, pickle.HIGHEST_PROTOCOL)

    def load_chi_file(self):
        try:
            data = pickle.load(open(self.filename + '-chi.pckl'))
        except IOError:
            return False
        else:
            if (np.all(data['omega_w'] == self.omega_w) and
                np.all(data['q_cs'] == self.q_cs) and
                np.all(data['z'] == self.z)):
                self.nq = data['last_q']
                self.complete = data['complete']
                self.chiM_qw = data['chiM_qw']
                self.chiD_qw = data['chiD_qw']
                self.drhoM_qz = data['drhoM_qz']
                self.drhoD_qz = data['drhoD_qz']
                return True
            else:
                return False

    def interpolate_to_grid(self, q_grid, w_grid):

        """
        Parameters
        q_grid: in Ang. should start at q=0
        w_grid: in eV
        """

        from scipy.interpolate import RectBivariateSpline
        from scipy.interpolate import interp1d, interp2d
        if not self.complete:
            self.calculate_building_block()
        q_grid *= Bohr
        w_grid /= Hartree

        assert np.max(q_grid) <= np.max(self.q_abs), \
            'q can not be larger that %1.2f Ang' % np.max(self.q_abs / Bohr)
        assert np.max(w_grid) <= np.max(self.omega_w), \
            'w can not be larger that %1.2f eV' % \
            np.max(self.omega_w * Hartree)
        
        sort = np.argsort(self.q_abs)
        q_abs = self.q_abs[sort]

        # chi monopole
        self.chiM_qw = self.chiM_qw[sort]
        
        omit_q0 = False
        if np.isclose(q_abs[0], 0) and not np.isclose(self.chiM_qw[0, 0], 0):
            omit_q0 = True  # omit q=0 from interpolation
            q0_abs = q_abs[0].copy()
            q_abs[0] = 0.
            chi0_w = self.chiM_qw[0].copy()
            self.chiM_qw[0] = np.zeros_like(chi0_w)

        yr = RectBivariateSpline(q_abs, self.omega_w, 
                                 self.chiM_qw.real,
                                 s=0)
        
        yi = RectBivariateSpline(q_abs, self.omega_w, 
                                 self.chiM_qw.imag, s=0)

        self.chiM_qw = yr(q_grid, w_grid) + 1j * yi(q_grid, w_grid)
        if omit_q0:
            yr = interp1d(self.omega_w, chi0_w.real)
            yi = interp1d(self.omega_w, chi0_w.imag)
            chi0_w = yr(w_grid) + 1j * yi(w_grid)
            q_abs[0] = q0_abs            
            if np.isclose(q_grid[0], 0):
                self.chiM_qw[0] = chi0_w   

        # chi dipole
        yr = RectBivariateSpline(q_abs, self.omega_w, 
                                 self.chiD_qw[sort].real,
                                 s=0)
        yi = RectBivariateSpline(q_abs, self.omega_w, 
                                 self.chiD_qw[sort].imag, 
                                 s=0)

        self.chiD_qw = yr(q_grid, w_grid) + 1j * yi(q_grid, w_grid)
        
        # drho monopole

        yr = RectBivariateSpline(q_abs, self.z, 
                                 self.drhoM_qz[sort].real, s=0)
        yi = RectBivariateSpline(q_abs, self.z, 
                                 self.drhoM_qz[sort].imag, s=0)

        self.drhoM_qz = yr(q_grid, self.z) + 1j * yi(q_grid, self.z)

        # drho dipole
        yr = RectBivariateSpline(q_abs, self.z, 
                                 self.drhoD_qz[sort].real, s=0)
        yi = RectBivariateSpline(q_abs, self.z, 
                                 self.drhoD_qz[sort].imag, s=0)

        self.drhoD_qz = yr(q_grid, self.z) + 1j * yi(q_grid, self.z)
        
        self.q_abs = q_grid
        self.omega_w = w_grid

        self.save_chi_file(filename=self.filename + '_int')

    def collect(self, a_w):
        world = self.df.chi0.world
        b_w = np.zeros(self.df.mynw, a_w.dtype)
        b_w[:self.df.w2 - self.df.w1] = a_w
        nw = len(self.omega_w)
        A_w = np.empty(world.size * self.df.mynw, a_w.dtype)
        world.all_gather(b_w, A_w)
        return A_w[:nw]

    def clear_temp_files(self):
        if not self.savechi0:
            world = self.df.chi0.world
            if world.rank == 0:
                while len(self.temp_files) > 0:
                    filename = self.temp_files.pop()
                    os.remove(filename)


"""TOOLS"""


def check_building_blocks(BBfiles=None):
    """ Check that building blocks are on same frequency-
    and q- grid. 

    BBfiles: list of str
        list of names of BB files
    """
    name = BBfiles[0] + '-chi.pckl'
    data = pickle.load(open(name))
    q = data['q_abs'].copy()
    w = data['omega_w'].copy()
    for name in BBfiles[1:]:
        name += '-chi.pckl'
        data = pickle.load(open(name))
        if not ((data['q_abs'] == q).all and
                (data['omega_w'] == w).all):
            return False
    return True


def interpolate_building_blocks(BBfiles=None, BBmotherfile=None,
                                q_grid=None, w_grid=None):
    """ Interpolate building blocks to same frequency-
    and q- grid 

    BBfiles: list of str
        list of names of BB files to be interpolated
    BBmother: str
        name of BB file to match the grids to. Will
        also be interpolated to common grid.
    q_grid: float
        q-grid in Ang. Should start at q=0
    w_grid: float
        in eV
    """

    from scipy.interpolate import RectBivariateSpline, interp1d
    
    if BBmotherfile is not None:
        BBfiles.append(BBmotherfile)

    q_max = 1000
    w_max = 1000
    for name in BBfiles:
        data = pickle.load(open(name + '-chi.pckl'))
        q_abs = data['q_abs']
        q_max = np.min([q_abs[-1], q_max])
        w = data['omega_w']
        w_max = np.min([w[-1], w_max])

    if BBmotherfile is not None:
        name = BBmotherfile + '-chi.pckl'
        data = pickle.load(open(name))
        q_grid = data['q_abs']
        w_grid = data['omega_w']
    else:
        q_grid *= Bohr
        w_grid *= Hartree
    
    q_grid = [q for q in q_grid if q < q_max]
    q_grid.append(q_max)
    w_grid = [w for w in w_grid if w < w_max]
    w_grid.append(w_max)
    q_grid = np.array(q_grid)
    w_grid = np.array(w_grid)
    for name in BBfiles:
        assert data['isotropic_q']
        data = pickle.load(open(name + '-chi.pckl'))
        q_abs = data['q_abs']
        w = data['omega_w']
        z = data['z']
        chiM_qw = data['chiM_qw']
        chiD_qw = data['chiD_qw']
        drhoM_qz = data['drhoM_qz']
        drhoD_qz = data['drhoD_qz']
        
        # chi monopole
        omit_q0 = False
        if np.isclose(q_abs[0], 0) and not np.isclose(chiM_qw[0, 0], 0):
            omit_q0 = True  # omit q=0 from interpolation
            q0_abs = q_abs[0].copy()
            q_abs[0] = 0.
            chi0_w = chiM_qw[0].copy()
            chiM_qw[0] = np.zeros_like(chi0_w)

        yr = RectBivariateSpline(q_abs, w, 
                                 chiM_qw.real,
                                 s=0)
        
        yi = RectBivariateSpline(q_abs, w, 
                                 chiM_qw.imag, s=0)

        chiM_qw = yr(q_grid, w_grid) + 1j * yi(q_grid, w_grid)
        
        if omit_q0:
            yr = interp1d(w, chi0_w.real)
            yi = interp1d(w, chi0_w.imag)
            chi0_w = yr(w_grid) + 1j * yi(w_grid)
            q_abs[0] = q0_abs            
            if np.isclose(q_grid[0], 0):
                chiM_qw[0] = chi0_w   

        # chi dipole
        yr = RectBivariateSpline(q_abs, w, 
                                 chiD_qw.real,
                                 s=0)
        yi = RectBivariateSpline(q_abs, w, 
                                 chiD_qw.imag, 
                                 s=0)

        chiD_qw = yr(q_grid, w_grid) + 1j * yi(q_grid, w_grid)
        
        # drho monopole

        yr = RectBivariateSpline(q_abs, z, 
                                 drhoM_qz.real, s=0)
        yi = RectBivariateSpline(q_abs, z, 
                                 drhoM_qz.imag, s=0)

        drhoM_qz = yr(q_grid, z) + 1j * yi(q_grid, z)

        # drho dipole
        yr = RectBivariateSpline(q_abs, z, 
                                 drhoD_qz.real, s=0)
        yi = RectBivariateSpline(q_abs, z, 
                                 drhoD_qz.imag, s=0)

        drhoD_qz = yr(q_grid, z) + 1j * yi(q_grid, z)
        
        q_abs = q_grid
        omega_w = w_grid

        data = {'q_abs': q_abs,
                'omega_w': omega_w,
                'chiM_qw': chiM_qw, 
                'chiD_qw': chiD_qw, 
                'z': z, 
                'drhoM_qz': drhoM_qz, 
                'drhoD_qz': drhoD_qz,
                'isotropic_q': True}

        with open(name + '_int-chi.pckl', 'wb') as fd:
            pickle.dump(data, fd, pickle.HIGHEST_PROTOCOL)


def get_chi_2D(omega_w=None, pd=None, chi_wGG=None, q0=None,
               filenames=None, name=None):
    """Calculate the monopole and dipole contribution to the
    2D susceptibillity chi_2D, defined as

    ::

      \chi^M_2D(q, \omega) = \int\int dr dr' \chi(q, \omega, r,r') \\
                          = L \chi_{G=G'=0}(q, \omega)
      \chi^D_2D(q, \omega) = \int\int dr dr' z \chi(q, \omega, r,r') z'
                           = 1/L sum_{G_z,G_z'} z_factor(G_z)
                           chi_{G_z,G_z'} z_factor(G_z'),
      Where z_factor(G_z) =  +/- i e^{+/- i*G_z*z0}
      (L G_z cos(G_z L/2)-2 sin(G_z L/2))/G_z^2

    input parameters:

    filenames: list of str
        list of chi_wGG.pckl files for different q calculated with
        the DielectricFunction module in GPAW
    name: str
        name writing output files
    """

    q_list_abs = []
<<<<<<< HEAD
    if chi_wGG is None and filenames is not None:
        omega_w, pd, chi_wGG, q0 = read_chi_wGG(filenames[0])
        nq = len(filenames)
    elif chi_wGG is not None:
        nq = 1
    nw = chi_wGG.shape[0] 
=======

    omega_w, pd, chi_wGG, q0 = read_chi_wGG(filenames[0])
    nq = len(filenames)

    nw = omega_w.shape[0]
>>>>>>> 349ac424
    r = pd.gd.get_grid_point_coordinates()
    z = r[2, 0, 0, :]
    L = pd.gd.cell_cv[2, 2]  # Length of cell in Bohr
    z0 = L / 2.  # position of layer
    chiM_qw = np.zeros([nq, nw], dtype=complex)
    chiD_qw = np.zeros([nq, nw], dtype=complex)
    drhoM_qz = np.zeros([nq, len(z)], dtype=complex)  # induced density
    drhoD_qz = np.zeros([nq, len(z)], dtype=complex)  # induced dipole density
    for iq in range(nq):
        if not iq == 0:
            omega_w, pd, chi_wGG, q0 = read_chi_wGG(filenames[iq])
        if q0 is not None:
            q = q0
        else:
            q = pd.K_qv
        npw = chi_wGG.shape[1]
        Gvec = pd.get_reciprocal_vectors(add_q=False)

        Glist = []
        for iG in range(npw):  # List of G with Gx,Gy = 0
            if Gvec[iG, 0] == 0 and Gvec[iG, 1] == 0:
                Glist.append(iG)

        chiM_qw[iq] = L * chi_wGG[:, 0, 0]
        drhoM_qz[iq] += chi_wGG[0, 0, 0]
        q_abs = np.linalg.norm(q)
        q_list_abs.append(q_abs)
        for iG in Glist[1:]:
            G_z = Gvec[iG, 2]
            qGr_R = np.inner(G_z, z.T).T
            # Fourier transform to get induced density at \omega=0
            drhoM_qz[iq] += np.exp(1j * qGr_R) * chi_wGG[0, iG, 0]
            for iG1 in Glist[1:]:
                G_z1 = Gvec[iG1, 2]
                # integrate with z along both coordinates
                factor = z_factor(z0, L, G_z)
                factor1 = z_factor(z0, L, G_z1, sign=-1)
                chiD_qw[iq, :] += 1. / L * factor * chi_wGG[:, iG, iG1] * \
                    factor1
                # induced dipole density due to V_ext = z
                drhoD_qz[iq, :] += 1. / L * np.exp(1j * qGr_R) * \
                    chi_wGG[0, iG, iG1] * factor1
    # Normalize induced densities with chi
    drhoM_qz /= np.repeat(chiM_qw[:, 0, np.newaxis], drhoM_qz.shape[1],
                           axis=1)
    drhoD_qz /= np.repeat(chiD_qw[:, 0, np.newaxis], drhoM_qz.shape[1],
                           axis=1)

    """ Returns q array, frequency array, chi2D monopole and dipole, induced
    densities and z array (all in Bohr)
    """
<<<<<<< HEAD
    if name is not None:
        pickle.dump((np.array(q_list_abs), omega_w, chiM_qw, chiD_qw,
                     z, drhoM_qz, drhoD_qz), open(name + '-chi.pckl', 'w'),
                    pickle.HIGHEST_PROTOCOL)
    return np.array(q_list_abs) / Bohr, omega_w * Hartree, chiM_qw, \
        chiD_qw, z, drhoM_qz, drhoD_qz
=======
    pickle.dump((np.array(q_list_abs), omega_w, chiM_2D_qw, chiD_2D_qw,
                 z, drho_M_qz, drho_D_qz),
                open(name + '-chi.pckl', 'wb'),
                protocol=pickle.HIGHEST_PROTOCOL)
    return np.array(q_list_abs) / Bohr, omega_w * Hartree, chiM_2D_qw, \
        chiD_2D_qw, z, drho_M_qz, drho_D_qz
>>>>>>> 349ac424


def z_factor(z0, d, G, sign=1):
    factor = -1j * sign * np.exp(1j * sign * G * z0) * \
        (d * G * np.cos(G * d / 2.) - 2. * np.sin(G * d / 2.)) / G**2
    return factor


def z_factor2(z0, d, G, sign=1):
    factor = sign * np.exp(1j * sign * G * z0) * np.sin(G * d / 2.)
    return factor


def expand_layers(structure):
    newlist = []
    for name in structure:
        num = ''
        while name[0].isdigit():
            num += name[0]
            name = name[1:]
        try: 
            num = int(num)
        except: 
            num = 1
        for n in range(num):
            newlist.append(name)
    return newlist


def read_chi_wGG(name):
    """
    Read density response matrix calculated with the DielectricFunction
    module in GPAW.
    Returns frequency grid, gpaw.wavefunctions object, chi_wGG
    """
    fd = open(name, 'rb')
    omega_w, pd, chi_wGG, q0, chi0_wvv = pickle.load(fd)
    nw = len(omega_w)
    nG = pd.ngmax
    chi_wGG = np.empty((nw, nG, nG), complex)
    for chi_GG in chi_wGG:
        chi_GG[:] = pickle.load(fd)
    return omega_w, pd, chi_wGG, q0

<|MERGE_RESOLUTION|>--- conflicted
+++ resolved
@@ -63,9 +63,12 @@
             if name not in namelist:
                 namelist.append(name)
                 name += '-chi.pckl'
-<<<<<<< HEAD
+                fd = open(name, 'rb')
+                try:
+                    data = pickle.load(fd, encoding='latin1')
+                except TypeError:
+                    data = pickle.load(fd)
                 try:  # new format
-                    data = pickle.load(open(name))
                     q = data['q_abs']
                     w = data['omega_w']
                     zi = data['z']
@@ -74,19 +77,10 @@
                     drhom = data['drhoM_qz']
                     drhod = data['drhoD_qz']
                     isostropic_q = data['isotropic_q']
-                except:  # old format
-                    q, w, chim, chid, zi, drhom, drhod = \
-                        pickle.load(open(name))
+                except TypeError:  # old format
+                    q, w, chim, chid, zi, drhom, drhod = data
                     isotropic_q = False
 
-=======
-                fd = open(name, 'rb')
-                try:
-                    things = pickle.load(fd, encoding='latin1')
-                except TypeError:
-                    things = pickle.load(fd)
-                q, w, chim, chid, zi, drhom, drhod = things
->>>>>>> 349ac424
                 if qmax is not None:
                     qindex = np.argmin(abs(q - qmax * Bohr)) + 1
                 else:
@@ -114,7 +108,7 @@
         if self.q_abs[0] == 0:
             self.q_abs[0] += 1e-12
 
-        # parallelize over q in case of multiple processors 
+        # parallelize over q in case of multiple processors
         self.world = mpi.world
         nq = len(self.q_abs)
         mynq = (nq + self.world.size - 1) // self.world.size
@@ -201,13 +195,8 @@
                 else:
                     drho_array[k, :, i_1: i_2] = \
                         fm(z_big[i_1: i_2]) + 1j * fm2(z_big[i_1: i_2])
-<<<<<<< HEAD
-                    basis_array[k, :, i_1s: i_2s] = 1. / self.s[k]
-        
-=======
-                    basis_array[k, :, i_1s: i_2s] = 1. / self.s[i]
-
->>>>>>> 349ac424
+                    basis_array[k, :, i_1s:i_2s] = 1. / self.s[k]
+
         return drhom, drhod, basis_array, drho_array
 
     def get_induced_potentials(self):
@@ -243,16 +232,12 @@
                     i_1 = np.argmin(np.abs(z_poisson[0] - z_big)) + 1
                     i_2 = np.argmin(np.abs(z_poisson[-1] - z_big)) - 1
 
-<<<<<<< HEAD
-                    dphi_array[self.dim / self.n_layers * k, iq] = \
+                    dphi_array[self.dim // self.n_layers * k, iq] = (
                         self.potential_model(self.myq_abs[iq], self.z_big,
-=======
-                    dphi_array[self.dim // self.n_layers * k, iq] = \
-                        self.potential_model(self.q_abs[iq], self.z_big,
->>>>>>> 349ac424
-                                             self.z0[k])
-                    dphi_array[self.dim // self.n_layers * k, iq, i_1: i_2] = \
-                        fm(z_big[i_1: i_2]) + 1j * fm2(z_big[i_1: i_2])
+                                             self.z0[k]))
+                    dphi_array[self.dim // self.n_layers * k,
+                               iq, i_1: i_2] = (fm(z_big[i_1: i_2]) +
+                                                1j * fm2(z_big[i_1: i_2]))
                     if self.chi_dipole is not None:
                         dphi_array[2 * k + 1, iq] = \
                             self.potential_model(self.myq_abs[iq], self.z_big,
@@ -355,13 +340,8 @@
         chi_d_iqw = self.chi_dipole
 
         if self.kernel_qij is None:
-<<<<<<< HEAD
-            self.kernel_qij = self.get_Coulomb_Kernel()            
+            self.kernel_qij = self.get_Coulomb_Kernel()
         chi_qwij = np.zeros((self.mynq, len(self.frequencies),
-=======
-            self.kernel_qij = self.get_Coulomb_Kernel()
-        chi_qwij = np.zeros((len(self.q_abs), len(self.frequencies),
->>>>>>> 349ac424
                              self.dim, self.dim), dtype=complex)
 
         for iq in range(len(q_abs)):
@@ -401,26 +381,25 @@
 
         return eps_qwij
 
-<<<<<<< HEAD
     def get_screened_potential(self, layer=0):
         """
         get the screened interaction averaged over layer "k":
-        W_{kk}(q, w) = \sum_{ij} V_{ki}(q) \chi_{ij}(q, w) V_{jk}(q) 
-        
+        W_{kk}(q, w) = \sum_{ij} V_{ki}(q) \chi_{ij}(q, w) V_{jk}(q)
+
         parameters:
         layer: int
             index of layer to calculate the screened interaction for.
 
-        returns: W(q,w) 
+        returns: W(q,w)
         """
         self.kernel_qij =\
             self.get_Coulomb_Kernel(step_potential=True)
 
         chi_qwij = self.get_chi_matrix()
-        W_qw = np.zeros((self.mynq, len(self.frequencies)), 
+        W_qw = np.zeros((self.mynq, len(self.frequencies)),
                         dtype=complex)
 
-        W0_qw = np.zeros((self.mynq, len(self.frequencies)), 
+        W0_qw = np.zeros((self.mynq, len(self.frequencies)),
                          dtype=complex)
         k = layer
         if self.chi_dipole is not None:
@@ -434,18 +413,16 @@
                 for j in range(self.n_layers):
                     kernel_ij[2 * j, 2 * j + 1] = 0
                     kernel_ij[2 * j + 1, 2 * j] = 0
-            
+
             for iw in range(0, len(self.frequencies)):
                 W_qw[iq, iw] = np.dot(np.dot(kernel_ij[k], chi_qwij[iq, iw]),
                                       kernel_ij[:, k])
                 W0_qw[iq, iw] = kernel_ij[k, k]**2 * chi_qwij[iq, iw, k, k]
 
         W_qw = self.collect_qw(W_qw)
-                
+
         return W_qw
-    
-=======
->>>>>>> 349ac424
+
     def get_exciton_screened_potential(self, e_distr, h_distr):
         v_screened_qw = np.zeros((self.mynq,
                                   len(self.frequencies)))
@@ -460,30 +437,18 @@
                     np.dot(e_distr,
                            np.dot(np.linalg.inv(eps_qwij[iq, iw, :, :]),
                                   ext_pot))
-<<<<<<< HEAD
-         
+
         v_screened_q = self.collect_q(v_screened_qw[:, 0])
-        
+
         return self.q_abs, -v_screened_q
-=======
-
-        return self.q_abs, -v_screened_qw[:,0]
->>>>>>> 349ac424
-
-    def get_exciton_screened_potential_r(self, r_array, e_distr=None, 
+
+    def get_exciton_screened_potential_r(self, r_array, e_distr=None,
                                          h_distr=None, Wq_name=None):
         if Wq_name is not None:
-<<<<<<< HEAD
-            q_abs, W_q = pickle.load(open(Wq_name))
+            q_abs, W_q = pickle.load(open(Wq_name, 'rb'))
         else:
             q_temp, W_q = self.get_exciton_screened_potential(e_distr, h_distr)
-        
-=======
-            q_abs,W_q = pickle.load(open(Wq_name, 'rb'))
-        else:
-            q_temp,W_q = self.get_exciton_screened_potential(e_distr, h_distr)
-
->>>>>>> 349ac424
+
         from scipy.special import jn
         if self.n_layers == 1:
             layer_thickness = self.s[0]
@@ -492,75 +457,48 @@
                              np.where(h_distr == 1)[0][0]]) // 2
             layer_thickness = self.d[ilayer]
         else:
-<<<<<<< HEAD
             ilayer = np.min([np.where(e_distr == 1)[0][0],
                              np.where(h_distr == 1)[0][0]]) // 4
             layer_thickness = self.d[ilayer]
-            
+
         W_q *= q_temp
         q = np.linspace(q_temp[0], q_temp[-1], 10000)
         Wt_q = np.interp(q, q_temp, W_q)
         Dq_Q2D = q[1] - q[0]
         Coulombt_q = -4. * np.pi / q * \
-            (1. - np.exp(-q * layer_thickness / 2.)) / layer_thickness   
-=======
-            ilayer = np.min([np.where(e_distr==1)[0][0],np.where(h_distr==1)[0][0]])//4
-            layer_thickness=self.d[ilayer]
-
-        W_q *= q_temp
-        q = np.linspace(q_temp[0],q_temp[-1],10000)
-        Wt_q = np.interp(q,q_temp,W_q)
-        Dq_Q2D = q[1]-q[0]
-        Coulombt_q = -4.*np.pi/q*(1.-np.exp(-q*layer_thickness/2.))/layer_thickness
->>>>>>> 349ac424
+            (1. - np.exp(-q * layer_thickness / 2.)) / layer_thickness
 
         W_r = np.zeros(len(r_array))
         for ir in range(0, len(r_array)):
             J_q = jn(0, q * r_array[ir])
             if r_array[ir] > np.exp(-13):
                 Int_temp = -1./layer_thickness * \
-                    np.log((layer_thickness / 2. + 
+                    np.log((layer_thickness / 2. +
                             np.sqrt(r_array[ir]**2 + layer_thickness**2/4.))\
-                               / (-layer_thickness/2. + 
-                                   np.sqrt(r_array[ir]**2 + 
+                               / (-layer_thickness/2. +
+                                   np.sqrt(r_array[ir]**2 +
                                            layer_thickness**2/4.)))
             else:
-<<<<<<< HEAD
                 Int_temp = -1. / layer_thickness \
                     * np.log(layer_thickness**2 / r_array[ir]**2)
             W_r[ir] = Dq_Q2D / 2. / np.pi \
-                * np.sum(J_q * (Wt_q - Coulombt_q)) + Int_temp 
+                * np.sum(J_q * (Wt_q - Coulombt_q)) + Int_temp
         return r_array, W_r
 
     def get_exciton_binding_energies(self, eff_mass, L_min=-50, L_max=10,
-                                     Delta=0.1, e_distr=None, h_distr=None, 
+                                     Delta=0.1, e_distr=None, h_distr=None,
                                      Wq_name=None):
         from scipy.linalg import eig
         r_space = np.arange(L_min, L_max, Delta)
-        Nint = len(r_space) 
+        Nint = len(r_space)
 
         r, W_r = self.get_exciton_screened_potential_r(r_array=np.exp(r_space),
-                                                       e_distr=e_distr, 
-                                                       h_distr=h_distr, 
+                                                       e_distr=e_distr,
+                                                       h_distr=h_distr,
                                                        Wq_name=None)
-        
+
         H = np.zeros((Nint, Nint), dtype=complex)
         for i in range(0, Nint):
-=======
-                Int_temp = -1./layer_thickness*np.log(layer_thickness**2/r_array[ir]**2)
-            W_r[ir] =  Dq_Q2D/2./np.pi * np.sum(J_q*(Wt_q-Coulombt_q)) + Int_temp
-        return r_array,W_r
-
-    def get_exciton_binding_energies(self, eff_mass, L_min=-50,L_max=10,Delta=0.1, e_distr=None, h_distr=None, Wq_name=None):
-        from scipy.linalg import eig
-        r_space = np.arange(L_min,L_max,Delta)
-        Nint = len(r_space)
-
-        r,W_r = self.get_exciton_screened_potential_r(r_array=np.exp(r_space),e_distr=e_distr, h_distr=h_distr, Wq_name=None)
-
-        H = np.zeros((Nint,Nint),dtype=complex)
-        for i in range(0,Nint):
->>>>>>> 349ac424
             r_abs = np.exp(r_space[i])
             H[i, i] = - 1. / r_abs**2 / 2. / eff_mass \
                 * (-2. / Delta**2 + 1. / 4.) + W_r[i]
@@ -574,13 +512,8 @@
         ee, ev = eig(H)
         index_sort = np.argsort(ee.real)
         ee = ee[index_sort]
-<<<<<<< HEAD
-        ev = ev[:, index_sort]        
+        ev = ev[:, index_sort]
         return ee * Hartree, ev
-=======
-        ev = ev[:,index_sort]
-        return ee*Hartree, ev
->>>>>>> 349ac424
 
     def get_macroscopic_dielectric_function(self, static=True, layers=None,
                                             direction='x'):
@@ -636,15 +569,9 @@
         else:
             Nw = len(self.frequencies)
 
-<<<<<<< HEAD
-        eps_qwij = self.get_eps_matrix(step_potential=True)[:, :Nw] 
-        
+        eps_qwij = self.get_eps_matrix(step_potential=True)[:, :Nw]
+
         Nq = self.mynq
-=======
-        eps_qwij = self.get_eps_matrix(step_potential=True)[:, :Nw]
-
-        Nq = len(self.q_abs)
->>>>>>> 349ac424
         epsM_qw = np.zeros([Nq, Nw], dtype=complex)
 
         for iw in range(Nw):
@@ -654,17 +581,11 @@
                 epsinvM = 1. / N * np.dot(np.array(potential) * layer_weight,
                                            np.dot(epsinv_ij,
                                                   np.array(const_per)))
-<<<<<<< HEAD
-                      
+
                 epsM_qw[iq, iw] = 1. / epsinvM
-        
+
         epsM_qw = self.collect_qw(epsM_qw)
-        
-=======
-
-                epsM_qw[iq, iw] = 1. / epsinv_M
-
->>>>>>> 349ac424
+
         return self.q_abs / Bohr,  self.frequencies[:Nw] * Hartree, epsM_qw
 
     def get_eels(self, dipole_contribution=False):
@@ -697,20 +618,15 @@
                            dtype=complex)
 
         chi_qwij = self.get_chi_matrix()
-<<<<<<< HEAD
-   
+
         for iq in range(self.mynq):
-=======
-
-        for iq in range(len(self.q_abs)):
->>>>>>> 349ac424
             for iw in range(len(self.frequencies)):
                 eels_qw[iq, iw] = np.dot(np.array(const_per) * layer_weight,
                                          np.dot(chi_qwij[iq, iw],
                                                 np.array(const_per)))
 
             eels_qw[iq, :] *= 1. / N * 4 * np.pi / self.q_abs[iq]**2
-        
+
         eels_qw = self.collect_q(eels_qw)
 
         return self.q_abs / Bohr, self.frequencies * Hartree, \
@@ -746,26 +662,16 @@
                            dtype=complex)
 
         eps_qwij = self.get_eps_matrix()
-<<<<<<< HEAD
-   
+
         for iq in range(self.mynq):
-=======
-
-        for iq in range(len(self.q_abs)):
->>>>>>> 349ac424
             for iw in range(len(self.frequencies)):
                 abs_qw[iq, iw] = np.dot(np.array(const_per) * layer_weight,
                                         np.dot(eps_qwij[iq, iw],
                                                np.array(const_per)))
 
-<<<<<<< HEAD
-            abs_qw[iq, :] *= 1. / N * 2. / self.q_abs[iq] 
-            
+            abs_qw[iq, :] *= 1. / N * 2. / self.q_abs[iq]
+
         abs_qw = self.collect_qw(abs_qw)
-=======
-            abs_qw[iq, :] *= 1. / N * 2. / self.q_abs[iq]
-
->>>>>>> 349ac424
         return self.q_abs / Bohr, self.frequencies * Hartree, \
             (Bohr * abs_qw).imag
 
@@ -833,13 +739,8 @@
                              (q_z**2 / 2. * (1. / (q_max**2 + q_z**2) -
                                              1. / q_z**2) +
                               0.5 * np.log((q_max / q_z)**2 + 1)))
-<<<<<<< HEAD
-       
+
         for iq in range(self.mynq):
-=======
-
-        for iq in range(len(self.q_abs)):
->>>>>>> 349ac424
             eels_temp = np.zeros([len(self.frequencies)], dtype=complex)
             for iw in range(len(self.frequencies)):
                 # Longitudinal in-plane
@@ -866,13 +767,8 @@
 
                     # longitudinal cross terms
                     temp = 1J * np.dot(np.array(const_per) * layer_weight,
-<<<<<<< HEAD
                                        np.dot(chi_qwij[iq, iw],
-                                              np.array(const_per[::-1]))) 
-=======
-                                     np.dot(chi_qwij[iq, iw],
-                                            np.array(const_per[::-1])))
->>>>>>> 349ac424
+                                              np.array(const_per[::-1])))
                     eels_temp[iw] += temp / q_z[iw]
 
                     temp = -1J * np.dot(np.array(const_per[::-1]) *
@@ -895,9 +791,9 @@
                     eels_temp *= (4 * np.pi)**2 * weights[iq]
 
                 eels_w += eels_temp
-            
+
         self.world.sum(eels_w)
-            
+
         return self.frequencies * Hartree, - (Bohr**5 * eels_w * vol).imag
 
     def get_response(self, iw=0, dipole=False):
@@ -918,15 +814,9 @@
                                   np.ones([self.n_layers]))
 
         chi_qij = self.get_chi_matrix()[:, iw]
-<<<<<<< HEAD
         Vind_qz = np.zeros((self.mynq, len(self.z_big)))
         rhoind_qz = np.zeros((self.mynq, len(self.z_big)))
-        
-=======
-        Vind_z = np.zeros((len(self.q_abs), len(self.z_big)))
-        rhoind_z = np.zeros((len(self.q_abs), len(self.z_big)))
-
->>>>>>> 349ac424
+
         drho_array = self.drho_array.copy()
         dphi_array = self.dphi_array.copy()
         # Expand on potential and density basis function
@@ -934,19 +824,12 @@
         for iq in range(self.mynq):
             chi_ij = chi_qij[iq]
             Vind_qi = np.dot(chi_ij, np.array(const_per))
-<<<<<<< HEAD
             rhoind_qz[iq] = np.dot(drho_array[:, iq].T, Vind_qi)
             Vind_qz[iq] = np.dot(dphi_array[:, iq].T, Vind_qi)
 
         rhoind_qz = self.collect_qw(rhoind_qz)
         return self.z_big * Bohr, rhoind_qz, Vind_qz, self.z0 * Bohr
-    
-=======
-            rhoind_z[iq] = np.dot(drho_array[:, iq].T, Vind_qi)
-            Vind_z[iq] = np.dot(dphi_array[:, iq].T, Vind_qi)
-        return self.z_big * Bohr, rhoind_z, Vind_z, self.z0 * Bohr
-
->>>>>>> 349ac424
+
     def get_plasmon_eigenmodes(self):
         """
         Diagonalize the dieletric matrix to get the plasmon eigenresonances
@@ -956,7 +839,7 @@
             Eigenvalue array (shape Nq x nw x dim), z-grid, induced densities,
             induced potentials, energies at zero crossings.
         """
-        
+
         assert self.world.size == 1
         eps_qwij = self.get_eps_matrix()
         Nw = len(self.frequencies)
@@ -1021,7 +904,7 @@
         A_q = np.empty(mynq * world.size, a_q.dtype)
         world.all_gather(b_q, A_q)
         return A_q[:nq]
-    
+
     def collect_qw(self, a_qw):
         """ Collect arrays of dim (q X w)"""
         nw = a_qw.shape[1]
@@ -1036,9 +919,9 @@
 
 class BuildingBlock():
 
-    """ Module for using Linear response to calculate dielectric 
+    """ Module for using Linear response to calculate dielectric
     building block of 2D material with GPAW"""
-    
+
     def __init__(self, filename, df, isotropic_q=True, nq_inf=10,
                  direction='x', qmax=None, txt=sys.stdout):
         """Creates a BuildingBlock object.
@@ -1048,19 +931,19 @@
         df: DielectricFunction object
             Determines how linear response calculation is performed
         isotropic_q: bool
-            If True, only q-points along one direction (1 0 0) in the 
+            If True, only q-points along one direction (1 0 0) in the
             2D BZ is included, thus asuming an isotropic material
         direction: 'x' or 'y'
-            Direction used for isotropic q sampling. 
+            Direction used for isotropic q sampling.
         qmax: float
             Cutoff for q-grid. To be used if one wishes to sample outside the
             irreducible BZ. Only works for isotropic q-sampling.
         nq_inf: int
-            number of extra q points in the limit q->0 along each direction, 
-            extrapolated from q=0, assumung that the head of chi0_wGG goes 
-            as q^2 and the wings as q. 
+            number of extra q points in the limit q->0 along each direction,
+            extrapolated from q=0, assumung that the head of chi0_wGG goes
+            as q^2 and the wings as q.
             Note that this does not hold for (semi)metals!
-       
+
         """
         if qmax is not None:
             assert isotropic_q
@@ -1074,14 +957,14 @@
         if direction == 'x':
             qdir = 0
         elif direction == 'y':
-            qdir = 1 
+            qdir = 1
         self.direction = direction
 
         self.df = df  # dielectric function object
         self.df.truncation = '2D'  # in case you forgot!
         self.omega_w = self.df.chi0.omega_w
         self.world = self.df.chi0.world
-        
+
         if self.world.rank != 0:
             txt = devnull
         elif isinstance(txt, str):
@@ -1115,7 +998,7 @@
             q_cs = np.zeros([Nk / 2, 3])
             q_cs[:, qdir] = qx
             q = 0
-            if qmax is not None: 
+            if qmax is not None:
                 qmax *= Bohr
                 qmax_v = np.zeros([3])
                 qmax_v[qdir] = qmax
@@ -1123,12 +1006,12 @@
                 q_c = q_cs[-1]
                 q_v = np.dot(q_c, rcell_cv)
                 q = (q_v**2).sum()**0.5
-                assert Nk % 2 == 0 
+                assert Nk % 2 == 0
                 i = Nk / 2.
                 while q < qmax:
-                    if i == Nk:  # omit BZ edge 
+                    if i == Nk:  # omit BZ edge
                         i += 1
-                        continue 
+                        continue
                     q_c = np.zeros([3])
                     q_c[qdir] = i / Nk
                     q_cs = np.append(q_cs, q_c[np.newaxis, :], axis=0)
@@ -1142,7 +1025,7 @@
         q_cs = q_cs[sort]
         q_cut = q_abs[1] / 2.  # smallest finite q
         self.nq_cut = self.nq_inftot + 1
-        
+
         q_infs = np.zeros([q_cs.shape[0] + self.nq_inftot, 3])
         # x-direction:
         q_infs[1: self.nq_inf + 1, qdir] = \
@@ -1150,12 +1033,12 @@
         if not isotropic_q:  # y-direction
             q_infs[self.nq_inf + 1: self.nq_inf*2 + 1, 1] = \
                 np.linspace(0, q_cut, self.nq_inf+1)[1:]
-       
+
         # add q_inf to list
         self.q_cs = np.insert(q_cs, 1, np.zeros([self.nq_inftot, 3]), axis=0)
         self.q_vs = np.dot(self.q_cs, rcell_cv)
         self.q_vs += q_infs
-        self.q_abs = (self.q_vs**2).sum(axis=1)**0.5    
+        self.q_abs = (self.q_vs**2).sum(axis=1)**0.5
         self.q_infs = q_infs
         self.complete = False
         self.nq = 0
@@ -1174,7 +1057,7 @@
             q_inf = self.q_infs[nq]
             if np.allclose(q_inf, 0):
                 q_inf = None
-            
+
             qcstr = '(' + ', '.join(['%.3f' % x for x in q_c]) + ')'
             print('Calculating contribution from q-point #%d/%d, q_c=%s'
                   % (nq + 1, Nq, qcstr), file=self.fd)
@@ -1182,7 +1065,7 @@
                 qstr = '(' + ', '.join(['%.3f' % x for x in q_inf]) + ')'
                 print('    and q_inf=%s' % qstr, file=self.fd)
             pd, chi0_wGG, \
-                chi_wGG = self.df.get_dielectric_matrix(symmetric=False, 
+                chi_wGG = self.df.get_dielectric_matrix(symmetric=False,
                                                         calculate_chi=True,
                                                         q_c=q_c,
                                                         q_v=q_inf,
@@ -1207,45 +1090,45 @@
 
             if self.world.rank == 0:
                 assert w1 == 0  # drhoM and drhoD in static limit
-                self.update_building_block(chiM_w[np.newaxis, :], 
-                                           chiD_w[np.newaxis, :], 
+                self.update_building_block(chiM_w[np.newaxis, :],
+                                           chiD_w[np.newaxis, :],
                                            drhoM_qz, drhoD_qz)
 
         # Induced densities are not probably described in q-> 0 limit-
         # replace with finite q result:
-        if self.world.rank == 0:        
+        if self.world.rank == 0:
             for n in range(Nq):
                 if np.allclose(self.q_cs[n], 0):
                     self.drhoM_qz[n] = self.drhoM_qz[self.nq_cut]
                     self.drhoD_qz[n] = self.drhoD_qz[self.nq_cut]
-                
+
         self.complete = True
-        self.save_chi_file()   
+        self.save_chi_file()
 
         return
-             
-    def update_building_block(self, chiM_qw, chiD_qw, drhoM_qz, 
+
+    def update_building_block(self, chiM_qw, chiD_qw, drhoM_qz,
                               drhoD_qz):
 
         self.chiM_qw = np.append(self.chiM_qw, chiM_qw, axis=0)
         self.chiD_qw = np.append(self.chiD_qw, chiD_qw, axis=0)
         self.drhoM_qz = np.append(self.drhoM_qz, drhoM_qz, axis=0)
         self.drhoD_qz = np.append(self.drhoD_qz, drhoD_qz, axis=0)
-    
+
     def save_chi_file(self, filename=None):
         if filename is None:
             filename = self.filename
         data = {'last_q': self.nq,
                 'complete': self.complete,
-                'isotropic_q': self.isotropic_q, 
+                'isotropic_q': self.isotropic_q,
                 'q_cs': self.q_cs,
                 'q_vs': self.q_vs,
                 'q_abs': self.q_abs,
                 'omega_w': self.omega_w,
-                'chiM_qw': self.chiM_qw, 
-                'chiD_qw': self.chiD_qw, 
-                'z': self.z, 
-                'drhoM_qz': self.drhoM_qz, 
+                'chiM_qw': self.chiM_qw,
+                'chiD_qw': self.chiD_qw,
+                'z': self.z,
+                'drhoM_qz': self.drhoM_qz,
                 'drhoD_qz': self.drhoD_qz}
 
         if self.world.rank == 0:
@@ -1291,13 +1174,13 @@
         assert np.max(w_grid) <= np.max(self.omega_w), \
             'w can not be larger that %1.2f eV' % \
             np.max(self.omega_w * Hartree)
-        
+
         sort = np.argsort(self.q_abs)
         q_abs = self.q_abs[sort]
 
         # chi monopole
         self.chiM_qw = self.chiM_qw[sort]
-        
+
         omit_q0 = False
         if np.isclose(q_abs[0], 0) and not np.isclose(self.chiM_qw[0, 0], 0):
             omit_q0 = True  # omit q=0 from interpolation
@@ -1306,11 +1189,11 @@
             chi0_w = self.chiM_qw[0].copy()
             self.chiM_qw[0] = np.zeros_like(chi0_w)
 
-        yr = RectBivariateSpline(q_abs, self.omega_w, 
+        yr = RectBivariateSpline(q_abs, self.omega_w,
                                  self.chiM_qw.real,
                                  s=0)
-        
-        yi = RectBivariateSpline(q_abs, self.omega_w, 
+
+        yi = RectBivariateSpline(q_abs, self.omega_w,
                                  self.chiM_qw.imag, s=0)
 
         self.chiM_qw = yr(q_grid, w_grid) + 1j * yi(q_grid, w_grid)
@@ -1318,37 +1201,37 @@
             yr = interp1d(self.omega_w, chi0_w.real)
             yi = interp1d(self.omega_w, chi0_w.imag)
             chi0_w = yr(w_grid) + 1j * yi(w_grid)
-            q_abs[0] = q0_abs            
+            q_abs[0] = q0_abs
             if np.isclose(q_grid[0], 0):
-                self.chiM_qw[0] = chi0_w   
+                self.chiM_qw[0] = chi0_w
 
         # chi dipole
-        yr = RectBivariateSpline(q_abs, self.omega_w, 
+        yr = RectBivariateSpline(q_abs, self.omega_w,
                                  self.chiD_qw[sort].real,
                                  s=0)
-        yi = RectBivariateSpline(q_abs, self.omega_w, 
-                                 self.chiD_qw[sort].imag, 
+        yi = RectBivariateSpline(q_abs, self.omega_w,
+                                 self.chiD_qw[sort].imag,
                                  s=0)
 
         self.chiD_qw = yr(q_grid, w_grid) + 1j * yi(q_grid, w_grid)
-        
+
         # drho monopole
 
-        yr = RectBivariateSpline(q_abs, self.z, 
+        yr = RectBivariateSpline(q_abs, self.z,
                                  self.drhoM_qz[sort].real, s=0)
-        yi = RectBivariateSpline(q_abs, self.z, 
+        yi = RectBivariateSpline(q_abs, self.z,
                                  self.drhoM_qz[sort].imag, s=0)
 
         self.drhoM_qz = yr(q_grid, self.z) + 1j * yi(q_grid, self.z)
 
         # drho dipole
-        yr = RectBivariateSpline(q_abs, self.z, 
+        yr = RectBivariateSpline(q_abs, self.z,
                                  self.drhoD_qz[sort].real, s=0)
-        yi = RectBivariateSpline(q_abs, self.z, 
+        yi = RectBivariateSpline(q_abs, self.z,
                                  self.drhoD_qz[sort].imag, s=0)
 
         self.drhoD_qz = yr(q_grid, self.z) + 1j * yi(q_grid, self.z)
-        
+
         self.q_abs = q_grid
         self.omega_w = w_grid
 
@@ -1377,7 +1260,7 @@
 
 def check_building_blocks(BBfiles=None):
     """ Check that building blocks are on same frequency-
-    and q- grid. 
+    and q- grid.
 
     BBfiles: list of str
         list of names of BB files
@@ -1398,7 +1281,7 @@
 def interpolate_building_blocks(BBfiles=None, BBmotherfile=None,
                                 q_grid=None, w_grid=None):
     """ Interpolate building blocks to same frequency-
-    and q- grid 
+    and q- grid
 
     BBfiles: list of str
         list of names of BB files to be interpolated
@@ -1412,7 +1295,7 @@
     """
 
     from scipy.interpolate import RectBivariateSpline, interp1d
-    
+
     if BBmotherfile is not None:
         BBfiles.append(BBmotherfile)
 
@@ -1433,7 +1316,7 @@
     else:
         q_grid *= Bohr
         w_grid *= Hartree
-    
+
     q_grid = [q for q in q_grid if q < q_max]
     q_grid.append(q_max)
     w_grid = [w for w in w_grid if w < w_max]
@@ -1450,7 +1333,7 @@
         chiD_qw = data['chiD_qw']
         drhoM_qz = data['drhoM_qz']
         drhoD_qz = data['drhoD_qz']
-        
+
         # chi monopole
         omit_q0 = False
         if np.isclose(q_abs[0], 0) and not np.isclose(chiM_qw[0, 0], 0):
@@ -1460,59 +1343,59 @@
             chi0_w = chiM_qw[0].copy()
             chiM_qw[0] = np.zeros_like(chi0_w)
 
-        yr = RectBivariateSpline(q_abs, w, 
+        yr = RectBivariateSpline(q_abs, w,
                                  chiM_qw.real,
                                  s=0)
-        
-        yi = RectBivariateSpline(q_abs, w, 
+
+        yi = RectBivariateSpline(q_abs, w,
                                  chiM_qw.imag, s=0)
 
         chiM_qw = yr(q_grid, w_grid) + 1j * yi(q_grid, w_grid)
-        
+
         if omit_q0:
             yr = interp1d(w, chi0_w.real)
             yi = interp1d(w, chi0_w.imag)
             chi0_w = yr(w_grid) + 1j * yi(w_grid)
-            q_abs[0] = q0_abs            
+            q_abs[0] = q0_abs
             if np.isclose(q_grid[0], 0):
-                chiM_qw[0] = chi0_w   
+                chiM_qw[0] = chi0_w
 
         # chi dipole
-        yr = RectBivariateSpline(q_abs, w, 
+        yr = RectBivariateSpline(q_abs, w,
                                  chiD_qw.real,
                                  s=0)
-        yi = RectBivariateSpline(q_abs, w, 
-                                 chiD_qw.imag, 
+        yi = RectBivariateSpline(q_abs, w,
+                                 chiD_qw.imag,
                                  s=0)
 
         chiD_qw = yr(q_grid, w_grid) + 1j * yi(q_grid, w_grid)
-        
+
         # drho monopole
 
-        yr = RectBivariateSpline(q_abs, z, 
+        yr = RectBivariateSpline(q_abs, z,
                                  drhoM_qz.real, s=0)
-        yi = RectBivariateSpline(q_abs, z, 
+        yi = RectBivariateSpline(q_abs, z,
                                  drhoM_qz.imag, s=0)
 
         drhoM_qz = yr(q_grid, z) + 1j * yi(q_grid, z)
 
         # drho dipole
-        yr = RectBivariateSpline(q_abs, z, 
+        yr = RectBivariateSpline(q_abs, z,
                                  drhoD_qz.real, s=0)
-        yi = RectBivariateSpline(q_abs, z, 
+        yi = RectBivariateSpline(q_abs, z,
                                  drhoD_qz.imag, s=0)
 
         drhoD_qz = yr(q_grid, z) + 1j * yi(q_grid, z)
-        
+
         q_abs = q_grid
         omega_w = w_grid
 
         data = {'q_abs': q_abs,
                 'omega_w': omega_w,
-                'chiM_qw': chiM_qw, 
-                'chiD_qw': chiD_qw, 
-                'z': z, 
-                'drhoM_qz': drhoM_qz, 
+                'chiM_qw': chiM_qw,
+                'chiD_qw': chiD_qw,
+                'z': z,
+                'drhoM_qz': drhoM_qz,
                 'drhoD_qz': drhoD_qz,
                 'isotropic_q': True}
 
@@ -1545,20 +1428,12 @@
     """
 
     q_list_abs = []
-<<<<<<< HEAD
     if chi_wGG is None and filenames is not None:
         omega_w, pd, chi_wGG, q0 = read_chi_wGG(filenames[0])
         nq = len(filenames)
     elif chi_wGG is not None:
         nq = 1
-    nw = chi_wGG.shape[0] 
-=======
-
-    omega_w, pd, chi_wGG, q0 = read_chi_wGG(filenames[0])
-    nq = len(filenames)
-
-    nw = omega_w.shape[0]
->>>>>>> 349ac424
+    nw = chi_wGG.shape[0]
     r = pd.gd.get_grid_point_coordinates()
     z = r[2, 0, 0, :]
     L = pd.gd.cell_cv[2, 2]  # Length of cell in Bohr
@@ -1610,21 +1485,12 @@
     """ Returns q array, frequency array, chi2D monopole and dipole, induced
     densities and z array (all in Bohr)
     """
-<<<<<<< HEAD
     if name is not None:
         pickle.dump((np.array(q_list_abs), omega_w, chiM_qw, chiD_qw,
-                     z, drhoM_qz, drhoD_qz), open(name + '-chi.pckl', 'w'),
+                     z, drhoM_qz, drhoD_qz), open(name + '-chi.pckl', 'wb'),
                     pickle.HIGHEST_PROTOCOL)
     return np.array(q_list_abs) / Bohr, omega_w * Hartree, chiM_qw, \
         chiD_qw, z, drhoM_qz, drhoD_qz
-=======
-    pickle.dump((np.array(q_list_abs), omega_w, chiM_2D_qw, chiD_2D_qw,
-                 z, drho_M_qz, drho_D_qz),
-                open(name + '-chi.pckl', 'wb'),
-                protocol=pickle.HIGHEST_PROTOCOL)
-    return np.array(q_list_abs) / Bohr, omega_w * Hartree, chiM_2D_qw, \
-        chiD_2D_qw, z, drho_M_qz, drho_D_qz
->>>>>>> 349ac424
 
 
 def z_factor(z0, d, G, sign=1):
@@ -1645,9 +1511,9 @@
         while name[0].isdigit():
             num += name[0]
             name = name[1:]
-        try: 
+        try:
             num = int(num)
-        except: 
+        except:
             num = 1
         for n in range(num):
             newlist.append(name)
