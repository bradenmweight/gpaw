from __future__ import print_function

import pickle
import numpy as np
from math import pi
import ase.units
from ase.utils import devnull
import gpaw.mpi as mpi
import sys
import os   

Hartree = 27.2113956555
Bohr = 0.529177257507


class Heterostructure:
    """This class defines dielectric function of heterostructures
        and related physical quantities."""
    def __init__(self, structure, d,
                 include_dipole=True, d0=None,
                 wmax=10, qmax=None):
        """Creates a Heterostructure object.
        
        structure: list of str
            Heterostructure set up. Each entry should consist of number of
            layers + chemical formula.
            For example: ['3H-MoS2', graphene', '10H-WS2'] gives 3 layers of
            H-MoS2, 1 layer of graphene and 10 layers of H-WS2.
        d: array of floats
            Interlayer distances for neighboring layers in Ang.
            Length of array = number of layers - 1
        d0: float
            The width of a single layer in Ang, only used for monolayer
            calculation. The layer separation in bulk is typically a good
            measure.
        include_dipole: Bool
            Includes dipole contribution if True
        wmax: float
            Cutoff for frequency grid (eV)
        qmax: float
            Cutoff for wave-vector grid (1/Ang)
        """

        chi_monopole = []
        drho_monopole = []
        if include_dipole:
            chi_dipole = []
            drho_dipole = []
        else:
            self.chi_dipole = None
            drho_dipole = None
        self.z = []
        layer_indices = []
        self.n_layers = 0
        namelist = []
        n_rep = 0
        structure = expand_layers(structure)
        self.n_layers = len(structure)
        for n, name in enumerate(structure):
            if name not in namelist:
                namelist.append(name)
                name += '-chi.pckl'
                try:  # new format
                    data = pickle.load(open(name))
                    q = data['q_abs']
                    w = data['omega_w']
                    zi = data['z']
                    chim = data['chiM_qw']
                    chid = data['chiD_qw']
                    drhom = data['drhoM_qz']
                    drhod = data['drhoD_qz']
                    isostropic_q = data['isotropic_q']
                except:  # old format
                    q, w, chim, chid, zi, drhom, drhod = \
                        pickle.load(open(name))
                    isotropic_q = False

                if qmax is not None:
                    qindex = np.argmin(abs(q - qmax * Bohr)) + 1
                else:
                    qindex = -1
                if wmax is not None:
                    windex = np.argmin(abs(w - wmax / Hartree)) + 1
                else:
                    windex = -1
                chi_monopole.append(np.array(chim[:qindex, :windex]))
                drho_monopole.append(np.array(drhom[:qindex]))
                if include_dipole:
                    chi_dipole.append(np.array(chid[:qindex, :windex]))
                    drho_dipole.append(np.array(drhod[:qindex]))
                self.z.append(np.array(zi))

            else:
                n = namelist.index(name)

            layer_indices = np.append(layer_indices, n)
        self.layer_indices = np.array(layer_indices, dtype=int)

        self.q_abs = q[:qindex]
        if self.q_abs[0] == 0:
            self.q_abs[0] += 1e-12
        self.frequencies = w[:windex]
        self.n_types = len(namelist)

        # layers and distances
        self.d = np.array(d) / Bohr  # interlayer distances
        if self.n_layers > 1:
            # space around each layer
            self.s = (np.insert(self.d, 0, self.d[0]) +
                      np.append(self.d, self.d[-1])) / 2.
        else:  # Monolayer calculation
            self.s = [d0 / Bohr]  # Width of single layer

        self.dim = self.n_layers
        if include_dipole:
            self.dim *= 2

        # Grid stuff
        self.poisson_lim = 100  # above this limit use potential model
        edgesize = 50
        system_size = np.sum(self.d) + edgesize
        self.z_lim = system_size
        self.dz = 0.01
        # master grid
        self.z_big = np.arange(0, self.z_lim, self.dz) - edgesize / 2.
        self.z0 = np.append(np.array([0]), np.cumsum(self.d))

        # arange potential and density
        self.chi_monopole = np.array(chi_monopole)
        if include_dipole:
            self.chi_dipole = np.array(chi_dipole)
        self.drho_monopole, self.drho_dipole, self.basis_array, \
            self.drho_array = self.arange_basis(drho_monopole, drho_dipole)
        
        self.dphi_array = self.get_induced_potentials()
        self.kernel_qij = None

    def arange_basis(self, drhom, drhod=None):
        from scipy.interpolate import interp1d
        Nz = len(self.z_big)
        drho_array = np.zeros([self.dim, len(self.q_abs),
                               Nz], dtype=complex)
        basis_array = np.zeros([self.dim, len(self.q_abs),
                                Nz], dtype=complex)
        
        for i in range(self.n_types):
            z = self.z[i] - self.z[i][len(self.z[i]) / 2]
            drhom_i = drhom[i]
            fm = interp1d(z, np.real(drhom_i))
            fm2 = interp1d(z, np.imag(drhom_i))
            if drhod is not None:
                drhod_i = drhod[i]
                fd = interp1d(z, np.real(drhod_i))
                fd2 = interp1d(z, np.imag(drhod_i))
            for k in [k for k in range(self.n_layers)
                      if self.layer_indices[k] == i]:
                z_big = self.z_big - self.z0[k]
                i_1s = np.argmin(np.abs(-self.s[i] / 2. - z_big))
                i_2s = np.argmin(np.abs(self.s[i] / 2. - z_big))

                i_1 = np.argmin(np.abs(z[0] - z_big)) + 1
                i_2 = np.argmin(np.abs(z[-1] - z_big)) - 1
                if drhod is not None:
                    drho_array[2 * k, :, i_1: i_2] = \
                        fm(z_big[i_1: i_2]) + 1j * fm2(z_big[i_1: i_2])
                    basis_array[2 * k, :, i_1s: i_2s] = 1. / self.s[i]
                    drho_array[2 * k + 1, :, i_1: i_2] = \
                        fd(z_big[i_1: i_2]) + 1j * fd2(z_big[i_1: i_2])
                    basis_array[2 * k + 1, :, i_1: i_2] = \
                        fd(z_big[i_1: i_2]) + 1j * fd2(z_big[i_1: i_2])
                else:
                    drho_array[k, :, i_1: i_2] = \
                        fm(z_big[i_1: i_2]) + 1j * fm2(z_big[i_1: i_2])
                    basis_array[k, :, i_1s: i_2s] = 1. / self.s[i]
        
        return drhom, drhod, basis_array, drho_array

    def get_induced_potentials(self):
        from scipy.interpolate import interp1d
        Nz = len(self.z_big)
        dphi_array = np.zeros([self.dim, len(self.q_abs), Nz], dtype=complex)

        for i in range(self.n_types):
            z = self.z[i]
            for iq in range(len(self.q_abs)):
                q = self.q_abs[iq]
                drho_m = self.drho_monopole[i][iq].copy()
                poisson_m = self.solve_poisson_1D(drho_m, q, z)
                z_poisson = self.get_z_grid(z, z_lim=self.poisson_lim)
                if not len(z_poisson) == len(np.real(poisson_m)):
                    z_poisson = z_poisson[:len(poisson_m)]
                    poisson_m = poisson_m[:len(z_poisson)]
                fm = interp1d(z_poisson, np.real(poisson_m))
                fm2 = interp1d(z_poisson, np.imag(poisson_m))
                if self.chi_dipole is not None:
                    drho_d = self.drho_dipole[i][iq].copy()
                    #  delta is the distance between dipole peaks / 2
                    delta = np.abs(z[np.argmax(drho_d)] -
                                   z[np.argmin(drho_d)]) / 2.
                    poisson_d = self.solve_poisson_1D(drho_d, q, z,
                                                      dipole=True,
                                                      delta=delta)
                    fd = interp1d(z_poisson, np.real(poisson_d))

                for k in [k for k in range(self.n_layers)
                          if self.layer_indices[k] == i]:
                    z_big = self.z_big - self.z0[k]
                    i_1 = np.argmin(np.abs(z_poisson[0] - z_big)) + 1
                    i_2 = np.argmin(np.abs(z_poisson[-1] - z_big)) - 1

                    dphi_array[self.dim / self.n_layers * k, iq] = \
                        self.potential_model(self.q_abs[iq], self.z_big,
                                             self.z0[k])
                    dphi_array[self.dim / self.n_layers * k, iq, i_1: i_2] = \
                        fm(z_big[i_1: i_2]) + 1j * fm2(z_big[i_1: i_2])
                    if self.chi_dipole is not None:
                        dphi_array[2 * k + 1, iq] = \
                            self.potential_model(self.q_abs[iq], self.z_big,
                                                 self.z0[k], dipole=True,
                                                 delta=delta)
                        dphi_array[2 * k + 1, iq, i_1: i_2] = \
                            fd(z_big[i_1: i_2])
        
        return dphi_array

    def get_z_grid(self, z, z_lim=None):
        dz = z[1] - z[0]
        if z_lim is None:
            z_lim = self.z_lim

        z_lim = int(z_lim / dz) * dz
        z_grid = np.insert(z, 0, np.arange(-z_lim, z[0], dz))
        z_grid = np.append(z_grid, np.arange(z[-1] + dz, z_lim + dz, dz))
        return z_grid
    
    def potential_model(self, q, z, z0=0, dipole=False, delta=None):
        """
        2D Coulomb: 2 pi / q with exponential decay in z-direction
        """
        if dipole:  # Two planes separated by 2 * delta
            V = np.pi / (q * delta) * \
                (-np.exp(-q * np.abs(z - z0 + delta)) +
                  np.exp(-q * np.abs(z - z0 - delta)))
        else:  # Monopole potential from single plane
            V = 2 * np.pi / q * np.exp(-q * np.abs(z - z0))
        
        return V
    
    def solve_poisson_1D(self, drho, q, z,
                         dipole=False, delta=None):
        """
        Solves poissons equation in 1D using finite difference method.
        
        drho: induced potential basis function
        q: momentum transfer.
        """
        z -= np.mean(z)  # center arround 0
        z_grid = self.get_z_grid(z, z_lim=self.poisson_lim)
        dz = z[1] - z[0]
        Nz_loc = (len(z_grid) - len(z)) / 2
       
        drho = np.append(np.insert(drho, 0, np.zeros([Nz_loc])),
                         np.zeros([Nz_loc]))
        Nint = len(drho) - 1
        
        bc_v0 = self.potential_model(q, z_grid[0], dipole=dipole,
                                     delta=delta)
        bc_vN = self.potential_model(q, z_grid[-1], dipole=dipole,
                                     delta=delta)
        M = np.zeros((Nint + 1, Nint + 1))
        f_z = np.zeros(Nint + 1, dtype=complex)
        f_z[:] = - 4 * np.pi * drho[:]
        # Finite Difference Matrix
        for i in range(1, Nint):
            M[i, i] = -2. / (dz**2) - q**2
            M[i, i + 1] = 1. / dz**2
            M[i, i - 1] = 1. / dz**2
            M[0, 0] = 1.
            M[Nint, Nint] = 1.
    
        f_z[0] = bc_v0
        f_z[Nint] = bc_vN

        # Getting the Potential
        M_inv = np.linalg.inv(M)
        dphi = np.dot(M_inv, f_z)
        return dphi

    def get_Coulomb_Kernel(self, step_potential=False):
        kernel_qij = np.zeros([len(self.q_abs), self.dim, self.dim],
                              dtype=complex)
        for iq in range(len(self.q_abs)):
            if np.isclose(self.q_abs[iq], 0):
                # Special treatment of q=0 limit
                kernel_qij[iq] = np.eye(self.dim)
            else:
                if step_potential:
                    # Use step-function average for monopole contribution
                    kernel_qij[iq] = np.dot(self.basis_array[:, iq],
                                            self.dphi_array[:, iq].T) * self.dz
                else:  # Normal kernel
                    kernel_qij[iq] = np.dot(self.drho_array[:, iq],
                                            self.dphi_array[:, iq].T) * self.dz
           
        return kernel_qij
    
    def get_chi_matrix(self):

        """
        Dyson equation: chi_full = chi_intra + chi_intra V_inter chi_full
        """
        Nls = self.n_layers
        q_abs = self.q_abs
        chi_m_iqw = self.chi_monopole
        chi_d_iqw = self.chi_dipole
        
        if self.kernel_qij is None:
            self.kernel_qij = self.get_Coulomb_Kernel()            
        chi_qwij = np.zeros((len(self.q_abs), len(self.frequencies),
                             self.dim, self.dim), dtype=complex)

        for iq in range(len(q_abs)):
            kernel_ij = self.kernel_qij[iq].copy()
            np.fill_diagonal(kernel_ij, 0)  # Diagonal is set to zero
            for iw in range(0, len(self.frequencies)):
                chi_intra_i = chi_m_iqw[self.layer_indices, iq, iw]
                if self.chi_dipole is not None:
                    chi_intra_i = np.insert(chi_intra_i, np.arange(Nls) + 1,
                                            chi_d_iqw[self.layer_indices,
                                                      iq, iw])
                chi_intra_ij = np.diag(chi_intra_i)
                chi_qwij[iq, iw, :, :] = np.dot(np.linalg.inv(
                        np.eye(self.dim) - np.dot(chi_intra_ij, kernel_ij)),
                                                chi_intra_ij)
  
        return chi_qwij

    def get_eps_matrix(self, step_potential=False):
        """
        Get dielectric matrix as: eps^{-1} = 1 + V chi_full
        """
        self.kernel_qij =\
            self.get_Coulomb_Kernel(step_potential=step_potential)
        
        chi_qwij = self.get_chi_matrix()
        eps_qwij = np.zeros((len(self.q_abs), len(self.frequencies),
                             self.dim, self.dim), dtype=complex)

        for iq in range(len(self.q_abs)):
            kernel_ij = self.kernel_qij[iq]
            for iw in range(0, len(self.frequencies)):
                eps_qwij[iq, iw, :, :] = np.linalg.inv(
                    np.eye(kernel_ij.shape[0]) + np.dot(kernel_ij,
                                                        chi_qwij[iq, iw,
                                                                 :, :]))
      
        return eps_qwij

    def get_screened_potential(self, layer=0):
        """
        get the screened interaction averaged over layer "k":
        W_{kk}(q, w) = \sum_{ij} V_{ki}(q) \chi_{ij}(q, w) V_{jk}(q) 
        
        parameters:
        layer: int
            index of layer to calculate the screened interaction for.

        returns: W(q,w) 
        """
        self.kernel_qij =\
            self.get_Coulomb_Kernel(step_potential=True)

        chi_qwij = self.get_chi_matrix()
        W_qw = np.zeros((len(self.q_abs), len(self.frequencies)), 
                        dtype=complex)

        W0_qw = np.zeros((len(self.q_abs), len(self.frequencies)), 
                         dtype=complex)
        k = layer
        if self.chi_dipole is not None:
            k *= 2
        for iq in range(len(self.q_abs)):
            kernel_ij = self.kernel_qij[iq]
            if np.isclose(self.q_abs[iq], 0):
                kernel_ij = 2 * np.pi * np.ones([self.dim, self.dim])

            if self.chi_dipole is not None:
                for j in range(self.n_layers):
                    kernel_ij[2 * j, 2 * j + 1] = 0
                    kernel_ij[2 * j + 1, 2 * j] = 0

            for iw in range(0, len(self.frequencies)):
                W_qw[iq, iw] = np.dot(np.dot(kernel_ij[k], chi_qwij[iq, iw]),
                                      kernel_ij[:, k])
                W0_qw[iq, iw] = kernel_ij[k, k]**2 * chi_qwij[iq, iw, k, k]
                
        return W_qw
    
    def get_exciton_screened_potential(self, e_distr, h_distr):
        v_screened_qw = np.zeros((len(self.q_abs),
                                  len(self.frequencies)))
        eps_qwij = self.get_eps_matrix()
        h_distr = h_distr.transpose()
        kernel_qij = self.get_Coulomb_Kernel()

        for iq in range(0, len(self.q_abs)):
            ext_pot = np.dot(kernel_qij[iq], h_distr)
            for iw in range(0, len(self.frequencies)):
                v_screened_qw[iq, iw] =\
                    np.dot(e_distr,
                           np.dot(np.linalg.inv(eps_qwij[iq, iw, :, :]),
                                  ext_pot))
                        
        return self.q_abs, -v_screened_qw[:, 0]

    def get_exciton_screened_potential_r(self, r_array, e_distr=None, 
                                         h_distr=None, Wq_name=None):
        if Wq_name is not None:
            q_abs, W_q = pickle.load(open(Wq_name))
        else:
            q_temp, W_q = self.get_exciton_screened_potential(e_distr, h_distr)
        
        from scipy.special import jn
        if self.n_layers == 1:
            layer_thickness = self.s[0]
        elif len(e_distr) == self.n_layers:
            ilayer = np.min([np.where(e_distr == 1)[0][0],
                             np.where(h_distr == 1)[0][0]]) // 2
            layer_thickness = self.d[ilayer]
        else:
            ilayer = np.min([np.where(e_distr == 1)[0][0],
                             np.where(h_distr == 1)[0][0]]) // 4
            layer_thickness = self.d[ilayer]
            
        W_q *= q_temp
        q = np.linspace(q_temp[0], q_temp[-1], 10000)
        Wt_q = np.interp(q, q_temp, W_q)
        Dq_Q2D = q[1] - q[0]
        Coulombt_q = -4. * np.pi / q * \
            (1. - np.exp(-q * layer_thickness / 2.)) / layer_thickness   

        W_r = np.zeros(len(r_array))
        for ir in range(0, len(r_array)):
            J_q = jn(0, q * r_array[ir])
            if r_array[ir] > np.exp(-13):
                Int_temp = -1./layer_thickness * \
                    np.log((layer_thickness / 2. + 
                            np.sqrt(r_array[ir]**2 + layer_thickness**2/4.))\
                               / (-layer_thickness/2. + 
                                   np.sqrt(r_array[ir]**2 + 
                                           layer_thickness**2/4.)))
            else:
                Int_temp = -1. / layer_thickness \
                    * np.log(layer_thickness**2 / r_array[ir]**2)
            W_r[ir] = Dq_Q2D / 2. / np.pi \
                * np.sum(J_q * (Wt_q - Coulombt_q)) + Int_temp 
        return r_array, W_r

    def get_exciton_binding_energies(self, eff_mass, L_min=-50, L_max=10,
                                     Delta=0.1, e_distr=None, h_distr=None, 
                                     Wq_name=None):
        from scipy.linalg import eig
        r_space = np.arange(L_min, L_max, Delta)
        Nint = len(r_space) 

        r, W_r = self.get_exciton_screened_potential_r(r_array=np.exp(r_space),
                                                       e_distr=e_distr, 
                                                       h_distr=h_distr, 
                                                       Wq_name=None)
        
        H = np.zeros((Nint, Nint), dtype=complex)
        for i in range(0, Nint):
            r_abs = np.exp(r_space[i])
            H[i, i] = - 1. / r_abs**2 / 2. / eff_mass \
                * (-2. / Delta**2 + 1. / 4.) + W_r[i]
            if i + 1 < Nint:
                H[i, i+1] = -1. / r_abs**2 / 2. / eff_mass \
                    * (1. / Delta**2 - 1. / 2. / Delta)
            if i - 1 >= 0:
                H[i, i - 1] = -1. / r_abs**2 / 2. / eff_mass \
                    * (1. / Delta**2 + 1. / 2. / Delta)

        ee, ev = eig(H)
        index_sort = np.argsort(ee.real)
        ee = ee[index_sort]
        ev = ev[:, index_sort]        
        return ee * Hartree, ev

    def get_macroscopic_dielectric_function(self, static=True, layers=None,
                                            direction='x'):
        """
        Calculates the averaged dielectric function over the structure.
        
        Parameters:
        
        static: bool
            If True only include w=0 
            
        layers: array of integers
            list with index of specific layers to include in the average.

        direction: str 'x' or 'z'
            'x' for in plane dielectric function
            'z' for out of plane dielectric function

        Returns list of q-points, frequencies, dielectric function(q, w).
        """
        layer_weight = self.s / np.sum(self.s) * self.n_layers
        
        if self.chi_dipole is not None:
            layer_weight = np.insert(layer_weight,
                                     np.arange(self.n_layers) + 1,
                                     layer_weight)

        if direction == 'x':
            const_per = np.ones([self.n_layers])
            if self.chi_dipole is not None:
                const_per = np.insert(const_per, np.arange(self.n_layers) + 1,
                                      np.zeros([self.n_layers]))

        elif direction == 'z':
            const_per = np.zeros([self.n_layers])
            assert self.chi_dipole is not None
            const_per = np.insert(const_per, np.arange(self.n_layers) + 1,
                                  np.ones([self.n_layers]))

        if layers is None:  # average over entire structure
            N = self.n_layers
            potential = const_per
        else:  # average over selected layers
            N = len(layers)
            potential = np.zeros([self.dim])
            index = layers * self.dim / self.n_layers
            if direction == 'z':
                index += 1
            potential[index] = 1.
        
        if static:
            Nw = 1
        else:
            Nw = len(self.frequencies)

        eps_qwij = self.get_eps_matrix(step_potential=True)[:, :Nw] 
        
        Nq = len(self.q_abs)
        epsM_qw = np.zeros([Nq, Nw], dtype=complex)

        for iw in range(Nw):
            for iq in range(Nq):
                eps_ij = eps_qwij[iq, iw]
                epsinv_ij = np.linalg.inv(eps_ij)
                epsinvM = 1. / N * np.dot(np.array(potential) * layer_weight,
                                           np.dot(epsinv_ij,
                                                  np.array(const_per)))
                      
                epsM_qw[iq, iw] = 1. / epsinvM
                
        return self.q_abs / Bohr,  self.frequencies[:Nw] * Hartree, epsM_qw

    def get_eels(self, dipole_contribution=False):
        """
        Calculates Electron energy loss spectrum, defined as:

        EELS(q, w) = - Im 4 \pi / q**2 \chiM(q, w)

        Returns list of q-points, Frequencies and the loss function
        """
        const_per = np.ones([self.n_layers])
        layer_weight = self.s / np.sum(self.s) * self.n_layers
        
        if self.chi_dipole is not None:
            const_per = np.insert(const_per,
                                  np.arange(self.n_layers) + 1,
                                  np.zeros([self.n_layers]))
            layer_weight = np.insert(layer_weight,
                                     np.arange(self.n_layers) + 1,
                                     layer_weight)

        if dipole_contribution:
            const_per = np.zeros([self.n_layers])
            const_per = np.insert(const_per,
                                  np.arange(self.n_layers) + 1,
                                  np.ones([self.n_layers]))

        N = self.n_layers
        eels_qw = np.zeros([len(self.q_abs), len(self.frequencies)],
                           dtype=complex)
       
        chi_qwij = self.get_chi_matrix()
   
        for iq in range(len(self.q_abs)):
            for iw in range(len(self.frequencies)):
                eels_qw[iq, iw] = np.dot(np.array(const_per) * layer_weight,
                                         np.dot(chi_qwij[iq, iw],
                                                np.array(const_per)))

            eels_qw[iq, :] *= 1. / N * 4 * np.pi / self.q_abs[iq]**2

        return self.q_abs / Bohr, self.frequencies * Hartree, \
            - (Bohr * eels_qw).imag
    
    def get_absorption_spectrum(self, dipole_contribution=False):
        """
        Calculates absorption spectrum, defined as:

        ABS(q, w) = - Im 2 / q \epsM(q, w)

        Returns list of q-points, Frequencies and the loss function
        """
        const_per = np.ones([self.n_layers])
        layer_weight = self.s / np.sum(self.s) * self.n_layers
        
        if self.chi_dipole is not None:
            const_per = np.insert(const_per,
                                  np.arange(self.n_layers) + 1,
                                  np.zeros([self.n_layers]))
            layer_weight = np.insert(layer_weight,
                                     np.arange(self.n_layers) + 1,
                                     layer_weight)

        if dipole_contribution:
            const_per = np.zeros([self.n_layers])
            const_per = np.insert(const_per,
                                  np.arange(self.n_layers) + 1,
                                  np.ones([self.n_layers]))

        N = self.n_layers
        abs_qw = np.zeros([len(self.q_abs), len(self.frequencies)],
                           dtype=complex)
       
        eps_qwij = self.get_eps_matrix()
   
        for iq in range(len(self.q_abs)):
            for iw in range(len(self.frequencies)):
                abs_qw[iq, iw] = np.dot(np.array(const_per) * layer_weight,
                                        np.dot(eps_qwij[iq, iw],
                                               np.array(const_per)))

            abs_qw[iq, :] *= 1. / N * 2. / self.q_abs[iq] 

        return self.q_abs / Bohr, self.frequencies * Hartree, \
            (Bohr * abs_qw).imag

    def get_sum_eels(self, V_beam=100, include_z=False):

        """
        Calculates the q- averaged Electron energy loss spectrum usually
        obtained in scanning transmission electron microscopy (TEM).

        EELS(w) = - Im [sum_{q}^{q_max}  V(q) \chi(w, q) V(q)]
                    \delta(w - q \dot v_e)
                    
        The calculation assumes a beam in the z-direction perpendicular to the
        layers, and that the response in isotropic within the plane.

        Input parameters:
        V_beam: float
            Acceleration voltage of electron beam in kV. 
            Is used to calculate v_e that goes into \delta(w - q \dot v_e)

        Returns list of Frequencies and the loss function
        """
        const_per = np.ones([self.n_layers])
        layer_weight = self.s / np.sum(self.s) * self.n_layers
        
        if self.chi_dipole is not None:
            const_per = np.insert(const_per,
                                  np.arange(self.n_layers) + 1,
                                  np.zeros([self.n_layers]))
            layer_weight = np.insert(layer_weight,
                                     np.arange(self.n_layers) + 1,
                                     layer_weight)

        N = self.n_layers
        eels_w = np.zeros([len(self.frequencies)], dtype=complex)
        chi_qwij = self.get_chi_matrix()
        vol = np.pi * (self.q_abs[-1] + self.q_abs[1] / 2.)**2 
        weight0 = np.pi * (self.q_abs[1] / 2.)**2 / vol
        c = (1 - weight0) / np.sum(self.q_abs)
        weights = c * self.q_abs        
        weights[0] = weight0
        # Beam speed from relativistic eq
        me = ase.units._me
        c = ase.units._c
        E_0 = me * c**2  # Rest energy
        E = E_0 + V_beam * 1e3 / ase.units.J   # Relativistic energy
        v_e = c * (E**2 - E_0**2)**0.5 / E  # beam velocity in SI 
        # Lower cutoff q_z = w / v_e
        w_wSI = self.frequencies * Hartree \
            / ase.units.J / ase.units._hbar  # w in SI units
        q_z = w_wSI / v_e / ase.units.m * Bohr  # in Bohr
        q_z[0] = q_z[1]
        print('Using a beam acceleration voltage of V = %3.1f kV' % (V_beam))
        print('Beam speed = %1.2f / c' % (v_e / c))
        # Upper cutoff q_c = q[1] / 2.
        q_c = self.q_abs[1] / 2.
        # Integral for q=0: \int_0^q_c \frac{q^3}{(q^2 + q_z^2)^2} dq 
        I = 2 * np.pi / vol * \
            (q_z**2 / 2. / (q_c**2 + q_z**2) - 0.5 +
             0.5 * np.log((q_c / q_z)**2 + 1))
        I2 = 2 * np.pi / vol / 2. * (1. / q_z**2 - 1. / (q_z**2 + q_c**2))

        q_max = self.q_abs[-1]
        print(q_max / Bohr)
        omega_weight = 1. / (2 * np.pi / vol *
                             (q_z**2 / 2. * (1. / (q_max**2 + q_z**2) -
                                             1. / q_z**2) + 
                              0.5 * np.log((q_max / q_z)**2 + 1)))
       
        for iq in range(len(self.q_abs)):
            eels_temp = np.zeros([len(self.frequencies)], dtype=complex)
            for iw in range(len(self.frequencies)):
                # Longitudinal in-plane
                temp = np.dot(np.array(const_per) * layer_weight,
                              np.dot(chi_qwij[iq, iw], np.array(const_per)))
                eels_temp[iw] += temp
                
            if np.isclose(self.q_abs[iq], 0):
                eels_temp *= (4 * np.pi)**2 * I
                
            else:
                eels_temp *= 1. / (self.q_abs[iq]**2 + q_z**2)**2
                eels_temp *= (4 * np.pi)**2 * weights[iq] 
            eels_w += eels_temp

            if include_z:
                eels_temp = np.zeros([len(self.frequencies)], dtype=complex)
                for iw in range(len(self.frequencies)):
                    # longitudinal out of plane
                    temp = np.dot(np.array(const_per[::-1]) * layer_weight,
                                  np.dot(chi_qwij[iq, iw],
                                         np.array(const_per[::-1])))
                    eels_temp[iw] += temp

                    # longitudinal cross terms
                    temp = 1J * np.dot(np.array(const_per) * layer_weight,
                                       np.dot(chi_qwij[iq, iw],
                                              np.array(const_per[::-1]))) 
                    eels_temp[iw] += temp / q_z[iw]

                    temp = -1J * np.dot(np.array(const_per[::-1]) *
                                        layer_weight,
                                        np.dot(chi_qwij[iq, iw],
                                               np.array(const_per)))
                    eels_temp[iw] += temp / q_z[iw]

                    # Transversal
                    temp = np.dot(np.array(const_per[::-1]) * layer_weight,
                                  np.dot(chi_qwij[iq, iw],
                                         np.array(const_per[::-1])))
                    temp *= (v_e / c)**4
                    eels_temp[iw] += temp

                if np.isclose(self.q_abs[iq], 0):
                    eels_temp *= (4 * np.pi)**2 * I2 * q_z**2
                else:
                    eels_temp *= 1. / (self.q_abs[iq]**2 + q_z**2)**2 * q_z**2
                    eels_temp *= (4 * np.pi)**2 * weights[iq]
                    
                eels_w += eels_temp

        return self.frequencies * Hartree, - (Bohr**5 * eels_w * vol).imag

    def get_response(self, iw=0, dipole=False):
        """
        Get the induced density and potential due to constant perturbation
        obtained as: rho_ind(r) = \int chi(r,r') dr'
        """
        const_per = np.ones([self.n_layers])
        if self.chi_dipole is not None:
            const_per = np.insert(const_per,
                                  np.arange(self.n_layers) + 1,
                                  np.zeros([self.n_layers]))

        if dipole:
            const_per = self.z0 - self.z0[-1] / 2.
            const_per = np.insert(const_per,
                                  np.arange(self.n_layers) + 1,
                                  np.ones([self.n_layers]))

        chi_qij = self.get_chi_matrix()[:, iw]
        Vind_z = np.zeros((len(self.q_abs), len(self.z_big)))
        rhoind_z = np.zeros((len(self.q_abs), len(self.z_big)))
        
        drho_array = self.drho_array.copy()
        dphi_array = self.dphi_array.copy()
        # Expand on potential and density basis function
        # to get spatial detendence
        for iq in range(len(self.q_abs)):
            chi_ij = chi_qij[iq]
            Vind_qi = np.dot(chi_ij, np.array(const_per))
            rhoind_z[iq] = np.dot(drho_array[:, iq].T, Vind_qi)
            Vind_z[iq] = np.dot(dphi_array[:, iq].T, Vind_qi)
        return self.z_big * Bohr, rhoind_z, Vind_z, self.z0 * Bohr
    
    def get_plasmon_eigenmodes(self):
        """
        Diagonalize the dieletric matrix to get the plasmon eigenresonances
        of the system.

        Returns:
            Eigenvalue array (shape Nq x nw x dim), z-grid, induced densities,
            induced potentials, energies at zero crossings.
        """
        eps_qwij = self.get_eps_matrix()
        Nw = len(self.frequencies)
        Nq = len(self.q_abs)
        w_w = self.frequencies
        eig = np.zeros([Nq, Nw, self.dim], dtype=complex)
        vec = np.zeros([Nq, Nw, self.dim, self.dim],
                       dtype=complex)

        omega0 = [[] for i in range(Nq)]
        rho_z = [np.zeros([0, len(self.z_big)]) for i in range(Nq)]
        phi_z = [np.zeros([0, len(self.z_big)]) for i in range(Nq)]
        for iq in range(Nq):
            m = 0
            eig[iq, 0], vec[iq, 0] = np.linalg.eig(eps_qwij[iq, 0])
            vec_dual = np.linalg.inv(vec[iq, 0])
            for iw in range(1, Nw):
                eig[iq, iw], vec_p = np.linalg.eig(eps_qwij[iq, iw])
                vec_dual_p = np.linalg.inv(vec_p)
                overlap = np.abs(np.dot(vec_dual, vec_p))
                index = list(np.argsort(overlap)[:, -1])
                if len(np.unique(index)) < self.dim:  # add missing indices
                    addlist = []
                    removelist = []
                    for j in range(self.dim):
                        if index.count(j) < 1:
                            addlist.append(j)
                        if index.count(j) > 1:
                            for l in range(1, index.count(j)):
                                removelist.append(
                                    np.argwhere(np.array(index) == j)[l])
                    for j in range(len(addlist)):
                        index[removelist[j]] = addlist[j]
                vec[iq, iw] = vec_p[:, index]
                vec_dual = vec_dual_p[index, :]
                eig[iq, iw, :] = eig[iq, iw, index]
                klist = [k for k in range(self.dim)
                         if (eig[iq, iw - 1, k] < 0 and eig[iq, iw, k] > 0)]
                for k in klist:  # Eigenvalue crossing
                    a = np.real((eig[iq, iw, k] - eig[iq, iw - 1, k]) /
                                (w_w[iw] - w_w[iw - 1]))
                    # linear interp for crossing point
                    w0 = np.real(-eig[iq, iw - 1, k]) / a + w_w[iw - 1]
                    rho = np.dot(self.drho_array[:, iq, :].T, vec_dual_p[k, :])
                    phi = np.dot(self.dphi_array[:, iq, :].T, vec_dual_p[k, :])
                    rho_z[iq] = np.append(rho_z[iq], rho[np.newaxis, :],
                                          axis=0)
                    phi_z[iq] = np.append(phi_z[iq], phi[np.newaxis, :],
                                          axis=0)
                    omega0[iq].append(w0)
                    m += 1

        return eig, self.z_big * Bohr, rho_z, phi_z, np.array(omega0)


class BuildingBlock():

    """ Module for using Linear response to calculate dielectric 
    building block of 2D material"""
    
    def __init__(self, filename, df, isotropic_q=True, nq_inf=10,
                 txt=sys.stdout):
        """Creates a BuildingBlock object.

        filename: str
            used to save data file: filename-chi.pckl
        df: DielectricFunction object
            Determines how linear response calculation is performed
        isotropic_q: bool
<<<<<<< HEAD
            If True, only q-points along one direction (1 0 0)in the 
            2D BZ is included, thus asuming an isotropic material
        nq_inf: int
            number of extra q points in the limit q->0, extrapolated from
            q=0, assumung that the head of chi0_wGG goes as q^2 and the 
            wings as q. Note that this does not hold for (semi)metals!
=======
            If True, only q-points along one direction (1 0 0) in the 
            2D BZ is included, thus asuming an isotropic material
        nq_inf: int
            number of extra q points in the limit q->0 along each direction, 
            extrapolated from q=0, assumung that the head of chi0_wGG goes 
            as q^2 and the wings as q. 
            Note that this does not hold for (semi)metals!
>>>>>>> 8190fb68
        """
        
        self.filename = filename
        self.isotropic_q = isotropic_q
        self.nq_inf = nq_inf
<<<<<<< HEAD
=======
        self.nq_inftot = nq_inf
        if not isotropic_q:
            self.nq_inftot *= 2
>>>>>>> 8190fb68
   
        self.df = df  # dielectric function object
        self.df.truncation = '2D'  # in case you forgot!
        self.omega_w = self.df.chi0.omega_w
        self.world = self.df.chi0.world
        
        if self.world.rank != 0:
            txt = devnull
        elif isinstance(txt, str):
            txt = open(txt, 'w', 1)
        self.fd = txt

        calc = self.df.chi0.calc
        kd = calc.wfs.kd
        self.kd = kd
        r = calc.wfs.gd.get_grid_point_coordinates()
        self.z = r[2, 0, 0, :]

        nw = self.omega_w.shape[0]
        self.chiM_qw = np.zeros([0, nw])
        self.chiD_qw = np.zeros([0, nw])
        self.drhoM_qz = np.zeros([0, self.z.shape[0]])
        self.drhoD_qz = np.zeros([0, self.z.shape[0]])

        # First: choose all ibzq in 2D BZ
        from ase.dft.kpoints import monkhorst_pack
        from gpaw.kpt_descriptor import to1bz, KPointDescriptor
        offset_c = 0.5 * ((kd.N_c + 1) % 2) / kd.N_c
        bzq_qc = monkhorst_pack(kd.N_c) + offset_c
        qd = KPointDescriptor(bzq_qc)
        qd.set_symmetry(calc.atoms, kd.symmetry)
        q_cs = qd.ibzk_kc

        if isotropic_q:  # only use q along [1 0 0] direction.
            Nk = kd.N_c
            omit_q = []
            for n, q_c in enumerate(q_cs):
                if not np.allclose(q_c[1:], 0):
                    omit_q.append(n)
            q_cs = np.delete(q_cs, omit_q, axis=0)

        rcell_cv = 2 * pi * np.linalg.inv(calc.wfs.gd.cell_cv).T
        q_vs = np.dot(q_cs, rcell_cv)
        q_abs = (q_vs**2).sum(axis=1)**0.5
        sort = np.argsort(q_abs)
        q_abs = q_abs[sort]
        q_cs = q_cs[sort]
        q_cut = q_abs[1] / 2.  # smallest finite q
<<<<<<< HEAD
        self.nq_cut = self.nq_inf + 1
        
        q_infs = np.zeros([q_cs.shape[0] + self.nq_inf, 3])
        q_infs[1: self.nq_inf + 1, 0] = \
            np.linspace(0, q_cut, self.nq_inf+1)[1:]
       
        # add q_inf to list
        self.q_cs = np.insert(q_cs, 1, np.zeros([self.nq_inf, 3]), axis=0)
        self.q_vs = np.dot(self.q_cs, rcell_cv)
        self.q_vs += q_infs
        self.q_abs = (self.q_vs**2).sum(axis=1)**0.5    
        self.q_infs = q_infs[:, 0]
=======
        self.nq_cut = self.nq_inftot + 1
        
        q_infs = np.zeros([q_cs.shape[0] + self.nq_inftot, 3])
        # x-direction:
        q_infs[1: self.nq_inf + 1, 0] = \
            np.linspace(0, q_cut, self.nq_inf+1)[1:]
        if not isotropic_q:  # y-direction:
            q_infs[self.nq_inf + 1 : self.nq_inf*2 + 1, 1] = \
                np.linspace(0, q_cut, self.nq_inf+1)[1:]
       
        # add q_inf to list
        self.q_cs = np.insert(q_cs, 1, np.zeros([self.nq_inftot, 3]), axis=0)
        self.q_vs = np.dot(self.q_cs, rcell_cv)
        self.q_vs += q_infs
        self.q_abs = (self.q_vs**2).sum(axis=1)**0.5    
        self.q_infs = q_infs
>>>>>>> 8190fb68
        self.complete = False
        self.nq = 0
        if self.load_chi_file():
            if self.complete:
                print('Building block loaded from file', file=self.fd)

    def calculate_building_block(self, add_intraband=False):
        if self.complete:
            return
        Nq = self.q_cs.shape[0]
        for nq in range(self.nq, Nq):
            self.nq = nq
            self.save_chi_file()
            q_c = self.q_cs[nq]
            q_inf = self.q_infs[nq]
<<<<<<< HEAD
            if np.isclose(q_inf, 0):
=======
            if np.allclose(q_inf, 0):
>>>>>>> 8190fb68
                q_inf = None
            
            qcstr = '(' + ', '.join(['%.3f' % x for x in q_c]) + ')'
            print('Calculating contribution from q-point #%d/%d, q_c=%s'
                  % (nq + 1, Nq, qcstr), file=self.fd)
            if q_inf is not None:
<<<<<<< HEAD
                print('q_inf=%1.3f' % q_inf, file=self.fd)
            
=======
                qstr = '(' + ', '.join(['%.3f' % x for x in q_inf]) + ')'
                print('    and q_inf=%s' % qstr , file=self.fd)
>>>>>>> 8190fb68
            pd, chi0, chi = self.df.get_dielectric_matrix(symmetric=False, 
                                                          calculate_chi=True,
                                                          q_c=q_c,
                                                          q_v=q_inf,
                                                          add_intraband=
                                                          add_intraband
                                                          )
            print('calculated chi!', file=self.fd)
            if self.world.rank == 0:
                q, omega_w, chiM_qw, chiD_qw, z, drhoM_qz, drhoD_qz = \
                    get_chi_2D(self.omega_w, pd, chi)

                self.update_building_block(chiM_qw, chiD_qw, drhoM_qz, 
                                           drhoD_qz)

            # self.clear_temp_files()
        # Induced densities are not probably described in q-> 0 limit-
        # replace with finite q result:
                
        for n in range(Nq):
            if np.allclose(self.q_cs[n], 0):
                self.drhoM_qz[n] = self.drhoM_qz[self.nq_cut]
                self.drhoD_qz[n] = self.drhoD_qz[self.nq_cut]
                
        self.complete = True
        self.save_chi_file()   

        return
             
    def update_building_block(self, chiM_qw, chiD_qw, drhoM_qz, 
                              drhoD_qz):

        self.chiM_qw = np.append(self.chiM_qw, chiM_qw, axis=0)
        self.chiD_qw = np.append(self.chiD_qw, chiD_qw, axis=0)
        self.drhoM_qz = np.append(self.drhoM_qz, drhoM_qz, axis=0)
        self.drhoD_qz = np.append(self.drhoD_qz, drhoD_qz, axis=0)
    
    def save_chi_file(self, filename=None):
        if filename is None:
            filename = self.filename
        data = {'last_q': self.nq,
                'complete': self.complete,
                'isotropic_q': self.isotropic_q, 
                'q_cs': self.q_cs,
                'q_vs': self.q_vs,
                'q_abs': self.q_abs,
                'omega_w': self.omega_w,
                'chiM_qw': self.chiM_qw, 
                'chiD_qw': self.chiD_qw, 
                'z': self.z, 
                'drhoM_qz': self.drhoM_qz, 
                'drhoD_qz': self.drhoD_qz}

        if self.world.rank == 0:
            with open(filename + '-chi.pckl', 'wb') as fd:
                pickle.dump(data, fd)

    def load_chi_file(self):
        try:
            data = pickle.load(open(self.filename + '-chi.pckl'))
        except IOError:
            return False
        else:
            if (np.all(data['omega_w'] == self.omega_w) and
                np.all(data['q_cs'] == self.q_cs) and
                np.all(data['z'] == self.z)):
                self.nq = data['last_q']
                self.complete = data['complete']
                self.chiM_qw = data['chiM_qw']
                self.chiD_qw = data['chiD_qw']
                self.drhoM_qz = data['drhoM_qz']
                self.drhoD_qz = data['drhoD_qz']
                return True
            else:
                return False

    def interpolate_to_grid(self, q_grid, w_grid):

        """
        Parameters
        q_grid: in Ang. should start at q=0
        w_grid: in eV
        """

<<<<<<< HEAD
        # Work in progress!
        from scipy.interpolate import RectBivariateSpline
=======
        from scipy.interpolate import RectBivariateSpline
        from scipy.interpolate import interp2d
>>>>>>> 8190fb68
        if not self.complete:
            self.calculate_building_block()
        q_grid *= Bohr
        w_grid /= Hartree

<<<<<<< HEAD
        assert np.max(q_grid) <= np.max(self.q_abs)
        assert np.max(w_grid) <= np.max(self.omega_w)
=======
        assert np.max(q_grid) <= np.max(self.q_abs), \
            'q can not be larger that %1.2f Ang'% np.max(self.q_abs / Bohr)
        assert np.max(w_grid) <= np.max(self.omega_w), \
            'w can not be larger that %1.2f eV'% np.max(self.omega_w * Hartree)
>>>>>>> 8190fb68
        
        sort = np.argsort(self.q_abs)
        q_abs = self.q_abs[sort]

        # chi monopole
        self.chiM_qw = self.chiM_qw[sort]

        yr = RectBivariateSpline(q_abs, self.omega_w, 
                                 self.chiM_qw.real,
                                 s=0)
<<<<<<< HEAD
=======
        
>>>>>>> 8190fb68
        yi = RectBivariateSpline(q_abs, self.omega_w, 
                                 self.chiM_qw.imag, s=0)

        self.chiM_qw = yr(q_grid, w_grid) + 1j * yi(q_grid, w_grid)
        
        # chi dipole
        yr = RectBivariateSpline(q_abs, self.omega_w, 
                                 self.chiD_qw[sort].real,
                                 s=0)
        yi = RectBivariateSpline(q_abs, self.omega_w, 
                                 self.chiD_qw[sort].imag, 
                                 s=0)

        self.chiD_qw = yr(q_grid, w_grid) + 1j * yi(q_grid, w_grid)
        
        # drho monopole

        yr = RectBivariateSpline(q_abs, self.z, 
                                 self.drhoM_qz[sort].real, s=0)
        yi = RectBivariateSpline(q_abs, self.z, 
                                 self.drhoM_qz[sort].imag, s=0)

        self.drhoM_qz = yr(q_grid, self.z) + 1j * yi(q_grid, self.z)

        # drho dipole
        yr = RectBivariateSpline(q_abs, self.z, 
                                 self.drhoD_qz[sort].real, s=0)
        yi = RectBivariateSpline(q_abs, self.z, 
                                 self.drhoD_qz[sort].imag, s=0)

        self.drhoD_qz = yr(q_grid, self.z) + 1j * yi(q_grid, self.z)
        
        self.q_abs = q_grid
        self.omega_w = w_grid

        self.save_chi_file(filename=self.filename + '_int')

    def clear_temp_files(self):
        if not self.savechi0:
            world = self.df.chi0.world
            if world.rank == 0:
                while len(self.temp_files) > 0:
                    filename = self.temp_files.pop()
                    os.remove(filename)


"""TOOLS"""


def get_chi_2D(omega_w=None, pd=None, chi_wGG=None, q0=None,
               filenames=None, name=None):
    """Calculate the monopole and dipole contribution to the
    2D susceptibillity chi_2D, defined as

    ::

      \chi^M_2D(q, \omega) = \int\int dr dr' \chi(q, \omega, r,r') \\
                          = L \chi_{G=G'=0}(q, \omega)
      \chi^D_2D(q, \omega) = \int\int dr dr' z \chi(q, \omega, r,r') z'
                           = 1/L sum_{G_z,G_z'} z_factor(G_z)
                           chi_{G_z,G_z'} z_factor(G_z'),
      Where z_factor(G_z) =  +/- i e^{+/- i*G_z*z0}
      (L G_z cos(G_z L/2)-2 sin(G_z L/2))/G_z^2

    input parameters:
    
    filenames: list of str
        list of chi_wGG.pckl files for different q calculated with
        the DielectricFunction module in GPAW
    name: str
        name writing output files
    """
    
    q_list_abs = []
    if chi_wGG is None and filenames is not None:
        omega_w, pd, chi_wGG, q0 = read_chi_wGG(filenames[0])
        nq = len(filenames)
    elif chi_wGG is not None:
        nq = 1
    nw = omega_w.shape[0]
    r = pd.gd.get_grid_point_coordinates()
    z = r[2, 0, 0, :]
    L = pd.gd.cell_cv[2, 2]  # Length of cell in Bohr
    z0 = L / 2.  # position of layer
    chiM_qw = np.zeros([nq, nw], dtype=complex)
    chiD_qw = np.zeros([nq, nw], dtype=complex)
    drhoM_qz = np.zeros([nq, len(z)], dtype=complex)  # induced density
    drhoD_qz = np.zeros([nq, len(z)], dtype=complex)  # induced dipole density
    for iq in range(nq):
        if not iq == 0:
            omega_w, pd, chi_wGG, q0 = read_chi_wGG(filenames[iq])
        if q0 is not None:
            q = q0
        else:
            q = pd.K_qv
        npw = chi_wGG.shape[1]
        Gvec = pd.get_reciprocal_vectors(add_q=False)

        Glist = []
        for iG in range(npw):  # List of G with Gx,Gy = 0
            if Gvec[iG, 0] == 0 and Gvec[iG, 1] == 0:
                Glist.append(iG)

        chiM_qw[iq] = L * chi_wGG[:, 0, 0]
        drhoM_qz[iq] += chi_wGG[0, 0, 0]
        q_abs = np.linalg.norm(q)
        q_list_abs.append(q_abs)
        for iG in Glist[1:]:
            G_z = Gvec[iG, 2]
            qGr_R = np.inner(G_z, z.T).T
            # Fourier transform to get induced density at \omega=0
            drhoM_qz[iq] += np.exp(1j * qGr_R) * chi_wGG[0, iG, 0]
            for iG1 in Glist[1:]:
                G_z1 = Gvec[iG1, 2]
                # integrate with z along both coordinates
                factor = z_factor(z0, L, G_z)
                factor1 = z_factor(z0, L, G_z1, sign=-1)
                chiD_qw[iq, :] += 1. / L * factor * chi_wGG[:, iG, iG1] * \
                    factor1
                # induced dipole density due to V_ext = z
                drhoD_qz[iq, :] += 1. / L * np.exp(1j * qGr_R) * \
                    chi_wGG[0, iG, iG1] * factor1
    # Normalize induced densities with chi
    drhoM_qz /= np.repeat(chiM_qw[:, 0, np.newaxis], drhoM_qz.shape[1],
                           axis=1)
    drhoD_qz /= np.repeat(chiD_qw[:, 0, np.newaxis], drhoM_qz.shape[1],
                           axis=1)

    """ Returns q array, frequency array, chi2D monopole and dipole, induced
    densities and z array (all in Bohr)
    """
    if name is not None:
        pickle.dump((np.array(q_list_abs), omega_w, chiM_qw, chiD_qw,
                     z, drhoM_qz, drhoD_qz), open(name + '-chi.pckl', 'w'))
    return np.array(q_list_abs) / Bohr, omega_w * Hartree, chiM_qw, \
        chiD_qw, z, drhoM_qz, drhoD_qz


def z_factor(z0, d, G, sign=1):
    factor = -1j * sign * np.exp(1j * sign * G * z0) * \
        (d * G * np.cos(G * d / 2.) - 2. * np.sin(G * d / 2.)) / G**2
    return factor


def z_factor2(z0, d, G, sign=1):
    factor = sign * np.exp(1j * sign * G * z0) * np.sin(G * d / 2.)
    return factor


def expand_layers(structure):
    newlist = []
    
    for name in structure:
        num = ''
        while name[0].isdigit():
            num += name[0]
            name = name[1:]
        try: 
            num = int(num)
        except: 
            num = 1
        for n in range(num):
            newlist.append(name)

    return newlist


def read_chi_wGG(name):
    """
    Read density response matrix calculated with the DielectricFunction
    module in GPAW.
    Returns frequency grid, gpaw.wavefunctions object, chi_wGG
    """
    fd = open(name)
    omega_w, pd, chi_wGG, q0, chi0_wvv = pickle.load(fd)
    nw = len(omega_w)
    nG = pd.ngmax
    chi_wGG = np.empty((nw, nG, nG), complex)
    for chi_GG in chi_wGG:
        chi_GG[:] = pickle.load(fd)
    return omega_w, pd, chi_wGG, q0
<|MERGE_RESOLUTION|>--- conflicted
+++ resolved
@@ -870,14 +870,6 @@
         df: DielectricFunction object
             Determines how linear response calculation is performed
         isotropic_q: bool
-<<<<<<< HEAD
-            If True, only q-points along one direction (1 0 0)in the 
-            2D BZ is included, thus asuming an isotropic material
-        nq_inf: int
-            number of extra q points in the limit q->0, extrapolated from
-            q=0, assumung that the head of chi0_wGG goes as q^2 and the 
-            wings as q. Note that this does not hold for (semi)metals!
-=======
             If True, only q-points along one direction (1 0 0) in the 
             2D BZ is included, thus asuming an isotropic material
         nq_inf: int
@@ -885,18 +877,14 @@
             extrapolated from q=0, assumung that the head of chi0_wGG goes 
             as q^2 and the wings as q. 
             Note that this does not hold for (semi)metals!
->>>>>>> 8190fb68
         """
         
         self.filename = filename
         self.isotropic_q = isotropic_q
         self.nq_inf = nq_inf
-<<<<<<< HEAD
-=======
         self.nq_inftot = nq_inf
         if not isotropic_q:
             self.nq_inftot *= 2
->>>>>>> 8190fb68
    
         self.df = df  # dielectric function object
         self.df.truncation = '2D'  # in case you forgot!
@@ -945,20 +933,6 @@
         q_abs = q_abs[sort]
         q_cs = q_cs[sort]
         q_cut = q_abs[1] / 2.  # smallest finite q
-<<<<<<< HEAD
-        self.nq_cut = self.nq_inf + 1
-        
-        q_infs = np.zeros([q_cs.shape[0] + self.nq_inf, 3])
-        q_infs[1: self.nq_inf + 1, 0] = \
-            np.linspace(0, q_cut, self.nq_inf+1)[1:]
-       
-        # add q_inf to list
-        self.q_cs = np.insert(q_cs, 1, np.zeros([self.nq_inf, 3]), axis=0)
-        self.q_vs = np.dot(self.q_cs, rcell_cv)
-        self.q_vs += q_infs
-        self.q_abs = (self.q_vs**2).sum(axis=1)**0.5    
-        self.q_infs = q_infs[:, 0]
-=======
         self.nq_cut = self.nq_inftot + 1
         
         q_infs = np.zeros([q_cs.shape[0] + self.nq_inftot, 3])
@@ -975,7 +949,6 @@
         self.q_vs += q_infs
         self.q_abs = (self.q_vs**2).sum(axis=1)**0.5    
         self.q_infs = q_infs
->>>>>>> 8190fb68
         self.complete = False
         self.nq = 0
         if self.load_chi_file():
@@ -991,24 +964,15 @@
             self.save_chi_file()
             q_c = self.q_cs[nq]
             q_inf = self.q_infs[nq]
-<<<<<<< HEAD
-            if np.isclose(q_inf, 0):
-=======
             if np.allclose(q_inf, 0):
->>>>>>> 8190fb68
                 q_inf = None
             
             qcstr = '(' + ', '.join(['%.3f' % x for x in q_c]) + ')'
             print('Calculating contribution from q-point #%d/%d, q_c=%s'
                   % (nq + 1, Nq, qcstr), file=self.fd)
             if q_inf is not None:
-<<<<<<< HEAD
-                print('q_inf=%1.3f' % q_inf, file=self.fd)
-            
-=======
                 qstr = '(' + ', '.join(['%.3f' % x for x in q_inf]) + ')'
                 print('    and q_inf=%s' % qstr , file=self.fd)
->>>>>>> 8190fb68
             pd, chi0, chi = self.df.get_dielectric_matrix(symmetric=False, 
                                                           calculate_chi=True,
                                                           q_c=q_c,
@@ -1093,27 +1057,17 @@
         w_grid: in eV
         """
 
-<<<<<<< HEAD
-        # Work in progress!
-        from scipy.interpolate import RectBivariateSpline
-=======
         from scipy.interpolate import RectBivariateSpline
         from scipy.interpolate import interp2d
->>>>>>> 8190fb68
         if not self.complete:
             self.calculate_building_block()
         q_grid *= Bohr
         w_grid /= Hartree
 
-<<<<<<< HEAD
-        assert np.max(q_grid) <= np.max(self.q_abs)
-        assert np.max(w_grid) <= np.max(self.omega_w)
-=======
         assert np.max(q_grid) <= np.max(self.q_abs), \
             'q can not be larger that %1.2f Ang'% np.max(self.q_abs / Bohr)
         assert np.max(w_grid) <= np.max(self.omega_w), \
             'w can not be larger that %1.2f eV'% np.max(self.omega_w * Hartree)
->>>>>>> 8190fb68
         
         sort = np.argsort(self.q_abs)
         q_abs = self.q_abs[sort]
@@ -1124,10 +1078,7 @@
         yr = RectBivariateSpline(q_abs, self.omega_w, 
                                  self.chiM_qw.real,
                                  s=0)
-<<<<<<< HEAD
-=======
-        
->>>>>>> 8190fb68
+        
         yi = RectBivariateSpline(q_abs, self.omega_w, 
                                  self.chiM_qw.imag, s=0)
 
