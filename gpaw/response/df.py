--- conflicted
+++ resolved
@@ -99,13 +99,6 @@
     @staticmethod
     def invert_dyson_like_equation(in_wGG, K_GG, reuse_buffer=True):
         """Generalized Dyson equation invertion.
-
-<<<<<<< HEAD
-        Calculates
-=======
-        return InverseDielectricFunction.from_chi0_dyson_eqs(
-            self, chi0_wGG, np.array(chi_wGG), V_G)
->>>>>>> 11e85ca1
 
         B(q,ω) = [1 - A(q,ω) K(q)]⁻¹ A(q,ω)
 
@@ -155,7 +148,6 @@
         ˷
         K(q,ω) = V^(-1/2)(q) K_Hxc(q,ω) V^(-1/2)(q).
 
-<<<<<<< HEAD
         Here V(q) refers to the bare Coulomb potential. It should be emphasized
         that invertion of (2) rather than (1) is not merely a rescaling
         excercise. In the optical q → 0 limit, the Coulomb kernel V(q) diverges
@@ -175,8 +167,8 @@
         # Invert Dyson equation
         Vchi_symm_wGG = self.invert_dyson_like_equation(
             Vchi0_symm_wGG, K_GG, reuse_buffer=False)
-        return InverseDielectricFunction(
-            self.descriptors, Vchi0_symm_wGG, Vchi_symm_wGG, V_G)
+        return InverseDielectricFunction.from_chi0_dyson_eqs(
+            self, Vchi0_symm_wGG, Vchi_symm_wGG, V_G)
 
     def dielectric_matrix(self, *args, **kwargs):
         """Calculate the dielectric function ε(q,ω) = 1 - V(q) P(q,ω)."""
@@ -186,7 +178,7 @@
         eps_wGG = P_wGG  # reuse buffer
         for w, P_GG in enumerate(P_wGG):
             eps_wGG[w] = np.eye(nG) - V_GG @ P_GG
-        return DielectricMatrixData(self.descriptors, eps_wGG)
+        return DielectricMatrixData.from_chi0_dyson_eqs(self, eps_wGG)
 
     def polarizability_operator(self, xc='RPA', direction='x', **xckwargs):
         """Calculate the polarizability operator P(q,ω).
@@ -207,9 +199,6 @@
         # TDDFT (in adiabatic approximations to the kernel)
         Kxc_GG = self.get_Kxc_GG(xc=xc, chi0_wGG=chi0_wGG, **xckwargs)
         return self.invert_dyson_like_equation(chi0_wGG, Kxc_GG)
-=======
-        return DielectricMatrixData.from_chi0_dyson_eqs(self, eps_wGG=chi0_wGG)
->>>>>>> 11e85ca1
 
 
 @dataclass
