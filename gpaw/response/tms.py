--- conflicted
+++ resolved
@@ -93,19 +93,12 @@
                     assert pd.kd.gamma
                     print('Finding rescaling of kernel to fulfill the '
                           'Goldstone theorem', file=self.fd)
-<<<<<<< HEAD
-                    fxc_scaling[1] = find_goldstone_scaling(
-                        self.chiks.wd.omega_w,
-                        chiks_wGG, Kxc_GG,
-                        world=self.world)
-=======
                     mode = fxc_scaling[2]
                     assert mode in ['fm', 'afm']
-                    fxc_scaling[1] = get_goldstone_scaling(mode,
-                                                           self.chiks.omega_w,
+                    omega_w = self.chiks.wd.omega_w
+                    fxc_scaling[1] = get_goldstone_scaling(mode, omega_w,
                                                            chiks_wGG, Kxc_GG,
                                                            world=self.world)
->>>>>>> da1e722b
 
                 assert isinstance(fxc_scaling[1], float)
                 Kxc_GG *= fxc_scaling[1]
