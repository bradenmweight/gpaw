--- conflicted
+++ resolved
@@ -27,10 +27,7 @@
                  nbands=None,
                  bands=None,
                  kpoints=None,
-<<<<<<< HEAD
-=======
                  e_skn=None,
->>>>>>> ad184c09
                  eshift=None,
                  w=None,
                  ecut=150.,
@@ -144,71 +141,15 @@
             self.eta_w = dw_w * 4 / Hartree
             self.wcut = wcut
 
-<<<<<<< HEAD
-        BASECHI.__init__(self, calc=file, nbands=nbands, w=w, eshift=eshift, ecut=ecut, eta=eta, txt=txt)
-
-        self.file = file
-        self.vcut = vcut
-        self.bands = bands
-        self.kpoints = kpoints
-        self.eshift = eshift
-        self.hilbert_trans = hilbert_trans
-        self.wpar = wpar
-        self.exxfile = exxfile
-        self.w_w = w_w
-        self.ppa = ppa
-        self.E0 = E0
-        self.static = static
-
-    def initialize(self):
-
-        self.printtxt('-----------------------------------------------')
-        self.printtxt('GW calculation started at: \n')
-        self.printtxt(ctime())
-        self.starttime = time()
-        
-        BASECHI.initialize(self)
-        calc = self.calc
-        self.kd = kd = self.calc.wfs.kd
-        self.nkpt = kd.nbzkpts
-        self.nikpt = kd.nibzkpts
-
-        # q point init
-        self.bzq_kc = kd.get_bz_q_points()
-        self.ibzq_qc = self.bzq_kc # q point symmetry is not used at the moment.
-        self.nqpt = np.shape(self.bzq_kc)[0]
-        
-        # frequency points init
-        if not self.ppa and not self.static:
-            self.dw_w /= Hartree
-            self.w_w  /= Hartree
-            self.eta_w /= Hartree
-=======
->>>>>>> ad184c09
             self.wmax = self.w_w[-1]
             self.wmin = self.w_w[0]
             self.dw = self.w_w[1] - self.w_w[0]
             self.Nw = len(self.w_w)
 #            self.wpar = int(self.Nw * self.npw**2 * 16. / 1024**2) // 1500 + 1 # estimate memory and parallelize over frequencies
 
-<<<<<<< HEAD
-        # eigenvalues and occupations init
-        self.e_skn = np.zeros((self.nspins, self.nikpt, calc.wfs.bd.nbands), dtype=float)
-        self.f_skn = np.zeros((self.nspins, self.nikpt, calc.wfs.bd.nbands), dtype=float)
-        for s in range(self.nspins):
-            for k in range(self.nikpt):
-                self.e_skn[s,k] = calc.get_eigenvalues(kpt=k, spin=s) / Hartree
-                self.f_skn[s,k] = calc.get_occupation_numbers(kpt=k, spin=s) / kd.weight_k[k]
-        if self.eshift is not None:
-            self.add_discontinuity(self.eshift)
-        if not self.ppa and not self.static:
-            emaxdiff = self.e_skn[:,:,self.nbands-1].max() - self.e_skn[:,:,0].min()
-            assert (self.wmax > emaxdiff), 'Maximum frequency must be larger than %f' %(emaxdiff*Hartree)
-=======
             for s in range(self.nspins):
                 emaxdiff = self.e_skn[s][:,self.nbands-1].max() - self.e_skn[s][:,0].min()
                 assert (self.wmax > emaxdiff), 'Maximum frequency must be larger than %f' %(emaxdiff*Hartree)
->>>>>>> ad184c09
 
         # GW kpoints init
         if self.kpoints is None:
@@ -226,11 +167,7 @@
             self.gwnband = np.shape(self.bands)[0]
             self.gwbands_n = self.bands
 
-<<<<<<< HEAD
-        self.alpha = 1j/(2*pi * self.vol * self.nkpt)
-=======
         self.alpha = 1j/(2*pi * self.vol * self.kd.nbzkpts)
->>>>>>> ad184c09
         
         # parallel init
         assert len(self.w_w) % self.wpar == 0
@@ -245,11 +182,7 @@
         else: # parallelize over bands
             self.wcomm, self.ncomm, self.worldcomm = set_communicator(world, rank, size, self.wpar)
             self.qcomm = serial_comm
-<<<<<<< HEAD
-            if len(self.w_w) > 1:
-=======
             if self.wpar > 1:
->>>>>>> ad184c09
                 self.dfcomm = self.wcomm
                 self.kcommsize = 1
             else:
@@ -259,12 +192,6 @@
                                   self.nqpt, self.qcomm.rank, self.qcomm.size, reshape=False)
         nb, self.nbands_local, self.m_start, self.m_end = parallel_partition(
                                   self.nbands, self.ncomm.rank, self.ncomm.size, reshape=False)
-<<<<<<< HEAD
-
-        # print init
-        self.print_gw_init()
-=======
->>>>>>> ad184c09
 
 
     def get_QP_spectrum(self, exxfile='EXX.pckl', file='GW.pckl'):
@@ -289,11 +216,7 @@
             t1 = time()
 
             # get screened interaction. 
-<<<<<<< HEAD
-            df, W_wGG = self.screened_interaction_kernel(iq, static=self.static, E0=self.E0, comm=self.dfcomm, kcommsize=self.kcommsize)
-=======
             df, W_wGG = self.screened_interaction_kernel(iq)
->>>>>>> ad184c09
             t2 = time()
             t_w += t2 - t1
 
@@ -658,16 +581,6 @@
         vxc_skn = np.zeros((self.nspins, self.gwnkpt, self.gwnband), dtype=float)
         exx_skn = np.zeros((self.nspins, self.gwnkpt, self.gwnband), dtype=float)
 
-<<<<<<< HEAD
-            for s in range(self.nspins):
-                for i, k in enumerate(self.gwkpt_k):
-                    ik = self.kd.bz2ibz_k[k]
-                    for j, n in enumerate(self.gwbands_n):
-                        e_skn[s][i][j] = self.e_skn[s][ik][n]
-                        vxc_skn[s][i][j] = v_xc[s][ik][n] / Hartree
-                        if not self.static:
-                            exx_skn[s][i][j] = exx.exx_skn[s][ik][n]
-=======
         for s in range(self.nspins):
             for i, k in enumerate(self.gwkpt_k):
                 ik = self.kd.bz2ibz_k[k]
@@ -679,7 +592,6 @@
                     if self.eshift is not None:
                         if e_skn[s][i][j] > self.eFermi:
                             vxc_skn[s][i][j] += self.eshift / Hartree
->>>>>>> ad184c09
 
         data = {
                 'e_skn':     e_skn,      # in Hartree
@@ -742,11 +654,8 @@
         self.printtxt("------------------------------------------------")
         self.printtxt("Kohn-Sham eigenvalues are (eV): ")
         self.printtxt("%s \n" %(e_skn*Hartree))
-<<<<<<< HEAD
-=======
         self.printtxt("Occupation numbers are: ")
         self.printtxt("%s \n" %(f_skn*self.kd.nbzkpts))
->>>>>>> ad184c09
         self.printtxt("Kohn-Sham exchange-correlation contributions are (eV): ")
         self.printtxt("%s \n" %(vxc_skn*Hartree))
         self.printtxt("Exact exchange contributions are (eV): ")
