import numpy as np
from scipy.spatial import Delaunay, cKDTree

from gpaw.kpt_descriptor import KPointDescriptor
from gpaw.bztools import get_reduced_bz, unique_rows
from _gpaw import GG_shuffle

from gpaw.response import timer


class KPointFinder:
    def __init__(self, bzk_kc):
        self.kdtree = cKDTree(self._round(bzk_kc))

    @staticmethod
    def _round(bzk_kc):
        return np.mod(np.mod(bzk_kc, 1).round(6), 1)

    def find(self, kpt_c):
        distance, k = self.kdtree.query(self._round(kpt_c))
        if distance > 1.e-6:
            raise ValueError('Requested k-point is not on the grid. '
                             'Please check that your q-points of interest '
                             'are commensurate with the k-point grid.')

        return k


class PWSymmetryAnalyzer:
    """Class for handling planewave symmetries."""
    def __init__(self, kd, qpd, context,
                 disable_point_group=False,
                 disable_time_reversal=False):
        """Creates a PWSymmetryAnalyzer object.

        Determines which of the symmetries of the atomic structure
        that is compatible with the reciprocal lattice. Contains the
        necessary functions for mapping quantities between kpoints,
        and or symmetrizing arrays.

        kd: KPointDescriptor
            The kpoint descriptor containing the
            information about symmetries and kpoints.
        qpd: SingleQPWDescriptor
            Plane wave descriptor that contains the reciprocal
            lattice .
        context: ResponseContext
        disable_point_group: bool
            Switch for disabling point group symmetries.
        disable_time_reversal:
            Switch for disabling time reversal.
        """
        self.qpd = qpd
        self.kd = kd
        self.context = context

        # Settings
        self.disable_point_group = disable_point_group
        self.disable_time_reversal = disable_time_reversal
        if (kd.symmetry.has_inversion or not kd.symmetry.time_reversal) and \
           not self.disable_time_reversal:
            self.context.print('\nThe ground calculation does not support time'
                               '-reversal symmetry possibly because it has an '
                               'inversion center or that it has been manually '
                               'deactivated.\n')
            self.disable_time_reversal = True

        self.disable_symmetries = (self.disable_point_group and
                                   self.disable_time_reversal)

        # Number of symmetries
        U_scc = kd.symmetry.op_scc
        self.nU = len(U_scc)

        self.nsym = 2 * self.nU
        self.use_time_reversal = not self.disable_time_reversal

        self.kptfinder = KPointFinder(kd.bzk_kc)
        self.initialize()

    @timer('Initialize')
    def initialize(self):
        """Initialize relevant quantities."""
        self.infostring = ''

        if self.disable_point_group:
            self.infostring += 'Point group not included. '
        else:
            self.infostring += 'Point group included. '

        if self.disable_time_reversal:
            self.infostring += 'Time reversal not included. '
        else:
            self.infostring += 'Time reversal included. '

        self.infostring += 'Disabled non-symmorphic symmetries. '

        if self.disable_symmetries:
            self.infostring += 'All symmetries have been disabled. '

        # Do the work
        self.analyze_symmetries()
        self.analyze_kpoints()
        self.initialize_G_maps()

        # Print info
        self.context.print(self.infostring)
        self.print_symmetries()

    def print_symmetries(self):
        """Handsome print function for symmetry operations."""

<<<<<<< HEAD
        isl = ['']
        nx = 6 if self.disable_non_symmorphic else 3
=======
        p = functools.partial(self.context.print, flush=False)

        p()
        nx = 6  # You are not allowed to use non-symmorphic syms (value 3)
>>>>>>> bf9a17da
        ns = len(self.s_s)
        y = 0
        for y in range((ns + nx - 1) // nx):
            for c in range(3):
                for x in range(nx):
                    s = x + y * nx
                    if s == ns:
                        break
                    tmp = self.get_symmetry_operator(self.s_s[s])
                    op_cc, sign, TR, shift_c, ft_c = tmp
                    op_c = sign * op_cc[c]
                    isl.append(f'  ({op_c[0]:2d} {op_c[1]:2d} {op_c[2]:2d})',
                               end='')
                isl.append('')
            self.context.print('\n'.join(isl))  # flush output

    @timer('Analyze')
    def analyze_kpoints(self):
        """Calculate the reduction in the number of kpoints."""
        K_gK = self.group_kpoints()
        ng = len(K_gK)
        self.infostring += '{0} groups of equivalent kpoints. '.format(ng)
        percent = (1. - (ng + 0.) / self.kd.nbzkpts) * 100
        self.infostring += '{0}% reduction. '.format(percent)

    @timer('Analyze symmetries.')
    def analyze_symmetries(self):
        r"""Determine allowed symmetries.

        An direct symmetry U must fulfill::

          U \mathbf{q} = q + \Delta

        Under time-reversal (indirect) it must fulfill::

          -U \mathbf{q} = q + \Delta

        where :math:`\Delta` is a reciprocal lattice vector.
        """
        qpd = self.qpd

        # Shortcuts
        q_c = qpd.q_c
        kd = self.kd

        U_scc = kd.symmetry.op_scc
        nU = self.nU
        nsym = self.nsym

        shift_sc = np.zeros((nsym, 3), int)
        conserveq_s = np.zeros(nsym, bool)

        newq_sc = np.dot(U_scc, q_c)

        # Direct symmetries
        dshift_sc = (newq_sc - q_c[np.newaxis]).round().astype(int)
        inds_s = np.argwhere((newq_sc == q_c[np.newaxis] + dshift_sc).all(1))
        conserveq_s[inds_s] = True

        shift_sc[:nU] = dshift_sc

        # Time reversal
        trshift_sc = (-newq_sc - q_c[np.newaxis]).round().astype(int)
        trinds_s = np.argwhere((-newq_sc == q_c[np.newaxis] +
                                trshift_sc).all(1)) + nU
        conserveq_s[trinds_s] = True
        shift_sc[nU:nsym] = trshift_sc

        # The indices of the allowed symmetries
        s_s = conserveq_s.nonzero()[0]

        # Filter out disabled symmetries
        if self.disable_point_group:
            s_s = list(filter(self.is_not_point_group, s_s))

        if self.disable_time_reversal:
            s_s = list(filter(self.is_not_time_reversal, s_s))

        # You are not allowed to use non-symmorphic syms, sorry. So we remove
        # the option and always filter those symmetries out.
        s_s = list(filter(self.is_not_non_symmorphic, s_s))

#        stmp_s = []
#        for s in s_s:
#            if self.kd.bz2bz_ks[0, s] == -1:
#                assert (self.kd.bz2bz_ks[:, s] == -1).all()
#            else:
#                stmp_s.append(s)

#        s_s = stmp_s

        self.infostring += 'Found {} allowed symmetries. '.format(len(s_s))
        self.s_s = s_s
        self.shift_sc = shift_sc

    def is_not_point_group(self, s):
        U_scc = self.kd.symmetry.op_scc
        nU = self.nU
        return (U_scc[s % nU] == np.eye(3)).all()

    def is_not_time_reversal(self, s):
        nU = self.nU
        return not bool(s // nU)

    def is_not_non_symmorphic(self, s):
        ft_sc = self.kd.symmetry.ft_sc
        nU = self.nU
        return not bool(ft_sc[s % nU].any())

    def how_many_symmetries(self):
        """Return number of symmetries."""
        return len(self.s_s)

    @timer('Group kpoints')
    def group_kpoints(self, K_k=None):
        """Group kpoints according to the reduced symmetries"""
        if K_k is None:
            K_k = np.arange(self.kd.nbzkpts)
        s_s = self.s_s
        bz2bz_ks = self.kd.bz2bz_ks
        nk = len(bz2bz_ks)
        sbz2sbz_ks = bz2bz_ks[K_k][:, s_s]  # Reduced number of symmetries
        # Avoid -1 (see documentation in gpaw.symmetry)
        sbz2sbz_ks[sbz2sbz_ks == -1] = nk

        smallestk_k = np.sort(sbz2sbz_ks)[:, 0]
        k2g_g = np.unique(smallestk_k, return_index=True)[1]

        K_gs = sbz2sbz_ks[k2g_g]
        K_gk = [np.unique(K_s[K_s != nk]) for K_s in K_gs]

        return K_gk

    def get_BZ(self):
        # Get the little group of q
        U_scc = []
        for s in self.s_s:
            U_cc, sign, _, _, _ = self.get_symmetry_operator(s)
            U_scc.append(sign * U_cc)
        U_scc = np.array(U_scc)

        # Determine the irreducible BZ
        bzk_kc, ibzk_kc = get_reduced_bz(self.qpd.gd.cell_cv,
                                         U_scc,
                                         False)

        return bzk_kc

    def get_reduced_kd(self, pbc_c=np.ones(3, bool)):
        # Get the little group of q
        U_scc = []
        for s in self.s_s:
            U_cc, sign, _, _, _ = self.get_symmetry_operator(s)
            U_scc.append(sign * U_cc)
        U_scc = np.array(U_scc)

        # Determine the irreducible BZ
        bzk_kc, ibzk_kc = get_reduced_bz(self.qpd.gd.cell_cv,
                                         U_scc,
                                         False,
                                         pbc_c=pbc_c)

        n = 3
        N_xc = np.indices((n, n, n)).reshape((3, n**3)).T - n // 2

        # Find the irreducible kpoints
        tess = Delaunay(ibzk_kc)
        ik_kc = []
        for N_c in N_xc:
            k_kc = self.kd.bzk_kc + N_c
            k_kc = k_kc[tess.find_simplex(k_kc) >= 0]
            if not len(ik_kc) and len(k_kc):
                ik_kc = unique_rows(k_kc)
            elif len(k_kc):
                ik_kc = unique_rows(np.append(k_kc, ik_kc, axis=0))

        return KPointDescriptor(ik_kc)

    def unfold_kpoints(self, points_pv, tol=1e-8, mod=None):
        points_pc = np.dot(points_pv, self.qpd.gd.cell_cv.T) / (2 * np.pi)

        # Get the little group of q
        U_scc = []
        for s in self.s_s:
            U_cc, sign, _, _, _ = self.get_symmetry_operator(s)
            U_scc.append(sign * U_cc)
        U_scc = np.array(U_scc)

        points = np.concatenate(np.dot(points_pc, U_scc.transpose(0, 2, 1)))
        points = unique_rows(points, tol=tol, mod=mod)
        points = np.dot(points, self.qpd.gd.icell_cv) * (2 * np.pi)
        return points

    def get_kpoint_weight(self, k_c):
        K = self.kptfinder.find(k_c)
        iK = self.kd.bz2ibz_k[K]
        K_k = self.unfold_ibz_kpoint(iK)
        K_gK = self.group_kpoints(K_k)

        for K_k in K_gK:
            if K in K_k:
                return len(K_k)

    def get_kpoint_mapping(self, K1, K2):
        """Get index of symmetry for mapping between K1 and K2"""
        s_s = self.s_s
        bz2bz_ks = self.kd.bz2bz_ks
        bzk2rbz_s = bz2bz_ks[K1][s_s]
        try:
            s = np.argwhere(bzk2rbz_s == K2)[0][0]
        except IndexError:
            self.context.print(f'K = {K1} cannot be mapped into '
                               f'K = {K2}')
            raise
        return s_s[s]

    def get_shift(self, K1, K2, U_cc, sign):
        """Get shift for mapping between K1 and K2."""
        kd = self.kd
        k1_c = kd.bzk_kc[K1]
        k2_c = kd.bzk_kc[K2]

        shift_c = np.dot(U_cc, k1_c) - k2_c * sign
        assert np.allclose(shift_c.round(), shift_c)
        shift_c = shift_c.round().astype(int)

        return shift_c

    @timer('map_G')
    def map_G(self, K1, K2, a_MG):
        """Map a function of G from K1 to K2. """
        if len(a_MG) == 0:
            return []

        if K1 == K2:
            return a_MG

        G_G, sign = self.map_G_vectors(K1, K2)

        s = self.get_kpoint_mapping(K1, K2)
        U_cc, _, TR, shift_c, ft_c = self.get_symmetry_operator(s)

        return TR(a_MG[..., G_G])

    @timer('symmetrize_wGG')
    def symmetrize_wGG(self, A_wGG):
        """Symmetrize an array in GG'."""
        
        for A_GG in A_wGG:
            tmp_GG = np.zeros_like(A_GG, order='C')
            # tmp2_GG = np.zeros_like(A_GG)

            for s in self.s_s:
                G_G, sign, _ = self.G_sG[s]
                GG_shuffle(G_G, sign, A_GG, tmp_GG)

                # This is the exact operation that GG_shuffle does.
                # Uncomment lines involving tmp2_GG to test the
                # implementation in action:
                #
                # if sign == 1:
                #     tmp2_GG += A_GG[G_G, :][:, G_G]
                # if sign == -1:
                #     tmp2_GG += A_GG[G_G, :][:, G_G].T
            
            # assert np.allclose(tmp_GG, tmp2_GG)
            A_GG[:] = tmp_GG / self.how_many_symmetries()

    # Set up complex frequency alias
    symmetrize_zGG = symmetrize_wGG

    @timer('symmetrize_wxx')
    def symmetrize_wxx(self, A_wxx, optical_limit=False):
        """Symmetrize an array in xx'."""
        tmp_wxx = np.zeros_like(A_wxx)

        A_cv = self.qpd.gd.cell_cv
        iA_cv = self.qpd.gd.icell_cv

        if self.use_time_reversal:
            AT_wxx = np.transpose(A_wxx, (0, 2, 1))

        for s in self.s_s:
            G_G, sign, shift_c = self.G_sG[s]
            if optical_limit:
                G_G = np.array(G_G) + 2
                G_G = np.insert(G_G, 0, [0, 1])
                U_cc, _, TR, shift_c, ft_c = self.get_symmetry_operator(s)
                M_vv = np.dot(np.dot(A_cv.T, U_cc.T), iA_cv)

            if sign == 1:
                tmp = A_wxx[:, G_G, :][:, :, G_G]
                if optical_limit:
                    tmp[:, 0:3, :] = np.transpose(np.dot(M_vv.T,
                                                         tmp[:, 0:3, :]),
                                                  (1, 0, 2))
                    tmp[:, :, 0:3] = np.dot(tmp[..., 0:3], M_vv)
                tmp_wxx += tmp
            elif sign == -1:
                tmp = AT_wxx[:, G_G, :][:, :, G_G]
                if optical_limit:
                    tmp[:, 0:3, :] = np.transpose(np.dot(M_vv.T,
                                                         tmp[:, 0:3, :]),
                                                  (1, 0, 2)) * sign
                    tmp[:, :, 0:3] = np.dot(tmp[:, :, 0:3], M_vv) * sign
                tmp_wxx += tmp

        # Inplace overwriting
        A_wxx[:] = tmp_wxx / self.how_many_symmetries()

    @timer('symmetrize_wxvG')
    def symmetrize_wxvG(self, A_wxvG):
        """Symmetrize chi0_wxvG"""
        A_cv = self.qpd.gd.cell_cv
        iA_cv = self.qpd.gd.icell_cv

        if self.use_time_reversal:
            # ::-1 corresponds to transpose in wing indices
            AT_wxvG = A_wxvG[:, ::-1]

        tmp_wxvG = np.zeros_like(A_wxvG)
        for s in self.s_s:
            G_G, sign, shift_c = self.G_sG[s]
            U_cc, _, TR, shift_c, ft_c = self.get_symmetry_operator(s)
            M_vv = np.dot(np.dot(A_cv.T, U_cc.T), iA_cv)
            if sign == 1:
                tmp = sign * np.dot(M_vv.T, A_wxvG[..., G_G])
            elif sign == -1:
                tmp = sign * np.dot(M_vv.T, AT_wxvG[..., G_G])
            tmp_wxvG += np.transpose(tmp, (1, 2, 0, 3))

        # Overwrite the input
        A_wxvG[:] = tmp_wxvG / self.how_many_symmetries()

    @timer('symmetrize_wvv')
    def symmetrize_wvv(self, A_wvv):
        """Symmetrize chi_wvv."""
        A_cv = self.qpd.gd.cell_cv
        iA_cv = self.qpd.gd.icell_cv
        tmp_wvv = np.zeros_like(A_wvv)
        if self.use_time_reversal:
            AT_wvv = np.transpose(A_wvv, (0, 2, 1))

        for s in self.s_s:
            G_G, sign, shift_c = self.G_sG[s]
            U_cc, _, TR, shift_c, ft_c = self.get_symmetry_operator(s)
            M_vv = np.dot(np.dot(A_cv.T, U_cc.T), iA_cv)
            if sign == 1:
                tmp = np.dot(np.dot(M_vv.T, A_wvv), M_vv)
            elif sign == -1:
                tmp = np.dot(np.dot(M_vv.T, AT_wvv), M_vv)
            tmp_wvv += np.transpose(tmp, (1, 0, 2))

        # Overwrite the input
        A_wvv[:] = tmp_wvv / self.how_many_symmetries()

    @timer('map_v')
    def map_v(self, K1, K2, a_Mv):
        """Map a function of v (cartesian component) from K1 to K2."""

        if len(a_Mv) == 0:
            return []

        if K1 == K2:
            return a_Mv

        A_cv = self.qpd.gd.cell_cv
        iA_cv = self.qpd.gd.icell_cv

        # Get symmetry
        s = self.get_kpoint_mapping(K1, K2)
        U_cc, sign, TR, _, ft_c = self.get_symmetry_operator(s)

        # Create cartesian operator
        M_vv = np.dot(np.dot(A_cv.T, U_cc.T), iA_cv)
        return sign * np.dot(TR(a_Mv), M_vv)

    def timereversal(self, s):
        """Is this a time-reversal symmetry?"""
        tr = bool(s // self.nU)
        return tr

    def get_symmetry_operator(self, s):
        """Return symmetry operator s."""
        U_scc = self.kd.symmetry.op_scc
        ft_sc = self.kd.symmetry.op_scc

        reds = s % self.nU
        if self.timereversal(s):
            TR = np.conj
            sign = -1
        else:
            sign = 1

            def TR(x):
                return x

        return U_scc[reds], sign, TR, self.shift_sc[s], ft_sc[reds]

    @timer('map_G_vectors')
    def map_G_vectors(self, K1, K2):
        """Return G vector mapping."""
        s = self.get_kpoint_mapping(K1, K2)
        G_G, sign, shift_c = self.G_sG[s]

        return G_G, sign

    @timer('Initialize_G_maps')
    def initialize_G_maps(self):
        """Calculate the Gvector mappings."""
        qpd = self.qpd
        B_cv = 2.0 * np.pi * qpd.gd.icell_cv
        G_Gv = qpd.get_reciprocal_vectors(add_q=False)
        G_Gc = np.dot(G_Gv, np.linalg.inv(B_cv))
        Q_G = qpd.Q_qG[0]

        G_sG = [None] * self.nsym
        UG_sGc = [None] * self.nsym
        Q_sG = [None] * self.nsym
        for s in self.s_s:
            U_cc, sign, TR, shift_c, ft_c = self.get_symmetry_operator(s)
            iU_cc = np.linalg.inv(U_cc).T
            UG_Gc = np.dot(G_Gc - shift_c, sign * iU_cc)

            assert np.allclose(UG_Gc.round(), UG_Gc)
            UQ_G = np.ravel_multi_index(UG_Gc.round().astype(int).T,
                                        qpd.gd.N_c, 'wrap')

            G_G = len(Q_G) * [None]
            for G, UQ in enumerate(UQ_G):
                try:
                    G_G[G] = np.argwhere(Q_G == UQ)[0][0]
                except IndexError:
                    print('This should not be possible but' +
                          'a G-vector was mapped outside the sphere')
                    raise IndexError
            UG_sGc[s] = UG_Gc
            Q_sG[s] = UQ_G
            G_sG[s] = [np.array(G_G, dtype=np.int32), sign, shift_c]
        self.G_Gc = G_Gc
        self.UG_sGc = UG_sGc
        self.Q_sG = Q_sG
        self.G_sG = G_sG

    def unfold_ibz_kpoint(self, ik):
        """Return kpoints related to irreducible kpoint."""
        kd = self.kd
        K_k = np.unique(kd.bz2bz_ks[kd.ibz2bz_k[ik]])
        K_k = K_k[K_k != -1]
        return K_k<|MERGE_RESOLUTION|>--- conflicted
+++ resolved
@@ -110,15 +110,8 @@
     def print_symmetries(self):
         """Handsome print function for symmetry operations."""
 
-<<<<<<< HEAD
         isl = ['']
-        nx = 6 if self.disable_non_symmorphic else 3
-=======
-        p = functools.partial(self.context.print, flush=False)
-
-        p()
         nx = 6  # You are not allowed to use non-symmorphic syms (value 3)
->>>>>>> bf9a17da
         ns = len(self.s_s)
         y = 0
         for y in range((ns + nx - 1) // nx):
