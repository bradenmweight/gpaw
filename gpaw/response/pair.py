--- conflicted
+++ resolved
@@ -92,16 +92,8 @@
         self.nblocks = nblocks
         self.ut_sKnvR = None  # gradient of wave functions for optical limit
 
-<<<<<<< HEAD
         self.kptfinder = KPointFinder(self.gs.kd.bzk_kc)
-        print('Number of blocks:', nblocks, file=self.fd)
-=======
-        self.vol = self.gs.gd.volume
-
-        self.kd = self.gs.kd
-        self.kptfinder = KPointFinder(self.kd.bzk_kc)
         self.context.print('Number of blocks:', nblocks)
->>>>>>> d2766d3f
 
     def find_kpoint(self, k_c):
         return self.kptfinder.find(k_c)
