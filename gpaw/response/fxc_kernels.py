--- conflicted
+++ resolved
@@ -34,59 +34,9 @@
                              f'spincomponent={chiks.spincomponent}')
 
 
-<<<<<<< HEAD
 def fxc_factory(fxc, chiks: ChiKS, localft_calc: LocalFTCalculator,
                 fxc_scaling=None):
     """Local exchange-correlation kernel factory.
-=======
-class FXCFactory:
-    """Exchange-correlation kernel factory."""
-
-    def __init__(self,
-                 gs: ResponseGroundStateAdapter,
-                 context: ResponseContext):
-        self.gs = gs
-        self.context = context
-
-    def __call__(self, fxc, chiks: ChiKS,
-                 calculator=None,
-                 fxc_scaling=None):
-        """Get the xc kernel Kxc_GG.
-
-        Parameters
-        ----------
-        fxc : str
-            Approximation to the (local) xc kernel.
-            Choices: ALDA, ALDA_X, ALDA_x
-        calculator : dict (or None for default calculator)
-            Parameters to set up the FXCCalculator. The 'method' key
-            determines what calculator is initilized and remaining parameters
-            are passed to the calculator as key-word arguments.
-        fxc_scaling : None or FXCScaling
-        """
-        if calculator is None:
-            calculator = {'method': 'old',
-                          'rshelmax': -1,
-                          'rshewmin': None}
-        assert isinstance(calculator, dict) and 'method' in calculator
-
-        # Generate the desired calculator
-        calc_kwargs = calculator.copy()
-        method = calc_kwargs.pop('method')
-        fxc_calculator = self.get_fxc_calculator(method=method, **calc_kwargs)
-
-        Kxc_GG = fxc_calculator(fxc, chiks.spincomponent, chiks.qpd)
-
-        if fxc_scaling is not None:
-            if not fxc_scaling.has_scaling:
-                fxc_scaling.calculate_scaling(chiks, Kxc_GG)
-            lambd = fxc_scaling.get_scaling()
-            self.context.print(r'Rescaling the xc-kernel by a factor of λ='
-                               f'{lambd}')
-            Kxc_GG *= lambd
-
-        return Kxc_GG
->>>>>>> f18bbb7b
 
     Parameters
     ----------
@@ -123,17 +73,11 @@
     @timer('Calculate XC kernel')
     def __call__(self, fxc, spincomponent, qpd):
         """Calculate the xc kernel matrix Kxc_GG' = 1 / V0 * fxc(G-G')."""
-<<<<<<< HEAD
-        # Generate a large_pd to encompass all G-G' in pd
-        large_ecut = 4 * pd.ecut  # G = 1D grid of |G|^2/2 < ecut
-        large_pd = pd.copy_with(ecut=large_ecut,
-                                gammacentered=True,
-                                gd=self.gs.finegd)
-=======
         # Generate a large_qpd to encompass all G-G' in qpd
         large_ecut = 4 * qpd.ecut  # G = 1D grid of |G|^2/2 < ecut
-        large_qpd = qpd.copy_with(ecut=large_ecut, gd=self.gs.finegd)
->>>>>>> f18bbb7b
+        large_qpd = qpd.copy_with(ecut=large_ecut,
+                                  gammacentered=True,
+                                  gd=self.gs.finegd)
         
         # Calculate fxc(Q) on the large plane-wave grid (Q = large grid index)
         add_fxc = create_add_fxc(fxc, spincomponent)
@@ -224,499 +168,4 @@
     for v in range(3):
         dG_GGv[:, :, v] = np.subtract.outer(G_Gv[:, v], G_Gv[:, v])
 
-<<<<<<< HEAD
-    return dG_GGv
-=======
-    return dG_GGv
-
-
-class OldAdiabaticFXCCalculator:
-    """Calculator for adiabatic local exchange-correlation kernels in pw mode.
-    """
-
-    def __init__(self, gs, context, rshelmax=-1, rshewmin=None):
-        """Construct the AdiabaticFXCCalculator.
-
-        Parameters
-        ----------
-        rshelmax : int or None
-            Expand kernel in real spherical harmonics inside augmentation
-            spheres. If None, the kernel will be calculated without
-            augmentation. The value of rshelmax indicates the maximum index l
-            to perform the expansion in (l < 6).
-        rshewmin : float or None
-            If None, the kernel correction will be fully expanded up to the
-            chosen lmax. Given as a float, (0 < rshewmin < 1) indicates what
-            coefficients to use in the expansion. If any coefficient
-            contributes with less than a fraction of rshewmin on average,
-            it will not be included.
-        """
-        self.gs = gs
-        self.context = context
-
-        # Do not carry out the expansion in real spherical harmonics, if lmax
-        # is chosen as None
-        self.rshe = rshelmax is not None
-
-        if self.rshe:
-            # Perform rshe up to l<=lmax(<=5)
-            if rshelmax == -1:
-                self.rshelmax = 5
-            else:
-                assert isinstance(rshelmax, int)
-                assert rshelmax in range(6)
-                self.rshelmax = rshelmax
-
-            self.rshewmin = rshewmin if rshewmin is not None else 0.
-            self.dfmask_g = None
-
-    @timer('Calculate XC kernel')
-    def __call__(self, fxc, spincomponent, qpd):
-        """Calculate the fxc kernel."""
-        self.set_up_calculation(fxc, spincomponent)
-
-        self.context.print('Calculating fxc')
-        # Get the spin density we need and allocate fxc
-        n_sG = self.get_density_on_grid(qpd.gd)
-        fxc_G = np.zeros(np.shape(n_sG[0]))
-
-        self.context.print('    Calculating fxc on real space grid')
-        self._add_fxc(qpd.gd, n_sG, fxc_G)
-
-        # Fourier transform to reciprocal space
-        Kxc_GG = self.ft_from_grid(fxc_G, qpd)
-
-        if self.rshe:  # Do PAW correction to Fourier transformed kernel
-            KxcPAW_GG = self.calculate_kernel_paw_correction(qpd)
-            Kxc_GG += KxcPAW_GG
-
-        self.context.print('Finished calculating fxc\n')
-
-        return Kxc_GG / qpd.gd.volume
-
-    def get_density_on_grid(self, gd):
-        """Get the spin density on coarse real-space grid.
-
-        Returns
-        -------
-        nt_sG or n_sG : nd.array
-            Spin density on coarse real-space grid. If not self.rshe, use
-            the PAW corrected all-electron spin density.
-        """
-        if self.rshe:
-            return self.gs.nt_sR  # smooth density
-
-        self.context.print('    Calculating all-electron density')
-        with self.context.timer('Calculating all-electron density'):
-            n_sG, gd1 = self.gs.get_all_electron_density(gridrefinement=1)
-            assert (gd1.n_c == gd.n_c).all()
-            assert gd1.comm.size == 1
-            return n_sG
-
-    @timer('Fourier transform of kernel from real-space grid')
-    def ft_from_grid(self, fxc_G, qpd):
-        self.context.print('    Fourier transforming kernel from real-space')
-        nG = qpd.gd.N_c
-        nG0 = nG[0] * nG[1] * nG[2]
-
-        tmp_g = np.fft.fftn(fxc_G) * qpd.gd.volume / nG0
-
-        # The unfolding procedure could use vectorization and parallelization.
-        # This remains a slow step for now.
-        Kxc_GG = np.zeros((qpd.ngmax, qpd.ngmax), dtype=complex)
-        for iG, iQ in enumerate(qpd.Q_qG[0]):
-            iQ_c = (np.unravel_index(iQ, nG) + nG // 2) % nG - nG // 2
-            for jG, jQ in enumerate(qpd.Q_qG[0]):
-                jQ_c = (np.unravel_index(jQ, nG) + nG // 2) % nG - nG // 2
-                ijQ_c = (iQ_c - jQ_c)
-                if (abs(ijQ_c) < nG // 2).all():
-                    Kxc_GG[iG, jG] = tmp_g[tuple(ijQ_c)]
-
-        return Kxc_GG
-
-    @timer('Calculate PAW corrections to kernel')
-    def calculate_kernel_paw_correction(self, qpd):
-        self.context.print("    Calculating PAW corrections to the kernel\n")
-
-        # Calculate (G-G') reciprocal space vectors
-        dG_GGv = self._calculate_dG(qpd)
-
-        # Reshape to composite K = (G, G') index
-        dG_Kv = dG_GGv.reshape(-1, dG_GGv.shape[-1])
-
-        # Find unique dG-vectors
-        dG_dGv, dG_K = np.unique(dG_Kv, return_inverse=True, axis=0)
-        ndG = len(dG_dGv)
-
-        # Allocate array and distribute plane waves
-        KxcPAW_dG = np.zeros(ndG, dtype=complex)
-        dG_mydG = self._distribute_correction(ndG)
-        dG_mydGv = dG_dGv[dG_mydG]
-
-        # Calculate my (G-G') reciprocal space vector lengths and directions
-        dGl_mydG, dGn_mydGv = self._normalize_by_length(dG_mydGv)
-
-        # Calculate PAW correction to each augmentation sphere (to each atom)
-        R_av = self.gs.atoms.positions / Bohr
-        for a, R_v in enumerate(R_av):
-            # Calculate dfxc on Lebedev quadrature and radial grid
-            # Please note: Using the radial grid descriptor with _add_fxc
-            # might give problems beyond ALDA
-            df_ng, Y_nL, rgd = self._calculate_dfxc(a)
-
-            # Calculate the surface norm square of df
-            dfSns_g = self._ang_int(df_ng ** 2)
-            # Reduce radial grid by excluding points where dfSns_g = 0
-            df_ng, r_g, dv_g = self._reduce_radial_grid(df_ng, rgd, dfSns_g)
-
-            # Expand correction in real spherical harmonics
-            df_gL = self._perform_rshe(df_ng, Y_nL)
-            # Reduce expansion by removing coefficients that do not contribute
-            df_gM, L_M, l_M = self._reduce_rsh_expansion(a, df_gL, dfSns_g)
-
-            # Expand plane wave differences (G-G')
-            (ii_MmydG,
-             j_gMmydG,
-             Y_MmydG) = self._expand_plane_waves(dGl_mydG, dGn_mydGv,
-                                                 r_g, L_M, l_M)
-
-            # Perform integration
-            with self.context.timer('Integrate PAW correction'):
-                coefatomR_dG = np.exp(-1j * np.inner(dG_mydGv, R_v))
-                coefatomang_MdG = ii_MmydG * Y_MmydG
-                coefatomrad_MdG = np.tensordot(j_gMmydG * df_gL[:, L_M,
-                                                                np.newaxis],
-                                               dv_g, axes=([0, 0]))
-                coefatom_dG = np.sum(coefatomang_MdG * coefatomrad_MdG, axis=0)
-                KxcPAW_dG[dG_mydG] += coefatom_dG * coefatomR_dG
-
-        self.context.world.sum(KxcPAW_dG)
-
-        # Unfold PAW correction
-        KxcPAW_GG = KxcPAW_dG[dG_K].reshape(dG_GGv.shape[:2])
-
-        return KxcPAW_GG
-
-    def _calculate_dG(self, qpd):
-        """Calculate (G-G') reciprocal space vectors"""
-        world = self.context.world
-        npw = qpd.ngmax
-        G_Gv = qpd.get_reciprocal_vectors(add_q=False)
-
-        # Distribute dG to calculate
-        nGpr = (npw + world.size - 1) // world.size
-        Ga = min(world.rank * nGpr, npw)
-        Gb = min(Ga + nGpr, npw)
-        G_myG = range(Ga, Gb)
-
-        # Calculate dG_v for every set of (G-G')
-        dG_GGv = np.zeros((npw, npw, 3))
-        for v in range(3):
-            dG_GGv[Ga:Gb, :, v] = np.subtract.outer(G_Gv[G_myG, v], G_Gv[:, v])
-        world.sum(dG_GGv)
-
-        return dG_GGv
-
-    def _distribute_correction(self, ndG):
-        """Distribute correction"""
-        world = self.context.world
-        ndGpr = (ndG + world.size - 1) // world.size
-        dGa = min(world.rank * ndGpr, ndG)
-        dGb = min(dGa + ndGpr, ndG)
-
-        return range(dGa, dGb)
-
-    @staticmethod
-    def _normalize_by_length(dG_mydGv):
-        """Find the length and direction of reciprocal lattice vectors."""
-        dGl_mydG = np.linalg.norm(dG_mydGv, axis=1)
-        dGn_mydGv = np.zeros_like(dG_mydGv)
-        mask0 = np.where(dGl_mydG != 0.)
-        dGn_mydGv[mask0] = dG_mydGv[mask0] / dGl_mydG[mask0][:, np.newaxis]
-
-        return dGl_mydG, dGn_mydGv
-
-    def _get_densities_in_augmentation_sphere(self, a):
-        """Get the all-electron and smooth spin densities inside the
-        augmentation spheres.
-
-        Returns
-        -------
-        n_sLg : nd.array
-            all-electron density
-        nt_sLg : nd.array
-            smooth density
-        (s=spin, L=(l,m) spherical harmonic index, g=radial grid index)
-        """
-        setup = self.gs.setups[a]
-        n_qg = setup.xc_correction.n_qg
-        nt_qg = setup.xc_correction.nt_qg
-        nc_g = setup.xc_correction.nc_g
-        nct_g = setup.xc_correction.nct_g
-
-        D_sp = self.gs.D_asp[a]
-        B_pqL = setup.xc_correction.B_pqL
-        D_sLq = np.inner(D_sp, B_pqL.T)
-        nspins = len(D_sp)
-
-        n_sLg = np.dot(D_sLq, n_qg)
-        nt_sLg = np.dot(D_sLq, nt_qg)
-
-        # Add core density
-        n_sLg[:, 0] += np.sqrt(4. * np.pi) / nspins * nc_g
-        nt_sLg[:, 0] += np.sqrt(4. * np.pi) / nspins * nct_g
-
-        return n_sLg, nt_sLg
-
-    @timer('Calculate PAW correction inside augmentation spheres')
-    def _calculate_dfxc(self, a):
-        """Calculate the difference between fxc of the all-electron spin
-        density and fxc of the smooth spin density.
-
-        Returns
-        -------
-        df_ng : nd.array
-            (f_ng - ft_ng) where (n=Lebedev index, g=radial grid index)
-        Y_nL : nd.array
-            real spherical harmonics on Lebedev quadrature
-        rgd : GridDescriptor
-            non-linear radial grid descriptor
-        """
-        # Extract spin densities from ground state calculation
-        n_sLg, nt_sLg = self._get_densities_in_augmentation_sphere(a)
-
-        setup = self.gs.setups[a]
-        Y_nL = setup.xc_correction.Y_nL
-        rgd = setup.xc_correction.rgd
-        f_g = rgd.zeros()
-        ft_g = rgd.zeros()
-        df_ng = np.array([rgd.zeros() for n in range(len(R_nv))])
-        for n, Y_L in enumerate(Y_nL):
-            f_g[:] = 0.
-            n_sg = np.dot(Y_L, n_sLg)
-            self._add_fxc(rgd, n_sg, f_g)
-
-            ft_g[:] = 0.
-            nt_sg = np.dot(Y_L, nt_sLg)
-            self._add_fxc(rgd, nt_sg, ft_g)
-
-            df_ng[n, :] = f_g - ft_g
-
-        return df_ng, Y_nL, rgd
-
-    @staticmethod
-    def _ang_int(f_nA):
-        """ Make surface integral on a sphere using Lebedev quadrature """
-        return 4. * np.pi * np.tensordot(weight_n, f_nA, axes=([0], [0]))
-
-    def _reduce_radial_grid(self, df_ng, rgd, dfSns_g):
-        """Reduce the radial grid, by excluding points where dfSns_g = 0,
-        in order to avoid excess computation. Only points after the outermost
-        point where dfSns_g is non-zero will be excluded.
-
-        Returns
-        -------
-        df_ng : nd.array
-            df_ng on reduced radial grid
-        r_g : nd.array
-            radius of each point on the reduced radial grid
-        dv_g : nd.array
-            volume element of each point on the reduced radial grid
-        """
-        # Find PAW correction range
-        self.dfmask_g = np.where(dfSns_g > 0.)
-        ng = np.max(self.dfmask_g) + 1
-
-        # Integrate only r-values inside augmentation sphere
-        df_ng = df_ng[:, :ng]
-
-        r_g = rgd.r_g[:ng]
-        dv_g = rgd.dv_g[:ng]
-
-        return df_ng, r_g, dv_g
-
-    @timer('Expand PAW correction in real spherical harmonics')
-    def _perform_rshe(self, df_ng, Y_nL):
-        """Perform expansion of dfxc in real spherical harmonics. Note that the
-        Lebedev quadrature, which is used to calculate the expansion
-        coefficients, is exact to order l=11. This implies that functions
-        containing angular components l<=5 can be expanded exactly.
-        Assumes df_ng to be a real function.
-
-        Returns
-        -------
-        df_gL : nd.array
-            dfxc in g=radial grid index, L=(l,m) spherical harmonic index
-        """
-        lmax = min(int(np.sqrt(Y_nL.shape[1])) - 1, 36)
-        nL = (lmax + 1)**2
-        L_L = np.arange(nL)
-
-        # Perform the real spherical harmonics expansion
-        df_ngL = np.repeat(df_ng, nL, axis=1).reshape((*df_ng.shape, nL))
-        Y_ngL = np.repeat(Y_nL[:, L_L], df_ng.shape[1],
-                          axis=0).reshape((*df_ng.shape, nL))
-        df_gL = self._ang_int(Y_ngL * df_ngL)
-
-        return df_gL
-
-    def _reduce_rsh_expansion(self, a, df_gL, dfSns_g):
-        """Reduce the composite index L=(l,m) to M, which indexes coefficients
-        contributing with a weight larger than rshewmin to the surface norm
-        square on average.
-
-        Returns
-        -------
-        df_gM : nd.array
-            PAW correction in reduced rsh index
-        L_M : nd.array
-            L=(l,m) spherical harmonics indices in reduced rsh index
-        l_M : list
-            l spherical harmonics indices in reduced rsh index
-        """
-        # Create L_L and l_L array
-        lmax = min(self.rshelmax, int(np.sqrt(df_gL.shape[1])) - 1)
-        nL = (lmax + 1)**2
-        L_L = np.arange(nL)
-        l_L = []
-        for l in range(int(np.sqrt(nL))):
-            l_L += [l] * (2 * l + 1)
-
-        # Filter away (l,m)-coefficients that do not contribute
-        rshew_L = self._evaluate_rshe_coefficients(a, nL, df_gL, dfSns_g)
-        L_M = np.where(rshew_L[L_L] > self.rshewmin)[0]
-        l_M = [l_L[L] for L in L_M]
-        df_gM = df_gL[:, L_M]
-
-        return df_gM, L_M, l_M
-
-    def _evaluate_rshe_coefficients(self, a, nL, df_gL, dfSns_g):
-        """If some of the rshe coefficients are very small for all radii g,
-        we may choose to exclude them from the kernel PAW correction.
-
-        The "smallness" is evaluated from their average weight in
-        evaluating the surface norm square for each radii g.
-        """
-        # Compute each coefficient's fraction of the surface norm square
-        nallL = df_gL.shape[1]
-        dfSns_gL = np.repeat(dfSns_g, nallL).reshape(dfSns_g.shape[0], nallL)
-        dfSw_gL = df_gL[self.dfmask_g] ** 2 / dfSns_gL[self.dfmask_g]
-
-        # The smallness is evaluated from the average
-        rshew_L = np.average(dfSw_gL, axis=0)
-
-        # Print information about the expansion
-        p = partial(self.context.print, flush=False)
-        p('    RSHE of atom', a)
-        p('      {0:6}  {1:10}  {2:10}  {3:8}'.format('(l,m)',
-                                                      'max weight',
-                                                      'avg weight',
-                                                      'included'))
-        for L, (dfSw_g, rshew) in enumerate(zip(dfSw_gL.T, rshew_L)):
-            self.print_rshe_info(L, nL, dfSw_g, rshew)
-
-        tot_avg_cov = np.average(np.sum(dfSw_gL, axis=1))
-        avg_cov = np.average(np.sum(dfSw_gL[:, :nL]
-                                    [:, rshew_L[:nL] > self.rshewmin], axis=1))
-        p(f'      In total: {avg_cov} of the dfSns is covered on average')
-        self.context.print(f'      In total: {tot_avg_cov} of the dfSns could',
-                           'be covered on average\n')
-
-        return rshew_L
-
-    def print_rshe_info(self, L, nL, dfSw_g, rshew):
-        """Print information about the importance of the rshe coefficient"""
-        l = int(np.sqrt(L))
-        m = L - l**2 - l
-        included = 'yes' if (rshew > self.rshewmin and L < nL) else 'no'
-        p = partial(self.context.print, flush=False)
-        p('      {0:6}  {1:1.8f}  {2:1.8f}  {3:8}'.format(f'({l},{m})',
-                                                          np.max(dfSw_g),
-                                                          rshew, included))
-
-    @timer('Expand plane waves')
-    def _expand_plane_waves(self, dG_mydG, dGn_mydGv, r_g, L_M, l_M):
-        r"""Expand plane waves in spherical Bessel functions and real spherical
-        harmonics:
-                         l
-                     __  __
-         -iK.r       \   \      l             ^     ^
-        e      = 4pi /   /  (-i)  j (|K|r) Y (K) Y (r)
-                     ‾‾  ‾‾        l        lm    lm
-                     l  m=-l
-
-        Returns
-        -------
-        ii_MmydG : nd.array
-            (-i)^l for used (l,m) coefficients M
-        j_gMmydG : nd.array
-            j_l(|dG|r) for used (l,m) coefficients M
-        Y_MmydG : nd.array
-                 ^
-            Y_lm(K) for used (l,m) coefficients M
-        """
-        nmydG = len(dG_mydG)
-        # Setup arrays to fully vectorize computations
-        nM = len(L_M)
-        (r_gMmydG, l_gMmydG,
-         dG_gMmydG) = [a.reshape(len(r_g), nM, nmydG)
-                       for a in np.meshgrid(r_g, l_M, dG_mydG, indexing='ij')]
-
-        with self.context.timer('Compute spherical bessel functions'):
-            # Slow step
-            j_gMmydG = spherical_jn(l_gMmydG, dG_gMmydG * r_gMmydG)
-
-        Y_MmydG = Yarr(L_M, dGn_mydGv)
-        ii_X = (-1j) ** np.repeat(l_M, nmydG)
-        ii_MmydG = ii_X.reshape((nM, nmydG))
-
-        return ii_MmydG, j_gMmydG, Y_MmydG
-
-    def set_up_calculation(self, fxc, spincomponent):
-        """Creator component to set up the right calculation."""
-        assert fxc in ['ALDA_x', 'ALDA_X', 'ALDA']
-
-        if spincomponent in ['00', 'uu', 'dd']:
-            assert len(self.gs.nt_sR) == 1  # nspins, see XXX below
-
-            self._calculate_fxc = partial(self.calculate_dens_fxc, fxc=fxc)
-        elif spincomponent in ['+-', '-+']:
-            assert len(self.gs.nt_sR) == 2  # nspins
-
-            self._calculate_fxc = partial(self.calculate_trans_fxc, fxc=fxc)
-        else:
-            raise ValueError(spincomponent)
-
-    def _add_fxc(self, gd, n_sG, fxc_G):
-        """Calculate fxc and add it to the output array."""
-        fxc_G += self._calculate_fxc(gd, n_sG)
-
-    def calculate_dens_fxc(self, gd, n_sG, *, fxc):
-        if fxc == 'ALDA_x':
-            n_G = np.sum(n_sG, axis=0)
-            fx_G = -1. / 3. * (3. / np.pi)**(1. / 3.) * n_G**(-2. / 3.)
-            return fx_G
-
-        assert len(n_sG) == 1
-        from gpaw.xc.libxc import LibXC
-        kernel = LibXC(fxc[1:])
-        fxc_sG = np.zeros_like(n_sG)
-        kernel.xc.calculate_fxc_spinpaired(n_sG.ravel(), fxc_sG)
-
-        return fxc_sG[0]  # not tested for spin-polarized calculations XXX
-
-    def calculate_trans_fxc(self, gd, n_sG, *, fxc):
-        """Calculate polarized fxc of spincomponents '+-', '-+'."""
-        m_G = n_sG[0] - n_sG[1]
-
-        if fxc == 'ALDA_x':
-            fx_G = - (6. / np.pi)**(1. / 3.) \
-                * (n_sG[0]**(1. / 3.) - n_sG[1]**(1. / 3.)) / m_G
-            return fx_G
-        else:
-            v_sG = np.zeros(np.shape(n_sG))
-            xc = XC(fxc[1:])
-            xc.calculate(gd, n_sG, v_sg=v_sG)
-
-            return (v_sG[0] - v_sG[1]) / m_G
->>>>>>> f18bbb7b
+    return dG_GGv