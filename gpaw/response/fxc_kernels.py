--- conflicted
+++ resolved
@@ -49,14 +49,8 @@
         self.context = context
 
     def __call__(self, fxc, chiks: ChiKS,
-<<<<<<< HEAD
-                 calculator={'method': 'old',
-                             'rshelmax': -1,
-                             'rshewmin': None},
+                 calculator=None,
                  filename=None,
-=======
-                 calculator=None,
->>>>>>> ce6fb088
                  fxc_scaling=None):
         """Get the fxc kernel Kxc_GG.
 
@@ -78,55 +72,17 @@
             in input parameters), you will have to use a NEW filename.
         fxc_scaling : None or FXCScaling
         """
-<<<<<<< HEAD
+        if calculator is None:
+            calculator = {'method': 'old',
+                          'rshelmax': -1,
+                          'rshewmin': None}
+
         if self.file_buffer_exists(filename):
             Kxc_GG = self.read(filename)
         else:
             Kxc_GG = self.calculate(fxc, chiks, calculator=calculator)
             self.write(Kxc_GG, filename)
 
-        if fxc_scaling is not None:
-            lambd = fxc_scaling.get_scaling(chiks, Kxc_GG)
-            self.context.print(r'Rescaling the xc-kernel by a factor of λ='
-                               f'{lambd}')
-            Kxc_GG *= lambd
-
-        return Kxc_GG
-
-    @staticmethod
-    def file_buffer_exists(filename):
-        if filename is None:
-            return False
-        return Path(filename).is_file()
-
-    @staticmethod
-    def write(Kxc_GG, filename):
-        if filename is not None:
-            np.save(filename, Kxc_GG)
-
-    @staticmethod
-    def read(filename):
-        return np.load(filename)
-
-    def calculate(self, fxc, chiks, *, calculator):
-        """In-place calculation of the bare (unscaled) fxc kernel Kxc_GG."""
-=======
-        if calculator is None:
-            calculator = {'method': 'old',
-                          'rshelmax': -1,
-                          'rshewmin': None}
->>>>>>> ce6fb088
-        assert isinstance(calculator, dict) and 'method' in calculator
-
-        # Generate the desired calculator
-        calc_kwargs = calculator.copy()
-        method = calc_kwargs.pop('method')
-        fxc_calculator = self.get_fxc_calculator(method=method, **calc_kwargs)
-
-        Kxc_GG = fxc_calculator(fxc, chiks.spincomponent, chiks.pd)
-
-<<<<<<< HEAD
-=======
         if fxc_scaling is not None:
             if not fxc_scaling.has_scaling:
                 fxc_scaling.calculate_scaling(chiks, Kxc_GG)
@@ -135,7 +91,34 @@
                                f'{lambd}')
             Kxc_GG *= lambd
 
->>>>>>> ce6fb088
+        return Kxc_GG
+
+    @staticmethod
+    def file_buffer_exists(filename):
+        if filename is None:
+            return False
+        return Path(filename).is_file()
+
+    @staticmethod
+    def write(Kxc_GG, filename):
+        if filename is not None:
+            np.save(filename, Kxc_GG)
+
+    @staticmethod
+    def read(filename):
+        return np.load(filename)
+
+    def calculate(self, fxc, chiks, *, calculator):
+        """In-place calculation of the bare (unscaled) fxc kernel Kxc_GG."""
+        assert isinstance(calculator, dict) and 'method' in calculator
+
+        # Generate the desired calculator
+        calc_kwargs = calculator.copy()
+        method = calc_kwargs.pop('method')
+        fxc_calculator = self.get_fxc_calculator(method=method, **calc_kwargs)
+
+        Kxc_GG = fxc_calculator(fxc, chiks.spincomponent, chiks.pd)
+
         return Kxc_GG
 
     def get_fxc_calculator(self, *, method, **calc_kwargs):
