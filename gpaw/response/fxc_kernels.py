"""Contains methods for calculating local LR-TDDFT kernels."""

from functools import partial

import numpy as np

<<<<<<< HEAD
from gpaw.response import timer
=======
from ase.units import Bohr

from gpaw.xc import XC
from gpaw.spherical_harmonics import Yarr
from gpaw.sphere.lebedev import weight_n, R_nv

from gpaw.response import ResponseGroundStateAdapter, ResponseContext, timer
from gpaw.response.pw_parallelization import Blocks1D
>>>>>>> bb5fb1de
from gpaw.response.chiks import ChiKS
from gpaw.response.goldstone import get_goldstone_scaling
from gpaw.response.localft import (LocalFTCalculator,
                                   add_LDA_dens_fxc, add_LSDA_trans_fxc)


class FXCScaling:
    """Helper for scaling fxc kernels."""

    def __init__(self, mode, lambd=None):
        self.mode = mode
        self.lambd = lambd

    @property
    def has_scaling(self):
        return self.lambd is not None

    def get_scaling(self):
        return self.lambd

    def calculate_scaling(self, chiks, Kxc_GG):
        if chiks.spincomponent in ['+-', '-+']:
            self.lambd = get_goldstone_scaling(self.mode, chiks, Kxc_GG)
        else:
            raise ValueError('No scaling method implemented for '
                             f'spincomponent={chiks.spincomponent}')


def fxc_factory(fxc, chiks: ChiKS, localft_calc: LocalFTCalculator,
                fxc_scaling=None):
    """Local exchange-correlation kernel factory.

    Parameters
    ----------
    fxc : str
        Approximation to the (local) xc kernel.
        Choices: ALDA, ALDA_X, ALDA_x
    fxc_scaling : None or FXCScaling
    """
    # Calculate the xc kernel Kxc_GG
    fxc_calculator = AdiabaticFXCCalculator(localft_calc)
    Kxc_GG = fxc_calculator(fxc, chiks.spincomponent, chiks.pd)

    if fxc_scaling is not None:
        if not fxc_scaling.has_scaling:
            fxc_scaling.calculate_scaling(chiks, Kxc_GG)
        lambd = fxc_scaling.get_scaling()
        fxc_calculator.context.print(r'Rescaling the xc-kernel by a factor'
                                     f' of λ={lambd}')
        Kxc_GG *= lambd

    return Kxc_GG


class AdiabaticFXCCalculator:
    """Calculator for adiabatic local exchange-correlation kernels."""

    def __init__(self, localft_calc: LocalFTCalculator):
        """Contruct the fxc calculator based on a local FT calculator."""
        self.localft_calc = localft_calc

        self.gs = localft_calc.gs
        self.context = localft_calc.context

    @timer('Calculate XC kernel')
    def __call__(self, fxc, spincomponent, pd):
        """Calculate the xc kernel matrix Kxc_GG' = 1 / V0 * fxc(G-G')."""
        # Generate a large_pd to encompass all G-G' in pd
        large_ecut = 4 * pd.ecut  # G = 1D grid of |G|^2/2 < ecut
        large_pd = pd.copy_with(ecut=large_ecut,
                                gammacentered=True,
                                gd=self.gs.finegd)
        
        # Calculate fxc(Q) on the large plane-wave grid (Q = large grid index)
        add_fxc = create_add_fxc(fxc, spincomponent)
        fxc_Q = self.localft_calc(large_pd, add_fxc)

        # Unfold the kernel according to Kxc_GG' = 1 / V0 * fxc(G-G')
        Kxc_GG = 1 / pd.gd.volume * self.unfold_kernel_matrix(
            pd, large_pd, fxc_Q)

        return Kxc_GG

    @timer('Unfold kernel matrix')
    def unfold_kernel_matrix(self, pd, large_pd, fxc_Q):
        """Unfold the kernel fxc(Q) to the kernel matrix fxc_GG'=fxc(G-G')"""
        # Calculate (G-G') reciprocal space vectors
        dG_GGv = calculate_dG(pd)
        GG_shape = dG_GGv.shape[:2]

        # Reshape to composite K = (G, G') index
        dG_Kv = dG_GGv.reshape(-1, dG_GGv.shape[-1])

        # Find unique dG-vectors
        # We need tight control of the decimals to avoid precision artifacts
        dG_dGv, dG_K = np.unique(dG_Kv.round(decimals=6),
                                 return_inverse=True, axis=0)

        # Map fxc(Q) onto fxc(G-G') index dG
        Q_dG = self.get_Q_dG_map(large_pd, dG_dGv)
        fxc_dG = fxc_Q[Q_dG]

        # Unfold fxc(G-G') to fxc_GG'
        fxc_GG = fxc_dG[dG_K].reshape(GG_shape)

        return fxc_GG

    def get_Q_dG_map(self, large_pd, dG_dGv):
        """Create mapping between (G-G') index dG and large_pd index Q."""
        G_Qv = large_pd.get_reciprocal_vectors(add_q=False)
        # Make sure to match the precision of dG_dGv
        G_Qv = G_Qv.round(decimals=6)

        # Distribute dG over world
        # This is necessary because the next step is to create a K_QdGv buffer
        # of which the norm is taken. When the number of plane-wave
        # coefficients is large, this step becomes a memory bottleneck, hence
        # the distribution.
        dGblocks = Blocks1D(self.context.world, dG_dGv.shape[0])
        dG_mydGv = dG_dGv[dGblocks.myslice]

        # Determine Q index for each dG index
        diff_QmydG = np.linalg.norm(G_Qv[:, np.newaxis] - dG_mydGv[np.newaxis],
                                    axis=2)
        Q_mydG = np.argmin(diff_QmydG, axis=0)

        # Check that all the identified Q indices produce identical reciprocal
        # lattice vectors
        assert np.allclose(np.diagonal(diff_QmydG[Q_mydG]), 0.),\
            'Could not find a perfect matching reciprocal wave vector in '\
            'large_pd for all dG_dGv'

        # Collect the global Q_dG map
        Q_dG = dGblocks.collect(Q_mydG)

        return Q_dG


def create_add_fxc(fxc, spincomponent):
    """Create an add_fxc function according to the requested functional and
    spin component."""
    assert fxc in ['ALDA_x', 'ALDA_X', 'ALDA']

    if spincomponent in ['00', 'uu', 'dd']:
        add_fxc = partial(add_LDA_dens_fxc, fxc=fxc)
    elif spincomponent in ['+-', '-+']:
        add_fxc = partial(add_LSDA_trans_fxc, fxc=fxc)
    else:
        raise ValueError(spincomponent)

    return add_fxc


def calculate_dG(pd):
    """Calculate dG_GG' = (G-G') for the plane wave basis in pd."""
    nG = pd.ngmax
    G_Gv = pd.get_reciprocal_vectors(add_q=False)

    dG_GGv = np.zeros((nG, nG, 3))
    for v in range(3):
        dG_GGv[:, :, v] = np.subtract.outer(G_Gv[:, v], G_Gv[:, v])

    return dG_GGv<|MERGE_RESOLUTION|>--- conflicted
+++ resolved
@@ -4,18 +4,8 @@
 
 import numpy as np
 
-<<<<<<< HEAD
 from gpaw.response import timer
-=======
-from ase.units import Bohr
-
-from gpaw.xc import XC
-from gpaw.spherical_harmonics import Yarr
-from gpaw.sphere.lebedev import weight_n, R_nv
-
-from gpaw.response import ResponseGroundStateAdapter, ResponseContext, timer
 from gpaw.response.pw_parallelization import Blocks1D
->>>>>>> bb5fb1de
 from gpaw.response.chiks import ChiKS
 from gpaw.response.goldstone import get_goldstone_scaling
 from gpaw.response.localft import (LocalFTCalculator,
