from dataclasses import dataclass
from datetime import timedelta
from functools import cached_property
from time import time, ctime

from ase.units import Hartree, Bohr
from ase.dft import monkhorst_pack
import numpy as np
from scipy.linalg import eigh

from gpaw.blacs import BlacsGrid, Redistributor
from gpaw.kpt_descriptor import KPointDescriptor
from gpaw.mpi import world, serial_comm
from gpaw.response import ResponseContext
from gpaw.response.chi0 import Chi0Calculator
from gpaw.response.context import timer
from gpaw.response.coulomb_kernels import CoulombKernel
from gpaw.response.df import write_response_function
from gpaw.response.frequencies import FrequencyDescriptor
from gpaw.response.groundstate import ResponseGroundStateAdapter
from gpaw.response.paw import PWPAWCorrectionData
from gpaw.response.pair import KPointPairFactory, get_gs_and_context
from gpaw.response.pair_functions import SingleQPWDescriptor
from gpaw.response.screened_interaction import initialize_w_calculator


def decide_whether_tammdancoff(val_sn, con_sn):
    for n in val_sn[0]:
        if n in con_sn[0]:
            return False
    if len(val_sn) == 2:
        for n in val_sn[1]:
            if n in con_sn[1]:
                return False
    return True


@dataclass
class ScreenedPotential:
    pawcorr_q: list
    W_qGG: list
    qpd_q: list


class BSEBackend:
    def __init__(self, *, gs, context,
                 valence_bands, conduction_bands,
                 spinors=False,
                 ecut=10.,
                 scale=1.0,
                 nbands=None,
                 eshift=None,
                 gw_skn=None,
                 truncation=None,
                 integrate_gamma=1,
                 mode='BSE',
                 q_c=[0.0, 0.0, 0.0],
                 direction=0):
        self.gs = gs
        self.q_c = q_c
        self.direction = direction
        self.context = context

        self.spinors = spinors
        self.scale = scale

        assert mode in ['RPA', 'TDHF', 'BSE']

        self.ecut = ecut / Hartree
        self.nbands = nbands
        self.mode = mode

        if integrate_gamma == 0 and truncation is not None:
            self.context.print('***WARNING*** Analytical Coulomb integration' +
                               ' is not expected to work with Coulomb ' +
                               'truncation. Use integrate_gamma=1')
        self.integrate_gamma = integrate_gamma

        # Find q-vectors and weights in the IBZ:
        self.kd = self.gs.kd
        if -1 in self.kd.bz2bz_ks:
            self.context.print('***WARNING*** Symmetries may not be right. '
                               'Use gamma-centered grid to be sure')
        offset_c = 0.5 * ((self.kd.N_c + 1) % 2) / self.kd.N_c
        bzq_qc = monkhorst_pack(self.kd.N_c) + offset_c
        self.qd = KPointDescriptor(bzq_qc)
        self.qd.set_symmetry(self.gs.atoms, self.kd.symmetry)

        # bands
        self.spins = self.gs.nspins
        if self.spins == 2:
            if self.spinors:
                self.spinors = False
                self.context.print('***WARNING*** Presently the spinor ' +
                                   'version does not work for spin-polarized' +
                                   ' calculations. Performing scalar ' +
                                   'calculation')

        self.val_sn = self.parse_bands(valence_bands, band_type='valence')
        self.con_sn = self.parse_bands(conduction_bands,
                                       band_type='conduction')

        self.use_tammdancoff = decide_whether_tammdancoff(self.val_sn,
                                                          self.con_sn)

        self.nv = len(self.val_sn[0])
        self.nc = len(self.con_sn[0])
        if eshift is not None:
            eshift /= Hartree
        if gw_skn is not None:
            assert self.nv + self.nc == len(gw_skn[0, 0])
            assert self.kd.nibzkpts == len(gw_skn[0])
            gw_skn = gw_skn[:, self.kd.bz2ibz_k]
            # assert self.kd.nbzkpts == len(gw_skn[0])
            gw_skn /= Hartree
        self.gw_skn = gw_skn
        self.eshift = eshift

        # Number of pair orbitals
        self.nS = self.kd.nbzkpts * self.nv * self.nc * self.spins
        self.nS *= (self.spinors + 1)**2

        self.coulomb = CoulombKernel.from_gs(self.gs, truncation=truncation)
        self.context.print(self.coulomb.description())

        self.print_initialization(self.use_tammdancoff, self.eshift,
                                  self.gw_skn)

    @property
    def pair_calc(self):
        return self.kptpair_factory.pair_calculator()

    def parse_bands(self, bands, band_type='valence'):
        """Helper function that checks whether bands are correctly specified,
         and brings them to the format used later in the code.

        If the calculation is spin-polarized, band indices must
        be given explicitly as lists/arrays of shape (2,nbands) where the first
        index is for spin.

        If the calculation is not spin-polarized, either an integer (number of
        desired bands) or lists of band indices must be provided.

        band_type is an optional parameter that is only when a desired number
        of bands is given (rather than a list) to help figure out the correct
        band indices.
        """
        if hasattr(bands, '__iter__'):
            if self.spins == 2:
                if len(bands) != 2 or (len(bands[0]) != len(bands[1])):
                    raise ValueError('For a spin-polarized calculation, '
                                     'the same number of bands must be '
                                     'specified for each spin! valence and '
                                     'conduction bands must be lists of shape '
                                     '(2,n)')

            bands_sn = np.atleast_2d(bands)
            return bands_sn

        # if we get here, bands is not iterable
        # check that the specified input is valid

        if self.spins == 2:
            raise NotImplementedError('For a spin-polarized calculation, '
                                      'bands must be specified as lists '
                                      'of shape (2,n)')

        n_fully_occupied_bands, n_partially_occupied_bands = \
            self.gs.count_occupied_bands()

        if n_fully_occupied_bands != n_partially_occupied_bands:
            raise NotImplementedError('Automatic band generation is currently '
                                      'not implemented for metallic systems. '
                                      'Please specify band indices manually.')

        if band_type == 'valence':
            bands_sn = range(n_fully_occupied_bands - bands,
                             n_fully_occupied_bands)
        elif band_type == 'conduction':
            bands_sn = range(n_fully_occupied_bands,
                             n_fully_occupied_bands + bands)
        else:
            raise ValueError(f'Invalid band type: {band_type}')

        bands_sn = np.atleast_2d(bands_sn)
        return bands_sn

    @timer('BSE calculate')
    def calculate(self, optical=True):

        if self.spinors:
            # Calculate spinors. Here m is index of eigenvalues with SOC
            # and n is the basis of eigenstates without SOC. Below m is used
            # for unoccupied states and n is used for occupied states so be
            # careful!

            self.context.print('Diagonalizing spin-orbit Hamiltonian')
            soc = self.gs.soc_eigenstates(scale=self.scale)
            e_mk = soc.eigenvalues().T
            v_kmn = soc.eigenvectors()
            e_mk /= Hartree

        # Parallelization stuff
        nK = self.kd.nbzkpts
        myKrange, myKsize, mySsize = self.parallelisation_sizes()

        # Calculate exchange interaction
        qpd0 = SingleQPWDescriptor.from_q(self.q_c, self.ecut, self.gs.gd)
        ikq_k = self.kd.find_k_plus_q(self.q_c)
        v_G = self.coulomb.V(qpd=qpd0, q_v=None)

        if optical:
            v_G[0] = 0.0

        self.kptpair_factory = KPointPairFactory(
            gs=self.gs,
            context=ResponseContext(txt='pair.txt', timer=self.context.timer,
                                    comm=serial_comm))

        # Calculate direct (screened) interaction and PAW corrections
        if self.mode == 'RPA':
            pairden_paw_corr = self.gs.pair_density_paw_corrections
            pawcorr = pairden_paw_corr(qpd0)
        else:
            # self.get_screened_potential()
            if (self.qd.ibzk_kc - self.q_c < 1.0e-6).all():
                iq0 = self.qd.bz2ibz_k[self.kd.where_is_q(self.q_c,
                                                          self.qd.bzk_kc)]
                pawcorr = self.screened_potential.pawcorr_q[iq0]  # Q_qaGii[iq0]
            else:
                pairden_paw_corr = self.gs.pair_density_paw_corrections
                pawcorr = pairden_paw_corr(qpd0)

        # Calculate pair densities, eigenvalues and occupations
        self.context.timer.start('Pair densities')
        so = self.spinors + 1
        Nv, Nc = so * self.nv, so * self.nc
        Ns = self.spins
        rhoex_KsmnG = np.zeros((nK, Ns, Nv, Nc, len(v_G)), complex)
        # rhoG0_Ksmn = np.zeros((nK, Ns, Nv, Nc), complex)
        df_Ksmn = np.zeros((nK, Ns, Nv, Nc), float)  # -(ev - ec)
        deps_ksmn = np.zeros((myKsize, Ns, Nv, Nc), float)  # -(fv - fc)

        optical_limit = np.allclose(self.q_c, 0.0)

        get_pair = self.kptpair_factory.get_kpoint_pair
        get_pair_density = self.pair_calc.get_pair_density
        if self.spinors:
            # Get all pair densities to allow for SOC mixing
            # Use twice as many no-SOC states as BSE bands to allow mixing
            vi_s = [2 * self.val_sn[0, 0] - self.val_sn[0, -1] - 1]
            vf_s = [2 * self.con_sn[0, -1] - self.con_sn[0, 0] + 2]
            if vi_s[0] < 0:
                vi_s[0] = 0
            ci_s, cf_s = vi_s, vf_s
            ni, nf = vi_s[0], vf_s[0]
            mvi = 2 * self.val_sn[0, 0]
            mvf = 2 * (self.val_sn[0, -1] + 1)
            mci = 2 * self.con_sn[0, 0]
            mcf = 2 * (self.con_sn[0, -1] + 1)
        else:
            vi_s, vf_s = self.val_sn[:, 0], self.val_sn[:, -1] + 1
            ci_s, cf_s = self.con_sn[:, 0], self.con_sn[:, -1] + 1
        for ik, iK in enumerate(myKrange):
            for s in range(Ns):
                pair = get_pair(qpd0, s, iK,
                                vi_s[s], vf_s[s], ci_s[s], cf_s[s])
                m_m = np.arange(vi_s[s], vf_s[s])
                n_n = np.arange(ci_s[s], cf_s[s])
                if self.gw_skn is not None:
                    iKq = self.gs.kd.find_k_plus_q(self.q_c, [iK])[0]
                    epsv_m = self.gw_skn[s, iK, :self.nv]
                    epsc_n = self.gw_skn[s, iKq, self.nv:]
                    deps_ksmn[ik, s] = -(epsv_m[:, np.newaxis] - epsc_n)
                elif self.spinors:
                    iKq = self.gs.kd.find_k_plus_q(self.q_c, [iK])[0]
                    epsv_m = e_mk[mvi:mvf, iK]
                    epsc_n = e_mk[mci:mcf, iKq]
                    deps_ksmn[ik, s] = -(epsv_m[:, np.newaxis] - epsc_n)
                else:
                    deps_ksmn[ik, s] = -pair.get_transition_energies(m_m, n_n)

                df_mn = pair.get_occupation_differences(self.val_sn[s],
                                                        self.con_sn[s])
                rho_mnG = get_pair_density(qpd0, pair, m_m, n_n,
                                           pawcorr=pawcorr)
                if optical_limit:
                    n_mnv = self.pair_calc.get_optical_pair_density_head(
                        qpd0, pair, m_m, n_n)
                    rho_mnG[:, :, 0] = n_mnv[:, :, self.direction]
                if self.spinors:
                    v0_kmn = v_kmn[:, :, ::2]
                    v1_kmn = v_kmn[:, :, 1::2]
                    if optical_limit:
                        deps0_mn = -pair.get_transition_energies(m_m, n_n)
                        rho_mnG[:, :, 0] *= deps0_mn
                    df_Ksmn[iK, s, ::2, ::2] = df_mn
                    df_Ksmn[iK, s, ::2, 1::2] = df_mn
                    df_Ksmn[iK, s, 1::2, ::2] = df_mn
                    df_Ksmn[iK, s, 1::2, 1::2] = df_mn
                    vecv0_mn = v0_kmn[iK, mvi:mvf, ni:nf]
                    vecc0_mn = v0_kmn[iKq, mci:mcf, ni:nf]
                    rho_0mnG = np.dot(vecv0_mn.conj(),
                                      np.dot(vecc0_mn, rho_mnG))
                    vecv1_mn = v1_kmn[iK, mvi:mvf, ni:nf]
                    vecc1_mn = v1_kmn[iKq, mci:mcf, ni:nf]
                    rho_1mnG = np.dot(vecv1_mn.conj(),
                                      np.dot(vecc1_mn, rho_mnG))
                    rhoex_KsmnG[iK, s] = rho_0mnG + rho_1mnG
                    if optical_limit:
                        rhoex_KsmnG[iK, s, :, :, 0] /= deps_ksmn[ik, s]
                else:
                    df_Ksmn[iK, s] = pair.get_occupation_differences(m_m, n_n)
                    rhoex_KsmnG[iK, s] = rho_mnG

        if self.eshift is not None:
            deps_ksmn[np.where(df_Ksmn[myKrange] > 1.0e-3)] += self.eshift
            deps_ksmn[np.where(df_Ksmn[myKrange] < -1.0e-3)] -= self.eshift

        world.sum(df_Ksmn)
        world.sum(rhoex_KsmnG)

        self.rhoG0_S = np.reshape(rhoex_KsmnG[:, :, :, :, 0], -1)
        self.context.timer.stop('Pair densities')

        if hasattr(self, 'H_sS'):
            return

        # Calculate Hamiltonian
        self.context.timer.start('Calculate Hamiltonian')
        t0 = time()
        self.context.print('Calculating {} matrix elements at q_c = {}'.format(
            self.mode, self.q_c))
        H_ksmnKsmn = np.zeros((myKsize, Ns, Nv, Nc, nK, Ns, Nv, Nc), complex)
        for ik1, iK1 in enumerate(myKrange):
            for s1 in range(Ns):
                kptv1 = self.kptpair_factory.get_k_point(
                    s1, iK1, vi_s[s1], vf_s[s1])
                kptc1 = self.kptpair_factory.get_k_point(
                    s1, ikq_k[iK1], ci_s[s1], cf_s[s1])
                rho1_mnG = rhoex_KsmnG[iK1, s1]

                # rhoG0_Ksmn[iK1, s1] = rho1_mnG[:, :, 0]
                rho1ccV_mnG = rho1_mnG.conj()[:, :] * v_G
                for s2 in range(Ns):
                    for Q_c in self.qd.bzk_kc:
                        iK2 = self.kd.find_k_plus_q(Q_c, [kptv1.K])[0]
                        rho2_mnG = rhoex_KsmnG[iK2, s2]
                        self.context.timer.start('Coulomb')
                        H_ksmnKsmn[ik1, s1, :, :, iK2, s2, :, :] += np.einsum(
                            'ijk,mnk->ijmn', rho1ccV_mnG, rho2_mnG,
                            optimize='optimal')
                        self.context.timer.stop('Coulomb')

                        if not self.mode == 'RPA' and s1 == s2:
                            ikq = ikq_k[iK2]
                            kptv2 = self.kptpair_factory.get_k_point(
                                s1, iK2, vi_s[s1], vf_s[s1])
                            kptc2 = self.kptpair_factory.get_k_point(
                                s1, ikq, ci_s[s1], cf_s[s1])
                            rho3_mmG, iq = self.get_density_matrix(kptv1,
                                                                   kptv2)
                            rho4_nnG, iq = self.get_density_matrix(kptc1,
                                                                   kptc2)
                            if self.spinors:
                                vec0_mn = v0_kmn[iK1, mvi:mvf, ni:nf]
                                vec1_mn = v1_kmn[iK1, mvi:mvf, ni:nf]
                                vec2_mn = v0_kmn[iK2, mvi:mvf, ni:nf]
                                vec3_mn = v1_kmn[iK2, mvi:mvf, ni:nf]
                                rho_0mnG = np.dot(vec0_mn.conj(),
                                                  np.dot(vec2_mn, rho3_mmG))
                                rho_1mnG = np.dot(vec1_mn.conj(),
                                                  np.dot(vec3_mn, rho3_mmG))
                                rho3_mmG = rho_0mnG + rho_1mnG
                                vec0_mn = v0_kmn[ikq_k[iK1], mci:mcf, ni:nf]
                                vec1_mn = v1_kmn[ikq_k[iK1], mci:mcf, ni:nf]
                                vec2_mn = v0_kmn[ikq, mci:mcf, ni:nf]
                                vec3_mn = v1_kmn[ikq, mci:mcf, ni:nf]
                                rho_0mnG = np.dot(vec0_mn.conj(),
                                                  np.dot(vec2_mn, rho4_nnG))
                                rho_1mnG = np.dot(vec1_mn.conj(),
                                                  np.dot(vec3_mn, rho4_nnG))
                                rho4_nnG = rho_0mnG + rho_1mnG

                            self.context.timer.start('Screened exchange')
                            W_mnmn = np.einsum(
                                'ijk,km,pqm->ipjq',
                                rho3_mmG.conj(),
                                self.screened_potential.W_qGG[iq],
                                rho4_nnG,
                                optimize='optimal')
                            W_mnmn *= Ns * so
                            H_ksmnKsmn[ik1, s1, :, :, iK2, s1] -= 0.5 * W_mnmn
                            self.context.timer.stop('Screened exchange')
            if iK1 % (myKsize // 5 + 1) == 0:
                dt = time() - t0
                tleft = dt * myKsize / (iK1 + 1) - dt
                self.context.print(
                    '  Finished %s pair orbitals in %s - Estimated %s left'
                    % ((iK1 + 1) * Nv * Nc * Ns * world.size, timedelta(
                        seconds=round(dt)), timedelta(seconds=round(tleft))))

        # if self.mode == 'BSE':
        #     del self.Q_qaGii, self.W_qGG, self.qpd_q

        H_ksmnKsmn /= self.gs.volume
        self.context.timer.stop('Calculate Hamiltonian')

        mySsize = myKsize * Nv * Nc * Ns
        if myKsize > 0:
            iS0 = myKrange[0] * Nv * Nc * Ns

        # world.sum(rhoG0_Ksmn)
        # self.rhoG0_S = np.reshape(rhoG0_Ksmn, -1)
        self.df_S = np.reshape(df_Ksmn, -1)
        # multiply by 2 when spin-paired and no SOC
        self.df_S *= 2.0 / nK / Ns / so
        self.deps_s = np.reshape(deps_ksmn, -1)
        H_sS = np.reshape(H_ksmnKsmn, (mySsize, self.nS))
        for iS in range(mySsize):
            # Multiply by occupations and adiabatic coupling
            H_sS[iS] *= self.df_S[iS0 + iS]
            # add bare transition energies
            H_sS[iS, iS0 + iS] += self.deps_s[iS]

        self.H_sS = H_sS

    @timer('get_density_matrix')
    def get_density_matrix(self, kpt1, kpt2):
        self.context.timer.start('Symop')
        from gpaw.response.g0w0 import QSymmetryOp, get_nmG
        symop, iq = QSymmetryOp.get_symop_from_kpair(self.kd, self.qd,
                                                     kpt1, kpt2)
        qpd = self.screened_potential.qpd_q[iq]
        nG = qpd.ngmax
        pawcorr0 = self.screened_potential.pawcorr_q[iq]
        pawcorr, I_G = symop.apply_symop_q(qpd, pawcorr0, kpt1, kpt2)
        self.context.timer.stop('Symop')

        rho_mnG = np.zeros((len(kpt1.eps_n), len(kpt2.eps_n), nG),
                           complex)
        for m in range(len(rho_mnG)):
            rho_mnG[m] = get_nmG(kpt1, kpt2, pawcorr, m, qpd, I_G,
                                 self.pair_calc, timer=self.context.timer)
        return rho_mnG, iq

    @cached_property
    def screened_potential(self):
        return self.calculate_screened_potential()

    @cached_property
    def _chi0calc(self):
        return Chi0Calculator(
            self.gs, self.context.with_txt('chi0.txt'),
            wd=FrequencyDescriptor([0.0]),
            eta=0.001,
            ecut=self.ecut * Hartree,
            intraband=False,
            hilbert=False,
            nbands=self.nbands)

    @cached_property
    def blockcomm(self):
        return self._chi0calc.chi0_body_calc.blockcomm

    @cached_property
    def wcontext(self):
        return ResponseContext(txt='w.txt', comm=world)

    @cached_property
    def _wcalc(self):
        return initialize_w_calculator(
            self._chi0calc, self.wcontext,
            coulomb=self.coulomb,
            integrate_gamma=self.integrate_gamma)

    @timer('calculate_screened_potential')
    def calculate_screened_potential(self):
        """Calculate W_GG(q)."""

        pawcorr_q = []
        W_qGG = []
        qpd_q = []

        t0 = time()
        self.context.print('Calculating screened potential')
        for iq, q_c in enumerate(self.qd.ibzk_kc):
            chi0 = self._chi0calc.calculate(q_c)
            W_wGG = self._wcalc.calculate_W_wGG(chi0)
            W_GG = W_wGG[0]
            # This is such a terrible way to access the paw
            # corrections. Attributes should not be groped like
            # this... Change in the future! XXX
            pawcorr_q.append(self._chi0calc.chi0_body_calc.pawcorr)
            qpd_q.append(chi0.qpd)
            W_qGG.append(W_GG)

            if iq % (self.qd.nibzkpts // 5 + 1) == 2:
                dt = time() - t0
                tleft = dt * self.qd.nibzkpts / (iq + 1) - dt
                self.context.print(
                    '  Finished {} q-points in {} - Estimated {} left'.format(
                        iq + 1, timedelta(seconds=round(dt)), timedelta(
                            seconds=round(tleft))))

<<<<<<< HEAD
        return ScreenedPotential(pawcorr_q, W_qGG, qpd_q)

    @timer('diagonalize')
    def diagonalize(self):
        self.context.print('Diagonalizing Hamiltonian')
        """The t and T represent local and global
           eigenstates indices respectively
        """
=======
    def diagonalize_bse_matrix_nontamdancoff(self):
        excludef_S = np.where(np.abs(self.df_S) < 0.001)[0]
        self.context.print('  Using numpy.linalg.eig...')
        self.context.print('  Eliminated %s pair orbitals' % len(
            excludef_S))
>>>>>>> 37bdc6a7

        H_SS = self.collect_A_SS(self.H_sS)
        w_T = np.zeros(self.nS - len(excludef_S), complex)
        if world.rank == 0:
            H_SS = np.delete(H_SS, excludef_S, axis=0)
            H_SS = np.delete(H_SS, excludef_S, axis=1)
            w_T, v_ST = np.linalg.eig(H_SS)
        world.broadcast(w_T, 0)

        # Here the eigenvectors are represented as complex conjugated rows

        df_S = np.delete(self.df_S, excludef_S)
        rhoG0_S = np.delete(self.rhoG0_S, excludef_S)

        C_T = np.zeros(self.nS - len(excludef_S), complex)
        if world.rank == 0:
            A_T = np.dot(rhoG0_S, v_ST)
            B_T = np.dot(rhoG0_S * df_S, v_ST)
            tmp = np.dot(v_ST.conj().T, v_ST)
            overlap_tt = np.linalg.inv(tmp)
            C_T = np.dot(B_T.conj(), overlap_tt.T) * A_T
        world.broadcast(C_T, 0)
        return w_T, C_T

    def diagonalize_bse_matrix_tamdancoff(self):
        if world.size == 1:
            self.context.print('  Using lapack...')
            w_T, v_St = eigh(self.H_sS)
        else:
            self.context.print('  Using scalapack...')
            nS = self.nS
            ns = -(-self.kd.nbzkpts // world.size) * (
                self.nv * self.nc *
                self.spins *
                (self.spinors + 1)**2)

            # XXX We don't need to create new BLACS grids all the time
            # (also: remove the one further down)
            grid = BlacsGrid(world, world.size, 1)
            desc = grid.new_descriptor(nS, nS, ns, nS)

            desc2 = grid.new_descriptor(nS, nS, 2, 2)
            H_tmp = desc2.zeros(dtype=complex)
            r = Redistributor(world, desc, desc2)
            r.redistribute(self.H_sS, H_tmp)

            w_T = np.empty(nS)
            v_tmp = desc2.empty(dtype=complex)
            desc2.diagonalize_dc(H_tmp, v_tmp, w_T)

            r = Redistributor(grid.comm, desc2, desc)
            v_St = desc.zeros(dtype=complex)
            r.redistribute(v_tmp, v_St)
            v_St = v_St.conj().T

        A_t = np.dot(self.rhoG0_S, v_St)
        B_t = np.dot(self.rhoG0_S * self.df_S, v_St)

        if world.size == 1:
            C_T = B_t.conj() * A_t
        else:
            Nv = self.nv * (self.spinors + 1)
            Nc = self.nc * (self.spinors + 1)
            Ns = self.spins
            nS = self.nS
            ns = -(-self.kd.nbzkpts // world.size) * Nv * Nc * Ns
            grid = BlacsGrid(world, world.size, 1)
            desc = grid.new_descriptor(nS, 1, ns, 1)
            C_t = desc.empty(dtype=complex)
            C_t[:, 0] = B_t.conj() * A_t
            C_T = desc.collect_on_master(C_t)[:, 0]
            if world.rank != 0:
                C_T = np.empty(nS, dtype=complex)
            world.broadcast(C_T, 0)
        return w_T, C_T

    @timer('diagonalize')
    def diagonalize_bse_matrix(self):
        self.context.print('Diagonalizing Hamiltonian')
        if self.use_tammdancoff:
            return self.diagonalize_bse_matrix_tamdancoff()
        else:
            return self.diagonalize_bse_matrix_nontamdancoff()

    @timer('get_bse_matrix')
    def get_bse_matrix(self, optical=True):
        """Calculate and diagonalize BSE matrix."""
        self.calculate(optical=optical)

    @timer('get_vchi')
    def get_vchi(self, w_w=None, eta=0.1, optical=True, write_eig=None):
        """Returns v * chi where v is the bare Coulomb interaction"""

        self.get_bse_matrix(optical=optical)

        self.context.print('Calculating response function at %s frequency '
                           'points' % len(w_w))
        vchi_w = np.zeros(len(w_w), dtype=complex)

        w_T, C_T = self.diagonalize_bse_matrix()

        eta /= Hartree
        for iw, w in enumerate(w_w / Hartree):
            tmp_T = 1. / (w - w_T + 1j * eta)
            vchi_w[iw] += np.dot(tmp_T, C_T)
        vchi_w *= 4 * np.pi / self.gs.volume

        if not np.allclose(self.q_c, 0.0):
            cell_cv = self.gs.gd.cell_cv
            B_cv = 2 * np.pi * np.linalg.inv(cell_cv).T
            q_v = np.dot(self.q_c, B_cv)
            vchi_w /= np.dot(q_v, q_v)

        """Check f-sum rule."""
        nv = self.gs.nvalence
        dw_w = (w_w[1:] - w_w[:-1]) / Hartree
        wchi_w = (w_w[1:] * vchi_w[1:] + w_w[:-1] * vchi_w[:-1]) / Hartree / 2
        N = -np.dot(dw_w, wchi_w.imag) * self.gs.volume / (2 * np.pi**2)
        self.context.print('', flush=False)
        self.context.print('Checking f-sum rule:', flush=False)
        self.context.print(f'  Valence = {nv}, N = {N:f}', flush=False)
        self.context.print('')

        if write_eig is not None:
            assert isinstance(write_eig, str)
            filename = write_eig
            if world.rank == 0:
                write_bse_eigenvalues(filename, self.mode,
                                      w_T * Hartree, C_T)

        return vchi_w

    def get_dielectric_function(self, *args, filename='df_bse.csv', **kwargs):
        vchi = self.vchi(*args, optical=True, **kwargs)
        return vchi.dielectric_function(filename=filename)

    def get_eels_spectrum(self, *args, filename='df_bse.csv', **kwargs):
        vchi = self.vchi(*args, optical=False, **kwargs)
        return vchi.eels_spectrum(filename=filename)

    def get_polarizability(self, *args, filename='pol_bse.csv', **kwargs):
        # Previously it was
        # optical = (self.coulomb.truncation is None)
        # I.e. if a truncated kernel is used optical = False.
        # The reason it was set to False with Coulomb
        # truncation is that for q=0 V(G=0) is already
        # set to zero with the truncated coulomb Kernel.
        # However for finite q V(G=0) is different from zero.
        # Therefore the absorption spectra for 2D materials
        # calculated with the previous code was only correct for q=0.
        # See Issue #1055, the related MR and comments therein
        # For simplicity we set it to true for all cases here.
        vchi = self.vchi(*args, optical=True, **kwargs)
        return vchi.polarizability(filename=filename)

    def vchi(self, w_w=None, eta=0.1, write_eig='eig.dat',
             optical=True):
        vchi_w = self.get_vchi(w_w=w_w, eta=eta, optical=optical,
                               write_eig=write_eig)
        return VChi(self.gs, self.context, w_w, vchi_w, optical=optical)

    def collect_A_SS(self, A_sS):
        if world.rank == 0:
            A_SS = np.zeros((self.nS, self.nS), dtype=complex)
            A_SS[:len(A_sS)] = A_sS
            Ntot = len(A_sS)
            for rank in range(1, world.size):
                nkr, nk, ns = self.parallelisation_sizes(rank)
                buf = np.empty((ns, self.nS), dtype=complex)
                world.receive(buf, rank, tag=123)
                A_SS[Ntot:Ntot + ns] = buf
                Ntot += ns
        else:
            world.send(A_sS, 0, tag=123)
        world.barrier()
        if world.rank == 0:
            return A_SS

    def parallelisation_sizes(self, rank=None):
        if rank is None:
            rank = world.rank
        nK = self.kd.nbzkpts
        myKsize = -(-nK // world.size)
        myKrange = range(rank * myKsize,
                         min((rank + 1) * myKsize, nK))
        myKsize = len(myKrange)
        mySsize = myKsize * self.nv * self.nc * self.spins
        mySsize *= (1 + self.spinors)**2
        return myKrange, myKsize, mySsize

    def print_initialization(self, td, eshift, gw_skn):
        isl = ['----------------------------------------------------------',
               f'{self.mode} Hamiltonian',
               '----------------------------------------------------------',
               f'Started at:  {ctime()}', '',
               'Atoms                          : '
               f'{self.gs.atoms.get_chemical_formula(mode="hill")}',
               f'Ground state XC functional     : {self.gs.xcname}',
               f'Valence electrons              : {self.gs.nvalence}',
               f'Spinor calculations            : {self.spinors}',
               f'Number of bands                : {self.gs.bd.nbands}',
               f'Number of spins                : {self.gs.nspins}',
               f'Number of k-points             : {self.kd.nbzkpts}',
               f'Number of irreducible k-points : {self.kd.nibzkpts}',
               f'Number of q-points             : {self.qd.nbzkpts}',
               f'Number of irreducible q-points : {self.qd.nibzkpts}', '']

        for q in self.qd.ibzk_kc:
            isl.append(f'    q: [{q[0]:1.4f} {q[1]:1.4f} {q[2]:1.4f}]')
        isl.append('')
        if gw_skn is not None:
            isl.append('User specified BSE bands')
        isl.extend([f'Response PW cutoff             : {self.ecut * Hartree} '
                    f'eV',
                    f'Screening bands included       : {self.nbands}'])
        if len(self.val_sn) == 1:
            isl.extend([f'Valence bands                  : {self.val_sn[0]}',
                        f'Conduction bands               : {self.con_sn[0]}'])
        else:
            isl.extend([f'Valence bands                  : {self.val_sn[0]}'
                        f' {self.val_sn[1]}',
                        f'Conduction bands               : {self.con_sn[0]}'
                        f' {self.con_sn[1]}'])
        if eshift is not None:
            isl.append(f'Scissors operator              : {eshift * Hartree}'
                       f'eV')
        isl.extend([
            f'Tamm-Dancoff approximation     : {td}',
            f'Number of pair orbitals        : {self.nS}',
            '',
            f'Truncation of Coulomb kernel   : {self.coulomb.truncation}'])
        if self.integrate_gamma == 0:
            isl.append(
                'Coulomb integration scheme     : Analytical - gamma only')
        elif self.integrate_gamma == 1:
            isl.append(
                'Coulomb integration scheme     : Numerical - all q-points')
        else:
            pass
        isl.extend([
            '',
            '----------------------------------------------------------',
            '----------------------------------------------------------',
            '',
            f'Parallelization - Total number of CPUs   : {world.size}',
            '  Screened potential',
            f'    K-point/band decomposition           : {world.size}',
            '  Hamiltonian',
            f'    Pair orbital decomposition           : {world.size}'])
        self.context.print('\n'.join(isl))


class BSE(BSEBackend):
    def __init__(self, calc=None, timer=None, txt='-', **kwargs):
        """Creates the BSE object

        calc: str or calculator object
            The string should refer to the .gpw file contaning KS orbitals
        ecut: float
            Plane wave cutoff energy (eV)
        nbands: int
            Number of bands used for the screened interaction
        valence_bands: list
            Valence bands used in the BSE Hamiltonian
        conduction_bands: list
            Conduction bands used in the BSE Hamiltonian
        eshift: float
            Scissors operator opening the gap (eV)
         q_c: list of three floats
-            Wavevector in reduced units on which the response is calculated
        direction: int
            if q_c = [0, 0, 0] this gives the direction in cartesian
            coordinates - 0=x, 1=y, 2=z
        gw_skn: list / array
            List or array defining the gw quasiparticle energies used in
            the BSE Hamiltonian. Should match spin, k-points and
            valence/conduction bands
        truncation: str or None
            Coulomb truncation scheme. Can be None or 2D.
        integrate_gamma: int
            Method to integrate the Coulomb interaction. 1 is a numerical
            integration at all q-points with G=[0,0,0] - this breaks the
            symmetry slightly. 0 is analytical integration at q=[0,0,0] only -
            this conserves the symmetry. integrate_gamma=2 is the same as 1,
            but the average is only carried out in the non-periodic directions.
        txt: str
            txt output
        mode: str
            Theory level used. can be RPA TDHF or BSE. Only BSE is screened.
        """
        gs, context = get_gs_and_context(
            calc, txt, world=world, timer=timer)

        super().__init__(gs=gs, context=context, **kwargs)


def write_bse_eigenvalues(filename, mode, w_w, C_w):
    with open(filename, 'w') as fd:
        print('# %s eigenvalues (in eV) and weights' % mode, file=fd)
        print('# Number   eig   weight', file=fd)
        for iw, (w, C) in enumerate(zip(w_w, C_w)):
            print('%8d %12.6f %12.16f' % (iw, w.real, C.real),
                  file=fd)


def read_bse_eigenvalues(filename):
    _, w_w, C_w = np.loadtxt(filename, unpack=True)
    return w_w, C_w


def write_spectrum(filename, w_w, A_w):
    with open(filename, 'w') as fd:
        for w, A in zip(w_w, A_w):
            print(f'{w:.9f}, {A:.9f}', file=fd)


def read_spectrum(filename):
    w_w, A_w = np.loadtxt(filename, delimiter=',',
                          unpack=True)
    return w_w, A_w


@dataclass
class VChi:
    gs: ResponseGroundStateAdapter
    context: ResponseContext
    w_w: np.ndarray
    vchi_w: np.ndarray
    optical: bool

    def epsilon(self):
        assert self.optical
        return -self.vchi_w + 1.0

    def eels(self):
        assert not self.optical
        return -self.vchi_w.imag

    def alpha(self):
        assert self.optical
        pbc_c = self.gs.pbc
        V = self.gs.nonpbc_cell_product()

        alpha_w = -V * self.vchi_w / (4 * np.pi)
        alpha_w *= Bohr**(sum(~pbc_c))
        return alpha_w

    def dielectric_function(self, filename='df_bse.csv'):
        """Returns and writes real and imaginary part of the dielectric
        function.

        w_w: list of frequencies (eV)
            Dielectric function is calculated at these frequencies
        eta: float
            Lorentzian broadening of the spectrum (eV)
        filename: str
            data file on which frequencies, real and imaginary part of
            dielectric function is written
        write_eig: str
            File on which the BSE eigenvalues are written
        """

        return self._hackywrite(self.epsilon(), filename)

    # XXX The default filename clashes with that of dielectric function!
    def eels_spectrum(self, filename='df_bse.csv'):
        """Returns and writes real and imaginary part of the dielectric
        function.

        w_w: list of frequencies (eV)
            Dielectric function is calculated at these frequencies
        eta: float
            Lorentzian broadening of the spectrum (eV)
        filename: str
            data file on which frequencies, real and imaginary part of
            dielectric function is written
        write_eig: str
            File on which the BSE eigenvalues are written
        """
        return self._hackywrite(self.eels(), filename)

    def polarizability(self, filename='pol_bse.csv'):
        r"""Calculate the polarizability alpha.
        In 3D the imaginary part of the polarizability is related to the
        dielectric function by Im(eps_M) = 4 pi * Im(alpha). In systems
        with reduced dimensionality the converged value of alpha is
        independent of the cell volume. This is not the case for eps_M,
        which is ill defined. A truncated Coulomb kernel will always give
        eps_M = 1.0, whereas the polarizability maintains its structure.
        pbs should be a list of booleans giving the periodic directions.

        By default, generate a file 'pol_bse.csv'. The three colomns are:
        frequency (eV), Real(alpha), Imag(alpha). The dimension of alpha
        is \AA to the power of non-periodic directions.
        """
        return self._hackywrite(self.alpha(), filename)

    def _hackywrite(self, array, filename):
        if world.rank == 0 and filename is not None:
            if array.dtype == complex:
                write_response_function(filename, self.w_w, array.real,
                                        array.imag)
            else:
                assert array.dtype == float
                write_spectrum(filename, self.w_w, array)

        world.barrier()

        self.context.print('Calculation completed at:', ctime(), flush=False)
        self.context.print('')

        return self.w_w, array<|MERGE_RESOLUTION|>--- conflicted
+++ resolved
@@ -503,22 +503,13 @@
                         iq + 1, timedelta(seconds=round(dt)), timedelta(
                             seconds=round(tleft))))
 
-<<<<<<< HEAD
         return ScreenedPotential(pawcorr_q, W_qGG, qpd_q)
 
-    @timer('diagonalize')
-    def diagonalize(self):
-        self.context.print('Diagonalizing Hamiltonian')
-        """The t and T represent local and global
-           eigenstates indices respectively
-        """
-=======
     def diagonalize_bse_matrix_nontamdancoff(self):
         excludef_S = np.where(np.abs(self.df_S) < 0.001)[0]
         self.context.print('  Using numpy.linalg.eig...')
         self.context.print('  Eliminated %s pair orbitals' % len(
             excludef_S))
->>>>>>> 37bdc6a7
 
         H_SS = self.collect_A_SS(self.H_sS)
         w_T = np.zeros(self.nS - len(excludef_S), complex)
