from dataclasses import dataclass
from datetime import timedelta
from functools import cached_property
from time import time, ctime

from ase.units import Hartree, Bohr
from ase.dft import monkhorst_pack
import numpy as np
from scipy.linalg import eigh

from gpaw.blacs import BlacsGrid, Redistributor
from gpaw.kpt_descriptor import KPointDescriptor
from gpaw.mpi import world, serial_comm
from gpaw.response import ResponseContext
from gpaw.response.chi0 import Chi0Calculator
from gpaw.response.context import timer
from gpaw.response.coulomb_kernels import CoulombKernel
from gpaw.response.df import write_response_function
from gpaw.response.frequencies import FrequencyDescriptor
from gpaw.response.groundstate import ResponseGroundStateAdapter
from gpaw.response.pair import KPointPairFactory, get_gs_and_context
from gpaw.response.pair_functions import SingleQPWDescriptor
from gpaw.response.screened_interaction import initialize_w_calculator


def decide_whether_tammdancoff(val_sn, con_sn):
    for n in val_sn[0]:
        if n in con_sn[0]:
            return False
    if len(val_sn) == 2:
        for n in val_sn[1]:
            if n in con_sn[1]:
                return False
    return True


@dataclass
class BSEMatrix:
    rhoG0_S: np.ndarray
    df_S: np.ndarray
    H_sS: np.ndarray

    def diagonalize_nontamdancoff(self, bse):
        df_S = self.df_S
        H_sS = self.H_sS
        rhoG0_S = self.rhoG0_S

        excludef_S = np.where(np.abs(df_S) < 0.001)[0]
        bse.context.print('  Using numpy.linalg.eig...')
        bse.context.print('  Eliminated %s pair orbitals' % len(
            excludef_S))

        H_SS = bse.collect_A_SS(H_sS)
        w_T = np.zeros(bse.nS - len(excludef_S), complex)
        if world.rank == 0:
            H_SS = np.delete(H_SS, excludef_S, axis=0)
            H_SS = np.delete(H_SS, excludef_S, axis=1)
            w_T, v_ST = np.linalg.eig(H_SS)
        world.broadcast(w_T, 0)

        # Here the eigenvectors are represented as complex conjugated rows

        df_S = np.delete(df_S, excludef_S)
        rhoG0_S = np.delete(rhoG0_S, excludef_S)

        C_T = np.zeros(bse.nS - len(excludef_S), complex)
        if world.rank == 0:
            A_T = np.dot(rhoG0_S, v_ST)
            B_T = np.dot(rhoG0_S * df_S, v_ST)
            tmp = np.dot(v_ST.conj().T, v_ST)
            overlap_tt = np.linalg.inv(tmp)
            C_T = np.dot(B_T.conj(), overlap_tt.T) * A_T
        world.broadcast(C_T, 0)
        return w_T, C_T

    def diagonalize_tamdancoff(self, bse):
        df_S = self.df_S
        H_sS = self.H_sS
        rhoG0_S = self.rhoG0_S

        nS = bse.nS
        ns = bse.ns

        if world.size == 1:
            bse.context.print('  Using lapack...')
            w_T, v_St = eigh(H_sS)
        else:
            bse.context.print('  Using scalapack...')
            assert ns == (
                -(-bse.kd.nbzkpts // world.size) * (
                    bse.nv * bse.nc *
                    bse.spins *
                    (bse.spinors + 1)**2))

            # XXX We don't need to create new BLACS grids all the time
            # (also: remove the one further down)
            grid = BlacsGrid(world, world.size, 1)
            desc = grid.new_descriptor(nS, nS, ns, nS)

            desc2 = grid.new_descriptor(nS, nS, 2, 2)
            H_tmp = desc2.zeros(dtype=complex)
            r = Redistributor(world, desc, desc2)
            r.redistribute(H_sS, H_tmp)

            w_T = np.empty(nS)
            v_tmp = desc2.empty(dtype=complex)
            desc2.diagonalize_dc(H_tmp, v_tmp, w_T)

            r = Redistributor(grid.comm, desc2, desc)
            v_St = desc.zeros(dtype=complex)
            r.redistribute(v_tmp, v_St)
            v_St = v_St.conj().T

        A_t = np.dot(rhoG0_S, v_St)
        B_t = np.dot(rhoG0_S * df_S, v_St)

        if world.size == 1:
            C_T = B_t.conj() * A_t
        else:
            grid = BlacsGrid(world, world.size, 1)
            desc = grid.new_descriptor(nS, 1, ns, 1)
            C_t = desc.empty(dtype=complex)
            C_t[:, 0] = B_t.conj() * A_t
            C_T = desc.collect_on_master(C_t)[:, 0]
            if world.rank != 0:
                C_T = np.empty(nS, dtype=complex)
            world.broadcast(C_T, 0)
        return w_T, C_T


@dataclass
class ScreenedPotential:
    pawcorr_q: list
    W_qGG: list
    qpd_q: list


class BSEBackend:
    def __init__(self, *, gs, context,
                 valence_bands, conduction_bands,
                 spinors=False,
                 ecut=10.,
                 scale=1.0,
                 nbands=None,
                 eshift=None,
                 gw_skn=None,
                 truncation=None,
                 integrate_gamma=1,
                 mode='BSE',
                 q_c=[0.0, 0.0, 0.0],
                 direction=0):
        self.gs = gs
        self.q_c = q_c
        self.direction = direction
        self.context = context

        self.spinors = spinors
        self.scale = scale

        assert mode in ['RPA', 'BSE']

        self.ecut = ecut / Hartree
        self.nbands = nbands
        self.mode = mode

        if integrate_gamma == 0 and truncation is not None:
            self.context.print('***WARNING*** Analytical Coulomb integration' +
                               ' is not expected to work with Coulomb ' +
                               'truncation. Use integrate_gamma=1')
        self.integrate_gamma = integrate_gamma

        # Find q-vectors and weights in the IBZ:
        self.kd = self.gs.kd
        if -1 in self.kd.bz2bz_ks:
            self.context.print('***WARNING*** Symmetries may not be right. '
                               'Use gamma-centered grid to be sure')
        offset_c = 0.5 * ((self.kd.N_c + 1) % 2) / self.kd.N_c
        bzq_qc = monkhorst_pack(self.kd.N_c) + offset_c
        self.qd = KPointDescriptor(bzq_qc)
        self.qd.set_symmetry(self.gs.atoms, self.kd.symmetry)

        # bands
        self.spins = self.gs.nspins
        if self.spins == 2:
            if self.spinors:
                self.spinors = False
                self.context.print('***WARNING*** Presently the spinor ' +
                                   'version does not work for spin-polarized' +
                                   ' calculations. Performing scalar ' +
                                   'calculation')

        self.val_sn = self.parse_bands(valence_bands, band_type='valence')
        self.con_sn = self.parse_bands(conduction_bands,
                                       band_type='conduction')

        self.use_tammdancoff = decide_whether_tammdancoff(self.val_sn,
                                                          self.con_sn)

        self.nv = len(self.val_sn[0])
        self.nc = len(self.con_sn[0])
        if eshift is not None:
            eshift /= Hartree
        if gw_skn is not None:
            assert self.nv + self.nc == len(gw_skn[0, 0])
            assert self.kd.nibzkpts == len(gw_skn[0])
            gw_skn = gw_skn[:, self.kd.bz2ibz_k]
            # assert self.kd.nbzkpts == len(gw_skn[0])
            gw_skn /= Hartree
        self.gw_skn = gw_skn
        self.eshift = eshift

        # Number of pair orbitals
        self.nS = self.kd.nbzkpts * self.nv * self.nc * self.spins
        self.nS *= (self.spinors + 1)**2

        self.coulomb = CoulombKernel.from_gs(self.gs, truncation=truncation)
        self.context.print(self.coulomb.description())

        self.print_initialization(self.use_tammdancoff, self.eshift,
                                  self.gw_skn)

        self.Nv = self.nv * (self.spinors + 1)
        self.Nc = self.nc * (self.spinors + 1)
        self.ns = (
            -(-self.kd.nbzkpts // world.size) * self.Nv * self.Nc * self.spins)

    def parse_bands(self, bands, band_type='valence'):
        """Helper function that checks whether bands are correctly specified,
         and brings them to the format used later in the code.

        If the calculation is spin-polarized, band indices must
        be given explicitly as lists/arrays of shape (2,nbands) where the first
        index is for spin.

        If the calculation is not spin-polarized, either an integer (number of
        desired bands) or lists of band indices must be provided.

        band_type is an optional parameter that is only when a desired number
        of bands is given (rather than a list) to help figure out the correct
        band indices.
        """
        if hasattr(bands, '__iter__'):
            if self.spins == 2:
                if len(bands) != 2 or (len(bands[0]) != len(bands[1])):
                    raise ValueError('For a spin-polarized calculation, '
                                     'the same number of bands must be '
                                     'specified for each spin! valence and '
                                     'conduction bands must be lists of shape '
                                     '(2,n)')

            bands_sn = np.atleast_2d(bands)
            return bands_sn

        # if we get here, bands is not iterable
        # check that the specified input is valid

        if self.spins == 2:
            raise NotImplementedError('For a spin-polarized calculation, '
                                      'bands must be specified as lists '
                                      'of shape (2,n)')

        n_fully_occupied_bands, n_partially_occupied_bands = \
            self.gs.count_occupied_bands()

        if n_fully_occupied_bands != n_partially_occupied_bands:
            raise NotImplementedError('Automatic band generation is currently '
                                      'not implemented for metallic systems. '
                                      'Please specify band indices manually.')

        if band_type == 'valence':
            bands_sn = range(n_fully_occupied_bands - bands,
                             n_fully_occupied_bands)
        elif band_type == 'conduction':
            bands_sn = range(n_fully_occupied_bands,
                             n_fully_occupied_bands + bands)
        else:
            raise ValueError(f'Invalid band type: {band_type}')

        bands_sn = np.atleast_2d(bands_sn)
        return bands_sn


    @timer('BSE calculate')
    def calculate(self, optical):
        if self.spinors:
            # Calculate spinors. Here m is index of eigenvalues with SOC
            # and n is the basis of eigenstates without SOC. Below m is used
            # for unoccupied states and n is used for occupied states so be
            # careful!

            self.context.print('Diagonalizing spin-orbit Hamiltonian')
            soc = self.gs.soc_eigenstates(scale=self.scale)
            e_mk = soc.eigenvalues().T
            v_kmn = soc.eigenvectors()
            e_mk /= Hartree
            self.v0_kmn = v_kmn[:, :, ::2]
            self.v1_kmn = v_kmn[:, :, 1::2]

        # Parallelization stuff
        nK = self.kd.nbzkpts
        myKrange, myKsize, mySsize = self.parallelisation_sizes()

        # Calculate exchange interaction
        qpd0 = SingleQPWDescriptor.from_q(self.q_c, self.ecut, self.gs.gd)
        ikq_k = self.kd.find_k_plus_q(self.q_c)
        v_G = self.coulomb.V(qpd=qpd0, q_v=None)

        if optical:
            v_G[0] = 0.0

        kptpair_factory = KPointPairFactory(
            gs=self.gs,
            context=ResponseContext(txt='pair.txt', timer=self.context.timer,
                                    comm=serial_comm))
        pair_calc = kptpair_factory.pair_calculator()
        pawcorr = self.gs.pair_density_paw_corrections(qpd0)

        if self.mode != 'RPA':
            screened_potential = self.calculate_screened_potential()

<<<<<<< HEAD
            pairden_paw_corr = self.gs.pair_density_paw_corrections
            pawcorr = pairden_paw_corr(qpd0)

=======
>>>>>>> 11e85ca1
        # Calculate pair densities, eigenvalues and occupations
        self.context.timer.start('Pair densities')
        so = self.spinors + 1
        Nv = self.Nv
        Nc = self.Nc
        Ns = self.spins
        rhoex_KsmnG = np.zeros((nK, Ns, Nv, Nc, len(v_G)), complex)
        df_Ksmn = np.zeros((nK, Ns, Nv, Nc), float)  # -(ev - ec)
        deps_ksmn = np.zeros((myKsize, Ns, Nv, Nc), float)  # -(fv - fc)

        optical_limit = np.allclose(self.q_c, 0.0)

        get_pair = kptpair_factory.get_kpoint_pair
        get_pair_density = pair_calc.get_pair_density

        mvi = None
        mvf = None
        mci = None
        mcf = None

        if self.spinors:
            # Get all pair densities to allow for SOC mixing
            # Use twice as many no-SOC states as BSE bands to allow mixing
            # For example: 2 valence, 3 conduction, then
            # actually use 2 * 2 + 2 * 3 = 10 total bands
            # and then one calculates all matrix elements
            # (vv, vc, cv, and cc) in this 10x10 basis
            # from which they are then transformed into
            # to SOC basis.
            
            vi_s = [2 * self.val_sn[0, 0] - self.val_sn[0, -1] - 1]
            vf_s = [2 * self.con_sn[0, -1] - self.con_sn[0, 0] + 2]
            if vi_s[0] < 0:
                vi_s[0] = 0
            ci_s, cf_s = vi_s, vf_s
            ni, nf = vi_s[0], vf_s[0]
            self.ni, self.nf = ni, nf
            mvi = 2 * self.val_sn[0, 0]
            mvf = 2 * (self.val_sn[0, -1] + 1)
            mci = 2 * self.con_sn[0, 0]
            mcf = 2 * (self.con_sn[0, -1] + 1)
        else:
            vi_s, vf_s = self.val_sn[:, 0], self.val_sn[:, -1] + 1
            ci_s, cf_s = self.con_sn[:, 0], self.con_sn[:, -1] + 1
        for ik, iK in enumerate(myKrange):
            for s in range(Ns):
                pair = get_pair(qpd0, s, iK,
                                vi_s[s], vf_s[s], ci_s[s], cf_s[s])
                m_m = np.arange(vi_s[s], vf_s[s])
                n_n = np.arange(ci_s[s], cf_s[s])
                if self.gw_skn is not None:
                    iKq = self.gs.kd.find_k_plus_q(self.q_c, [iK])[0]
                    epsv_m = self.gw_skn[s, iK, :self.nv]
                    epsc_n = self.gw_skn[s, iKq, self.nv:]
                    deps_ksmn[ik, s] = -(epsv_m[:, np.newaxis] - epsc_n)
                elif self.spinors:
                    iKq = self.gs.kd.find_k_plus_q(self.q_c, [iK])[0]
                    epsv_m = e_mk[mvi:mvf, iK]
                    epsc_n = e_mk[mci:mcf, iKq]
                    deps_ksmn[ik, s] = -(epsv_m[:, np.newaxis] - epsc_n)
                else:
                    deps_ksmn[ik, s] = -pair.get_transition_energies(m_m, n_n)

                df_mn = pair.get_occupation_differences(self.val_sn[s],
                                                        self.con_sn[s])
                rho_mnG = get_pair_density(qpd0, pair, m_m, n_n,
                                           pawcorr=pawcorr)
                if optical_limit:
                    n_mnv = pair_calc.get_optical_pair_density_head(
                        qpd0, pair, m_m, n_n)
                    rho_mnG[:, :, 0] = n_mnv[:, :, self.direction]
                if self.spinors:
                    if optical_limit:
                        deps0_mn = -pair.get_transition_energies(m_m, n_n)
                        rho_mnG[:, :, 0] *= deps0_mn
                    df_Ksmn[iK, s, ::2, ::2] = df_mn
                    df_Ksmn[iK, s, ::2, 1::2] = df_mn
                    df_Ksmn[iK, s, 1::2, ::2] = df_mn
                    df_Ksmn[iK, s, 1::2, 1::2] = df_mn
                    vecv0_mn = self.v0_kmn[iK, mvi:mvf, ni:nf]
                    vecc0_mn = self.v0_kmn[iKq, mci:mcf, ni:nf]
                    rho_0mnG = np.dot(vecv0_mn.conj(),
                                      np.dot(vecc0_mn, rho_mnG))
                    vecv1_mn = self.v1_kmn[iK, mvi:mvf, ni:nf]
                    vecc1_mn = self.v1_kmn[iKq, mci:mcf, ni:nf]
                    rho_1mnG = np.dot(vecv1_mn.conj(),
                                      np.dot(vecc1_mn, rho_mnG))
                    rhoex_KsmnG[iK, s] = rho_0mnG + rho_1mnG
                    if optical_limit:
                        rhoex_KsmnG[iK, s, :, :, 0] /= deps_ksmn[ik, s]
                else:
                    df_Ksmn[iK, s] = pair.get_occupation_differences(m_m, n_n)
                    rhoex_KsmnG[iK, s] = rho_mnG

        if self.eshift is not None:
            deps_ksmn[np.where(df_Ksmn[myKrange] > 1.0e-3)] += self.eshift
            deps_ksmn[np.where(df_Ksmn[myKrange] < -1.0e-3)] -= self.eshift

        world.sum(df_Ksmn)
        world.sum(rhoex_KsmnG)

        rhoG0_S = np.reshape(rhoex_KsmnG[:, :, :, :, 0], -1)
        self.context.timer.stop('Pair densities')

        # Calculate Hamiltonian
        self.context.timer.start('Calculate Hamiltonian')
        t0 = time()
        self.context.print('Calculating {} matrix elements at q_c = {}'.format(
            self.mode, self.q_c))
        H_ksmnKsmn = np.zeros((myKsize, Ns, Nv, Nc, nK, Ns, Nv, Nc), complex)
        indirect_ksmnKsmn = np.zeros((myKsize, Ns, Nv, Nc, nK, Ns, Nv, Nc), complex)

        for ik1, iK1 in enumerate(myKrange):
            for s1 in range(Ns):
                kptv1 = kptpair_factory.get_k_point(
                    s1, iK1, vi_s[s1], vf_s[s1])
                kptc1 = kptpair_factory.get_k_point(
                    s1, ikq_k[iK1], ci_s[s1], cf_s[s1])
                rho1_mnG = rhoex_KsmnG[iK1, s1]
                # rhoex_KsnmG

                rho1ccV_mnG = rho1_mnG.conj()[:, :] * v_G
                for s2 in range(Ns):
                    for Q_c in self.qd.bzk_kc:
                        iK2 = self.kd.find_k_plus_q(Q_c, [kptv1.K])[0]
                        rho2_mnG = rhoex_KsmnG[iK2, s2]
                        self.context.timer.start('Coulomb')
                        indirect_ksmnKsmn[ik1, s1, :, :, iK2, s2, :, :] += np.einsum(
                            'ijG,mnG->ijmn', rho1ccV_mnG, rho2_mnG,
                            optimize='optimal')
                        self.context.timer.stop('Coulomb')

<<<<<<< HEAD
        H_ksmnKsmn += indirect_ksmnKsmn
        for ik1, iK1 in enumerate(myKrange):
            for s1 in range(Ns):
                kptv1 = kptpair_factory.get_k_point(
                    s1, iK1, vi_s[s1], vf_s[s1])
                kptc1 = kptpair_factory.get_k_point(
                    s1, ikq_k[iK1], ci_s[s1], cf_s[s1])

                for s2 in range(Ns):
                    for Q_c in self.qd.bzk_kc:
                        iK2 = self.kd.find_k_plus_q(Q_c, [kptv1.K])[0]
                        if not self.mode == 'RPA' and s1 == s2:
=======
                        if self.mode != 'RPA' and s1 == s2:
>>>>>>> 11e85ca1
                            ikq = ikq_k[iK2]
                            kptv2 = kptpair_factory.get_k_point(
                                s1, iK2, vi_s[s1], vf_s[s1])
                            kptc2 = kptpair_factory.get_k_point(
                                s1, ikq, ci_s[s1], cf_s[s1])
                            
                            rho3_mmG, iq = self.get_density_matrix(
                                pair_calc, screened_potential, kptv1, kptv2, mi=mvi, mf=mvf)

                            rho4_nnG, iq = self.get_density_matrix(
                                pair_calc, screened_potential, kptc1, kptc2, mi=mci, mf=mcf)
                            
                            self.context.timer.start('Screened exchange')
                            W_mnmn = np.einsum(
                                'ijk,km,pqm->ipjq',
                                rho3_mmG.conj(),
                                screened_potential.W_qGG[iq],
                                rho4_nnG,
                                optimize='optimal')
                            W_mnmn *= Ns * so
                            H_ksmnKsmn[ik1, s1, :, :, iK2, s1] -= 0.5 * W_mnmn
                            self.context.timer.stop('Screened exchange')
            if iK1 % (myKsize // 5 + 1) == 0:
                dt = time() - t0
                tleft = dt * myKsize / (iK1 + 1) - dt
                self.context.print(
                    '  Finished %s pair orbitals in %s - Estimated %s left'
                    % ((iK1 + 1) * Nv * Nc * Ns * world.size, timedelta(
                        seconds=round(dt)), timedelta(seconds=round(tleft))))

        H_ksmnKsmn /= self.gs.volume
        self.context.timer.stop('Calculate Hamiltonian')

        mySsize = myKsize * Nv * Nc * Ns
        if myKsize > 0:
            iS0 = myKrange[0] * Nv * Nc * Ns

        df_S = np.reshape(df_Ksmn, -1)
        # multiply by 2 when spin-paired and no SOC
        df_S *= 2.0 / nK / Ns / so
        deps_s = np.reshape(deps_ksmn, -1)
        H_sS = np.reshape(H_ksmnKsmn, (mySsize, self.nS))
        for iS in range(mySsize):
            # Multiply by occupations and adiabatic coupling
            H_sS[iS] *= df_S[iS0 + iS]
            # add bare transition energies
            H_sS[iS, iS0 + iS] += deps_s[iS]

        return BSEMatrix(rhoG0_S, df_S, H_sS)

    @timer('get_density_matrix')
    def get_density_matrix(self, pair_calc, screened_potential, kpt1, kpt2, mi=None, mf=None):
        self.context.timer.start('Symop')
        from gpaw.response.g0w0 import QSymmetryOp, get_nmG
        symop, iq = QSymmetryOp.get_symop_from_kpair(self.kd, self.qd,
                                                     kpt1, kpt2)
        qpd = screened_potential.qpd_q[iq]
        nG = qpd.ngmax
        pawcorr0 = screened_potential.pawcorr_q[iq]
        pawcorr, I_G = symop.apply_symop_q(qpd, pawcorr0, kpt1, kpt2)
        self.context.timer.stop('Symop')

        rho_mnG = np.zeros((len(kpt1.eps_n), len(kpt2.eps_n), nG),
                           complex)
        for m in range(len(rho_mnG)):
            rho_mnG[m] = get_nmG(kpt1, kpt2, pawcorr, m, qpd, I_G,
                                 pair_calc, timer=self.context.timer)

        if self.spinors:
            ni, nf = self.ni, self.nf
            v0_kmn = self.v0_kmn 
            v1_kmn = self.v1_kmn 
            vec0_mn = v0_kmn[kpt1.K, mi:mf, ni:nf] # len(ni:nf) == 16, len(mvi:mvf) == 8
            vec1_mn = v1_kmn[kpt1.K, mi:mf, ni:nf]
            vec2_mn = v0_kmn[kpt2.K, mi:mf, ni:nf]
            vec3_mn = v1_kmn[kpt2.K, mi:mf, ni:nf]
            rho_0mnG = np.dot(vec0_mn.conj(),
                              np.dot(vec2_mn, rho_mnG))
            rho_1mnG = np.dot(vec1_mn.conj(),
                              np.dot(vec3_mn, rho_mnG))
            rho_mnG = rho_0mnG + rho_1mnG

        return rho_mnG, iq

    @cached_property
    def _chi0calc(self):
        return Chi0Calculator(
            self.gs, self.context.with_txt('chi0.txt'),
            wd=FrequencyDescriptor([0.0]),
            eta=0.001,
            ecut=self.ecut * Hartree,
            intraband=False,
            hilbert=False,
            nbands=self.nbands)

    @cached_property
    def blockcomm(self):
        return self._chi0calc.chi0_body_calc.blockcomm

    @cached_property
    def wcontext(self):
        return ResponseContext(txt='w.txt', comm=world)

    @cached_property
    def _wcalc(self):
        return initialize_w_calculator(
            self._chi0calc, self.wcontext,
            coulomb=self.coulomb,
            integrate_gamma=self.integrate_gamma)

    @timer('calculate_screened_potential')
    def calculate_screened_potential(self):
        """Calculate W_GG(q)."""

        pawcorr_q = []
        W_qGG = []
        qpd_q = []

        t0 = time()
        self.context.print('Calculating screened potential')
        for iq, q_c in enumerate(self.qd.ibzk_kc):
            chi0 = self._chi0calc.calculate(q_c)
            W_wGG = self._wcalc.calculate_W_wGG(chi0)
            W_GG = W_wGG[0]
            # This is such a terrible way to access the paw
            # corrections. Attributes should not be groped like
            # this... Change in the future! XXX
            pawcorr_q.append(self._chi0calc.chi0_body_calc.pawcorr)
            qpd_q.append(chi0.qpd)
            W_qGG.append(W_GG)

            if iq % (self.qd.nibzkpts // 5 + 1) == 2:
                dt = time() - t0
                tleft = dt * self.qd.nibzkpts / (iq + 1) - dt
                self.context.print(
                    '  Finished {} q-points in {} - Estimated {} left'.format(
                        iq + 1, timedelta(seconds=round(dt)), timedelta(
                            seconds=round(tleft))))

        return ScreenedPotential(pawcorr_q, W_qGG, qpd_q)

    @timer('diagonalize')
    def diagonalize_bse_matrix(self, bsematrix):
        self.context.print('Diagonalizing Hamiltonian')
        if self.use_tammdancoff:
            return bsematrix.diagonalize_tamdancoff(self)
        else:
            return bsematrix.diagonalize_nontamdancoff(self)

    @timer('get_bse_matrix')
    def get_bse_matrix(self, optical=True):
        """Calculate BSE matrix."""
        return self.calculate(optical=optical)

    @timer('get_vchi')
    def get_vchi(self, w_w=None, eta=0.1, optical=True, write_eig=None):
        """Returns v * chi where v is the bare Coulomb interaction"""

        bsematrix = self.get_bse_matrix(optical=optical)

        self.context.print('Calculating response function at %s frequency '
                           'points' % len(w_w))
        vchi_w = np.zeros(len(w_w), dtype=complex)

        w_T, C_T = self.diagonalize_bse_matrix(bsematrix)

        eta /= Hartree
        for iw, w in enumerate(w_w / Hartree):
            tmp_T = 1. / (w - w_T + 1j * eta)
            vchi_w[iw] += np.dot(tmp_T, C_T)
        vchi_w *= 4 * np.pi / self.gs.volume

        if not np.allclose(self.q_c, 0.0):
            cell_cv = self.gs.gd.cell_cv
            B_cv = 2 * np.pi * np.linalg.inv(cell_cv).T
            q_v = np.dot(self.q_c, B_cv)
            vchi_w /= np.dot(q_v, q_v)

        """Check f-sum rule."""
        nv = self.gs.nvalence
        dw_w = (w_w[1:] - w_w[:-1]) / Hartree
        wchi_w = (w_w[1:] * vchi_w[1:] + w_w[:-1] * vchi_w[:-1]) / Hartree / 2
        N = -np.dot(dw_w, wchi_w.imag) * self.gs.volume / (2 * np.pi**2)
        self.context.print('', flush=False)
        self.context.print('Checking f-sum rule:', flush=False)
        self.context.print(f'  Valence = {nv}, N = {N:f}', flush=False)
        self.context.print('')

        if write_eig is not None:
            assert isinstance(write_eig, str)
            filename = write_eig
            if world.rank == 0:
                write_bse_eigenvalues(filename, self.mode,
                                      w_T * Hartree, C_T)

        return vchi_w

    def get_dielectric_function(self, *args, filename='df_bse.csv', **kwargs):
        vchi = self.vchi(*args, optical=True, **kwargs)
        return vchi.dielectric_function(filename=filename)

    def get_eels_spectrum(self, *args, filename='df_bse.csv', **kwargs):
        vchi = self.vchi(*args, optical=False, **kwargs)
        return vchi.eels_spectrum(filename=filename)

    def get_polarizability(self, *args, filename='pol_bse.csv', **kwargs):
        # Previously it was
        # optical = (self.coulomb.truncation is None)
        # I.e. if a truncated kernel is used optical = False.
        # The reason it was set to False with Coulomb
        # truncation is that for q=0 V(G=0) is already
        # set to zero with the truncated coulomb Kernel.
        # However for finite q V(G=0) is different from zero.
        # Therefore the absorption spectra for 2D materials
        # calculated with the previous code was only correct for q=0.
        # See Issue #1055, the related MR and comments therein
        # For simplicity we set it to true for all cases here.
        vchi = self.vchi(*args, optical=True, **kwargs)
        return vchi.polarizability(filename=filename)

    def vchi(self, w_w=None, eta=0.1, write_eig='eig.dat',
             optical=True):
        vchi_w = self.get_vchi(w_w=w_w, eta=eta, optical=optical,
                               write_eig=write_eig)
        return VChi(self.gs, self.context, w_w, vchi_w, optical=optical)

    def collect_A_SS(self, A_sS):
        if world.rank == 0:
            A_SS = np.zeros((self.nS, self.nS), dtype=complex)
            A_SS[:len(A_sS)] = A_sS
            Ntot = len(A_sS)
            for rank in range(1, world.size):
                nkr, nk, ns = self.parallelisation_sizes(rank)
                buf = np.empty((ns, self.nS), dtype=complex)
                world.receive(buf, rank, tag=123)
                A_SS[Ntot:Ntot + ns] = buf
                Ntot += ns
        else:
            world.send(A_sS, 0, tag=123)
        world.barrier()
        if world.rank == 0:
            return A_SS

    def parallelisation_sizes(self, rank=None):
        if rank is None:
            rank = world.rank
        nK = self.kd.nbzkpts
        myKsize = -(-nK // world.size)
        myKrange = range(rank * myKsize,
                         min((rank + 1) * myKsize, nK))
        myKsize = len(myKrange)
        mySsize = myKsize * self.nv * self.nc * self.spins
        mySsize *= (1 + self.spinors)**2
        return myKrange, myKsize, mySsize

    def print_initialization(self, td, eshift, gw_skn):
        isl = ['----------------------------------------------------------',
               f'{self.mode} Hamiltonian',
               '----------------------------------------------------------',
               f'Started at:  {ctime()}', '',
               'Atoms                          : '
               f'{self.gs.atoms.get_chemical_formula(mode="hill")}',
               f'Ground state XC functional     : {self.gs.xcname}',
               f'Valence electrons              : {self.gs.nvalence}',
               f'Spinor calculations            : {self.spinors}',
               f'Number of bands                : {self.gs.bd.nbands}',
               f'Number of spins                : {self.gs.nspins}',
               f'Number of k-points             : {self.kd.nbzkpts}',
               f'Number of irreducible k-points : {self.kd.nibzkpts}',
               f'Number of q-points             : {self.qd.nbzkpts}',
               f'Number of irreducible q-points : {self.qd.nibzkpts}', '']

        for q in self.qd.ibzk_kc:
            isl.append(f'    q: [{q[0]:1.4f} {q[1]:1.4f} {q[2]:1.4f}]')
        isl.append('')
        if gw_skn is not None:
            isl.append('User specified BSE bands')
        isl.extend([f'Response PW cutoff             : {self.ecut * Hartree} '
                    f'eV',
                    f'Screening bands included       : {self.nbands}'])
        if len(self.val_sn) == 1:
            isl.extend([f'Valence bands                  : {self.val_sn[0]}',
                        f'Conduction bands               : {self.con_sn[0]}'])
        else:
            isl.extend([f'Valence bands                  : {self.val_sn[0]}'
                        f' {self.val_sn[1]}',
                        f'Conduction bands               : {self.con_sn[0]}'
                        f' {self.con_sn[1]}'])
        if eshift is not None:
            isl.append(f'Scissors operator              : {eshift * Hartree}'
                       f'eV')
        isl.extend([
            f'Tamm-Dancoff approximation     : {td}',
            f'Number of pair orbitals        : {self.nS}',
            '',
            f'Truncation of Coulomb kernel   : {self.coulomb.truncation}'])
        if self.integrate_gamma == 0:
            isl.append(
                'Coulomb integration scheme     : Analytical - gamma only')
        elif self.integrate_gamma == 1:
            isl.append(
                'Coulomb integration scheme     : Numerical - all q-points')
        else:
            pass
        isl.extend([
            '',
            '----------------------------------------------------------',
            '----------------------------------------------------------',
            '',
            f'Parallelization - Total number of CPUs   : {world.size}',
            '  Screened potential',
            f'    K-point/band decomposition           : {world.size}',
            '  Hamiltonian',
            f'    Pair orbital decomposition           : {world.size}'])
        self.context.print('\n'.join(isl))


class BSE(BSEBackend):
    def __init__(self, calc=None, timer=None, txt='-', **kwargs):
        """Creates the BSE object

        calc: str or calculator object
            The string should refer to the .gpw file contaning KS orbitals
        ecut: float
            Plane wave cutoff energy (eV)
        nbands: int
            Number of bands used for the screened interaction
        valence_bands: list
            Valence bands used in the BSE Hamiltonian
        conduction_bands: list
            Conduction bands used in the BSE Hamiltonian
        eshift: float
            Scissors operator opening the gap (eV)
         q_c: list of three floats
-            Wavevector in reduced units on which the response is calculated
        direction: int
            if q_c = [0, 0, 0] this gives the direction in cartesian
            coordinates - 0=x, 1=y, 2=z
        gw_skn: list / array
            List or array defining the gw quasiparticle energies used in
            the BSE Hamiltonian. Should match spin, k-points and
            valence/conduction bands
        truncation: str or None
            Coulomb truncation scheme. Can be None or 2D.
        integrate_gamma: int
            Method to integrate the Coulomb interaction. 1 is a numerical
            integration at all q-points with G=[0,0,0] - this breaks the
            symmetry slightly. 0 is analytical integration at q=[0,0,0] only -
            this conserves the symmetry. integrate_gamma=2 is the same as 1,
            but the average is only carried out in the non-periodic directions.
        txt: str
            txt output
        mode: str
            Theory level used. can be RPA TDHF or BSE. Only BSE is screened.
        """
        gs, context = get_gs_and_context(
            calc, txt, world=world, timer=timer)

        super().__init__(gs=gs, context=context, **kwargs)


def write_bse_eigenvalues(filename, mode, w_w, C_w):
    with open(filename, 'w') as fd:
        print('# %s eigenvalues (in eV) and weights' % mode, file=fd)
        print('# Number   eig   weight', file=fd)
        for iw, (w, C) in enumerate(zip(w_w, C_w)):
            print('%8d %12.6f %12.16f' % (iw, w.real, C.real),
                  file=fd)


def read_bse_eigenvalues(filename):
    _, w_w, C_w = np.loadtxt(filename, unpack=True)
    return w_w, C_w


def write_spectrum(filename, w_w, A_w):
    with open(filename, 'w') as fd:
        for w, A in zip(w_w, A_w):
            print(f'{w:.9f}, {A:.9f}', file=fd)


def read_spectrum(filename):
    w_w, A_w = np.loadtxt(filename, delimiter=',',
                          unpack=True)
    return w_w, A_w


@dataclass
class VChi:
    gs: ResponseGroundStateAdapter
    context: ResponseContext
    w_w: np.ndarray
    vchi_w: np.ndarray
    optical: bool

    def epsilon(self):
        assert self.optical
        return -self.vchi_w + 1.0

    def eels(self):
        assert not self.optical
        return -self.vchi_w.imag

    def alpha(self):
        assert self.optical
        pbc_c = self.gs.pbc
        V = self.gs.nonpbc_cell_product()

        alpha_w = -V * self.vchi_w / (4 * np.pi)
        alpha_w *= Bohr**(sum(~pbc_c))
        return alpha_w

    def dielectric_function(self, filename='df_bse.csv'):
        """Returns and writes real and imaginary part of the dielectric
        function.

        w_w: list of frequencies (eV)
            Dielectric function is calculated at these frequencies
        eta: float
            Lorentzian broadening of the spectrum (eV)
        filename: str
            data file on which frequencies, real and imaginary part of
            dielectric function is written
        write_eig: str
            File on which the BSE eigenvalues are written
        """

        return self._hackywrite(self.epsilon(), filename)

    # XXX The default filename clashes with that of dielectric function!
    def eels_spectrum(self, filename='df_bse.csv'):
        """Returns and writes real and imaginary part of the dielectric
        function.

        w_w: list of frequencies (eV)
            Dielectric function is calculated at these frequencies
        eta: float
            Lorentzian broadening of the spectrum (eV)
        filename: str
            data file on which frequencies, real and imaginary part of
            dielectric function is written
        write_eig: str
            File on which the BSE eigenvalues are written
        """
        return self._hackywrite(self.eels(), filename)

    def polarizability(self, filename='pol_bse.csv'):
        r"""Calculate the polarizability alpha.
        In 3D the imaginary part of the polarizability is related to the
        dielectric function by Im(eps_M) = 4 pi * Im(alpha). In systems
        with reduced dimensionality the converged value of alpha is
        independent of the cell volume. This is not the case for eps_M,
        which is ill defined. A truncated Coulomb kernel will always give
        eps_M = 1.0, whereas the polarizability maintains its structure.
        pbs should be a list of booleans giving the periodic directions.

        By default, generate a file 'pol_bse.csv'. The three colomns are:
        frequency (eV), Real(alpha), Imag(alpha). The dimension of alpha
        is \AA to the power of non-periodic directions.
        """
        return self._hackywrite(self.alpha(), filename)

    def _hackywrite(self, array, filename):
        if world.rank == 0 and filename is not None:
            if array.dtype == complex:
                write_response_function(filename, self.w_w, array.real,
                                        array.imag)
            else:
                assert array.dtype == float
                write_spectrum(filename, self.w_w, array)

        world.barrier()

        self.context.print('Calculation completed at:', ctime(), flush=False)
        self.context.print('')

        return self.w_w, array<|MERGE_RESOLUTION|>--- conflicted
+++ resolved
@@ -318,12 +318,6 @@
         if self.mode != 'RPA':
             screened_potential = self.calculate_screened_potential()
 
-<<<<<<< HEAD
-            pairden_paw_corr = self.gs.pair_density_paw_corrections
-            pawcorr = pairden_paw_corr(qpd0)
-
-=======
->>>>>>> 11e85ca1
         # Calculate pair densities, eigenvalues and occupations
         self.context.timer.start('Pair densities')
         so = self.spinors + 1
@@ -456,7 +450,6 @@
                             optimize='optimal')
                         self.context.timer.stop('Coulomb')
 
-<<<<<<< HEAD
         H_ksmnKsmn += indirect_ksmnKsmn
         for ik1, iK1 in enumerate(myKrange):
             for s1 in range(Ns):
@@ -468,10 +461,7 @@
                 for s2 in range(Ns):
                     for Q_c in self.qd.bzk_kc:
                         iK2 = self.kd.find_k_plus_q(Q_c, [kptv1.K])[0]
-                        if not self.mode == 'RPA' and s1 == s2:
-=======
                         if self.mode != 'RPA' and s1 == s2:
->>>>>>> 11e85ca1
                             ikq = ikq_k[iK2]
                             kptv2 = kptpair_factory.get_k_point(
                                 s1, iK2, vi_s[s1], vf_s[s1])
