--- conflicted
+++ resolved
@@ -126,25 +126,25 @@
 
         return kernel_ij
 
-    def get_chi_matrix(self):   
-<<<<<<< HEAD
-        """Dyson like equation for \chi: \chi_full = chi_intra + chi_intra V_inter chi_full"""
-=======
+    def get_chi_matrix(self):
+        """Dyson like equation.
+        
+        ::
+            
+            chi_full = chi_intra + chi_intra V_inter chi_full
+            
         """
-        Dyson like equation for \chi: \chi_full = chi_intra + chi_intra V_inter chi_full
-        """
->>>>>>> 9bbbe9c5
         Nls = self.n_layers
         q_points_abs = self.q_points_abs
         chi_m_iqw = self.chi_monopole
         chi_d_iqw = self.chi_dipole
 
         if self.chi_dipole is not None:
-            chi_qwij = np.zeros((len(self.q_points_abs), 
-                                 len(self.frequencies), 
+            chi_qwij = np.zeros((len(self.q_points_abs),
+                                 len(self.frequencies),
                                  2 * Nls, 2 * Nls), dtype=complex)
             for iq in range(len(q_points_abs)):
-                kernel_ij = self.CoulombKernel(iq, 
+                kernel_ij = self.CoulombKernel(iq,
                                                full=False) # Diagonal is set to zero
                 for iw in range(0, len(self.frequencies)):
                     chi_intra_i = np.insert(chi_d_iqw[:, iq, iw], 
