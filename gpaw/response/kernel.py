# -*- coding: utf-8
# In an attempt to appease epydoc and still have readable docstrings,
# the vertical bar | is represented by u'\u2758' in this module.
"""This module defines Coulomb and XC kernels for the response model.
"""

import numpy as np
#from math import sqrt, pi, sin, cos, exp
from gpaw.utilities.blas import gemmdot
from gpaw.xc import XC
from gpaw.sphere.lebedev import weight_n, R_nv
from gpaw.mpi import world, rank, size
<<<<<<< HEAD
from ase.dft import monkhorst_pack
=======
from ase.dft.kpoints import monkhorst_pack

>>>>>>> ad184c09

def v3D_Coulomb(qG):
    """Coulomb Potential in the 3D Periodic Case.
    
    Periodic calculation, no cutoff.
<<<<<<< HEAD
    v3D = 4 pi / G^2"""
    v_q = 1 / (qG[:,0]**2 + qG[:,1]**2 + qG[:,2]**2)
    return v_q


def v2D_Coulomb(qG, G_p, G_n, R, integrated=False):
    """ 2D Periodic Case
    Slab/Surface/Layer calculation, cutoff in G_n direction.
    v2D = 4 pi/G^2 * [1 + exp(-G_p R)*[(G_n/G_p)*sin(G_n R) - cos(G_n R)]
    """
    
    #G_nR = np.dot(qG, G_n) * R
    #G_pR = np.dot(qG**2, G_p)**0.5 * R

    G_nR = qG[:,2] * R
    G_pR = (qG[:,0]**2 + qG[:,1]**2)**0.5 * R

    v_q = 1 / (qG[:,0]**2 + qG[:,1]**2 + qG[:,2]**2)

    if not integrated:
        v_q *= np.ones(len(qG)) - np.exp(-G_pR)* np.cos(G_nR)
    else:
        v_q *= np.ones(len(qG)) + np.exp(-G_pR)*((G_nR/G_pR)*np.sin(G_nR)
                                                 - np.cos(G_nR))

    return v_q.astype(complex)
=======

    ::
    
      v3D = 4 pi / |q+G|^2
    """
    
    v_q = 1. / (qG**2).sum(axis=1)
    return v_q
>>>>>>> ad184c09


def v2D_Coulomb(qG, N_p, N_np, R):
    """Coulomb Potential in the 2D Periodic Case.

    Slab/Surface/Layer calculation.
    Cutoff in non-periodic N_np direction.
    No cutoff in periodic N_p directions.

    ::

      v2D = 4 pi/|q+G|^2 * [1 + exp(-|G_p|R)*[(G_n/|G_p|)*sin(G_n R)
                                                        - cos(G_n R)]
    """

    G_nR = qG[:, N_np[0]] * R
    G_pR = (qG[:, N_p[0]]**2 + qG[:, N_p[1]]**2)**0.5 * R

    v_q = 1. / (qG**2).sum(axis=1)
    v_q *= 1. + np.exp(-G_pR) * ((G_nR / G_pR) * np.sin(G_nR)
                                 - np.cos(G_nR))
    return v_q.astype(complex)


def v1D_Coulomb(qG, N_p, N_np, R):
    """Coulomb Potential in the 1D Periodic Case.
    
    Nanotube/Nanowire/Atomic Chain calculation.
    Cutoff in non-periodic N_np directions.
    No cutoff in periodic N_p direction.

    ::
    
      v1D = 4 pi/|q+G|^2 * [1 + |G_n|R J_1(|G_n|R) K_0(G_p R)
                              - G_p R J_0(|G_n| R) K_1(G_p R)]
    """

    from scipy.special import j1, k0, j0, k1

    G_nR = (qG[:, N_np[0]]**2 + qG[:, N_np[1]]**2)**0.5 * R
    G_pR = abs(qG[:, N_p[0]]) * R
    v_q = 1. / (qG**2).sum(axis=1)
    v_q *= (1. + G_nR * j1(G_nR) * k0(G_pR)
            - G_pR * j0(G_nR) * k1(G_pR))
    return v_q



def v0D_Coulomb(qG, R):
    """Coulomb Potential in the 0D Non-Periodic Case

    Isolated System/Molecule calculation.
    Spherical cutoff in all directions.

    ::

      v0D = 4 pi/|G|^2 * [1 - cos(|G|R)]
    """

    qGR = ((qG.sum(axis=1))**2)**0.5 * R
    v_q = 1. / (qG**2).sum(axis=1)
    v_q *= 1. - np.cos(qGR)
    return v_q


class BaseCoulombKernel:
    """This is an abstract class for calculating the Coulomb kernel.

    """
    def __init__(self, vcut):
        self.vcut = vcut

    def v_Coulomb(self, qG):
        """Returns the Coulomb potential in k-space.
        """
        pass

    def calculate_Kc(self,
                     q_c,
                     Gvec_Gc,
                     bcell_cv,
                     integrate_gamma=False,
                     N_k=None,
                     symmetric=True):
        """Symmetric Coulomb kernel.
        """
        pass

    def calculate_Kc_q(self,
                       bcell_cv,
                       N_k,
                       q_qc=None,
                       Gvec_c=None,
                       N=100):
        """What does this do? XXX
        """
        pass


class CoulombKernel3D(BaseCoulombKernel):
    """Class for calculating the Coulomb kernel for a 3D calculation.

    vcut = [False, False, False].
    """
    def v_Coulomb(self, qG):
        """Coulomb Potential in the 3D Periodic Case.
        Periodic calculation, no cutoff.
        """
        return v3D_Coulomb(qG)


class CoulombKernel2D(BaseCoulombKernel):
    """Class for calculating the Coulomb kernel for a 2D calculation.
    
    Slab/Surface/Layer calculation.
    vcut = [False, False, True].
    Cutoff in non-periodic N_np direction.
    No cutoff in periodic N_p directions.
    R = 1/2 max cell[N_np].
    """
    def __init__(self, vcut, cell):
        # Periodic Directions
        self.N_p = vcut.argsort()[:2]
        # Non-Periodic Direction
        self.N_np = vcut.argsort()[-1:]
        # 2D Radial Cutoff is one half the cell dimension in Bohr
        self.R = cell[self.N_np, self.N_np] / 2.
        BaseCoulombKernel.__init__(self, vcut)

    def v_Coulomb(self, qG):
        """Coulomb Potential in the 2D Periodic Case.

        Slab/Surface/Layer calculation.
        Cutoff in non-periodic N_np direction.
        No cutoff in periodic N_p directions.
        """
        
        return v2D_Coulomb(qG, self.N_p, self.N_np, self.R)


class CoulombKernel1D(BaseCoulombKernel):
    """Class for calculating the Coulomb kernel for a 1D calculation.
 
    Nanotube/Nanowire/Atomic Chain calculation.
    vcut = [False, True, True].
    Cutoff in non-periodic N_np directions.
    No cutoff in periodic N_p direction.
    R = 1/2 max cell[N_np].
    """
    def __init__(self, vcut, cell):
        from scipy.special import j1, k0, j0, k1
        # Periodic Direction
        self.N_p = vcut.argsort()[:1]
        # Non-Periodic Directions
        self.N_np = vcut.argsort()[-2:]
        # 2D Radial Cutoff is one half the cell dimension in Bohr
        self.R = max(cell[self.N_np[0], self.N_np[0]],
                     cell[self.N_np[1], self.N_np[1]]) / 2.
        self.j1 = j1
        self.k0 = k0
        self.j0 = j0
        self.k1 = k1
        BaseCoulombKernel.__init__(self, vcut)

    def v_Coulomb(self, qG):
        """Coulomb Potential in the 1D Periodic Case.

        Nanotube/Nanowire/Atomic Chain calculation.
        Cutoff in non-periodic N_np directions.
        No cutoff in periodic N_p direction.
        """

        return v1D_Coulomb(qG, self.N_p, self.N_np, self.R)


class CoulombKernel0D(BaseCoulombKernel):
    """Class for calculating the Coulomb kernel for a 0D calculation.
    
    Isolated System/Molecule calculation.
    vcut = [True, True, True].
    Spherical cutoff in all directions.
    R = 1/2 max cell.    
    """
    def __init__(self, vcut, cell):
        self.R = max(np.diag(cell)) / 2.
        BaseCoulombKernel.__init__(self, vcut)

    def v_Coulomb(self, qG):
        """Coulomb Potential in the 0D Non-Periodic Case

        Isolated System/Molecule calculation.
        Spherical cutoff in all directions.
        """

        return v0D_Coulomb(qG, self.R)


class CoulombKernel(BaseCoulombKernel):
    """Class for calculating the Coulomb kernel.

    vcut = None (Default).
    Applies Coulomb cutoff in non-periodic directions.
    vcut = '3D' => [False, False, False].
    vcut = '2D' => [False, False, True].
    vcut = '1D' => [False, True, True].
    vcut = '0D' => [True, True, True].
    vcut is a numpy arry of type bool of length 3.
    
    """
    def __init__(self, vcut, pbc, cell):
        if vcut is None:
            vcut = pbc - True
        elif isinstance(vcut, str):
            # Assume vcut = 'nD', where n is number of periodic directions
            # Should be deprecated
            n_p = int(vcut[0])
            vcut = np.ones(3, bool)
            vcut[:n_p] = False

        # 3D periodic case
        if vcut.sum() == 0:
            self.impl = CoulombKernel3D(vcut)
        # 2D periodic case
        elif vcut.sum() == 1:
            self.impl = CoulombKernel2D(vcut, cell)
        # 1D periodic case
        elif vcut.sum() == 2:
            self.impl = CoulombKernel1D(vcut, cell)
        # 0D periodic case
        elif vcut.sum() == 3:
            self.impl = CoulombKernel0D(vcut, cell)
        
        BaseCoulombKernel.__init__(self, vcut)

    def v_Coulomb(self, qG):
        """Returns vcut dependent Coulomb potential.
        
        Uses v_Coulomb as implemented in self.impl
        """
        
        return self.impl.v_Coulomb(qG)

    def calculate_Kc(self,
                     q_c,
                     Gvec_Gc,
                     bcell_cv,
                     integrate_gamma=False,
                     N_k=None,
                     symmetric=True):

        """Symmetric Coulomb kernel"""

        if integrate_gamma:
            assert N_k is not None
            if (q_c == 0).all():
                # Only to avoid dividing by zero below!
                # The term is handled separately later
                q_c = [1.e-12, 0., 0.]

        qG_c = np.zeros((len(Gvec_Gc), 3))
        qG_c[:, 0] = Gvec_Gc[:, 0] + q_c[0]
        qG_c[:, 1] = Gvec_Gc[:, 1] + q_c[1]
        qG_c[:, 2] = Gvec_Gc[:, 2] + q_c[2]

        qG = np.dot(qG_c, bcell_cv)

        # Calculate coulomb kernel
        Kc_G = self.v_Coulomb(qG)

        if integrate_gamma and np.abs(q_c).sum() < 1e-8:
            bvol = np.abs(np.linalg.det(bcell_cv)) / (N_k[0] * N_k[1] * N_k[2])
            R_q0 = (3. * bvol / (4. * np.pi))**(1. / 3.)
            Kc_G[0] = 4. * np.pi * R_q0 / bvol

        if symmetric:
            Kc_G = np.array(Kc_G, np.complex)**0.5
            Kc_G = np.outer(Kc_G.conj(), Kc_G)
            return 4. * np.pi * Kc_G
        else:
            return 4. * np.pi * (Kc_G * np.ones([len(Kc_G), len(Kc_G)])).T

    def calculate_Kc_q(self,
                       bcell_cv,
                       N_k,
                       q_qc=None,
                       Gvec_c=None,
                       N=100):

        if q_qc is None:
            q_qc = np.array([[1.e-12, 0., 0.]])
        if Gvec_c is None:
            Gvec_c = np.array([0, 0, 0])

        bcell = bcell_cv.copy()
        bcell[0] /= N_k[0]
        bcell[1] /= N_k[1]
        bcell[2] /= N_k[2]
        bvol = np.abs(np.linalg.det(bcell))

        gamma = np.where(np.sum(abs(q_qc), axis=1) < 1e-5)[0][0]
        if (Gvec_c == 0).all():
            q_qc = q_qc.copy()
            # Just to avoid zero division
            q_qc[gamma] = [0.001, 0., 0.]

        q_qc[:, 0] += Gvec_c[0]
        q_qc[:, 1] += Gvec_c[1]
        q_qc[:, 2] += Gvec_c[2]
        qG = np.dot(q_qc, bcell_cv)

        K0_q = self.v_Coulomb(qG)
        if (Gvec_c == 0).all():
            R_q0 = (3. * bvol / (4. * np.pi))**(1. / 3.)
            K0_q[gamma] = 4. * np.pi * R_q0 / bvol

        bvol = np.abs(np.linalg.det(bcell))
        # Integrated Coulomb kernel
        qt_qc = monkhorst_pack((N, N, N))
        qt_qcv = np.dot(qt_qc, bcell)
        dv = bvol / len(qt_qcv)
        K_q = np.zeros(len(q_qc), complex)

        for i in range(len(q_qc)):
            q = qt_qcv.copy() + qG[i]
            v_q = v3D_Coulomb(q)
            K_q[i] = np.sum(v_q) * dv / bvol

        return 4. * np.pi * K_q, 4. * np.pi * K0_q


def calculate_Kc(q_c,
                 Gvec_Gc,
                 acell_cv,
                 bcell_cv,
                 pbc,
                 vcut=None,
                 integrate_gamma=False,
                 N_k=None,
                 symmetric=True):
<<<<<<< HEAD
    
=======

>>>>>>> ad184c09
    """Symmetric Coulomb kernel"""

    if integrate_gamma:
        assert N_k is not None
        if (q_c == 0).all():
            # Only to avoid dividing by zero below!
            # The term is handled separately later
            q_c = [1.e-12, 0., 0.]
<<<<<<< HEAD
            
    G_p = np.array(pbc, float)
    G_n = np.array([1,1,1]) - G_p

=======

    #G_p = np.array(pbc, float)
    #G_n = np.array([1,1,1]) - G_p
>>>>>>> ad184c09
    if vcut is None:
        vcut = '3D'
    G_p = np.array(pbc, bool).argsort()[-int(vcut[0]):]
    G_n = np.array(pbc, bool).argsort()[:int(vcut[0])]

    if vcut is None or vcut == '3D':
        pass
<<<<<<< HEAD
    elif vcut == '2D': ######
        # R is half the length of cell in non-periodic direction
        if G_n.sum() < 1e-8: # default dir is z
            G_n = np.array([0,0,1])
            G_p = np.array([1,1,0])
        acell_n = acell_cv*G_n
        R = max(acell_n[0,0],acell_n[1,1],acell_n[2,2])/2.
=======
    elif vcut == '2D':
        # R is half the length of cell in non-periodic direction
        if pbc.all():  # G_n.sum() < 1e-8: # default dir is z
            G_n = np.array([2])  # np.array([0,0,1])
            G_p = np.array([0, 1])  # np.array([1,1,0])
        acell_n = acell_cv[G_n, G_n]
        R = max(acell_n) / 2.
>>>>>>> ad184c09
    elif vcut == '1D':
        # R is the radius of the cylinder containing the cell.
        if pbc.all():  # G_n.sum() < 1e-8:
            raise ValueError('Check boundary condition ! ')
        acell_n = acell_cv
        R = max(acell_n[G_n[0], G_n[0]],
                acell_n[G_n[1], G_n[1]]) / 2.
    elif vcut == '0D':
        # R is the minimum radius of a sphere containing the cell.
        acell_n = acell_cv
        R = min(acell_n[0, 0],
                acell_n[1, 1],
                acell_n[2, 2]) / 2.
    else:
        NotImplemented
    
    qG_c = np.zeros((len(Gvec_Gc), 3))
    qG_c[:,0] = Gvec_Gc[:,0] + q_c[0] 
    qG_c[:,1] = Gvec_Gc[:,1] + q_c[1]
    qG_c[:,2] = Gvec_Gc[:,2] + q_c[2]

<<<<<<< HEAD
    qG = np.dot(qG_c, bcell_cv)

    # Calculate coulomb kernel
    if vcut is None:
        Kc_G = v3D_Coulomb(qG)
    elif vcut == '2D':
        Kc_G = v2D_Coulomb(qG, G_p, G_n, R)
    elif vcut == '1D':
        Kc_G = v1D_Coulomb(qG, G_p, G_n, R)
    elif vcut == '0D':
        Kc_G = v0D_Coulomb(qG, R)
    else:
        NotImplemented

    if integrate_gamma and np.abs(q_c).sum() < 1e-8:
        bvol = np.abs(np.linalg.det(bcell_cv)) / (N_k[0]*N_k[1]*N_k[2])
        R_q0 = (3*bvol / (4*pi))**(1/3.)
        Kc_G[0] = 4*pi * R_q0 / bvol
        
    if symmetric:
        Kc_G = np.sqrt(Kc_G)
        return 4 * pi * np.outer(Kc_G.conj(), Kc_G)
    else:
        return 4 * pi * (Kc_G * np.ones([len(Kc_G), len(Kc_G)])).T
        

=======
    qG_c = np.zeros((len(Gvec_Gc), 3))
    qG_c[:, 0] = Gvec_Gc[:, 0] + q_c[0]
    qG_c[:, 1] = Gvec_Gc[:, 1] + q_c[1]
    qG_c[:, 2] = Gvec_Gc[:, 2] + q_c[2]

    qG = np.dot(qG_c, bcell_cv)

    # Calculate Coulomb kernel
    if vcut is None or vcut == '3D':
        Kc_G = v3D_Coulomb(qG)
    elif vcut == '2D':
        Kc_G = v2D_Coulomb(qG, G_p, G_n, R)
    elif vcut == '1D':
        Kc_G = v1D_Coulomb(qG, G_p, G_n, R)
    elif vcut == '0D':
        Kc_G = v0D_Coulomb(qG, R)
    else:
        NotImplemented

    if integrate_gamma and np.abs(q_c).sum() < 1e-8:
        bvol = np.abs(np.linalg.det(bcell_cv)) / (N_k[0] * N_k[1] * N_k[2])
        R_q0 = (3. * bvol / (4. * np.pi))**(1. / 3.)
        Kc_G[0] = 4. * np.pi * R_q0 / bvol

    if symmetric:
        #print "Kc_G"
        #print Kc_G
        Kc_G = np.array(Kc_G, np.complex)**0.5
        #print "Kc_G^0.5"
        #print Kc_GC
        #print "Outer Product"
        Kc_G = np.outer(Kc_G.conj(), Kc_G)
        #print Kc_G
        return 4. * np.pi * Kc_G  # np.outer(Kc_G.conj(), Kc_G)
    else:
        return 4. * np.pi * (Kc_G * np.ones([len(Kc_G), len(Kc_G)])).T


>>>>>>> ad184c09
def calculate_Kxc(gd,
                  nt_sG,
                  npw,
                  Gvec_Gc,
                  nG,
                  vol,
                  bcell_cv,
                  R_av,
                  setups,
                  D_asp,
                  functional='ALDA',
                  density_cut=None):
    """ALDA kernel"""

    # The soft part
    #assert np.abs(nt_sG[0].shape - nG).sum() == 0
    if functional == 'ALDA_X':
        x_only = True
        A_x = -3. / 4. * (3. / np.pi)**(1. / 3.)
        nspins = len(nt_sG)
        assert nspins in [1, 2]
        fxc_sg = nspins**(1. / 3.) * 4. / 9. * A_x * nt_sG**(-2. / 3.)
    else:
        assert len(nt_sG) == 1
        x_only = False
        fxc_sg = np.zeros_like(nt_sG)
        xc = XC(functional[1:])
        xc.calculate_fxc(gd, nt_sG, fxc_sg)

    if density_cut is not None:
        fxc_sg[np.where(nt_sG * len(nt_sG) < density_cut)] = 0.0

    # FFT fxc(r)
    nG0 = nG[0] * nG[1] * nG[2]
    tmp_sg = [np.fft.fftn(fxc_sg[s]) * vol / nG0 for s in range(len(nt_sG))]

    r_vg = gd.get_grid_point_coordinates()
    Kxc_sGG = np.zeros((len(fxc_sg), npw, npw), dtype=complex)
    for s in range(len(fxc_sg)):
        for iG in range(npw):
            for jG in range(npw):
                dG_c = Gvec_Gc[iG] - Gvec_Gc[jG]
                if (nG / 2 - np.abs(dG_c) > 0).all():
                    index = (dG_c + nG) % nG
                    Kxc_sGG[s, iG, jG] = tmp_sg[s][index[0],
                                                   index[1],
                                                   index[2]]
<<<<<<< HEAD
                else: # not in the fft index
                    dG_v = np.dot(dG_c, bcell_cv)
                    dGr_g = gemmdot(dG_v, r_vg, beta=0.0) 
                    Kxc_sGG[s, iG, jG] = gd.integrate(np.exp(-1j*dGr_g)
=======
                else:  # not in the fft index
                    dG_v = np.dot(dG_c, bcell_cv)
                    dGr_g = gemmdot(dG_v, r_vg, beta=0.0)
                    Kxc_sGG[s, iG, jG] = gd.integrate(np.exp(-1j * dGr_g)
>>>>>>> ad184c09
                                                      * fxc_sg[s])

    # The PAW part
    KxcPAW_sGG = np.zeros_like(Kxc_sGG)
    dG_GGv = np.zeros((npw, npw, 3))
    for iG in range(npw):
        for jG in range(npw):
            dG_c = Gvec_Gc[iG] - Gvec_Gc[jG]
            dG_GGv[iG, jG] = np.dot(dG_c, bcell_cv)

    for a, setup in enumerate(setups):
        if rank == a % size:
            rgd = setup.xc_correction.rgd
            n_qg = setup.xc_correction.n_qg
            nt_qg = setup.xc_correction.nt_qg
            nc_g = setup.xc_correction.nc_g
            nct_g = setup.xc_correction.nct_g
            Y_nL = setup.xc_correction.Y_nL
            dv_g = rgd.dv_g

            D_sp = D_asp[a]
            B_pqL = setup.xc_correction.B_pqL
            D_sLq = np.inner(D_sp, B_pqL.T)
            nspins = len(D_sp)

            f_sg = rgd.empty(nspins)
            ft_sg = rgd.empty(nspins)

            n_sLg = np.dot(D_sLq, n_qg)
            nt_sLg = np.dot(D_sLq, nt_qg)

            # Add core density
            n_sLg[:, 0] += np.sqrt(4. * np.pi) / nspins * nc_g
            nt_sLg[:, 0] += np.sqrt(4. * np.pi) / nspins * nct_g

            coefatoms_GG = np.exp(-1j * np.inner(dG_GGv, R_av[a]))
            for n, Y_L in enumerate(Y_nL):
                w = weight_n[n]
                f_sg[:] = 0.0
                n_sg = np.dot(Y_L, n_sLg)
                if x_only:
                    f_sg = nspins * (4 / 9.) * A_x * (nspins * n_sg)**(-2 / 3.)
                else:
                    xc.calculate_fxc(rgd, n_sg, f_sg)

                ft_sg[:] = 0.0
                nt_sg = np.dot(Y_L, nt_sLg)
                if x_only:
                    ft_sg = nspins * (4 / 9.) * (A_x
                                                 * (nspins * nt_sg)**(-2 / 3.))
                else:
                    xc.calculate_fxc(rgd, nt_sg, ft_sg)
                for i in range(len(rgd.r_g)):
                    coef_GG = np.exp(-1j * np.inner(dG_GGv, R_nv[n])
                                     * rgd.r_g[i])
                    for s in range(len(f_sg)):
                        KxcPAW_sGG[s] += w * np.dot(coef_GG,
                                                    (f_sg[s, i] -
                                                     ft_sg[s, i])
                                                    * dv_g[i]) * coefatoms_GG

    world.sum(KxcPAW_sGG)
    Kxc_sGG += KxcPAW_sGG

    return Kxc_sGG / vol
<<<<<<< HEAD
                
=======

>>>>>>> ad184c09

def calculate_Kc_q(acell_cv,
                   bcell_cv,
                   pbc,
                   N_k,
                   vcut=None,
                   integrated=True,
                   q_qc=np.array([[1.e-12, 0., 0.]]),
                   Gvec_c=np.array([0, 0, 0]),
                   N=100):
    # get cutoff parameters
<<<<<<< HEAD
    G_p = np.array(pbc, float)
    # Normal Direction
    G_n = np.array([1,1,1]) - G_p

    if vcut is None:
        pass
    elif vcut == '2D':
        if G_n.sum() < 1e-8: # default dir is z
            G_n = np.array([0,0,1])
            G_p = np.array([1,1,0])
        acell_n = acell_cv*G_n
        R = max(acell_n[0,0],acell_n[1,1],acell_n[2,2])/2.
    elif vcut == '1D':
        # R is the radius of the cylinder containing the cell.
        if G_n.sum() < 1e-8:
            raise ValueError('Check boundary condition ! ')
        acell_n = acell_cv*G_n
        R = max(acell_n[0,0],acell_n[1,1],acell_n[2,2])/2.            
    elif vcut == '0D':
        # R is the minimum radius of a sphere containing the cell.
        acell_n = acell_cv
        R = min(acell_n[0,0],acell_n[1,1],acell_n[2,2])/2.
    else:
        XXX
=======
    #G_p = np.array(pbc, int)
    # Normal Direction
    #G_n = np.array([1,1,1]) - G_p
    if vcut is None:
        vcut = '3D'
    G_p = np.array(pbc, bool).argsort()[-int(vcut[0]):]
    G_n = np.array(pbc, bool).argsort()[:int(vcut[0])]

    if vcut is None or vcut == '3D':
        pass
    elif vcut == '2D':
        if pbc.all():  # G_n.sum() < 1e-8: # default dir is z
            G_n = np.array([2])
            G_p = np.array([0, 1])
        acell_n = acell_cv[G_n, G_n]
        R = max(acell_n) / 2.
    elif vcut == '1D':
        # R is the radius of the cylinder containing the cell.
        if pbc.all():  # G_n.sum() < 1e-8:
            raise ValueError('Check boundary condition ! ')
        acell_n = acell_cv
        R = max(acell_n[G_n[0], G_n[0]], acell_n[G_n[1], G_n[1]]) / 2.
    elif vcut == '0D':
        # R is the minimum radius of a sphere containing the cell.
        acell_n = acell_cv
        R = min(acell_n[0, 0], acell_n[1, 1], acell_n[2, 2]) / 2.
    else:
>>>>>>> ad184c09
        NotImplemented

    bcell = bcell_cv.copy()
    bcell[0] /= N_k[0]
    bcell[1] /= N_k[1]
    bcell[2] /= N_k[2]
    bvol = np.abs(np.linalg.det(bcell))

    gamma = np.where(np.sum(abs(q_qc), axis=1) < 1e-5)[0][0]
<<<<<<< HEAD
    
    q_qc[:,0] += Gvec_c[0]
    q_qc[:,1] += Gvec_c[1]
    q_qc[:,2] += Gvec_c[2]
    qG = np.dot(q_qc, bcell_cv)

    if vcut is None:
        K0_q = v3D_Coulomb(qG)
        if (Gvec_c == 0).all():
            R_q0 = (3*bvol / (4*np.pi))**(1/3.)
            K0_q[gamma] = 4*np.pi * R_q0 / bvol
    elif vcut == '2D':
        K0_q = v2D_Coulomb(qG, G_p, G_n, R, integrated=False)
        if (Gvec_c == 0).all():
            R_q0 = (3*bvol / (4*np.pi))**(1/3.)
            K0_q[gamma] = (4*np.pi * R_q0 / bvol)
=======

    if (Gvec_c[G_p] == 0).all():
        q_qc[gamma][G_p[0]] = 1.e-12  # Just to avoid zero division

    q_qc[:, 0] += Gvec_c[0]
    q_qc[:, 1] += Gvec_c[1]
    q_qc[:, 2] += Gvec_c[2]
    qG = np.dot(q_qc, bcell_cv)

    if vcut is None or vcut == '3D':
        K0_q = v3D_Coulomb(qG)
        if (Gvec_c == 0).all():
            R_q0 = (3. * bvol / (4. * np.pi))**(1. / 3.)
            K0_q[gamma] = 4. * np.pi * R_q0 / bvol
    elif vcut == '2D':
        K0_q = v2D_Coulomb(qG, G_p, G_n, R)
        if (Gvec_c == 0).all():
            R_q0 = (3 * bvol / (4. * np.pi))**(1. / 3.)
            K0_q[gamma] = (4. * np.pi * R_q0 / bvol)
>>>>>>> ad184c09
    elif vcut == '1D':
        K0_q = v1D_Coulomb(qG, G_p, G_n, R)
    elif vcut == '0D':
        K0_q = v0D_Coulomb(qG, R)
    else:
        NotImplemented
<<<<<<< HEAD
           
=======

>>>>>>> ad184c09
    bvol = np.abs(np.linalg.det(bcell))
    # Integrated Coulomb kernel
    qt_qc = monkhorst_pack((N, N, N))
    qt_qcv = np.dot(qt_qc, bcell)
    dv = bvol / len(qt_qcv)
    K_q = np.zeros(len(q_qc), complex)

    for i in range(len(q_qc)):
        q = qt_qcv.copy() + qG[i]
<<<<<<< HEAD
        if vcut is None:
            v_q = v3D_Coulomb(q)
        elif vcut == '2D':
            v_q = v2D_Coulomb(q, G_p, G_n, R, integrated=True)
=======
        if vcut is None or vcut == '3D':
            v_q = v3D_Coulomb(q)
        elif vcut == '2D':
            v_q = v2D_Coulomb(q, G_p, G_n, R)
>>>>>>> ad184c09
        elif vcut == '1D':
            v_q = v1D_Coulomb(q, G_p, G_n, R)
        elif vcut == '0D':
            v_q = v0D_Coulomb(q, R)
        else:
            NotImplemented
<<<<<<< HEAD
        K_q[i] = np.sum(v_q)*dv / bvol

    return 4*pi * K_q, 4*pi * K0_q
=======
        K_q[i] = np.sum(v_q) * dv / bvol

    return 4. * np.pi * K_q, 4. * np.pi * K0_q
>>>>>>> ad184c09
<|MERGE_RESOLUTION|>--- conflicted
+++ resolved
@@ -10,45 +10,13 @@
 from gpaw.xc import XC
 from gpaw.sphere.lebedev import weight_n, R_nv
 from gpaw.mpi import world, rank, size
-<<<<<<< HEAD
-from ase.dft import monkhorst_pack
-=======
 from ase.dft.kpoints import monkhorst_pack
 
->>>>>>> ad184c09
 
 def v3D_Coulomb(qG):
     """Coulomb Potential in the 3D Periodic Case.
     
     Periodic calculation, no cutoff.
-<<<<<<< HEAD
-    v3D = 4 pi / G^2"""
-    v_q = 1 / (qG[:,0]**2 + qG[:,1]**2 + qG[:,2]**2)
-    return v_q
-
-
-def v2D_Coulomb(qG, G_p, G_n, R, integrated=False):
-    """ 2D Periodic Case
-    Slab/Surface/Layer calculation, cutoff in G_n direction.
-    v2D = 4 pi/G^2 * [1 + exp(-G_p R)*[(G_n/G_p)*sin(G_n R) - cos(G_n R)]
-    """
-    
-    #G_nR = np.dot(qG, G_n) * R
-    #G_pR = np.dot(qG**2, G_p)**0.5 * R
-
-    G_nR = qG[:,2] * R
-    G_pR = (qG[:,0]**2 + qG[:,1]**2)**0.5 * R
-
-    v_q = 1 / (qG[:,0]**2 + qG[:,1]**2 + qG[:,2]**2)
-
-    if not integrated:
-        v_q *= np.ones(len(qG)) - np.exp(-G_pR)* np.cos(G_nR)
-    else:
-        v_q *= np.ones(len(qG)) + np.exp(-G_pR)*((G_nR/G_pR)*np.sin(G_nR)
-                                                 - np.cos(G_nR))
-
-    return v_q.astype(complex)
-=======
 
     ::
     
@@ -57,7 +25,6 @@
     
     v_q = 1. / (qG**2).sum(axis=1)
     return v_q
->>>>>>> ad184c09
 
 
 def v2D_Coulomb(qG, N_p, N_np, R):
@@ -103,7 +70,6 @@
     v_q *= (1. + G_nR * j1(G_nR) * k0(G_pR)
             - G_pR * j0(G_nR) * k1(G_pR))
     return v_q
-
 
 
 def v0D_Coulomb(qG, R):
@@ -397,11 +363,7 @@
                  integrate_gamma=False,
                  N_k=None,
                  symmetric=True):
-<<<<<<< HEAD
-    
-=======
-
->>>>>>> ad184c09
+
     """Symmetric Coulomb kernel"""
 
     if integrate_gamma:
@@ -410,16 +372,9 @@
             # Only to avoid dividing by zero below!
             # The term is handled separately later
             q_c = [1.e-12, 0., 0.]
-<<<<<<< HEAD
-            
-    G_p = np.array(pbc, float)
-    G_n = np.array([1,1,1]) - G_p
-
-=======
 
     #G_p = np.array(pbc, float)
     #G_n = np.array([1,1,1]) - G_p
->>>>>>> ad184c09
     if vcut is None:
         vcut = '3D'
     G_p = np.array(pbc, bool).argsort()[-int(vcut[0]):]
@@ -427,15 +382,6 @@
 
     if vcut is None or vcut == '3D':
         pass
-<<<<<<< HEAD
-    elif vcut == '2D': ######
-        # R is half the length of cell in non-periodic direction
-        if G_n.sum() < 1e-8: # default dir is z
-            G_n = np.array([0,0,1])
-            G_p = np.array([1,1,0])
-        acell_n = acell_cv*G_n
-        R = max(acell_n[0,0],acell_n[1,1],acell_n[2,2])/2.
-=======
     elif vcut == '2D':
         # R is half the length of cell in non-periodic direction
         if pbc.all():  # G_n.sum() < 1e-8: # default dir is z
@@ -443,7 +389,6 @@
             G_p = np.array([0, 1])  # np.array([1,1,0])
         acell_n = acell_cv[G_n, G_n]
         R = max(acell_n) / 2.
->>>>>>> ad184c09
     elif vcut == '1D':
         # R is the radius of the cylinder containing the cell.
         if pbc.all():  # G_n.sum() < 1e-8:
@@ -459,40 +404,7 @@
                 acell_n[2, 2]) / 2.
     else:
         NotImplemented
-    
-    qG_c = np.zeros((len(Gvec_Gc), 3))
-    qG_c[:,0] = Gvec_Gc[:,0] + q_c[0] 
-    qG_c[:,1] = Gvec_Gc[:,1] + q_c[1]
-    qG_c[:,2] = Gvec_Gc[:,2] + q_c[2]
-
-<<<<<<< HEAD
-    qG = np.dot(qG_c, bcell_cv)
-
-    # Calculate coulomb kernel
-    if vcut is None:
-        Kc_G = v3D_Coulomb(qG)
-    elif vcut == '2D':
-        Kc_G = v2D_Coulomb(qG, G_p, G_n, R)
-    elif vcut == '1D':
-        Kc_G = v1D_Coulomb(qG, G_p, G_n, R)
-    elif vcut == '0D':
-        Kc_G = v0D_Coulomb(qG, R)
-    else:
-        NotImplemented
-
-    if integrate_gamma and np.abs(q_c).sum() < 1e-8:
-        bvol = np.abs(np.linalg.det(bcell_cv)) / (N_k[0]*N_k[1]*N_k[2])
-        R_q0 = (3*bvol / (4*pi))**(1/3.)
-        Kc_G[0] = 4*pi * R_q0 / bvol
-        
-    if symmetric:
-        Kc_G = np.sqrt(Kc_G)
-        return 4 * pi * np.outer(Kc_G.conj(), Kc_G)
-    else:
-        return 4 * pi * (Kc_G * np.ones([len(Kc_G), len(Kc_G)])).T
-        
-
-=======
+
     qG_c = np.zeros((len(Gvec_Gc), 3))
     qG_c[:, 0] = Gvec_Gc[:, 0] + q_c[0]
     qG_c[:, 1] = Gvec_Gc[:, 1] + q_c[1]
@@ -531,7 +443,6 @@
         return 4. * np.pi * (Kc_G * np.ones([len(Kc_G), len(Kc_G)])).T
 
 
->>>>>>> ad184c09
 def calculate_Kxc(gd,
                   nt_sG,
                   npw,
@@ -579,17 +490,10 @@
                     Kxc_sGG[s, iG, jG] = tmp_sg[s][index[0],
                                                    index[1],
                                                    index[2]]
-<<<<<<< HEAD
-                else: # not in the fft index
-                    dG_v = np.dot(dG_c, bcell_cv)
-                    dGr_g = gemmdot(dG_v, r_vg, beta=0.0) 
-                    Kxc_sGG[s, iG, jG] = gd.integrate(np.exp(-1j*dGr_g)
-=======
                 else:  # not in the fft index
                     dG_v = np.dot(dG_c, bcell_cv)
                     dGr_g = gemmdot(dG_v, r_vg, beta=0.0)
                     Kxc_sGG[s, iG, jG] = gd.integrate(np.exp(-1j * dGr_g)
->>>>>>> ad184c09
                                                       * fxc_sg[s])
 
     # The PAW part
@@ -655,11 +559,7 @@
     Kxc_sGG += KxcPAW_sGG
 
     return Kxc_sGG / vol
-<<<<<<< HEAD
-                
-=======
-
->>>>>>> ad184c09
+
 
 def calculate_Kc_q(acell_cv,
                    bcell_cv,
@@ -671,32 +571,6 @@
                    Gvec_c=np.array([0, 0, 0]),
                    N=100):
     # get cutoff parameters
-<<<<<<< HEAD
-    G_p = np.array(pbc, float)
-    # Normal Direction
-    G_n = np.array([1,1,1]) - G_p
-
-    if vcut is None:
-        pass
-    elif vcut == '2D':
-        if G_n.sum() < 1e-8: # default dir is z
-            G_n = np.array([0,0,1])
-            G_p = np.array([1,1,0])
-        acell_n = acell_cv*G_n
-        R = max(acell_n[0,0],acell_n[1,1],acell_n[2,2])/2.
-    elif vcut == '1D':
-        # R is the radius of the cylinder containing the cell.
-        if G_n.sum() < 1e-8:
-            raise ValueError('Check boundary condition ! ')
-        acell_n = acell_cv*G_n
-        R = max(acell_n[0,0],acell_n[1,1],acell_n[2,2])/2.            
-    elif vcut == '0D':
-        # R is the minimum radius of a sphere containing the cell.
-        acell_n = acell_cv
-        R = min(acell_n[0,0],acell_n[1,1],acell_n[2,2])/2.
-    else:
-        XXX
-=======
     #G_p = np.array(pbc, int)
     # Normal Direction
     #G_n = np.array([1,1,1]) - G_p
@@ -724,7 +598,6 @@
         acell_n = acell_cv
         R = min(acell_n[0, 0], acell_n[1, 1], acell_n[2, 2]) / 2.
     else:
->>>>>>> ad184c09
         NotImplemented
 
     bcell = bcell_cv.copy()
@@ -734,24 +607,6 @@
     bvol = np.abs(np.linalg.det(bcell))
 
     gamma = np.where(np.sum(abs(q_qc), axis=1) < 1e-5)[0][0]
-<<<<<<< HEAD
-    
-    q_qc[:,0] += Gvec_c[0]
-    q_qc[:,1] += Gvec_c[1]
-    q_qc[:,2] += Gvec_c[2]
-    qG = np.dot(q_qc, bcell_cv)
-
-    if vcut is None:
-        K0_q = v3D_Coulomb(qG)
-        if (Gvec_c == 0).all():
-            R_q0 = (3*bvol / (4*np.pi))**(1/3.)
-            K0_q[gamma] = 4*np.pi * R_q0 / bvol
-    elif vcut == '2D':
-        K0_q = v2D_Coulomb(qG, G_p, G_n, R, integrated=False)
-        if (Gvec_c == 0).all():
-            R_q0 = (3*bvol / (4*np.pi))**(1/3.)
-            K0_q[gamma] = (4*np.pi * R_q0 / bvol)
-=======
 
     if (Gvec_c[G_p] == 0).all():
         q_qc[gamma][G_p[0]] = 1.e-12  # Just to avoid zero division
@@ -771,18 +626,13 @@
         if (Gvec_c == 0).all():
             R_q0 = (3 * bvol / (4. * np.pi))**(1. / 3.)
             K0_q[gamma] = (4. * np.pi * R_q0 / bvol)
->>>>>>> ad184c09
     elif vcut == '1D':
         K0_q = v1D_Coulomb(qG, G_p, G_n, R)
     elif vcut == '0D':
         K0_q = v0D_Coulomb(qG, R)
     else:
         NotImplemented
-<<<<<<< HEAD
-           
-=======
-
->>>>>>> ad184c09
+
     bvol = np.abs(np.linalg.det(bcell))
     # Integrated Coulomb kernel
     qt_qc = monkhorst_pack((N, N, N))
@@ -792,29 +642,16 @@
 
     for i in range(len(q_qc)):
         q = qt_qcv.copy() + qG[i]
-<<<<<<< HEAD
-        if vcut is None:
-            v_q = v3D_Coulomb(q)
-        elif vcut == '2D':
-            v_q = v2D_Coulomb(q, G_p, G_n, R, integrated=True)
-=======
         if vcut is None or vcut == '3D':
             v_q = v3D_Coulomb(q)
         elif vcut == '2D':
             v_q = v2D_Coulomb(q, G_p, G_n, R)
->>>>>>> ad184c09
         elif vcut == '1D':
             v_q = v1D_Coulomb(q, G_p, G_n, R)
         elif vcut == '0D':
             v_q = v0D_Coulomb(q, R)
         else:
             NotImplemented
-<<<<<<< HEAD
-        K_q[i] = np.sum(v_q)*dv / bvol
-
-    return 4*pi * K_q, 4*pi * K0_q
-=======
         K_q[i] = np.sum(v_q) * dv / bvol
 
-    return 4. * np.pi * K_q, 4. * np.pi * K0_q
->>>>>>> ad184c09
+    return 4. * np.pi * K_q, 4. * np.pi * K0_q