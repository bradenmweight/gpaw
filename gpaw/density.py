# -*- coding: utf-8 -*-
# Copyright (C) 2003  CAMP
# Please see the accompanying LICENSE file for further information.

"""This module defines a density class."""

from math import pi, sqrt

import numpy as np

from gpaw import debug, extra_parameters
from gpaw.mixer import BaseMixer, Mixer, MixerSum
from gpaw.transformers import Transformer
from gpaw.lfc import LFC, BasisFunctions
from gpaw.wavefunctions.lcao import LCAOWaveFunctions
from gpaw.utilities import unpack2
from gpaw.utilities.timing import nulltimer
from gpaw.io import read_atomic_matrices


class Density:
    """Density object.
    
    Attributes:
     =============== =====================================================
     ``gd``          Grid descriptor for coarse grids.
     ``finegd``      Grid descriptor for fine grids.
     ``interpolate`` Function for interpolating the electron density.
     ``mixer``       ``DensityMixer`` object.
     =============== =====================================================

    Soft and smooth pseudo functions on uniform 3D grids:
     ========== =========================================
     ``nt_sG``  Electron density on the coarse grid.
     ``nt_sg``  Electron density on the fine grid.
     ``nt_g``   Electron density on the fine grid.
     ``rhot_g`` Charge density on the fine grid.
     ``nct_G``  Core electron-density on the coarse grid.
     ========== =========================================
    """
    
    def __init__(self, gd, finegd, nspins, charge, collinear=True):
        """Create the Density object."""

        self.gd = gd
        self.finegd = finegd
        self.nspins = nspins
        self.charge = float(charge)

        self.collinear = collinear
        self.ncomp = 2 - int(collinear)

        self.charge_eps = 1e-7
        
        self.D_asp = None
        self.Q_aL = None

        self.nct_G = None
        self.nt_sG = None
        self.rhot_g = None
        self.nt_sg = None
        self.nt_g = None

        self.rank_a = None

        self.mixer = BaseMixer()
        self.timer = nulltimer
        
    def initialize(self, setups, timer, magmom_av, hund):
        self.timer = timer
        self.setups = setups
        self.hund = hund
        self.magmom_av = magmom_av

    def reset(self):
        # TODO: reset other parameters?
        self.nt_sG = None

    def set_positions(self, spos_ac, rank_a=None):
        self.nct.set_positions(spos_ac)
        self.ghat.set_positions(spos_ac)
        self.mixer.reset()

        #self.nt_sG = None
        self.nt_sg = None
        self.nt_g = None
        self.rhot_g = None
        self.Q_aL = None

        # If both old and new atomic ranks are present, start a blank dict if
        # it previously didn't exist but it will needed for the new atoms.
        if (self.rank_a is not None and rank_a is not None and
            self.D_asp is None and (rank_a == self.gd.comm.rank).any()):
            self.D_asp = {}

        if (self.rank_a is not None and self.D_asp is not None and
            rank_a is not None):
            self.timer.start('Redistribute')
            requests = []
            flags = (self.rank_a != rank_a)
            my_incoming_atom_indices = np.argwhere(np.bitwise_and(flags, \
                rank_a == self.gd.comm.rank)).ravel()
            my_outgoing_atom_indices = np.argwhere(np.bitwise_and(flags, \
                self.rank_a == self.gd.comm.rank)).ravel()

            for a in my_incoming_atom_indices:
                # Get matrix from old domain:
                ni = self.setups[a].ni
                D_sp = np.empty((self.nspins * self.ncomp**2,
                                 ni * (ni + 1) // 2))
                requests.append(self.gd.comm.receive(D_sp, self.rank_a[a],
                                                     tag=a, block=False))
                assert a not in self.D_asp
                self.D_asp[a] = D_sp

            for a in my_outgoing_atom_indices:
                # Send matrix to new domain:
                D_sp = self.D_asp.pop(a)
                requests.append(self.gd.comm.send(D_sp, rank_a[a],
                                                  tag=a, block=False))
            self.gd.comm.waitall(requests)
            self.timer.stop('Redistribute')

        self.rank_a = rank_a

    def calculate_pseudo_density(self, wfs):
        """Calculate nt_sG from scratch.

        nt_sG will be equal to nct_G plus the contribution from
        wfs.add_to_density().
        """
        wfs.calculate_density_contribution(self.nt_sG)
        self.nt_sG[:self.nspins] += self.nct_G

    def update(self, wfs):
        self.timer.start('Density')
        self.timer.start('Pseudo density')
        self.calculate_pseudo_density(wfs)
        self.timer.stop('Pseudo density')
        self.timer.start('Atomic density matrices')
        wfs.calculate_atomic_density_matrices(self.D_asp)
        self.timer.stop('Atomic density matrices')
        self.timer.start('Multipole moments')
        comp_charge = self.calculate_multipole_moments()
        self.timer.stop('Multipole moments')
        
        if isinstance(wfs, LCAOWaveFunctions):
            self.timer.start('Normalize')
            self.normalize(comp_charge)
            self.timer.stop('Normalize')

        self.timer.start('Mix')
        self.mix(comp_charge)
        self.timer.stop('Mix')
        self.timer.stop('Density')

    def normalize(self, comp_charge=None):
        """Normalize pseudo density."""
        if comp_charge is None:
            comp_charge = self.calculate_multipole_moments()
        
        pseudo_charge = self.gd.integrate(self.nt_sG[:self.nspins]).sum()

        if pseudo_charge + self.charge + comp_charge != 0:
            if pseudo_charge != 0:
                x = -(self.charge + comp_charge) / pseudo_charge
                self.nt_sG *= x
            else:
                # Use homogeneous background:
                volume = self.gd.get_size_of_global_array().prod() * self.gd.dv
                self.nt_sG[:self.nspins] = -(self.charge +
                                             comp_charge) / volume

    def mix(self, comp_charge):
        if not self.mixer.mix_rho:
            self.mixer.mix(self)
            comp_charge = None
          
        self.interpolate_pseudo_density(comp_charge)
        self.calculate_pseudo_charge()

        if self.mixer.mix_rho:
            self.mixer.mix(self)

    def calculate_multipole_moments(self):
        """Calculate multipole moments of compensation charges.

        Returns the total compensation charge in units of electron
        charge, so the number will be negative because of the
        dominating contribution from the nuclear charge."""

        comp_charge = 0.0
        self.Q_aL = {}
        for a, D_sp in self.D_asp.items():
            Q_L = self.Q_aL[a] = np.dot(D_sp[:self.nspins].sum(0),
                                        self.setups[a].Delta_pL)
            Q_L[0] += self.setups[a].Delta0
            comp_charge += Q_L[0]
        return self.gd.comm.sum(comp_charge) * sqrt(4 * pi)

    def initialize_from_atomic_densities(self, basis_functions):
        """Initialize D_asp, nt_sG and Q_aL from atomic densities.

        nt_sG is initialized from atomic orbitals, and will
        be constructed with the specified magnetic moments and
        obeying Hund's rules if ``hund`` is true."""

        # XXX does this work with blacs?  What should be distributed?
        # Apparently this doesn't use blacs at all, so it's serial
        # with respect to the blacs distribution.  That means it works
        # but is not particularly efficient (not that this is a time
        # consuming step)

        self.D_asp = {}
        f_asi = {}
        for a in basis_functions.atom_indices:
            c = self.charge / len(self.setups)  # distribute on all atoms
            M_v = self.magmom_av[a]
            M = (M_v**2).sum()**0.5
            f_si = self.setups[a].calculate_initial_occupation_numbers(
                    M, self.hund, charge=c,
                    nspins=self.nspins * self.ncomp)

            if self.collinear:
                if M_v[2] < 0:
                    f_si = f_si[::-1].copy()
            else:
                f_i = f_si.sum(axis=0)
                fm_i = f_si[0] - f_si[1]
                f_si = np.zeros((4, len(f_i)))
                f_si[0] = f_i
                if M > 0:
                    f_si[1:4] = np.outer(M_v / M, fm_i)
            
            if a in basis_functions.my_atom_indices:
                self.D_asp[a] = self.setups[a].initialize_density_matrix(f_si)
            
            f_asi[a] = f_si

        self.nt_sG = self.gd.zeros(self.nspins * self.ncomp**2)
        basis_functions.add_to_density(self.nt_sG, f_asi)
        self.nt_sG[:self.nspins] += self.nct_G
        self.calculate_normalized_charges_and_mix()

    def initialize_from_wavefunctions(self, wfs):
        """Initialize D_asp, nt_sG and Q_aL from wave functions."""
        self.nt_sG = self.gd.empty(self.nspins * self.ncomp**2)
        self.calculate_pseudo_density(wfs)
        self.D_asp = {}
        my_atom_indices = np.argwhere(wfs.rank_a == self.gd.comm.rank).ravel()
        for a in my_atom_indices:
            ni = self.setups[a].ni
            self.D_asp[a] = np.empty((self.nspins, ni * (ni + 1) // 2))
        wfs.calculate_atomic_density_matrices(self.D_asp)
        self.calculate_normalized_charges_and_mix()

    def initialize_directly_from_arrays(self, nt_sG, D_asp):
        """Set D_asp and nt_sG directly."""
        self.nt_sG = nt_sG
        self.D_asp = D_asp
        #self.calculate_normalized_charges_and_mix()
        # No calculate multipole moments?  Tests will fail because of
        # improperly initialized mixer

    def calculate_normalized_charges_and_mix(self):
        comp_charge = self.calculate_multipole_moments()
        self.normalize(comp_charge)
        self.mix(comp_charge)

    def set_mixer(self, mixer):
        if mixer is not None:
            if self.nspins == 1 and isinstance(mixer, MixerSum):
                raise RuntimeError('Cannot use MixerSum with nspins==1')
            self.mixer = mixer
        else:
            if self.gd.pbc_c.any():
                beta = 0.1
                weight = 50.0
            else:
                beta = 0.25
                weight = 1.0
                
            if self.nspins == 2:
                self.mixer = MixerSum(beta=beta, weight=weight)
            else:
                self.mixer = Mixer(beta=beta, weight=weight)

        self.mixer.initialize(self)
        
    def estimate_magnetic_moments(self):
        magmom_av = np.zeros_like(self.magmom_av)
        if self.nspins == 2 or not self.collinear:
            for a, D_sp in self.D_asp.items():
                if self.collinear:
                    magmom_av[a, 2] = np.dot(D_sp[0] - D_sp[1],
                                             self.setups[a].N0_p)
                else:
                    magmom_av[a] = np.dot(D_sp[1:4], self.setups[a].N0_p)
            self.gd.comm.sum(magmom_av)
        return magmom_av

    def get_correction(self, a, spin):
        """Integrated atomic density correction.

        Get the integrated correction to the pseuso density relative to
        the all-electron density.
        """
        setup = self.setups[a]
        return sqrt(4 * pi) * (
            np.dot(self.D_asp[a][spin], setup.Delta_pL[:, 0])
            + setup.Delta0 / self.nspins)

    def get_all_electron_density(self, atoms, gridrefinement=2):
        """Return real all-electron density array."""

        # Refinement of coarse grid, for representation of the AE-density
        if gridrefinement == 1:
            gd = self.gd
            n_sg = self.nt_sG.copy()
        elif gridrefinement == 2:
            gd = self.finegd
            if self.nt_sg is None:
                self.interpolate_pseudo_density()
            n_sg = self.nt_sg.copy()
        elif gridrefinement == 4:
            # Extra fine grid
            gd = self.finegd.refine()
            
            # Interpolation function for the density:
            interpolator = Transformer(self.finegd, gd, 3)

            # Transfer the pseudo-density to the fine grid:
            n_sg = gd.empty(self.nspins)
            if self.nt_sg is None:
                self.interpolate_pseudo_density()
<<<<<<< HEAD
            for s in range(self.nspins):
                interpolator.apply(self.nt_sg[s], n_sg[s])
        else:
            raise NotImplementedError

        # Add corrections to pseudo-density to get the AE-density
        splines = {}
        phi_aj = []
        phit_aj = []
        nc_a = []
        nct_a = []
        for a, id in enumerate(self.setups.id_a):
            if id in splines:
                phi_j, phit_j, nc, nct = splines[id]
            else:
                # Load splines:
                phi_j, phit_j, nc, nct = self.setups[a].get_partial_waves()[:4]
                splines[id] = (phi_j, phit_j, nc, nct)
            phi_aj.append(phi_j)
            phit_aj.append(phit_j)
            nc_a.append([nc])
            nct_a.append([nct])

        # Create localized functions from splines
        phi = LFC(gd, phi_aj)
        phit = LFC(gd, phit_aj)
        nc = LFC(gd, nc_a)
        nct = LFC(gd, nct_a)
        spos_ac = atoms.get_scaled_positions() % 1.0
        phi.set_positions(spos_ac)
        phit.set_positions(spos_ac)
        nc.set_positions(spos_ac)
        nct.set_positions(spos_ac)

        all_D_asp = []
        for a, setup in enumerate(self.setups):
            D_sp = self.D_asp.get(a)
            if D_sp is None:
                ni = setup.ni
                D_sp = np.empty((self.nspins, ni * (ni + 1) // 2))
            if gd.comm.size > 1:
                gd.comm.broadcast(D_sp, self.rank_a[a])
            all_D_asp.append(D_sp)

        for s in range(self.nspins):
            I_a = np.zeros(len(atoms))
            nc.add1(n_sg[s], 1.0 / self.nspins, I_a)
            nct.add1(n_sg[s], -1.0 / self.nspins, I_a)
            phi.add2(n_sg[s], all_D_asp, s, 1.0, I_a)
            phit.add2(n_sg[s], all_D_asp, s, -1.0, I_a)
            for a, D_sp in self.D_asp.items():
                setup = self.setups[a]
                I_a[a] -= ((setup.Nc - setup.Nct) / self.nspins +
                           sqrt(4 * pi) *
                           np.dot(D_sp[s], setup.Delta_pL[:, 0]))
            gd.comm.sum(I_a)
            N_c = gd.N_c
            g_ac = np.around(N_c * spos_ac).astype(int) % N_c - gd.beg_c
            for I, g_c in zip(I_a, g_ac):
                if (g_c >= 0).all() and (g_c < gd.n_c).all():
                    n_sg[s][tuple(g_c)] -= I / gd.dv

        return n_sg, gd

    def new_get_all_electron_density(self, atoms, gridrefinement=2):
        """Return real all-electron density array."""

        # Refinement of coarse grid, for representation of the AE-density
        if gridrefinement == 1:
            gd = self.gd
            n_sg = self.nt_sG.copy()
        elif gridrefinement == 2:
            gd = self.finegd
            if self.nt_sg is None:
                self.interpolate_pseudo_density()
            n_sg = self.nt_sg.copy()
        elif gridrefinement == 4:
            # Extra fine grid
            gd = self.finegd.refine()
            
            # Interpolation function for the density:
            interpolator = Transformer(self.finegd, gd, 3)

            # Transfer the pseudo-density to the fine grid:
            n_sg = gd.empty(self.nspins)
            if self.nt_sg is None:
                self.interpolate_pseudo_density()
=======
>>>>>>> ad184c09
            for s in range(self.nspins):
                interpolator.apply(self.nt_sg[s], n_sg[s])
        else:
            raise NotImplementedError

        # Add corrections to pseudo-density to get the AE-density
        splines = {}
        phi_aj = []
        phit_aj = []
        nc_a = []
        nct_a = []
        for a, id in enumerate(self.setups.id_a):
            if id in splines:
                phi_j, phit_j, nc, nct = splines[id]
            else:
                # Load splines:
                phi_j, phit_j, nc, nct = self.setups[a].get_partial_waves()[:4]
                splines[id] = (phi_j, phit_j, nc, nct)
            phi_aj.append(phi_j)
            phit_aj.append(phit_j)
            nc_a.append([nc])
            nct_a.append([nct])

        # Create localized functions from splines
        phi = BasisFunctions(gd, phi_aj)
        phit = BasisFunctions(gd, phit_aj)
        nc = LFC(gd, nc_a)
        nct = LFC(gd, nct_a)
        spos_ac = atoms.get_scaled_positions() % 1.0
        phi.set_positions(spos_ac)
        phit.set_positions(spos_ac)
        nc.set_positions(spos_ac)
        nct.set_positions(spos_ac)

        I_sa = np.zeros((self.nspins, len(atoms)))
        a_W = np.empty(len(phi.M_W), np.intc)
        W = 0
        for a in phi.atom_indices:
            nw = len(phi.sphere_a[a].M_w)
            a_W[W:W + nw] = a
            W += nw

        x_W = phi.create_displacement_arrays()[0]

        rho_MM = np.zeros((phi.Mmax, phi.Mmax))
        for s, I_a in enumerate(I_sa):
            M1 = 0
            for a, setup in enumerate(self.setups):
                ni = setup.ni
                D_sp = self.D_asp.get(a)
                if D_sp is None:
                    D_sp = np.empty((self.nspins, ni * (ni + 1) // 2))
                else:
                    I_a[a] = ((setup.Nct - setup.Nc) / self.nspins -
                              sqrt(4 * pi) *
                              np.dot(D_sp[s], setup.Delta_pL[:, 0]))
                if gd.comm.size > 1:
                    gd.comm.broadcast(D_sp, self.rank_a[a])
                M2 = M1 + ni
                rho_MM[M1:M2, M1:M2] = unpack2(D_sp[s])
                M1 = M2

            phi.lfc.ae_valence_density_correction(rho_MM, n_sg[s], a_W, I_a,
                                                  x_W)
            phit.lfc.ae_valence_density_correction(-rho_MM, n_sg[s], a_W, I_a,
                                                  x_W)

        a_W = np.empty(len(nc.M_W), np.intc)
        W = 0
        for a in nc.atom_indices:
            nw = len(nc.sphere_a[a].M_w)
            a_W[W:W + nw] = a
            W += nw
        scale = 1.0 / self.nspins
        for s, I_a in enumerate(I_sa):
            nc.lfc.ae_core_density_correction(scale, n_sg[s], a_W, I_a)
            nct.lfc.ae_core_density_correction(-scale, n_sg[s], a_W, I_a)
            gd.comm.sum(I_a)
            N_c = gd.N_c
            g_ac = np.around(N_c * spos_ac).astype(int) % N_c - gd.beg_c
            for I, g_c in zip(I_a, g_ac):
                if (g_c >= 0).all() and (g_c < gd.n_c).all():
                    n_sg[s][tuple(g_c)] -= I / gd.dv

        return n_sg, gd

    def estimate_memory(self, mem):
        nspins = self.nspins
        nbytes = self.gd.bytecount()
        nfinebytes = self.finegd.bytecount()

        arrays = mem.subnode('Arrays')
        for name, size in [('nt_sG', nbytes * nspins),
                           ('nt_sg', nfinebytes * nspins),
                           ('nt_g', nfinebytes),
                           ('rhot_g', nfinebytes),
                           ('nct_G', nbytes)]:
            arrays.subnode(name, size)

        lfs = mem.subnode('Localized functions')
        for name, obj in [('nct', self.nct),
                          ('ghat', self.ghat)]:
            obj.estimate_memory(lfs.subnode(name))
        self.mixer.estimate_memory(mem.subnode('Mixer'), self.gd)

        # TODO
        # The implementation of interpolator memory use is not very
        # accurate; 20 MiB vs 13 MiB estimated in one example, probably
        # worse for parallel calculations.

    def get_spin_contamination(self, atoms, majority_spin=0):
        """Calculate the spin contamination.

        Spin contamination is defined as the integral over the
        spin density difference, where it is negative (i.e. the
        minority spin density is larger than the majority spin density.
        """

        if majority_spin == 0:
            smaj = 0
            smin = 1
        else:
            smaj = 1
            smin = 0
        nt_sg, gd = self.get_all_electron_density(atoms)
        dt_sg = nt_sg[smin] - nt_sg[smaj]
        dt_sg = np.where(dt_sg > 0, dt_sg, 0.0)
        return gd.integrate(dt_sg)

    def read(self, reader, parallel, kd, bd):
        if reader['version'] > 0.3:
            density_error = reader['DensityError']
            if density_error is not None:
                self.mixer.set_charge_sloshing(density_error)

        if not reader.has_array('PseudoElectronDensity'):
            return

        hdf5 = hasattr(reader, 'hdf5')
        nt_sG = self.gd.empty(self.nspins)
        if hdf5:
            # Read pseudoelectron density on the coarse grid
            # and broadcast on kpt_comm and band_comm:
            indices = [slice(0, self.nspins)] + self.gd.get_slice()
            do_read = (kd.comm.rank == 0) and (bd.comm.rank == 0)
            reader.get('PseudoElectronDensity', out=nt_sG, parallel=parallel,
                       read=do_read, *indices)  # XXX read=?
            kd.comm.broadcast(nt_sG, 0)
            bd.comm.broadcast(nt_sG, 0)
        else:
            for s in range(self.nspins):
                self.gd.distribute(reader.get('PseudoElectronDensity', s),
                                   nt_sG[s])

        # Read atomic density matrices
        D_asp = {}
        natoms = len(self.setups)
        self.rank_a = np.zeros(natoms, int)
        all_D_sp = reader.get('AtomicDensityMatrices', broadcast=True)
        if self.gd.comm.rank == 0:
            D_asp = read_atomic_matrices(all_D_sp, self.setups)

        self.initialize_directly_from_arrays(nt_sG, D_asp)


class RealSpaceDensity(Density):
    def __init__(self, gd, finegd, nspins, charge, collinear=True,
                 stencil=3):
        Density.__init__(self, gd, finegd, nspins, charge, collinear)
        self.stencil = stencil

    def initialize(self, setups, timer, magmom_av, hund):
        Density.initialize(self, setups, timer, magmom_av, hund)

        # Interpolation function for the density:
        self.interpolator = Transformer(self.gd, self.finegd, self.stencil)
        
        spline_aj = []
        for setup in setups:
            if setup.nct is None:
                spline_aj.append([])
            else:
                spline_aj.append([setup.nct])
        self.nct = LFC(self.gd, spline_aj,
                       integral=[setup.Nct for setup in setups],
                       forces=True, cut=True)
        self.ghat = LFC(self.finegd, [setup.ghat_l for setup in setups],
                        integral=sqrt(4 * pi), forces=True)

    def set_positions(self, spos_ac, rank_a=None):
        Density.set_positions(self, spos_ac, rank_a)
        self.nct_G = self.gd.zeros()
        self.nct.add(self.nct_G, 1.0 / self.nspins)

    def interpolate_pseudo_density(self, comp_charge=None):
        """Interpolate pseudo density to fine grid."""
        if comp_charge is None:
            comp_charge = self.calculate_multipole_moments()

        self.nt_sg = self.interpolate(self.nt_sG, self.nt_sg)

        # With periodic boundary conditions, the interpolation will
        # conserve the number of electrons.
        if not self.gd.pbc_c.all():
            # With zero-boundary conditions in one or more directions,
            # this is not the case.
            pseudo_charge = -(self.charge + comp_charge)
            if abs(pseudo_charge) > 1.0e-14:
                x = (pseudo_charge /
                     self.finegd.integrate(self.nt_sg[:self.nspins]).sum())
                self.nt_sg *= x

    def interpolate(self, in_xR, out_xR=None):
        """Interpolate array(s)."""

        # ndim will be 3 in finite-difference mode and 1 when working
        # with the AtomPAW class (spherical atoms and 1d grids)
        ndim = self.gd.ndim

        if out_xR is None:
            out_xR = self.finegd.empty(in_xR.shape[:-ndim])

        a_xR = in_xR.reshape((-1,) + in_xR.shape[-ndim:])
        b_xR = out_xR.reshape((-1,) + out_xR.shape[-ndim:])
        
        for in_R, out_R in zip(a_xR, b_xR):
            self.interpolator.apply(in_R, out_R)

        return out_xR

    def calculate_pseudo_charge(self):
        self.nt_g = self.nt_sg[:self.nspins].sum(axis=0)
        self.rhot_g = self.nt_g.copy()
        self.ghat.add(self.rhot_g, self.Q_aL)

        if debug:
            charge = self.finegd.integrate(self.rhot_g) + self.charge
            if abs(charge) > self.charge_eps:
                raise RuntimeError('Charge not conserved: excess=%.9f' %
                                   charge)

    def get_pseudo_core_kinetic_energy_density_lfc(self):
        return LFC(self.gd,
                   [[setup.tauct] for setup in self.setups],
                   forces=True, cut=True)
<<<<<<< HEAD
=======

    def calculate_dipole_moment(self):
        return self.finegd.calculate_dipole_moment(self.rhot_g)
>>>>>>> ad184c09
<|MERGE_RESOLUTION|>--- conflicted
+++ resolved
@@ -333,7 +333,6 @@
             n_sg = gd.empty(self.nspins)
             if self.nt_sg is None:
                 self.interpolate_pseudo_density()
-<<<<<<< HEAD
             for s in range(self.nspins):
                 interpolator.apply(self.nt_sg[s], n_sg[s])
         else:
@@ -358,95 +357,6 @@
             nct_a.append([nct])
 
         # Create localized functions from splines
-        phi = LFC(gd, phi_aj)
-        phit = LFC(gd, phit_aj)
-        nc = LFC(gd, nc_a)
-        nct = LFC(gd, nct_a)
-        spos_ac = atoms.get_scaled_positions() % 1.0
-        phi.set_positions(spos_ac)
-        phit.set_positions(spos_ac)
-        nc.set_positions(spos_ac)
-        nct.set_positions(spos_ac)
-
-        all_D_asp = []
-        for a, setup in enumerate(self.setups):
-            D_sp = self.D_asp.get(a)
-            if D_sp is None:
-                ni = setup.ni
-                D_sp = np.empty((self.nspins, ni * (ni + 1) // 2))
-            if gd.comm.size > 1:
-                gd.comm.broadcast(D_sp, self.rank_a[a])
-            all_D_asp.append(D_sp)
-
-        for s in range(self.nspins):
-            I_a = np.zeros(len(atoms))
-            nc.add1(n_sg[s], 1.0 / self.nspins, I_a)
-            nct.add1(n_sg[s], -1.0 / self.nspins, I_a)
-            phi.add2(n_sg[s], all_D_asp, s, 1.0, I_a)
-            phit.add2(n_sg[s], all_D_asp, s, -1.0, I_a)
-            for a, D_sp in self.D_asp.items():
-                setup = self.setups[a]
-                I_a[a] -= ((setup.Nc - setup.Nct) / self.nspins +
-                           sqrt(4 * pi) *
-                           np.dot(D_sp[s], setup.Delta_pL[:, 0]))
-            gd.comm.sum(I_a)
-            N_c = gd.N_c
-            g_ac = np.around(N_c * spos_ac).astype(int) % N_c - gd.beg_c
-            for I, g_c in zip(I_a, g_ac):
-                if (g_c >= 0).all() and (g_c < gd.n_c).all():
-                    n_sg[s][tuple(g_c)] -= I / gd.dv
-
-        return n_sg, gd
-
-    def new_get_all_electron_density(self, atoms, gridrefinement=2):
-        """Return real all-electron density array."""
-
-        # Refinement of coarse grid, for representation of the AE-density
-        if gridrefinement == 1:
-            gd = self.gd
-            n_sg = self.nt_sG.copy()
-        elif gridrefinement == 2:
-            gd = self.finegd
-            if self.nt_sg is None:
-                self.interpolate_pseudo_density()
-            n_sg = self.nt_sg.copy()
-        elif gridrefinement == 4:
-            # Extra fine grid
-            gd = self.finegd.refine()
-            
-            # Interpolation function for the density:
-            interpolator = Transformer(self.finegd, gd, 3)
-
-            # Transfer the pseudo-density to the fine grid:
-            n_sg = gd.empty(self.nspins)
-            if self.nt_sg is None:
-                self.interpolate_pseudo_density()
-=======
->>>>>>> ad184c09
-            for s in range(self.nspins):
-                interpolator.apply(self.nt_sg[s], n_sg[s])
-        else:
-            raise NotImplementedError
-
-        # Add corrections to pseudo-density to get the AE-density
-        splines = {}
-        phi_aj = []
-        phit_aj = []
-        nc_a = []
-        nct_a = []
-        for a, id in enumerate(self.setups.id_a):
-            if id in splines:
-                phi_j, phit_j, nc, nct = splines[id]
-            else:
-                # Load splines:
-                phi_j, phit_j, nc, nct = self.setups[a].get_partial_waves()[:4]
-                splines[id] = (phi_j, phit_j, nc, nct)
-            phi_aj.append(phi_j)
-            phit_aj.append(phit_j)
-            nc_a.append([nc])
-            nct_a.append([nct])
-
-        # Create localized functions from splines
         phi = BasisFunctions(gd, phi_aj)
         phit = BasisFunctions(gd, phit_aj)
         nc = LFC(gd, nc_a)
@@ -668,9 +578,6 @@
         return LFC(self.gd,
                    [[setup.tauct] for setup in self.setups],
                    forces=True, cut=True)
-<<<<<<< HEAD
-=======
 
     def calculate_dipole_moment(self):
-        return self.finegd.calculate_dipole_moment(self.rhot_g)
->>>>>>> ad184c09
+        return self.finegd.calculate_dipole_moment(self.rhot_g)