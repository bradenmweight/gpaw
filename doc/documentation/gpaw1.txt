2005-11-18 10.1103/PhysRevLett.95.216401 Bayesian error estimation in density-functional theory
2006-04-15 10.1002/pssb.200541328 Implementation of linear-scaling plane wave density functional theory on parallel computers
2006-04-15 10.1002/pssb.200541348 Three real-space discretization techniques in electronic structure calculations
2006-04-15 10.1002/pssb.200541391 Car-Parrinello molecular dynamics using real space wavefunctions
2006-05-07 10.1063/1.2193514 A general and efficient pseudopotential Fourier filtering scheme for real space methods using mask functions
2007-01-12 10.1103/PhysRevLett.98.026804 First-principles study of electron-conduction properties of C-60 bridges
2007-02-15 10.1103/PhysRevB.75.075108 Evolution-operator method for density functional theory
2008-03-26 10.1021/ja800594p On the structure of thiolate-protected Au-25
2008-06-28 10.1063/1.2943138 Time-dependent density-functional theory in the projector augmented-wave method
2008-07-07 10.1063/1.2949547 Daubechies wavelets as a basis set for density functional pseudopotential calculations
2008-07-08 10.1073/pnas.0801001105 A unified view of ligand-protected gold clusters as superatom complexes
2008-08-15 10.1103/PhysRevB.78.075441 Delta self-consistent field method to obtain potential energy surfaces of excited molecules on surfaces
2008-09-15 10.1103/PhysRevB.78.104102 Compression curves of transition metals in the Mbar range: Experiments and projector augmented-wave calculations
2009-01-15 10.1002/chem.200900301 Synthesis, Stabilization, Functionalization and, DFT Calculations of Gold Nanoparticles in Fluorous Phases (PTFE and Ionic Liquids)
2009-01-15 10.1039/b904491d A density functional investigation of thiolate-protected bimetal PdAu24(SR)(18)(z) clusters: doping the superatom complex
2009-01-15 10.1039/b907148b Density functional theory for transition metals and transition metal chemistry
2009-01-15 10.1039/b911944b The interplay of van der Waals and weak chemical forces in the adsorption of salicylic acid on NaCl(001)
2009-01-15 10.1103/PhysRevB.79.035403 Hot-electron-mediated desorption rates calculated from excited-state potential energy surfaces
2009-01-15 10.1109/ICPPW.2009.42 Analyzing Checkpointing Trends for Applications on the IBM Blue Gene/P System
2009-01-26 10.1063/1.3075216 Gold in graphene: In-plane adsorption and diffusion
2009-01-28 10.1063/1.3055419 Effect of subsurface Ti-interstitials on the bonding of small gold clusters on rutile TiO2(110)
2009-03-13 10.1103/PhysRevLett.102.106102 Bright Beaches of Nanoscale Potassium Islands on Graphite in STM Imaging
2009-03-14 10.1063/1.3086040 Density functional study of the adsorption and van der Waals binding of aromatic and conjugated compounds on the basal plane of MoS2
2009-04-16 10.1021/jp811214k First-Principles Study on Even-Odd Conductance Oscillation of Pt Atomic Nanowires
2009-05-15 10.1103/PhysRevB.79.195326 First-principles study of leakage current through a Si/SiO2 interface
2009-05-15 10.1103/PhysRevB.79.195405 Hot-electron-assisted femtochemistry at surfaces: A time-dependent density functional theory approach
2009-05-22 10.1103/PhysRevLett.102.206801 Quantum Well States in Two-Dimensional Gold Clusters on MgO Thin Films
2009-06-15 10.1002/jcc.21138 Linear Augmented Slater-Type Orbital Method for Free Standing Clusters
2009-06-15 10.1103/PhysRevB.79.235414 Inelastic scattering in a local polaron model with quadratic coupling to bosons
2009-07-28 10.1063/1.3193462 Density functional for van der Waals forces accounts for hydrogen bond in benchmark set of water hexamers
<<<<<<< HEAD
=======
2009-08-05 10.1021/ja903069x 2D-3D Transition for Cationic and Anionic Gold Clusters: A Kinetic Energy Density Functional Study
>>>>>>> ad184c09
2009-08-07 10.1063/1.3176508 All-electron density functional theory and time-dependent density functional theory with high-order finite elements
2009-09-09 10.1021/ja905182g Characterization of Iron-Carbonyl-Protected Gold Clusters
2009-09-10 10.1021/jp9023298 Ligand-Protected Gold Alloy Clusters: Doping the Superatom
2009-09-30 10.1088/0953-8984/21/39/395502 QUANTUM ESPRESSO: a modular and open-source software project for quantum simulations of materials
2009-11-15 10.1016/j.commatsci.2009.07.013 Density-functional tight-binding for beginners
2009-11-15 10.1103/PhysRevB.80.195112 Localized atomic basis set in the projector augmented wave method
2009-11-25 10.1021/ja906865f Low Temperature CO Oxidation over Supported Ultrathin MgO Films
2009-12-04 10.1103/PhysRevLett.103.238301 Origin of Power Laws for Reactions at Metal Surfaces Mediated by Hot Electrons
2009-12-10 10.1016/j.jcat.2009.09.016 The effect of Co-promotion on MoS2 catalysts for hydrodesulfurization of thiophene: A density functional study
2010-01-14 10.1021/jp909308k Insight from First-Principles Calculations into the Interactions between Hydroxybenzoic Acids and Alkali Chloride Surfaces
2010-01-15 10.1002/anie.201003851 Formation of Gold(I) Edge Oxide at Flat Gold Nanoclusters on an Ultrathin MgO Film under Ambient Conditions
2010-01-15 10.1039/b917723j Adsorption and activation of O-2 at Au chains on MgO/Mo thin films
2010-01-15 10.1039/b926414k Complementarity between high-energy photoelectron and L-edge spectroscopy for probing the electronic structure of 5d transition metal catalysts
2010-01-15 10.1088/1742-6596/209/1/012030 Theoretical and experimental factors affecting measurements of semiconductor mean inner potentials
2010-01-20 10.1088/0953-8984/22/2/022201 Chemical accuracy for the van der Waals density functional
2010-02-15 10.1016/j.actamat.2009.10.049 Atomistic modeling of interfaces and their impact on microstructure and properties
2010-02-15 10.1103/PhysRevB.81.081408 Graphene on metals: A van der Waals density functional study
2010-02-15 10.1103/PhysRevB.81.085103 Fully self-consistent GW calculations for molecules
2010-02-21 10.1063/1.3298994 Communications: Elementary oxygen electrode reactions in the aprotic Li-air battery
2010-03-15 10.1016/j.elspec.2010.02.004 Theoretical approximations to X-ray absorption spectroscopy of liquid water and ice
2010-03-15 10.1103/PhysRevB.81.115443 Vibrationally mediated control of single-electron transmission in weakly coupled molecule-metal junctions
2010-03-15 10.1137/060651653 Numerical Methods for Electronic Structure Calculations of Materials
2010-04-15 10.1038/NCHEM.589 Quantum size effects in ambient CO oxidation catalysed by ligand-protected gold clusters
2010-04-22 10.1021/jp9116062 Water Dissociation on MgO/Ag(100): Support Induced Stabilization or Electron Pairing?
2010-05-13 10.1021/jp101265v Experimental and Density Functional Theory Analysis of Serial Introductions of Electron-Withdrawing Ligands into the Ligand Shell of a Thiolate-Protected Au-25 Nanoparticle
2010-05-15 10.1002/pssb.200945474 How to observe the oxidation of magnesia-supported Pd clusters by scanning tunnelling microscopy
2010-05-15 10.1007/s11244-010-9443-6 RPBE-vdW Description of Benzene Adsorption on Au(111)
2010-05-15 10.1038/NNANO.2010.45 Penetration of thin C-60 films by metal nanoparticles
2010-05-20 10.1021/jz1002988 Oligomeric Gold-Thiolate Units Define the Properties of the Molecular Junction between Gold and Benzene Dithiols
2010-06-04 10.1103/PhysRevB.81.245105 Projector augmented wave formulation of Hartree-Fock calculations of electronic structure
2010-06-14 10.1063/1.3451265 Electrochemical control of quantum interference in anthraquinone-based molecular switches
2010-06-16 10.1021/ja102934q Chirality and Electronic Structure of the Thiolate-Protected Au-38 Nanocluster
2010-06-22 10.1103/PhysRevB.81.245429 Modeling nanoscale gas sensors under realistic conditions: Computational screening of metal-doped carbon nanotubes
2010-06-25 10.1103/PhysRevLett.104.256102 Site Specificity in Femtosecond Laser Desorption of Neutral H Atoms from Graphite(0001)
2010-06-30 10.1088/0953-8984/22/25/253202 Electronic structure calculations with GPAW: a real-space implementation of the projector augmented-wave method
2010-07-15 10.1007/s11249-009-9566-8 Atomistic Insights into the Running-in, Lubrication, and Failure of Hydrogenated Diamond-Like Carbon Coatings
2010-07-21 10.1063/1.3457947 Quantum corrected Langevin dynamics for adsorbates on metal surfaces interacting with hot electrons
2010-08-15 10.1021/nn101330c Electron Stimulation of Internal Torsion of a Surface-Mounted Molecular Rotor
2010-08-19 10.1021/jp1045436 Theoretical Characterization of Cyclic Thiolated Copper, Silver, and Gold Clusters
2010-08-28 10.1063/1.3464481 CO oxidation on PdO surfaces
2010-09-07 10.1103/PhysRevB.82.115106 Kohn-Sham potential with discontinuity for band gap materials
2010-09-15 10.1016/j.susc.2010.05.024 A Density Functional Theory study on gold cyanide interactions: The fundamentals of ore cleaning
2010-09-16 10.1103/PhysRevB.82.121412 Quantifying transition voltage spectroscopy of molecular junctions: Ab initio calculations
2010-09-24 10.1103/PhysRevB.82.125444 Combined experimental and ab initio study of the electronic structure of narrow-diameter single-wall carbon nanotubes with predominant (6,4),(6,5) chirality
2010-09-30 10.1021/jp1015438 Thiolate-Protected Au-25 Superatoms as Building Blocks: Dimers and Crystals
2010-09-30 10.1021/jp9097342 On the Structure of a Thiolated Gold Cluster: Au-44(SR)(28)(2-)
2010-10-07 10.1063/1.3490247 Memory effects in nonadiabatic molecular dynamics at metal surfaces
2010-10-14 10.1063/1.3492449 DFT plus U study of defects in bulk rutile TiO2
2010-10-28 10.1021/jp1045707 First Principles Studies of the Effect of Nickel Carbide Catalyst Composition on Carbon Nanotube Growth
2010-11-05 10.1103/PhysRevB.82.195411 First-principles calculations of graphene nanoribbons in gaseous environments: Structural and electronic properties
2010-11-10 10.1088/1367-2630/12/11/113016 Graphene on the Ir(111) surface: from van der Waals to strong bonding
2010-11-15 10.1016/j.cpc.2010.07.036 Electronic structure packages: Two implementations of the projector augmented wave (PAW) formalism
2010-11-15 10.1016/j.cplett.2010.10.040 Desorption of H atoms from graphite (0001) using XUV free electron laser pulses
2010-11-16 10.1103/PhysRevB.82.205115 Real-space electronic structure calculations with full-potential all-electron precision for transition metals
2010-11-23 10.1103/PhysRevB.82.201410 Effective elastic properties of a van der Waals molecular monolayer at a metal surface
2010-11-30 10.1016/j.electacta.2010.02.056 The oxygen reduction reaction mechanism on Pt(111) from density functional theory calculations
2010-12-14 10.1063/1.3512618 Low O-2 dissociation barrier on Pt(111) due to adsorbate-adsorbate interactions
2010-12-15 10.1002/pssb.201000171 Designing multifunctional chemical sensors using Ni and Cu doped carbon nanotubes
2010-12-15 10.1002/pssb.201000226 Mechanism study of floating catalyst CVD synthesis of SWCNTs
2010-12-15 10.1002/pssb.201000373 A combined photoemission and ab initio study of the electronic structure of (6,4)/(6,5) enriched single wall carbon nanotubes
2010-12-15 10.1007/s11467-010-0133-4 First-principles modelling of scanning tunneling microscopy using non-equilibrium Green's functions
<<<<<<< HEAD
2011-01-15 10.1002/anie.201104381 "Ligand-Free" Cluster Quantized Charging in an Ionic Liquid
=======
2011-01-15 10.1002/anie.201104381 'Ligand-Free' Cluster Quantized Charging in an Ionic Liquid
2011-01-15 10.1007/978-3-642-15748-6_3 Ligand Protected Gold Alloy Clusters as Superatoms
>>>>>>> ad184c09
2011-01-15 10.1016/j.procs.2011.04.003 GPAW - massively parallel electronic structure calculations with Python-based software
2011-01-15 10.1039/c1cp20406h Thermodynamic and kinetic properties of hydrogen defect pairs in SrTiO3 from density functional theory
2011-01-15 10.1039/c1cp20454h Mechanism of the initial stages of nitrogen-doped single-walled carbon nanotube growth
2011-01-15 10.1039/c1cp20924h Graphical prediction of quantum interference-induced transmission nodes in functionalized organic molecules
2011-01-15 10.1039/c1sc00060h A 58-electron superatom-complex model for the magic phosphine-protected gold clusters (Schmid-gold, Nanogold (R)) of 1.4-nm dimension
2011-03-11 10.1103/PhysRevB.83.113401 Van der Waals effect in weak adsorption affecting trends in adsorption, reactivity, and the view of substrate nobility
2011-03-23 10.1021/ja111077e Electronic and Vibrational Signatures of the Au-102(p-MBA)(44) Cluster
2011-04-05 10.1103/PhysRevB.83.155407 Improving transition voltage spectroscopy of molecular junctions
2011-04-05 10.1103/PhysRevLett.106.146803 Nonlocal Screening of Plasmons in Graphene by Semiconducting and Metallic Substrates: First-Principles Calculations
2011-04-07 10.1063/1.3574836 Robust acceleration of self consistent field calculations for density functional theory
2011-04-11 10.1016/j.cplett.2011.03.001 Electronic hole localization in rutile and anatase TiO2 - Self-interaction correction in Delta-SCF DFT
2011-04-14 10.1103/PhysRevB.83.165418 Charge-transfer model for carbonaceous electrodes in polar environments
2011-04-28 10.1063/1.3563632 Pyrene: Hydrogenation, hydrogen evolution, and pi-band model
2011-05-05 10.1021/jp112114p Size and Shape Dependence of the Electronic and Spectral Properties in TiO2 Nanoparticles
2011-05-12 10.1021/jp2011827 Atomic Layer Deposition of Aluminum Oxide on TiO2 and Its Impact on N3 Dye Adsorption from First Principles
2011-05-15 10.1177/1094342010369118 Understanding Checkpointing Overheads on Massive-Scale Systems: Analysis of the IBM Blue Gene/P System
2011-05-16 10.1016/j.cattod.2010.12.022 The role of transition metal interfaces on the electronic transport in lithium-air batteries
2011-05-21 10.1063/1.3589861 Adsorption properties versus oxidation states of rutile TiO2(110)
2011-05-31 10.1103/PhysRevB.83.184119 Optimized orthogonal tight-binding basis: Application to iron
2011-06-10 10.1016/j.jcp.2011.03.018 A mesh-free convex approximation scheme for Kohn-Sham density functional theory
2011-06-15 10.1002/ejic.201100374 The Al50Cp*(12) Cluster - A 138-Electron Closed Shell (L=6) Superatom
2011-06-15 10.1038/NCHEM.1032 Visible-light-enhanced catalytic oxidation reactions on plasmonic silver nanostructures
2011-06-24 10.1103/PhysRevB.83.245122 Linear density response function in the projector augmented wave method: Applications to solids, surfaces, and interfaces
2011-08-04 10.1021/jp200893w Ab Initio Calculations of the Electronic Properties of Polypyridine Transition Metal Complexes and Their Adsorption on Metal Surfaces in the Presence of Solvent and Counterions
2011-08-11 10.1021/jp203274a Interaction of Au-16 Nanocluster with Defects in Supporting Graphite: A Density-Functional Study
2011-08-15 10.1007/s10562-011-0632-0 Finite Size Effects in Chemical Bonding: From Small Clusters to Solids
2011-08-18 10.1103/PhysRevB.84.085101 Construction and performance of fully numerical optimum atomic basis sets
2011-08-25 10.1021/jp204886n ALD Grown Aluminum Oxide Submonolayers in Dye-Sensitized Solar Cells: The Effect on Interfacial Electron Transfer and Performance
2011-08-28 10.1063/1.3624529 Self-consistent meta-generalized gradient approximation study of adsorption of aromatic molecules on noble metal surfaces
2011-09-07 10.1063/1.3632087 Evidence of superatom electronic shells in ligand-stabilized aluminum clusters
2011-09-12 10.1103/PhysRevB.84.104514 Tuning MgB2(0001) surface states through surface termination
2011-09-15 10.1021/jz201059k Electronic Structure and Bonding of Icosahedral Core-Shell Gold-Silver Nanoalloy Clusters Au144-xAgx(SR)(60)
<<<<<<< HEAD
=======
2011-09-15 10.1166/mex.2011.1027 Computing C1s X-ray Absorption for Single-Walled Carbon Nanotubes with Distinct Electronic Type
>>>>>>> ad184c09
2011-09-19 10.1103/PhysRevLett.107.136102 Direct Evidence for Ethanol Dissociation on Rutile TiO2(110)
2011-10-03 10.1103/PhysRevLett.107.156401 Dispersive and Covalent Interactions between Graphene and Metal Surfaces from the Random Phase Approximation
2011-10-06 10.1021/jp204360c Role of the Interface between Pd and PdO in Methane Dissociation
2011-10-21 10.1063/1.3653790 Controlling the transmission line shape of molecular t-stubs and potential thermoelectric applications
2011-10-25 10.1103/PhysRevB.84.153410 First-principles study for the adsorption of segments of BPA-PC on alpha-Al2O3(0001)
2011-11-04 10.1103/PhysRevLett.107.195502 Oxidation of Pt(111) under Near-Ambient Conditions
2011-11-08 10.1103/PhysRevB.84.193402 Au-40: A large tetrahedral magic cluster
2011-11-15 10.1007/s11244-011-9736-4 On the Importance of Gradient-Corrected Correlation for van der Waals Density Functionals
2011-11-15 10.1016/j.elspec.2011.05.004 An implementation of core level spectroscopies in a real space Projector Augmented Wave density functional theory code
2011-11-16 10.1103/PhysRevB.84.205434 Steps on rutile TiO2(110): Active sites for water and methanol dissociation
2011-11-22 10.1016/j.cattod.2011.03.072 Thermally activated transformation of the adsorption configurations of a complex molecule on a Cu(111) surface
2011-11-30 10.1016/j.electacta.2011.08.045 Trends in oxygen reduction and methanol activation on transition metal chalcogenides
2011-12-07 10.1063/1.3663385 Electrical conductivity in Li2O2 and its role in determining capacity limitations in non-aqueous Li-O-2 batteries
2011-12-08 10.1021/jp2040345 Ab Initio van der Waals Interactions in Simulations of Water Alter Structure from Mainly Tetrahedral to High-Density-Like
2011-12-14 10.1103/PhysRevB.84.245429 Electronic shell structure and chemisorption on gold nanoparticles
2011-12-15 10.1007/s11249-011-9864-9 Formation and Oxidation of Linear Carbon Chains and Their Role in the Wear of Carbon Materials
2011-12-20 10.1103/PhysRevB.84.235430 First-principles study of surface plasmons on Ag(111) and H/Ag(111)
2011-12-22 10.1021/jp209198g Progressive Shortening of sp-Hybridized Carbon Chains through Oxygen-Induced Cleavage
2012-01-05 10.1021/jz2013853 Scanning Tunneling Microscopy Measurements of the Full Cycle of a Heterogeneous Asymmetric Hydrogenation Reaction on Chirally Modified Pt(111)
2012-01-14 10.1063/1.3675494 Water monomer interaction with gold nanoclusters from van der Waals density functional theory
2012-01-15 10.1039/c1ce05737e Solvent driven formation of silver embedded resorcinarene nanorods
<<<<<<< HEAD
=======
2012-01-15 10.1039/c2cp23229d The electronic structure of Ge-9[Si(SiMe3)(3)](3)(-): a superantiatom complex
2012-01-15 10.1039/c2cp40715a DFT studies of oxidation routes for Pd-9 clusters supported on gamma-alumina
2012-01-15 10.1039/c2nr30377a The halogen analogs of thiolated gold nanoclusters
2012-01-15 10.1137/110856976 PYCLAW: ACCESSIBLE, EXTENSIBLE, SCALABLE TOOLS FOR WAVE PROPAGATION PROBLEMS
>>>>>>> ad184c09
2012-01-21 10.1063/1.3675834 X-ray emission spectroscopy and density functional study of CO/Fe(100)
2012-02-02 10.1021/jz201616z Ethanol Diffusion on Rutile TiO2(110) Mediated by H Adatoms
2012-02-08 10.1103/PhysRevB.85.085412 Physisorption of benzene on a tin dioxide surface: van der Waals interaction
2012-02-14 10.1103/PhysRevB.85.085422 Nonmagnetic and magnetic thiolate-protected Au-25 superatoms on Cu(111), Ag(111), and Au(111) surfaces
2012-02-15 10.1002/pssb.201100786 Ab initio derived force-field parameters for molecular dynamics simulations of deprotonated amorphous-SiO2/water interfaces
2012-02-15 10.1039/c1ee02717d Computational screening of perovskite metal oxides for optimal solar light capture
2012-02-23 10.1021/jp211749g Supramolecular Environment-Dependent Electronic Properties of Metal-Organic Interfaces.
2012-02-28 10.1063/1.3685849 Promoter effect of BaO on CO oxidation on PdO surfaces
2012-03-15 10.1021/jz300069s The Active Phase of Palladium during Methane Oxidation
2012-03-15 10.1088/0034-4885/75/3/036503 O(N) methods in electronic structure calculations
2012-03-19 10.1103/PhysRevLett.108.126101 Systematic Study of Au-6 to Au-12 Gold Clusters on MgO(100) F Centers Using Density-Functional Theory
2012-03-23 10.1103/PhysRevB.85.115317 Phonon-limited mobility in n-type single-layer MoS2 from first principles
2012-04-05 10.1021/jp210869r Study of Alkylthiolate Self-assembled Monolayers on Au(111) Using a Semilocal meta-GGA Density Functional
2012-04-14 10.1063/1.3700800 Nonadiabatic Ehrenfest molecular dynamics within the projector augmented-wave method
2012-04-21 10.1063/1.4704546 Perspective on density functional theory
2012-05-03 10.1021/jp300514f Adsorption and Cyclotrimerization Kinetics of C2H2 at a Cu(110) Surface
2012-05-07 10.1063/1.4707952 Adsorption, mobility, and dimerization of benzaldehyde on Pt(111)
2012-05-09 10.1021/ja211121m Oxidation State and Symmetry of Magnesia-Supported Pd13Ox Nanocatalysts Influence Activation Barriers of CO Oxidation
2012-05-15 10.1039/c2ee03590a Understanding the electrocatalysis of oxygen reduction on platinum and its alloys
2012-05-22 10.1103/PhysRevB.85.205437 Magnetism in nanoscale graphite flakes as seen via electron spin resonance
2012-06-07 10.1021/jp209506d Methanol Oxidation on Model Elemental and Bimetallic Transition Metal Surfaces
2012-06-07 10.1103/PhysRevLett.108.236103 Packing Defects into Ordered Structures: Strands on TiO2
2012-06-13 10.1021/ja3003765 Balance of Nanostructure and Bimetallic Interactions in Pt Model Fuel Cell Catalysts: In Situ XAS and DFT Study
2012-06-13 10.1088/0953-8984/24/23/233202 Time-dependent density-functional theory in massively parallel computer architectures: the OCTOPUS project
2012-06-15 10.1007/s11244-012-9801-7 Construction of New Electronic Density Functionals with Error Estimation Through Fitting
2012-06-15 10.1166/jctn.2012.2102 Progress in Understanding Controlled Single-Walled Carbon Nanotube Growth from Computer Simulations
2012-06-27 10.1103/PhysRevB.85.235149 Density functionals for surface science: Exchange-correlation model development with Bayesian error estimation
2012-07-19 10.1103/PhysRevB.86.045208 Optical properties of bulk semiconductors and graphene/boron nitride: The Bethe-Salpeter equation with derivative discontinuity-corrected density functional energies
2012-08-01 10.1021/ja305004a Structure and Mobility of Metal Clusters in MOFs: Au, Pd, and AuPd Clusters in MOF-74
2012-08-13 10.1103/PhysRevB.86.075429 Anomalous insulator-metal transition in boron nitride-graphene hybrid atomic layers
2012-08-15 10.1002/cctc.201100450 Evidence of Scrambling over Ruthenium-based Catalysts in Supercritical-water Gasification
2012-08-15 10.1021/ja3032339 Structural and Theoretical Basis for Ligand Exchange on Thiolate Monolayer Protected Gold Nanoclusters
2012-08-15 10.1103/PhysRevB.86.081103 Extending the random-phase approximation for electronic correlation energies: The renormalized adiabatic local density approximation
2012-08-16 10.1021/jp304946n Phase Transition of Mg during Hydrogenation of Mg-Nb2O5 Evaporated Composites
2012-08-30 10.1021/jp3004213 Understanding Charge Transfer in Donor-Acceptor/Metal Systems: A Combined Theoretical and Experimental Study
2012-08-30 10.1021/jp3056653 Reactivity and Morphology of Oxygen-Modified Au Surfaces
2012-08-30 10.1021/jp306376r Initial Stages of Growth of Nitrogen-Doped Single-Walled Carbon Nanotubes
2012-09-15 10.1007/s10562-012-0870-9 Modeling van der Waals Interactions in Zeolites with Periodic DFT: Physisorption of n-Alkanes in ZSM-22
2012-09-15 10.1021/ct300172m Ab Initio Parametrized Force Field for the Flexible Metal-Organic Framework MIL-53(Al)
2012-09-27 10.1021/jp306885u Effects of Silver Doping on the Geometric and Electronic Structure and Optical Absorption Spectra of the Au25-nAgn(SH)(18)(-) (n=1, 2, 4, 6, 8, 10, 12) Bimetallic Nanoclusters
2012-10-15 10.1016/j.cpc.2012.05.007 LIBXC: A library of exchange and correlation functionals for density functional theory
2012-10-15 10.1039/c2ee22341d New cubic perovskites for one- and two-photon water splitting using the computational materials repository
2012-10-24 10.1088/0953-8984/24/42/424210 Physisorption of nucleobases on graphene: a comparative van der Waals study
2012-10-24 10.1088/0953-8984/24/42/424212 Desorption of n-alkanes from graphene: a van der Waals density functional study
2012-11-07 10.1063/1.4764356 A van der Waals density functional study of chloroform and other trihalomethanes on graphene
2012-11-08 10.1021/jp307608k Global Minima of Protonated Water Clusters (H2O)(20)H+ Revisited
2012-11-15 10.1002/cctc.201200140 Volcano Relations for Oxidation of Hydrogen Halides over Rutile Oxide Surfaces
2012-11-15 10.1140/epjd/e2012-30485-5 Density functional theory molecular dynamics study of the Au-25(SR)(18)(-) cluster
2012-11-26 10.1103/PhysRevB.86.195429 TDDFT study of time-dependent and static screening in graphene
2012-12-15 10.1007/s11244-012-9908-x Finite-Size Effects in O and CO Adsorption for the Late Transition Metals
2012-12-20 10.1103/PhysRevB.86.241404 Conventional and acoustic surface plasmons on noble metal surfaces: A time-dependent density functional theory study
2013-01-03 10.1016/j.cplett.2012.10.055 The structural and electronic properties of small osmium clusters (2-14): A density functional theory study
2013-01-03 10.1016/j.cplett.2012.11.025 Avoiding pitfalls in the modeling of electrochemical interfaces
<<<<<<< HEAD
2013-01-10 10.1103/PhysRevB.87.045411 Charging properties of gold clusters in different environments
=======
2013-01-10 10.1103/PhysRevB.87.045411 Charging properties of gold clusters in different environments
2013-01-15 10.1002/anie.201208443 The Redox Chemistry of Gold with High-Valence Doped Calcium Oxide
2013-01-15 10.1007/s10562-012-0918-x The Oxygen Reduction Reaction on Nitrogen-Doped Graphene
2013-01-15 10.1007/s10562-012-0947-5 CO and CO2 Hydrogenation to Methanol Calculated Using the BEEF-vdW Functional
2013-01-15 10.1039/c3cp50257k Generalized trends in the formation energies of perovskite oxides
2013-01-15 10.1039/c3cp50349f First principles investigation of zinc-anode dissolution in zinc-air batteries
2013-01-15 10.1039/c3cp51083b pH in atomic scale simulations of electrochemical interfaces
2013-01-15 10.1039/c3cp51295a A DFT study of adsorption of perylene on clean and altered anatase (101) TiO2
2013-01-15 10.1140/epjd/e2012-30537-x Structural and electronic properties of AuIr nanoalloys
2013-01-15 10.2533/chimia.2013.271 Methane Catalytic Combustion on Pd-9/gamma-Al2O3 with Different Degrees of Pd Oxidation
2013-01-21 10.1063/1.4773242 Theoretical evidence for low kinetic overpotentials in Li-O-2 electrochemistry
2013-01-30 10.1103/PhysRevB.87.045428 Stratified graphene/noble metal systems for low-loss plasmonics applications
2013-02-07 10.1021/jz3021155 Understanding Trends in the Electrocatalytic Activity of Metals and Enzymes for CO2 Reduction to CO
2013-02-13 10.1103/PhysRevB.87.075111 Random phase approximation applied to solids, molecules, and graphene-metal interfaces: From van der Waals to covalent bonding
2013-02-14 10.1063/1.4790368 Thiolate adsorption on Au(hkl) and equilibrium shape of large thiolate-covered gold nanoparticles
2013-02-15 10.1109/JPROC.2012.2197810 Quantum Transport Modeling From First Principles
2013-02-15 10.1140/epjd/e2012-30486-4 Modeling thiolate-protected gold clusters with density-functional tight-binding
2013-02-21 10.1021/jp305303q Refractive Index Functions of TiO2 Nanoparticles
2013-02-25 10.1103/PhysRevB.87.075207 Formation energies of group I and II metal oxides using random phase approximation
2013-03-15 10.1002/cctc.201200635 First-Principles Calculations of FischerTropsch Processes Catalyzed by Nitrogenase Enzymes
2013-03-15 10.1016/j.scriptamat.2012.10.026 Strain field of interstitial hydrogen atom in body-centered cubic iron and its effect on hydrogen-dislocation interaction
2013-03-18 10.1063/1.4798511 Chemisorption of hydrogen on Fe clusters through hybrid bonding mechanisms
2013-04-15 10.1016/j.carbon.2012.12.008 Binding of atomic oxygen on graphene from small epoxy clusters to a fully oxidized surface
2013-04-15 10.1016/j.jcat.2013.01.009 Guest-host interactions of arenes in H-ZSM-5 and their impact on methanol-to-hydrocarbons deactivation processes
2013-04-25 10.1021/jp400980y 1,3-Diketone Fluids and Their Complexes with Iron
2013-04-28 10.1063/1.4800754 Surface adsorption in strontium chloride ammines
2013-04-28 10.1063/1.4801943 A full implementation of the response iteration scheme for density functional calculations
2013-05-07 10.1103/PhysRevB.87.205410 Screened empirical bond-order potentials for Si-C
2013-05-09 10.1021/jp306172k Electrochemical CO2 and CO Reduction on Metal-Functionalized Porphyrin-like Graphene
2013-05-09 10.1021/jp311980h Li-ion Conduction in the LiBH4:Lil System from Density Functional Theory Calculations and Quasi-Elastic Neutron Scattering
2013-05-15 10.1140/epjb/e2013-40113-5 Carbon nanotubes as heat dissipaters in microelectronics
2013-05-23 10.1021/jp400287h Polycyclic Aromatic Hydrocarbons: Trends for Bonding Hydrogen
2013-06-06 10.1021/jp4024684 First-Principles Study of Excited State Evolution in a Protected Gold Complex
2013-06-19 10.1103/PhysRevB.87.235312 Acoustic phonon limited mobility in two-dimensional semiconductors: Deformation potential and piezoelectric scattering in monolayer MoS2 from first principles
2013-06-21 10.1126/science.1238187 Direct Imaging of Covalent Bond Structure in Single-Molecule Chemical Reactions
2013-06-26 10.1103/PhysRevB.87.235433 Visualizing hybridized quantum plasmons in coupled nanowires: From classical to tunneling regime
2013-07-07 10.1063/1.4812398 Excited-state potential-energy surfaces of metal-adsorbed organic molecules from linear expansion Delta-self-consistent field density-functional theory (Delta SCF-DFT)
2013-07-11 10.1103/PhysRevB.88.035418 Charge localization on a redox-active single-molecule junction and its influence on coherent electron transport
2013-07-11 10.1103/PhysRevLett.111.027601 Layer-Resolved Study of Mg Atom Incorporation at the MgO/Ag(001) Buried Interface
2013-07-15 10.7566/JPSJ.82.074709 A Comparative Density-Functional Theory Investigation of Oxygen Adsorption on Stepped Ni Surfaces 3(hkl) x (111) [hkl = (111), (100), (110)]: Role of Terrace Orientation
2013-08-13 10.1021/cm400541n Lithium Chalcogenidotetrelates: LiChT-Synthesis and Characterization of New Li+ Ion Conducting Li/Sn/Se Compounds
2013-08-15 10.1021/jp400486r Stability of Pt-Modified Cu(111) in the Presence of Oxygen and Its Implication on the Overall Electronic Structure
2013-09-15 10.1016/j.jmmm.2013.04.025 Phase stability of chromium based compensated ferrimagnets with inverse Heusler structure
2013-10-01 10.1016/j.jpowsour.2013.03.110 Li+ adsorption at prismatic graphite surfaces enhances interlayer cohesion
2013-10-15 10.1016/j.susc.2013.06.014 Methane oxidation over Pd and Pt studied by DFT and kinetic modeling
>>>>>>> ad184c09
<|MERGE_RESOLUTION|>--- conflicted
+++ resolved
@@ -28,10 +28,7 @@
 2009-06-15 10.1002/jcc.21138 Linear Augmented Slater-Type Orbital Method for Free Standing Clusters
 2009-06-15 10.1103/PhysRevB.79.235414 Inelastic scattering in a local polaron model with quadratic coupling to bosons
 2009-07-28 10.1063/1.3193462 Density functional for van der Waals forces accounts for hydrogen bond in benchmark set of water hexamers
-<<<<<<< HEAD
-=======
 2009-08-05 10.1021/ja903069x 2D-3D Transition for Cationic and Anionic Gold Clusters: A Kinetic Energy Density Functional Study
->>>>>>> ad184c09
 2009-08-07 10.1063/1.3176508 All-electron density functional theory and time-dependent density functional theory with high-order finite elements
 2009-09-09 10.1021/ja905182g Characterization of Iron-Carbonyl-Protected Gold Clusters
 2009-09-10 10.1021/jp9023298 Ligand-Protected Gold Alloy Clusters: Doping the Superatom
@@ -93,12 +90,8 @@
 2010-12-15 10.1002/pssb.201000226 Mechanism study of floating catalyst CVD synthesis of SWCNTs
 2010-12-15 10.1002/pssb.201000373 A combined photoemission and ab initio study of the electronic structure of (6,4)/(6,5) enriched single wall carbon nanotubes
 2010-12-15 10.1007/s11467-010-0133-4 First-principles modelling of scanning tunneling microscopy using non-equilibrium Green's functions
-<<<<<<< HEAD
-2011-01-15 10.1002/anie.201104381 "Ligand-Free" Cluster Quantized Charging in an Ionic Liquid
-=======
 2011-01-15 10.1002/anie.201104381 'Ligand-Free' Cluster Quantized Charging in an Ionic Liquid
 2011-01-15 10.1007/978-3-642-15748-6_3 Ligand Protected Gold Alloy Clusters as Superatoms
->>>>>>> ad184c09
 2011-01-15 10.1016/j.procs.2011.04.003 GPAW - massively parallel electronic structure calculations with Python-based software
 2011-01-15 10.1039/c1cp20406h Thermodynamic and kinetic properties of hydrogen defect pairs in SrTiO3 from density functional theory
 2011-01-15 10.1039/c1cp20454h Mechanism of the initial stages of nitrogen-doped single-walled carbon nanotube growth
@@ -131,10 +124,7 @@
 2011-09-07 10.1063/1.3632087 Evidence of superatom electronic shells in ligand-stabilized aluminum clusters
 2011-09-12 10.1103/PhysRevB.84.104514 Tuning MgB2(0001) surface states through surface termination
 2011-09-15 10.1021/jz201059k Electronic Structure and Bonding of Icosahedral Core-Shell Gold-Silver Nanoalloy Clusters Au144-xAgx(SR)(60)
-<<<<<<< HEAD
-=======
 2011-09-15 10.1166/mex.2011.1027 Computing C1s X-ray Absorption for Single-Walled Carbon Nanotubes with Distinct Electronic Type
->>>>>>> ad184c09
 2011-09-19 10.1103/PhysRevLett.107.136102 Direct Evidence for Ethanol Dissociation on Rutile TiO2(110)
 2011-10-03 10.1103/PhysRevLett.107.156401 Dispersive and Covalent Interactions between Graphene and Metal Surfaces from the Random Phase Approximation
 2011-10-06 10.1021/jp204360c Role of the Interface between Pd and PdO in Methane Dissociation
@@ -156,13 +146,10 @@
 2012-01-05 10.1021/jz2013853 Scanning Tunneling Microscopy Measurements of the Full Cycle of a Heterogeneous Asymmetric Hydrogenation Reaction on Chirally Modified Pt(111)
 2012-01-14 10.1063/1.3675494 Water monomer interaction with gold nanoclusters from van der Waals density functional theory
 2012-01-15 10.1039/c1ce05737e Solvent driven formation of silver embedded resorcinarene nanorods
-<<<<<<< HEAD
-=======
 2012-01-15 10.1039/c2cp23229d The electronic structure of Ge-9[Si(SiMe3)(3)](3)(-): a superantiatom complex
 2012-01-15 10.1039/c2cp40715a DFT studies of oxidation routes for Pd-9 clusters supported on gamma-alumina
 2012-01-15 10.1039/c2nr30377a The halogen analogs of thiolated gold nanoclusters
 2012-01-15 10.1137/110856976 PYCLAW: ACCESSIBLE, EXTENSIBLE, SCALABLE TOOLS FOR WAVE PROPAGATION PROBLEMS
->>>>>>> ad184c09
 2012-01-21 10.1063/1.3675834 X-ray emission spectroscopy and density functional study of CO/Fe(100)
 2012-02-02 10.1021/jz201616z Ethanol Diffusion on Rutile TiO2(110) Mediated by H Adatoms
 2012-02-08 10.1103/PhysRevB.85.085412 Physisorption of benzene on a tin dioxide surface: van der Waals interaction
@@ -216,9 +203,6 @@
 2012-12-20 10.1103/PhysRevB.86.241404 Conventional and acoustic surface plasmons on noble metal surfaces: A time-dependent density functional theory study
 2013-01-03 10.1016/j.cplett.2012.10.055 The structural and electronic properties of small osmium clusters (2-14): A density functional theory study
 2013-01-03 10.1016/j.cplett.2012.11.025 Avoiding pitfalls in the modeling of electrochemical interfaces
-<<<<<<< HEAD
-2013-01-10 10.1103/PhysRevB.87.045411 Charging properties of gold clusters in different environments
-=======
 2013-01-10 10.1103/PhysRevB.87.045411 Charging properties of gold clusters in different environments
 2013-01-15 10.1002/anie.201208443 The Redox Chemistry of Gold with High-Valence Doped Calcium Oxide
 2013-01-15 10.1007/s10562-012-0918-x The Oxygen Reduction Reaction on Nitrogen-Doped Graphene
@@ -263,5 +247,4 @@
 2013-08-15 10.1021/jp400486r Stability of Pt-Modified Cu(111) in the Presence of Oxygen and Its Implication on the Overall Electronic Structure
 2013-09-15 10.1016/j.jmmm.2013.04.025 Phase stability of chromium based compensated ferrimagnets with inverse Heusler structure
 2013-10-01 10.1016/j.jpowsour.2013.03.110 Li+ adsorption at prismatic graphite surfaces enhances interlayer cohesion
-2013-10-15 10.1016/j.susc.2013.06.014 Methane oxidation over Pd and Pt studied by DFT and kinetic modeling
->>>>>>> ad184c09
+2013-10-15 10.1016/j.susc.2013.06.014 Methane oxidation over Pd and Pt studied by DFT and kinetic modeling