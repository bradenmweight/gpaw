<<<<<<< HEAD
=======
import sys
>>>>>>> 58405f2a
from ase import Atoms
from ase.parallel import paropen
from ase.data.s22 import data
from ase.calculators.vdwcorrection import vdWTkatchenko09prl
from gpaw import GPAW, FermiDirac
from gpaw.cluster import Cluster
from gpaw.analyse.hirshfeld import HirshfeldPartitioning
from gpaw.analyse.vdwradii import vdWradii
try:
    from dftd4 import D4_model
except ModuleNotFoundError:
    pass

h = 0.18
box = 4.

xc = 'TS09'
if len(sys.argv) > 1:
    xc = sys.argv[1]

f = paropen('energies_' + xc + '.dat', 'w')
print('# h=', h, file=f)
print('# box=', box, file=f)
print('# molecule E[1]  E[2]  E[1+2]  E[1]+E[2]-E[1+2]', file=f)
for molecule in data:
    print(molecule, end=' ', file=f)
    ss = Cluster(Atoms(data[molecule]['symbols'],
                       data[molecule]['positions']))
    # split the structures
    s1 = ss.find_connected(0)
    s2 = ss.find_connected(-1)
    assert(len(ss) == len(s1) + len(s2))
    if xc == 'TS09' or xc == 'TPSS' or xc == 'M06-L' or xc == 'dftd4':
        c = GPAW(xc='PBE', h=h, nbands=-6, occupations=FermiDirac(width=0.1))
    else:
        c = GPAW(xc=xc, h=h, nbands=-6, occupations=FermiDirac(width=0.1))
    E = []
    for s in [s1, s2, ss]:
        s.set_calculator(c)
        s.minimal_box(box, h=h)
        if xc == 'TS09':
            s.get_potential_energy()
            cc = vdWTkatchenko09prl(HirshfeldPartitioning(c),
                                    vdWradii(s.get_chemical_symbols(), 'PBE'))
            s.set_calculator(cc)
        elif xc == 'dftd4':
            s.get_potential_energy()
            cc = D4_model(xc='PBE', calc=c)
            s.set_calculator(cc)
        if xc == 'TPSS' or xc == 'M06-L':
            ene = s.get_potential_energy()
            ene += c.get_xc_difference(xc)
            E.append(ene)
        else:
            E.append(s.get_potential_energy())
    print(E[0], E[1], E[2], end=' ', file=f)
    print(E[0] + E[1] - E[2], file=f)
    f.flush()
f.close()<|MERGE_RESOLUTION|>--- conflicted
+++ resolved
@@ -1,7 +1,4 @@
-<<<<<<< HEAD
-=======
 import sys
->>>>>>> 58405f2a
 from ase import Atoms
 from ase.parallel import paropen
 from ase.data.s22 import data
