--- conflicted
+++ resolved
@@ -2,15 +2,11 @@
 import numpy as np
 import matplotlib.pyplot as plt
 from gpaw import GPAW
-<<<<<<< HEAD
 from gpaw.spinorbit import soc_eigenstates
 
-=======
-from gpaw.spinorbit import get_spinorbit_eigenvalues
->>>>>>> 7d703747
 
 calc = GPAW('WS2_bands.gpw', txt=None)
-ef = GPAW('WS2_gs.gpw', txt=None).get_fermi_level()
+ef = calc.get_fermi_level()
 
 x = np.loadtxt('WS2_kpath.dat')
 X = np.loadtxt('WS2_highsym.dat')
@@ -21,15 +17,10 @@
 for e_k in e_nk:
     plt.plot(x, e_k, '--', c='0.5')
 
-<<<<<<< HEAD
 soc = soc_eigenstates(calc)
-e_nk = soc['eigenvalues'].T
-s_kvn = soc['spin_projections']
-e_nk -= calc.get_fermi_level()
-=======
-e_nk, s_kvn = get_spinorbit_eigenvalues(calc, return_spin=True)
+e_nk = soc.eigenvalues.T
+s_kvn = soc.spin_projections
 e_nk -= ef
->>>>>>> 7d703747
 s_nk = (s_kvn[:, 2].T + 1.0) / 2.0
 
 plt.xticks(X, [r'$\mathrm{M}$', r'$\mathrm{K}$', r'$\Gamma$',
