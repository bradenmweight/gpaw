--- conflicted
+++ resolved
@@ -2,12 +2,8 @@
 import sphinx_rtd_theme
 sys.path.append('.')
 
-<<<<<<< HEAD
 extensions = ['ext',
               'images',
-=======
-extensions = ['ext', 'images', 'sitelink',
->>>>>>> fce6250b
               'sphinx.ext.autodoc',
               'sphinx.ext.viewcode',
               'sphinx.ext.mathjax',
