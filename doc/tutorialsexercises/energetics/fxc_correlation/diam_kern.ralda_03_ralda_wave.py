--- conflicted
+++ resolved
@@ -4,13 +4,8 @@
 fxc = FXCCorrelation('diam_kern.ralda.lda_wfcs.gpw', xc='rALDA',
                      ecut=[131.072],
                      txt='diam_kern.ralda_03_ralda_wave.txt',
-<<<<<<< HEAD
-                     av_scheme='wavevector')
+                     avg_scheme='wavevector')
 E_i = fxc.calculate()
-=======
-                     avg_scheme='wavevector')
-E_i = fxc.calculate(ecut=[131.072])
->>>>>>> 9f3bd5a0
 
 resultfile = paropen('diam_kern.ralda_kernel_comparison.dat', 'w')
 resultfile.write(str(E_i[-1]) + '\n')
