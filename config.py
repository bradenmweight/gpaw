--- conflicted
+++ resolved
@@ -83,12 +83,9 @@
         import numpy
         include_dirs += [numpy.get_include()]
 
-<<<<<<< HEAD
-=======
     # libxc
     libraries += ['xc']
 
->>>>>>> ad184c09
     machine = platform.uname()[4]
     if machine == 'sun4u':
 
