master:
  image: python:3.8
  script:
    - apt-get update -qy
    - >
      apt-get install -qy
      libopenblas-dev libscalapack-mpi-dev libxc-dev > apt-get.output
    - pip install flake8 mypy pytest interrogate
    - pip install git+https://gitlab.com/ase/ase.git@master > ase-install.output
    - mkdir ~/.gpaw
<<<<<<< HEAD
    - echo "scalapack = True; libraries += ['scalapack-openmpi']" > ~/.gpaw/siteconfig.py
    - echo "extra_compile_args += ['-fopenmp']; extra_link_args += ['-fopenmp']" >> ~/.gpaw/siteconfig.py
=======
    - echo "scalapack = True" > ~/.gpaw/siteconfig.py
    - echo "libraries += ['scalapack-openmpi']" >> ~/.gpaw/siteconfig.py
    - echo "extra_compile_args = ['-Werror']" >> ~/.gpaw/siteconfig.py
>>>>>>> ae36de17
    - python setup.py install > gpaw-install.output
    - useradd -m user
    - su user -c 'gpaw install-data --register gpaw-datasets'
    - su user -c 'gpaw -P 1 info'
<<<<<<< HEAD
    - su user -c 'OMP_NUM_THREADS=2 pytest -v -m ci'
    - flake8 --exit-zero --exclude "doc/platforms/*,gpaw/lrtddft2/*" gpaw doc > f8.out
    - cat f8.out | wc -l | tee nerr
    - python -c "assert int(open('nerr').read()) <= 2435, 'Please run flake8 on your code'"
    - python -We:invalid -m compileall -f -q gpaw/
    - mypy -p gpaw
=======
    - su user -c 'pytest -v -m ci'
    - mypy -p gpaw
    - >
      interrogate -m -i -f 34.9
      -e gpaw/test
      -e gpaw/point_groups/groups.py
      gpaw
    - >
      flake8 --exit-zero --doctests --statistics --count -qq
      --exclude "doc/platforms/*,gpaw/lrtddft2/*,doc/*/summerschool18/*/*"
      gpaw doc | tee f8
    - >
      python -c
      "assert int(open('f8').readlines()[-1]) <= 430, 'Run flake8 on your code'"
    - python -We:invalid -m compileall -f -q gpaw/
>>>>>>> ae36de17
<|MERGE_RESOLUTION|>--- conflicted
+++ resolved
@@ -8,27 +8,15 @@
     - pip install flake8 mypy pytest interrogate
     - pip install git+https://gitlab.com/ase/ase.git@master > ase-install.output
     - mkdir ~/.gpaw
-<<<<<<< HEAD
-    - echo "scalapack = True; libraries += ['scalapack-openmpi']" > ~/.gpaw/siteconfig.py
-    - echo "extra_compile_args += ['-fopenmp']; extra_link_args += ['-fopenmp']" >> ~/.gpaw/siteconfig.py
-=======
     - echo "scalapack = True" > ~/.gpaw/siteconfig.py
     - echo "libraries += ['scalapack-openmpi']" >> ~/.gpaw/siteconfig.py
-    - echo "extra_compile_args = ['-Werror']" >> ~/.gpaw/siteconfig.py
->>>>>>> ae36de17
+    - echo "extra_compile_args += ['-Werror', '-fopenmp']
+    - extra_link_args += ['-fopenmp']" >> ~/.gpaw/siteconfig.py
     - python setup.py install > gpaw-install.output
     - useradd -m user
     - su user -c 'gpaw install-data --register gpaw-datasets'
     - su user -c 'gpaw -P 1 info'
-<<<<<<< HEAD
     - su user -c 'OMP_NUM_THREADS=2 pytest -v -m ci'
-    - flake8 --exit-zero --exclude "doc/platforms/*,gpaw/lrtddft2/*" gpaw doc > f8.out
-    - cat f8.out | wc -l | tee nerr
-    - python -c "assert int(open('nerr').read()) <= 2435, 'Please run flake8 on your code'"
-    - python -We:invalid -m compileall -f -q gpaw/
-    - mypy -p gpaw
-=======
-    - su user -c 'pytest -v -m ci'
     - mypy -p gpaw
     - >
       interrogate -m -i -f 34.9
@@ -42,5 +30,4 @@
     - >
       python -c
       "assert int(open('f8').readlines()[-1]) <= 430, 'Run flake8 on your code'"
-    - python -We:invalid -m compileall -f -q gpaw/
->>>>>>> ae36de17
+    - python -We:invalid -m compileall -f -q gpaw/