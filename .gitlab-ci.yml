--- conflicted
+++ resolved
@@ -25,18 +25,9 @@
       gpaw
     - flake8 --doctests gpaw
     - >
-<<<<<<< HEAD
-      flake8 --exit-zero --doctests --statistics --count -qq
-      --exclude "doc/platforms/*,gpaw/lrtddft2/*,doc/*/summerschool18/*/*"
-      gpaw doc | tee f8
-    - >
-      python -c
-      "assert int(open('f8').readlines()[-1]) <= 432, 'Run flake8 on your code'"
-=======
       flake8
       --doctests
       --exclude "doc/platforms/*,doc/*/summerschool18/*/*"
       --extend-ignore E402
       doc
->>>>>>> f81e78b5
     - python -We:invalid -m compileall -f -q gpaw/