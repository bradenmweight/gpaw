*.pyc
build/
/dist
MANIFEST
_gpaw*.so
.DS_Store
*/.DS_Store
gpaw.egg-info/
.eggs/
/siteconfig.py

# If you build the documentation in the source tree, you will create a
# lot of files that we don't want to see with "git status":
*.png
*.gif
*.pov
*.jpg
*.odg
*.dat
*.ini
*.traj
*.pdf
*.csv
*.txt
*.log
*.xyz
*.db
*.pckl
*.gz
N.LDA
*.gpw
*.npy
theme.css
*.svg
*.json
doc/setups/[A-Z]*.rst
*.ipynb
!*.master.ipynb
!doc/devel/gpaw-logo.svg

# If you run the tests, these may write out files
*.gpw

# Stuff from LaTeX:
*.aux
*.bbl
*.blg
*.toc

# Editor backup files:
*~
\#*

# Vim swap files:
.*.sw?

# Emacs lock files:
.\#*

<<<<<<< HEAD
# These are OK:
!requirements.txt
!mypy.ini
=======
# This one is OK:
!requirements.txt

!pytest.ini
>>>>>>> 979d1681
<|MERGE_RESOLUTION|>--- conflicted
+++ resolved
@@ -57,13 +57,7 @@
 # Emacs lock files:
 .\#*
 
-<<<<<<< HEAD
 # These are OK:
 !requirements.txt
 !mypy.ini
-=======
-# This one is OK:
-!requirements.txt
-
-!pytest.ini
->>>>>>> 979d1681
+!pytest.ini