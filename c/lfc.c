--- conflicted
+++ resolved
@@ -132,12 +132,8 @@
   PyArrayObject* G_B_obj;
   PyArrayObject* W_B_obj;
   double dv;
-<<<<<<< HEAD
-  const PyArrayObject* phase_kW_obj;
+  PyArrayObject* phase_kW_obj;
   int cuda = 0;
-=======
-  PyArrayObject* phase_kW_obj;
->>>>>>> de02a618
 
   if (!PyArg_ParseTuple(args, "OOOOdO|i",
                         &A_Wgm_obj, &M_W_obj, &G_B_obj, &W_B_obj, &dv,
@@ -346,15 +342,10 @@
     int nM = PyArray_DIMS(Vt_xMM_obj)[2];
     double dv = lfc->dv;
     double* work_gm = lfc->work_gm;
-<<<<<<< HEAD
-    double* Vt_xMM = (double*)Vt_xMM_obj->data;
-    int* x_W = (int*)x_W_obj->data;
-    Py_BEGIN_ALLOW_THREADS;
-=======
     double* Vt_xMM = (double*)PyArray_DATA(Vt_xMM_obj);
     int* x_W = (int*)PyArray_DATA(x_W_obj);
 
->>>>>>> de02a618
+    Py_BEGIN_ALLOW_THREADS;
     GRID_LOOP_START(lfc, -1) {
         for (int i1 = 0; i1 < ni; i1++) {
 	    LFVolume* v1 = volume_i + i1;
@@ -619,15 +610,10 @@
   if (!PyArg_ParseTuple(args, "OO", &f_M_obj, &nt_G_obj))
     return NULL; 
   
-<<<<<<< HEAD
-  const double* f_M = (const double*)f_M_obj->data;
-  double* nt_G = (double*)nt_G_obj->data;
-  Py_BEGIN_ALLOW_THREADS;
-=======
   const double* f_M = (const double*)PyArray_DATA(f_M_obj);
   double* nt_G = (double*)PyArray_DATA(nt_G_obj);
 
->>>>>>> de02a618
+  Py_BEGIN_ALLOW_THREADS;
   GRID_LOOP_START(lfc, -1) {
     for (int i = 0; i < ni; i++) {
       LFVolume* v = volume_i + i;
@@ -792,13 +778,9 @@
   npy_intp* dims = PyArray_DIMS(a_xG_obj);
   int nx = PyArray_MultiplyList(dims, nd - 3);
   int nG = PyArray_MultiplyList(dims + nd - 3, 3);
-<<<<<<< HEAD
-  int nM = c_xM_obj->dimensions[c_xM_obj->nd - 1];
+  int nM = PyArray_DIMS(c_xM_obj)[PyArray_NDIM(c_xM_obj) - 1];
+
   Py_BEGIN_ALLOW_THREADS;
-=======
-  int nM = PyArray_DIMS(c_xM_obj)[PyArray_NDIM(c_xM_obj) - 1];
-
->>>>>>> de02a618
   if (!lfc->bloch_boundary_conditions) {
     const double* c_M = (const double*)PyArray_DATA(c_xM_obj);
     double* a_G = (double*)PyArray_DATA(a_xG_obj);
@@ -1588,14 +1570,9 @@
   const long* n_c = (const long*)PyArray_DATA(n_c_obj);
   const double (*pos_Wc)[3] = (const double (*)[3])PyArray_DATA(pos_Wc_obj);
   long* beg_c = LONGP(beg_c_obj);
-<<<<<<< HEAD
-  const double* a_G = (const double*)a_G_obj->data;
-  double* c_Mv = (double*)c_Mv_obj->data;
-  Py_BEGIN_ALLOW_THREADS;
-=======
   const double* a_G = (const double*)PyArray_DATA(a_G_obj);
   double* c_Mv = (double*)PyArray_DATA(c_Mv_obj);
->>>>>>> de02a618
+  Py_BEGIN_ALLOW_THREADS;
   GRID_LOOP_START(lfc, -1) {
     int i2 = Ga % n_c[2] + beg_c[2];
     int i1 = (Ga / n_c[2]) % n_c[1] + beg_c[1];
@@ -1681,34 +1658,9 @@
     const double* rho_MM = (const double*)PyArray_DATA(rho_MM_obj);
     int* x_W = (int*)PyArray_DATA(x_W_obj);
 
-<<<<<<< HEAD
-  int nM = rho_MM_obj->dimensions[0];
-  Py_BEGIN_ALLOW_THREADS;
-  GRID_LOOP_START(lfc, -1) {
-    for (int i = 0; i < ni; i++) {
-      LFVolume* v = volume_i + i;
-      int M = v->M;
-      int nm = v->nm;
-      const double* rho_mm = rho_MM + M * nM + M;
-      double Ia = 0.0;
-      for (int g = 0; g < nG; g++) {
-        double density = 0.0;
-        for (int m2 = 0; m2 < nm; m2++)
-          for (int m1 = 0; m1 < nm; m1++)
-            density += (rho_mm[m2 + m1 * nM] *
-                  v->A_gm[g * nm + m1] * v->A_gm[g * nm + m2]);
-        n_G[Ga + g] += density;
-        Ia += density;
-      }
-      I_a[a_W[v->W]] += Ia * lfc->dv;
-    }
-  }
-  GRID_LOOP_STOP(lfc, -1);
-  Py_END_ALLOW_THREADS;
-  Py_RETURN_NONE;
-=======
     int nM = PyArray_DIMS(rho_MM_obj)[0];
 
+    Py_BEGIN_ALLOW_THREADS;
     GRID_LOOP_START(lfc, -1) {
         for (int i1 = 0; i1 < ni; i1++) {
 	    LFVolume* v1 = volume_i + i1;
@@ -1743,8 +1695,8 @@
 	}
     }
     GRID_LOOP_STOP(lfc, -1);
+    Py_END_ALLOW_THREADS;
     Py_RETURN_NONE;
->>>>>>> de02a618
 }
 
 PyObject* ae_core_density_correction(LFCObject *lfc, PyObject *args)
@@ -1758,17 +1710,11 @@
                         &a_W_obj, &I_a_obj))
     return NULL; 
   
-<<<<<<< HEAD
-  double* n_G = (double*)n_G_obj->data;
-  int* a_W = (int*)a_W_obj->data;
-  double* I_a = (double*)I_a_obj->data;
-  Py_BEGIN_ALLOW_THREADS;
-=======
   double* n_G = (double*)PyArray_DATA(n_G_obj);
   int* a_W = (int*)PyArray_DATA(a_W_obj);
   double* I_a = (double*)PyArray_DATA(I_a_obj);
 
->>>>>>> de02a618
+  Py_BEGIN_ALLOW_THREADS;
   GRID_LOOP_START(lfc, -1) {
     for (int i = 0; i < ni; i++) {
       LFVolume* v = volume_i + i;
