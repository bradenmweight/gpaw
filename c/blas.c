/*  Copyright (C) 2003-2007  CAMP
 *  Copyright (C) 2007-2009  CAMd
 *  Copyright (C) 2007       CSC - IT Center for Science Ltd.
 *  Please see the accompanying LICENSE file for further information. */

#include <Python.h>
#define PY_ARRAY_UNIQUE_SYMBOL GPAW_ARRAY_API
#define NO_IMPORT_ARRAY
#include <numpy/arrayobject.h>
#include "extensions.h"

#ifdef GPAW_NO_UNDERSCORE_BLAS
#  define dscal_  dscal
#  define zscal_  zscal
#  define daxpy_  daxpy
#  define zaxpy_  zaxpy
#  define dsyrk_  dsyrk
#  define zher_   zher
#  define zherk_  zherk
#  define dsyr2k_ dsyr2k
#  define zher2k_ zher2k
#  define dgemm_  dgemm
#  define zgemm_  zgemm
#  define dgemv_  dgemv
#  define zgemv_  zgemv
#  define ddot_   ddot
#  define zdotu_  zdotu
#  define zdotc_  zdotc
#endif

void dscal_(int*n, double* alpha, double* x, int* incx);

void zscal_(int*n, void* alpha, void* x, int* incx);

void daxpy_(int* n, double* alpha,
	    double* x, int *incx,
	    double* y, int *incy);
void zaxpy_(int* n, void* alpha,
	    void* x, int *incx,
	    void* y, int *incy);

void dsyrk_(char *uplo, char *trans, int *n, int *k,
	    double *alpha, double *a, int *lda, double *beta,
	    double *c, int *ldc);
void zher_(char *uplo, int *n,
	   double *alpha, void *x, int *incx, 
           void *a, int *lda);
void zherk_(char *uplo, char *trans, int *n, int *k,
	    double *alpha, void *a, int *lda,
	    double *beta,
	    void *c, int *ldc);
void dsyr2k_(char *uplo, char *trans, int *n, int *k,
	     double *alpha, double *a, int *lda,
	     double *b, int *ldb, double *beta,
	     double *c, int *ldc);
void zher2k_(char *uplo, char *trans, int *n, int *k,
	     void *alpha, void *a, int *lda,
	     void *b, int *ldb, double *beta,
	     void *c, int *ldc);
void dgemm_(char *transa, char *transb, int *m, int * n,
	    int *k, double *alpha, double *a, int *lda,
	    double *b, int *ldb, double *beta,
	    double *c, int *ldc);
void zgemm_(char *transa, char *transb, int *m, int * n,
	    int *k, void *alpha, void *a, int *lda,
	    void *b, int *ldb, void *beta,
	    void *c, int *ldc);
void dgemv_(char *trans, int *m, int * n,
	    double *alpha, double *a, int *lda,
	    double *x, int *incx, double *beta,
	    double *y, int *incy);
void zgemv_(char *trans, int *m, int * n,
	    void *alpha, void *a, int *lda,
	    void *x, int *incx, void *beta,
	    void *y, int *incy);
double ddot_(int *n, void *dx, int *incx, void *dy, int *incy);
void zdotu_(void *ret_val, int *n, 
	    void *zx, int *incx, void *zy, int *incy);
void zdotc_(void *ret_val, int *n, 
	    void *zx, int *incx, void *zy, int *incy);

PyObject* scal(PyObject *self, PyObject *args)
{
  Py_complex alpha;
  PyArrayObject* x;
  if (!PyArg_ParseTuple(args, "DO", &alpha, &x))
    return NULL;
<<<<<<< HEAD
  int n = x->dimensions[0];
  Py_BEGIN_ALLOW_THREADS;
  for (int d = 1; d < x->nd; d++)
    n *= x->dimensions[d];
=======
  int n = PyArray_DIMS(x)[0];
  for (int d = 1; d < PyArray_NDIM(x); d++)
    n *= PyArray_DIMS(x)[d];
>>>>>>> de02a618
  int incx = 1;

  if (PyArray_DESCR(x)->type_num == NPY_DOUBLE)
    dscal_(&n, &(alpha.real), DOUBLEP(x), &incx);
  else
    zscal_(&n, &alpha, (void*)COMPLEXP(x), &incx);
  Py_END_ALLOW_THREADS;
  Py_RETURN_NONE;
}

PyObject* gemm(PyObject *self, PyObject *args)
{
  Py_complex alpha;
  PyArrayObject* a;
  PyArrayObject* b;
  Py_complex beta;
  PyArrayObject* c;
  char transa = 'n';
  if (!PyArg_ParseTuple(args, "DOODO|c", &alpha, &a, &b, &beta, &c, &transa))
    return NULL;
  int m, k, lda, ldb, ldc;
  Py_BEGIN_ALLOW_THREADS;
  if (transa == 'n')
    {
      m = PyArray_DIMS(a)[1];
      for (int i = 2; i < PyArray_NDIM(a); i++)
	m *= PyArray_DIMS(a)[i];
      k = PyArray_DIMS(a)[0];
      lda = MAX(1, PyArray_STRIDES(a)[0] / PyArray_STRIDES(a)[PyArray_NDIM(a) - 1]);
      ldb = MAX(1, PyArray_STRIDES(b)[0] / PyArray_STRIDES(b)[1]);
      ldc = MAX(1, PyArray_STRIDES(c)[0] / PyArray_STRIDES(c)[PyArray_NDIM(c) - 1]);
    }
  else
    {
      k = PyArray_DIMS(a)[1];
      for (int i = 2; i < PyArray_NDIM(a); i++)
	k *= PyArray_DIMS(a)[i];
      m = PyArray_DIMS(a)[0];
      lda = MAX(1, k);
      ldb = MAX(1, PyArray_STRIDES(b)[0] / PyArray_STRIDES(b)[PyArray_NDIM(b) - 1]);
      ldc = MAX(1, PyArray_STRIDES(c)[0] / PyArray_STRIDES(c)[1]);

    }
  int n = PyArray_DIMS(b)[0];
  if (PyArray_DESCR(a)->type_num == NPY_DOUBLE)
    dgemm_(&transa, "n", &m, &n, &k,
           &(alpha.real),
           DOUBLEP(a), &lda,
           DOUBLEP(b), &ldb,
           &(beta.real),
           DOUBLEP(c), &ldc);
  else
    zgemm_(&transa, "n", &m, &n, &k,
           &alpha,
           (void*)COMPLEXP(a), &lda,
           (void*)COMPLEXP(b), &ldb,
           &beta,
           (void*)COMPLEXP(c), &ldc);
  Py_END_ALLOW_THREADS;
  Py_RETURN_NONE;
}


PyObject* gemv(PyObject *self, PyObject *args)
{
  Py_complex alpha;
  PyArrayObject* a;
  PyArrayObject* x;
  Py_complex beta;
  PyArrayObject* y;
  char trans = 't';
  if (!PyArg_ParseTuple(args, "DOODO|c", &alpha, &a, &x, &beta, &y, &trans))
    return NULL;

  int m, n, lda, itemsize, incx, incy;
  Py_BEGIN_ALLOW_THREADS;
  if (trans == 'n')
    {
      m = PyArray_DIMS(a)[1];
      for (int i = 2; i < PyArray_NDIM(a); i++)
	m *= PyArray_DIMS(a)[i];
      n = PyArray_DIMS(a)[0];
      lda = m;
    }
  else
    {
      n = PyArray_DIMS(a)[0];
      for (int i = 1; i < PyArray_NDIM(a)-1; i++)
	n *= PyArray_DIMS(a)[i];
      m = PyArray_DIMS(a)[PyArray_NDIM(a)-1];
      lda = m;
    }

  if (PyArray_DESCR(a)->type_num == NPY_DOUBLE)
    itemsize = sizeof(double);
  else
    itemsize = sizeof(double_complex);

  incx = PyArray_STRIDES(x)[0]/itemsize;
  incy = 1;

  if (PyArray_DESCR(a)->type_num == NPY_DOUBLE)
    dgemv_(&trans, &m, &n,
           &(alpha.real),
           DOUBLEP(a), &lda,
           DOUBLEP(x), &incx,
           &(beta.real),
           DOUBLEP(y), &incy);
  else
    zgemv_(&trans, &m, &n,
           &alpha,
           (void*)COMPLEXP(a), &lda,
           (void*)COMPLEXP(x), &incx,
           &beta,
           (void*)COMPLEXP(y), &incy);
  Py_END_ALLOW_THREADS;
  Py_RETURN_NONE;
}


PyObject* axpy(PyObject *self, PyObject *args)
{
  Py_complex alpha;
  PyArrayObject* x;
  PyArrayObject* y;
  if (!PyArg_ParseTuple(args, "DOO", &alpha, &x, &y))
    return NULL;
<<<<<<< HEAD
  Py_BEGIN_ALLOW_THREADS;
  int n = x->dimensions[0];
  for (int d = 1; d < x->nd; d++)
    n *= x->dimensions[d];
=======
  int n = PyArray_DIMS(x)[0];
  for (int d = 1; d < PyArray_NDIM(x); d++)
    n *= PyArray_DIMS(x)[d];
>>>>>>> de02a618
  int incx = 1;
  int incy = 1;
  if (PyArray_DESCR(x)->type_num == NPY_DOUBLE)
    daxpy_(&n, &(alpha.real),
           DOUBLEP(x), &incx,
           DOUBLEP(y), &incy);
  else
    zaxpy_(&n, &alpha,
           (void*)COMPLEXP(x), &incx,
           (void*)COMPLEXP(y), &incy);
  Py_END_ALLOW_THREADS;
  Py_RETURN_NONE;
}

PyObject* czher(PyObject *self, PyObject *args)
{
  double alpha;
  PyArrayObject* x;
  PyArrayObject* a;
  if (!PyArg_ParseTuple(args, "dOO", &alpha, &x, &a))
    return NULL;
<<<<<<< HEAD
  int n = x->dimensions[0];
  Py_BEGIN_ALLOW_THREADS;
  for (int d = 1; d < x->nd; d++)
    n *= x->dimensions[d];
=======
  int n = PyArray_DIMS(x)[0];
  for (int d = 1; d < PyArray_NDIM(x); d++)
    n *= PyArray_DIMS(x)[d];
>>>>>>> de02a618

  int incx = 1;
  int lda = MAX(1, n);

  zher_("l", &n, &(alpha), 
        (void*)COMPLEXP(x), &incx,
        (void*)COMPLEXP(a), &lda);
  Py_END_ALLOW_THREADS;
  Py_RETURN_NONE;
}

PyObject* rk(PyObject *self, PyObject *args)
{
  double alpha;
  PyArrayObject* a;
  double beta;
  PyArrayObject* c;
  if (!PyArg_ParseTuple(args, "dOdO", &alpha, &a, &beta, &c))
    return NULL;
<<<<<<< HEAD
  int n = a->dimensions[0];
  int k = a->dimensions[1];
  Py_BEGIN_ALLOW_THREADS;
  for (int d = 2; d < a->nd; d++)
    k *= a->dimensions[d];
  int ldc = c->strides[0] / c->strides[1];
  if (a->descr->type_num == PyArray_DOUBLE)
=======
  int n = PyArray_DIMS(a)[0];
  int k = PyArray_DIMS(a)[1];
  for (int d = 2; d < PyArray_NDIM(a); d++)
    k *= PyArray_DIMS(a)[d];
  int ldc = PyArray_STRIDES(c)[0] / PyArray_STRIDES(c)[1];
  if (PyArray_DESCR(a)->type_num == NPY_DOUBLE)
>>>>>>> de02a618
    dsyrk_("u", "t", &n, &k,
           &alpha, DOUBLEP(a), &k, &beta,
           DOUBLEP(c), &ldc);
  else
    zherk_("u", "c", &n, &k,
           &alpha, (void*)COMPLEXP(a), &k, &beta,
           (void*)COMPLEXP(c), &ldc);
  Py_END_ALLOW_THREADS;
  Py_RETURN_NONE;
}

PyObject* r2k(PyObject *self, PyObject *args)
{
  Py_complex alpha;
  PyArrayObject* a;
  PyArrayObject* b;
  double beta;
  PyArrayObject* c;
  if (!PyArg_ParseTuple(args, "DOOdO", &alpha, &a, &b, &beta, &c))
    return NULL;
<<<<<<< HEAD
  int n = a->dimensions[0];
  int k = a->dimensions[1];
  Py_BEGIN_ALLOW_THREADS;
  for (int d = 2; d < a->nd; d++)
    k *= a->dimensions[d];
  int ldc = c->strides[0] / c->strides[1];
  if (a->descr->type_num == PyArray_DOUBLE)
=======
  int n = PyArray_DIMS(a)[0];
  int k = PyArray_DIMS(a)[1];
  for (int d = 2; d < PyArray_NDIM(a); d++)
    k *= PyArray_DIMS(a)[d];
  int ldc = PyArray_STRIDES(c)[0] / PyArray_STRIDES(c)[1];
  if (PyArray_DESCR(a)->type_num == NPY_DOUBLE)
>>>>>>> de02a618
    dsyr2k_("u", "t", &n, &k,
            (double*)(&alpha), DOUBLEP(a), &k,
            DOUBLEP(b), &k, &beta,
            DOUBLEP(c), &ldc);
  else
    zher2k_("u", "c", &n, &k,
            (void*)(&alpha), (void*)COMPLEXP(a), &k,
            (void*)COMPLEXP(b), &k, &beta,
            (void*)COMPLEXP(c), &ldc);
  Py_END_ALLOW_THREADS;
  Py_RETURN_NONE;
}

PyObject* dotc(PyObject *self, PyObject *args)
{
  PyArrayObject* a;
  PyArrayObject* b;
  if (!PyArg_ParseTuple(args, "OO", &a, &b))
    return NULL;
<<<<<<< HEAD
  int n = a->dimensions[0];

  for (int i = 1; i < a->nd; i++)
    n *= a->dimensions[i];
=======
  int n = PyArray_DIMS(a)[0];
  for (int i = 1; i < PyArray_NDIM(a); i++)
    n *= PyArray_DIMS(a)[i];
>>>>>>> de02a618
  int incx = 1;
  int incy = 1;
  if (PyArray_DESCR(a)->type_num == NPY_DOUBLE)
    {
      double result;
      Py_BEGIN_ALLOW_THREADS;
      result = ddot_(&n, (void*)DOUBLEP(a),
		     &incx, (void*)DOUBLEP(b), &incy);
      Py_END_ALLOW_THREADS;
      return PyFloat_FromDouble(result);
    }
  else
    {      
      double_complex* ap = COMPLEXP(a);
      double_complex* bp = COMPLEXP(b);
      double_complex result;
      Py_BEGIN_ALLOW_THREADS;
      zdotc_(&result, &n, ap,
	     &incx, bp, &incy);
      Py_END_ALLOW_THREADS;
      return PyComplex_FromDoubles(creal(result), cimag(result));
    }
}


PyObject* dotu(PyObject *self, PyObject *args)
{
  PyArrayObject* a;
  PyArrayObject* b;
  if (!PyArg_ParseTuple(args, "OO", &a, &b))
    return NULL;
  int n = PyArray_DIMS(a)[0];
  for (int i = 1; i < PyArray_NDIM(a); i++)
    n *= PyArray_DIMS(a)[i];
  int incx = 1;
  int incy = 1;
  if (PyArray_DESCR(a)->type_num == NPY_DOUBLE)
    {
      double result;
      Py_BEGIN_ALLOW_THREADS;
      result = ddot_(&n, (void*)DOUBLEP(a),
		     &incx, (void*)DOUBLEP(b), &incy);
      Py_END_ALLOW_THREADS;
      return PyFloat_FromDouble(result);
    }
  else
    {
      double_complex* ap = COMPLEXP(a);
      double_complex* bp = COMPLEXP(b);
      double_complex result;
      Py_BEGIN_ALLOW_THREADS;
      zdotu_(&result, &n, ap,
	     &incx, bp, &incy);
      Py_END_ALLOW_THREADS;
      return PyComplex_FromDoubles(creal(result), cimag(result));
    }
}

PyObject* multi_dotu(PyObject *self, PyObject *args)
{
  PyArrayObject* a;
  PyArrayObject* b;
  PyArrayObject* c;
  if (!PyArg_ParseTuple(args, "OOO", &a, &b, &c)) 
    return NULL;
<<<<<<< HEAD
  Py_BEGIN_ALLOW_THREADS;
  int n0 = a->dimensions[0];
  int n = a->dimensions[1];
  for (int i = 2; i < a->nd; i++)
    n *= a->dimensions[i];
=======
  int n0 = PyArray_DIMS(a)[0];
  int n = PyArray_DIMS(a)[1];
  for (int i = 2; i < PyArray_NDIM(a); i++)
    n *= PyArray_DIMS(a)[i];
>>>>>>> de02a618
  int incx = 1;
  int incy = 1;
  if (PyArray_DESCR(a)->type_num == NPY_DOUBLE)
    {
      double *ap = DOUBLEP(a);
      double *bp = DOUBLEP(b);
      double *cp = DOUBLEP(c);

      for (int i = 0; i < n0; i++)
	{
	  cp[i] = ddot_(&n, (void*)ap, 
	     &incx, (void*)bp, &incy);
	  ap += n;
	  bp += n;
	}
    }
  else
    {
      double_complex* ap = COMPLEXP(a);
      double_complex* bp = COMPLEXP(b);
      double_complex* cp = COMPLEXP(c);
      for (int i = 0; i < n0; i++)
	{
	  cp[i] = 0.0;
	  for (int j = 0; j < n; j++)
	      cp[i] += ap[j] * bp[j];
	  ap += n;
	  bp += n;
	}
    }
  Py_END_ALLOW_THREADS;
  Py_RETURN_NONE;
}

PyObject* multi_axpy(PyObject *self, PyObject *args)
{
  PyArrayObject* alpha;
  PyArrayObject* x;
  PyArrayObject* y;
  if (!PyArg_ParseTuple(args, "OOO", &alpha, &x, &y)) 
    return NULL;
<<<<<<< HEAD
  int n0 = x->dimensions[0];
  int n = x->dimensions[1];
  Py_BEGIN_ALLOW_THREADS;
  for (int d = 2; d < x->nd; d++)
    n *= x->dimensions[d];
=======
  int n0 = PyArray_DIMS(x)[0];
  int n = PyArray_DIMS(x)[1];
  for (int d = 2; d < PyArray_NDIM(x); d++)
    n *= PyArray_DIMS(x)[d];
>>>>>>> de02a618
  int incx = 1;
  int incy = 1;

   if (PyArray_DESCR(alpha)->type_num == NPY_DOUBLE)
    {
      if (PyArray_DESCR(x)->type_num == NPY_CDOUBLE)
	n *= 2;
      double *ap = DOUBLEP(alpha);
      double *xp = DOUBLEP(x);
      double *yp = DOUBLEP(y);
      for (int i = 0; i < n0; i++)
	{
	  daxpy_(&n, &ap[i], 
		 (void*)xp, &incx,
		 (void*)yp, &incy);
	  xp += n;
	  yp += n;
	}
    }
  else
    {
      double_complex *ap = COMPLEXP(alpha);
      double_complex *xp = COMPLEXP(x);
      double_complex *yp = COMPLEXP(y);
      for (int i = 0; i < n0; i++)
	{
	  zaxpy_(&n, (void*)(&ap[i]), 
		 (void*)xp, &incx,
		 (void*)yp, &incy);
	  xp += n;
	  yp += n;
	}
    }
  Py_END_ALLOW_THREADS;
  Py_RETURN_NONE;
}<|MERGE_RESOLUTION|>--- conflicted
+++ resolved
@@ -74,9 +74,9 @@
 	    void *x, int *incx, void *beta,
 	    void *y, int *incy);
 double ddot_(int *n, void *dx, int *incx, void *dy, int *incy);
-void zdotu_(void *ret_val, int *n, 
+void zdotu_(void *ret_val, int *n,
 	    void *zx, int *incx, void *zy, int *incy);
-void zdotc_(void *ret_val, int *n, 
+void zdotc_(void *ret_val, int *n,
 	    void *zx, int *incx, void *zy, int *incy);
 
 PyObject* scal(PyObject *self, PyObject *args)
@@ -85,22 +85,17 @@
   PyArrayObject* x;
   if (!PyArg_ParseTuple(args, "DO", &alpha, &x))
     return NULL;
-<<<<<<< HEAD
-  int n = x->dimensions[0];
-  Py_BEGIN_ALLOW_THREADS;
-  for (int d = 1; d < x->nd; d++)
-    n *= x->dimensions[d];
-=======
   int n = PyArray_DIMS(x)[0];
+  Py_BEGIN_ALLOW_THREADS;
   for (int d = 1; d < PyArray_NDIM(x); d++)
     n *= PyArray_DIMS(x)[d];
->>>>>>> de02a618
   int incx = 1;
 
   if (PyArray_DESCR(x)->type_num == NPY_DOUBLE)
     dscal_(&n, &(alpha.real), DOUBLEP(x), &incx);
   else
     zscal_(&n, &alpha, (void*)COMPLEXP(x), &incx);
+
   Py_END_ALLOW_THREADS;
   Py_RETURN_NONE;
 }
@@ -170,6 +165,7 @@
     return NULL;
 
   int m, n, lda, itemsize, incx, incy;
+
   Py_BEGIN_ALLOW_THREADS;
   if (trans == 'n')
     {
@@ -222,16 +218,10 @@
   PyArrayObject* y;
   if (!PyArg_ParseTuple(args, "DOO", &alpha, &x, &y))
     return NULL;
-<<<<<<< HEAD
-  Py_BEGIN_ALLOW_THREADS;
-  int n = x->dimensions[0];
-  for (int d = 1; d < x->nd; d++)
-    n *= x->dimensions[d];
-=======
+  Py_BEGIN_ALLOW_THREADS;
   int n = PyArray_DIMS(x)[0];
   for (int d = 1; d < PyArray_NDIM(x); d++)
     n *= PyArray_DIMS(x)[d];
->>>>>>> de02a618
   int incx = 1;
   int incy = 1;
   if (PyArray_DESCR(x)->type_num == NPY_DOUBLE)
@@ -253,16 +243,10 @@
   PyArrayObject* a;
   if (!PyArg_ParseTuple(args, "dOO", &alpha, &x, &a))
     return NULL;
-<<<<<<< HEAD
-  int n = x->dimensions[0];
-  Py_BEGIN_ALLOW_THREADS;
-  for (int d = 1; d < x->nd; d++)
-    n *= x->dimensions[d];
-=======
   int n = PyArray_DIMS(x)[0];
+  Py_BEGIN_ALLOW_THREADS;
   for (int d = 1; d < PyArray_NDIM(x); d++)
     n *= PyArray_DIMS(x)[d];
->>>>>>> de02a618
 
   int incx = 1;
   int lda = MAX(1, n);
@@ -282,22 +266,13 @@
   PyArrayObject* c;
   if (!PyArg_ParseTuple(args, "dOdO", &alpha, &a, &beta, &c))
     return NULL;
-<<<<<<< HEAD
-  int n = a->dimensions[0];
-  int k = a->dimensions[1];
-  Py_BEGIN_ALLOW_THREADS;
-  for (int d = 2; d < a->nd; d++)
-    k *= a->dimensions[d];
-  int ldc = c->strides[0] / c->strides[1];
-  if (a->descr->type_num == PyArray_DOUBLE)
-=======
   int n = PyArray_DIMS(a)[0];
   int k = PyArray_DIMS(a)[1];
+  Py_BEGIN_ALLOW_THREADS;
   for (int d = 2; d < PyArray_NDIM(a); d++)
     k *= PyArray_DIMS(a)[d];
   int ldc = PyArray_STRIDES(c)[0] / PyArray_STRIDES(c)[1];
   if (PyArray_DESCR(a)->type_num == NPY_DOUBLE)
->>>>>>> de02a618
     dsyrk_("u", "t", &n, &k,
            &alpha, DOUBLEP(a), &k, &beta,
            DOUBLEP(c), &ldc);
@@ -318,22 +293,13 @@
   PyArrayObject* c;
   if (!PyArg_ParseTuple(args, "DOOdO", &alpha, &a, &b, &beta, &c))
     return NULL;
-<<<<<<< HEAD
-  int n = a->dimensions[0];
-  int k = a->dimensions[1];
-  Py_BEGIN_ALLOW_THREADS;
-  for (int d = 2; d < a->nd; d++)
-    k *= a->dimensions[d];
-  int ldc = c->strides[0] / c->strides[1];
-  if (a->descr->type_num == PyArray_DOUBLE)
-=======
   int n = PyArray_DIMS(a)[0];
   int k = PyArray_DIMS(a)[1];
+  Py_BEGIN_ALLOW_THREADS;
   for (int d = 2; d < PyArray_NDIM(a); d++)
     k *= PyArray_DIMS(a)[d];
   int ldc = PyArray_STRIDES(c)[0] / PyArray_STRIDES(c)[1];
   if (PyArray_DESCR(a)->type_num == NPY_DOUBLE)
->>>>>>> de02a618
     dsyr2k_("u", "t", &n, &k,
             (double*)(&alpha), DOUBLEP(a), &k,
             DOUBLEP(b), &k, &beta,
@@ -353,16 +319,9 @@
   PyArrayObject* b;
   if (!PyArg_ParseTuple(args, "OO", &a, &b))
     return NULL;
-<<<<<<< HEAD
-  int n = a->dimensions[0];
-
-  for (int i = 1; i < a->nd; i++)
-    n *= a->dimensions[i];
-=======
   int n = PyArray_DIMS(a)[0];
   for (int i = 1; i < PyArray_NDIM(a); i++)
     n *= PyArray_DIMS(a)[i];
->>>>>>> de02a618
   int incx = 1;
   int incy = 1;
   if (PyArray_DESCR(a)->type_num == NPY_DOUBLE)
@@ -370,12 +329,12 @@
       double result;
       Py_BEGIN_ALLOW_THREADS;
       result = ddot_(&n, (void*)DOUBLEP(a),
-		     &incx, (void*)DOUBLEP(b), &incy);
+	     &incx, (void*)DOUBLEP(b), &incy);
       Py_END_ALLOW_THREADS;
       return PyFloat_FromDouble(result);
     }
   else
-    {      
+    {
       double_complex* ap = COMPLEXP(a);
       double_complex* bp = COMPLEXP(b);
       double_complex result;
@@ -404,7 +363,7 @@
       double result;
       Py_BEGIN_ALLOW_THREADS;
       result = ddot_(&n, (void*)DOUBLEP(a),
-		     &incx, (void*)DOUBLEP(b), &incy);
+	     &incx, (void*)DOUBLEP(b), &incy);
       Py_END_ALLOW_THREADS;
       return PyFloat_FromDouble(result);
     }
@@ -414,8 +373,7 @@
       double_complex* bp = COMPLEXP(b);
       double_complex result;
       Py_BEGIN_ALLOW_THREADS;
-      zdotu_(&result, &n, ap,
-	     &incx, bp, &incy);
+      zdotu_(&result, &n, ap, &incx, bp, &incy);
       Py_END_ALLOW_THREADS;
       return PyComplex_FromDoubles(creal(result), cimag(result));
     }
@@ -428,18 +386,11 @@
   PyArrayObject* c;
   if (!PyArg_ParseTuple(args, "OOO", &a, &b, &c)) 
     return NULL;
-<<<<<<< HEAD
-  Py_BEGIN_ALLOW_THREADS;
-  int n0 = a->dimensions[0];
-  int n = a->dimensions[1];
-  for (int i = 2; i < a->nd; i++)
-    n *= a->dimensions[i];
-=======
+  Py_BEGIN_ALLOW_THREADS;
   int n0 = PyArray_DIMS(a)[0];
   int n = PyArray_DIMS(a)[1];
   for (int i = 2; i < PyArray_NDIM(a); i++)
     n *= PyArray_DIMS(a)[i];
->>>>>>> de02a618
   int incx = 1;
   int incy = 1;
   if (PyArray_DESCR(a)->type_num == NPY_DOUBLE)
@@ -481,18 +432,11 @@
   PyArrayObject* y;
   if (!PyArg_ParseTuple(args, "OOO", &alpha, &x, &y)) 
     return NULL;
-<<<<<<< HEAD
-  int n0 = x->dimensions[0];
-  int n = x->dimensions[1];
-  Py_BEGIN_ALLOW_THREADS;
-  for (int d = 2; d < x->nd; d++)
-    n *= x->dimensions[d];
-=======
   int n0 = PyArray_DIMS(x)[0];
   int n = PyArray_DIMS(x)[1];
+  Py_BEGIN_ALLOW_THREADS;
   for (int d = 2; d < PyArray_NDIM(x); d++)
     n *= PyArray_DIMS(x)[d];
->>>>>>> de02a618
   int incx = 1;
   int incy = 1;
 
