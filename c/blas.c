--- conflicted
+++ resolved
@@ -317,12 +317,8 @@
     int n = PyArray_DIMS(c)[0];
 
     int k, lda;
-<<<<<<< HEAD
-    
+
     Py_BEGIN_ALLOW_THREADS;
-=======
-
->>>>>>> b6e9cdbe
     if (*trans == 'c') {
         k = PyArray_DIMS(a)[1];
         for (int d = 2; d < PyArray_NDIM(a); d++)
