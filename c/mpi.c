/*  Copyright (C) 2003-2007  CAMP
 *  Copyright (C) 2007-2009  CAMd
 *  Copyright (C) 2005-2009  CSC - IT Center for Science Ltd.
 *  Please see the accompanying LICENSE file for further information. */

#define PY_SSIZE_T_CLEAN
#include <Python.h>

#ifdef PARALLEL

#define PY_ARRAY_UNIQUE_SYMBOL GPAW_ARRAY_API
#define NO_IMPORT_ARRAY
#include <numpy/arrayobject.h>
#include <mpi.h>
#include "extensions.h"
#include <structmember.h>
#include "mympi.h"
#ifdef __bgp__
#include <mpix.h>
#endif

// Wrappers to support GPU_AWARE_MPI
#ifdef GPAW_GPU_AWARE_MPI
#define GPAW_ARRAY_ALLOW_CUPY
#endif
#include "array.h"



// Check that a processor number is valid
#define CHK_PROC(n) if (n < 0 || n >= self->size) {\
    PyErr_SetString(PyExc_ValueError, "Invalid processor number.");     \
    return NULL; } else

// Check that a processor number is valid or is -1
#define CHK_PROC_DEF(n) if (n < -1 || n >= self->size) {\
    PyErr_SetString(PyExc_ValueError, "Invalid processor number.");     \
    return NULL; } else

// Check that a processor number is valid and is not this processor
#define CHK_OTHER_PROC(n) if (n < 0 || n >= self->size || n == self->rank) { \
    PyErr_SetString(PyExc_ValueError, "Invalid processor number.");     \
    return NULL; } else

// MPI request object, so we can store a reference to the buffer,
// preventing its early deallocation.
typedef struct {
  PyObject_HEAD
  MPI_Request rq;
  PyObject *buffer;
  int status;
} GPAW_MPI_Request;

static PyObject *mpi_request_wait(GPAW_MPI_Request *self, PyObject *noargs)
{

  if (self->status == 0)
    {
      // Calling wait multiple times is allowed but meaningless (as in the MPI standard)
      Py_RETURN_NONE;
    }
#ifndef GPAW_MPI_DEBUG
  MPI_Wait(&(self->rq), MPI_STATUS_IGNORE);
#else
  int ret = MPI_Wait(&(self->rq), MPI_STATUS_IGNORE);
  if (ret != MPI_SUCCESS)
    {
      PyErr_SetString(PyExc_RuntimeError, "MPI_Wait error occurred.");
      return NULL;
    }
#endif
  Py_DECREF(self->buffer);
  self->status = 0;

  Py_RETURN_NONE;
}

static PyObject *mpi_request_test(GPAW_MPI_Request *self, PyObject *noargs)
{

  if (self->status == 0)
    {
      Py_RETURN_TRUE;  // Already completed
    }
  int flag;
#ifndef GPAW_MPI_DEBUG
  MPI_Test(&(self->rq), &flag, MPI_STATUS_IGNORE); // Can this change the Python string?
#else
  int ret = MPI_Test(&(self->rq), &flag, MPI_STATUS_IGNORE); // Can this change the Python string?
  if (ret != MPI_SUCCESS)
    {
      PyErr_SetString(PyExc_RuntimeError, "MPI_Test error occurred.");
      return NULL;
    }
#endif
  if (flag)
    {
      Py_DECREF(self->buffer);
      self->status = 0;
      Py_RETURN_TRUE;
    }
  else
    {
      Py_RETURN_FALSE;
    }
}

static void mpi_request_dealloc(GPAW_MPI_Request *self)
{
  if (self->status)
    {
      PyObject *none = mpi_request_wait(self, NULL);
      Py_DECREF(none);
    }
  PyObject_Del(self);
}

static PyMemberDef mpi_request_members[] = {
    {"status", T_INT, offsetof(GPAW_MPI_Request, status), READONLY,
	"status of the request, non-zero if communication is pending."},
    {NULL}
};

static PyMethodDef mpi_request_methods[] = {
    {"wait", (PyCFunction) mpi_request_wait, METH_NOARGS,
	"Wait for the communication to complete."
    },
    {"test", (PyCFunction) mpi_request_test, METH_NOARGS,
	"Test if the communication has completed."
    },
    {NULL}
};

PyTypeObject GPAW_MPI_Request_type = {
    PyVarObject_HEAD_INIT(NULL, 0)
    "MPI_Request",             /*tp_name*/
    sizeof(GPAW_MPI_Request),             /*tp_basicsize*/
    0,                         /*tp_itemsize*/
    (destructor)mpi_request_dealloc, /*tp_dealloc*/
    0,                         /*tp_print*/
    0,                         /*tp_getattr*/
    0,                         /*tp_setattr*/
    0,                         /*tp_compare*/
    0,                         /*tp_repr*/
    0,                         /*tp_as_number*/
    0,                         /*tp_as_sequence*/
    0,                         /*tp_as_mapping*/
    0,                         /*tp_hash */
    0,                         /*tp_call*/
    0,                         /*tp_str*/
    0,                         /*tp_getattro*/
    0,                         /*tp_setattro*/
    0,                         /*tp_as_buffer*/
    Py_TPFLAGS_DEFAULT | Py_TPFLAGS_BASETYPE, /*tp_flags*/
    "MPI request object",           /* tp_doc */
    0,                   /* tp_traverse */
    0,                   /* tp_clear */
    0,                   /* tp_richcompare */
    0,                   /* tp_weaklistoffset */
    0,                   /* tp_iter */
    0,                   /* tp_iternext */
    mpi_request_methods,             /* tp_methods */
    mpi_request_members,
    0,                         /* tp_getset */
    0,                         /* tp_base */
    0,                         /* tp_dict */
    0,                         /* tp_descr_get */
    0,                         /* tp_descr_set */
    0,                         /* tp_dictoffset */
    0,      /* tp_init */
    0,                         /* tp_alloc */
    0,                 /* tp_new */
};

static GPAW_MPI_Request *NewMPIRequest(void)
{
  GPAW_MPI_Request *self;

  self = PyObject_NEW(GPAW_MPI_Request, &GPAW_MPI_Request_type);
  if (self == NULL) return NULL;
  memset(&(self->rq), 0, sizeof(MPI_Request));
  self->buffer = NULL;
  self->status = 1;  // Active

  return self;
}


static void mpi_ensure_finalized(void)
{
    int already_finalized = 1;
    int ierr = MPI_SUCCESS;

    MPI_Finalized(&already_finalized);
    if (!already_finalized)
    {
	ierr = MPI_Finalize();
    }
    if (ierr != MPI_SUCCESS)
	PyErr_SetString(PyExc_RuntimeError, "MPI_Finalize error occurred");
}


// MPI initialization
static void mpi_ensure_initialized(void)
{
    int already_initialized = 1;
    int ierr = MPI_SUCCESS;

    // Check whether MPI is already initialized
    MPI_Initialized(&already_initialized);
    if (!already_initialized)
    {
<<<<<<< HEAD
        // if not, let's initialize it
        int use_threads = 0;
#ifdef GPAW_GPU
        use_threads = 1;
#endif
#ifdef _OPENMP
        use_threads = 1;
=======
	// if not, let's initialize it
#ifndef _OPENMP
	ierr = MPI_Init(NULL, NULL);
	if (ierr == MPI_SUCCESS)
	{
	    // No problem: register finalization when at Python exit
	    Py_AtExit(*mpi_ensure_finalized);
	}
	else
	{
	    // We have a problem: raise an exception
	    char err[MPI_MAX_ERROR_STRING];
	    int resultlen;
	    MPI_Error_string(ierr, err, &resultlen);
	    PyErr_SetString(PyExc_RuntimeError, err);
	}
#else
	int granted;
	ierr = MPI_Init_thread(NULL, NULL, MPI_THREAD_MULTIPLE, &granted);
	if (ierr == MPI_SUCCESS && granted == MPI_THREAD_MULTIPLE)
	{
	    // No problem: register finalization when at Python exit
	    Py_AtExit(*mpi_ensure_finalized);
	}
	else if (granted != MPI_THREAD_MULTIPLE)
	{
	    // We have a problem: raise an exception
	    char err[MPI_MAX_ERROR_STRING] = "MPI_THREAD_MULTIPLE is not supported";
	    PyErr_SetString(PyExc_RuntimeError, err);
	}
	else
	{
	    // We have a problem: raise an exception
	    char err[MPI_MAX_ERROR_STRING];
	    int resultlen;
	    MPI_Error_string(ierr, err, &resultlen);
	    PyErr_SetString(PyExc_RuntimeError, err);
	}
>>>>>>> 02821475
#endif
        if (!use_threads) {
            ierr = MPI_Init(NULL, NULL);
            if (ierr == MPI_SUCCESS)
            {
                // No problem: register finalization when at Python exit
                Py_AtExit(*mpi_ensure_finalized);
            }
            else
            {
                // We have a problem: raise an exception
                char err[MPI_MAX_ERROR_STRING];
                int resultlen;
                MPI_Error_string(ierr, err, &resultlen);
                PyErr_SetString(PyExc_RuntimeError, err);
            }
        } else {
            int granted;
            ierr = MPI_Init_thread(NULL, NULL, MPI_THREAD_MULTIPLE, &granted);
            if (ierr == MPI_SUCCESS && granted == MPI_THREAD_MULTIPLE)
            {
                // No problem: register finalization when at Python exit
                Py_AtExit(*mpi_ensure_finalized);
            }
            else if (granted != MPI_THREAD_MULTIPLE)
            {
                // We have a problem: raise an exception
                char err[MPI_MAX_ERROR_STRING] = "MPI_THREAD_MULTIPLE is not supported";
                PyErr_SetString(PyExc_RuntimeError, err);
            }
            else
            {
                // We have a problem: raise an exception
                char err[MPI_MAX_ERROR_STRING];
                int resultlen;
                MPI_Error_string(ierr, err, &resultlen);
                PyErr_SetString(PyExc_RuntimeError, err);
            }
        }
    }
}


static void mpi_dealloc(MPIObject *obj)
{
    if (obj->comm != MPI_COMM_WORLD)
	MPI_Comm_free(&(obj->comm));
    Py_XDECREF(obj->parent);
    free(obj->members);
    PyObject_DEL(obj);
}

static PyObject * mpi_sendreceive(MPIObject *self, PyObject *args,
				  PyObject *kwargs)
{
    PyArrayObject* a;
    PyArrayObject* b;
    int dest, src;
    int sendtag = 123;
    int recvtag = 123;
    static char *kwlist[] = {"a", "dest", "b", "src", "sendtag", "recvtag",
			     NULL};
    if (!PyArg_ParseTupleAndKeywords(args, kwargs, "OiOi|ii:sendreceive",
				     kwlist,
				     &a, &dest, &b, &src, &sendtag, &recvtag))
	return NULL;
    CHK_ARRAY(a);
    CHK_OTHER_PROC(dest);
    CHK_ARRAY(b);
    CHK_OTHER_PROC(src);
    int nsend = Array_ITEMSIZE(a);
    for (int d = 0; d < Array_NDIM(a); d++)
	nsend *= Array_DIM(a,d);
    int nrecv = Array_ITEMSIZE(b);
    for (int d = 0; d < Array_NDIM(b); d++)
	nrecv *= Array_DIM(b,d);
#ifndef GPAW_MPI_DEBUG
    MPI_Sendrecv(Array_BYTES(a), nsend, MPI_BYTE, dest, sendtag,
		 Array_BYTES(b), nrecv, MPI_BYTE, src, recvtag,
		 self->comm, MPI_STATUS_IGNORE);
#else
    int ret = MPI_Sendrecv(Array_BYTES(a), nsend, MPI_BYTE, dest, sendtag,
			   Array_BYTES(b), nrecv, MPI_BYTE, src, recvtag,
			   self->comm, MPI_STATUS_IGNORE);
    if (ret != MPI_SUCCESS) {
	PyErr_SetString(PyExc_RuntimeError, "MPI_Sendrecv error occurred.");
	return NULL;
    }
#endif
    Py_RETURN_NONE;
}


static PyObject * mpi_receive(MPIObject *self, PyObject *args, PyObject *kwargs)
{
  PyArrayObject* a;
  int src;
  int tag = 123;
  int block = 1;
  static char *kwlist[] = {"a", "src", "tag", "block", NULL};

  if (!PyArg_ParseTupleAndKeywords(args, kwargs, "Oi|ii:receive", kwlist,
				   &a, &src, &tag, &block))
    return NULL;
  CHK_ARRAY(a);
  CHK_OTHER_PROC(src);
  int n = Array_ITEMSIZE(a);
  for (int d = 0; d < Array_NDIM(a); d++)
    n *= Array_DIM(a, d);
  if (block)
    {
#ifndef GPAW_MPI_DEBUG
      MPI_Recv(Array_BYTES(a), n, MPI_BYTE, src, tag, self->comm,
	       MPI_STATUS_IGNORE);
#else
      int ret = MPI_Recv(Array_BYTES(a), n, MPI_BYTE, src, tag, self->comm,
			 MPI_STATUS_IGNORE);
      if (ret != MPI_SUCCESS)
	{
	  PyErr_SetString(PyExc_RuntimeError, "MPI_Recv error occurred.");
	  return NULL;
	}
#endif
      Py_RETURN_NONE;
    }
  else
    {
      GPAW_MPI_Request *req = NewMPIRequest();
      if (req == NULL) return NULL;
      req->buffer = (PyObject*)a;
      Py_INCREF(req->buffer);
#ifndef GPAW_MPI_DEBUG
      MPI_Irecv(Array_BYTES(a), n, MPI_BYTE, src, tag, self->comm, &(req->rq));
#else
      int ret = MPI_Irecv(Array_BYTES(a), n, MPI_BYTE, src, tag, self->comm,
			  &(req->rq));
      if (ret != MPI_SUCCESS)
	{
	  PyErr_SetString(PyExc_RuntimeError, "MPI_Irecv error occurred.");
	  return NULL;
	}
#endif
      return (PyObject *) req;
    }
}

static PyObject * mpi_send(MPIObject *self, PyObject *args, PyObject *kwargs)
{
  PyArrayObject* a;
  int dest;
  int tag = 123;
  int block = 1;
  static char *kwlist[] = {"a", "dest", "tag", "block", NULL};
  if (!PyArg_ParseTupleAndKeywords(args, kwargs, "Oi|ii:send", kwlist,
				   &a, &dest, &tag, &block))
    return NULL;
  CHK_ARRAY(a);
  CHK_OTHER_PROC(dest);
  int n = Array_ITEMSIZE(a);
  for (int d = 0; d < Array_NDIM(a); d++)
    n *= Array_DIM(a,d);
  if (block)
    {
#ifndef GPAW_MPI_DEBUG
      MPI_Send(Array_BYTES(a), n, MPI_BYTE, dest, tag, self->comm);
#else
      int ret = MPI_Send(Array_BYTES(a), n, MPI_BYTE, dest, tag, self->comm);
      if (ret != MPI_SUCCESS)
	{
	  PyErr_SetString(PyExc_RuntimeError, "MPI_Send error occurred.");
	  return NULL;
	}
#endif
      Py_RETURN_NONE;
    }
  else
    {
      GPAW_MPI_Request *req = NewMPIRequest();
      req->buffer = (PyObject*)a;
      Py_INCREF(a);
#ifndef GPAW_MPI_DEBUG
      MPI_Isend(Array_BYTES(a), n, MPI_BYTE, dest, tag, self->comm,
		&(req->rq));
#else
      int ret = MPI_Isend(Array_BYTES(a), n, MPI_BYTE, dest, tag, self->comm,
			  &(req->rq));
      if (ret != MPI_SUCCESS)
	{
	  PyErr_SetString(PyExc_RuntimeError, "MPI_Isend error occurred.");
	  return NULL;
	}
#endif
      return (PyObject *)req;
    }
}


static PyObject * mpi_ssend(MPIObject *self, PyObject *args, PyObject *kwargs)
{
  PyArrayObject* a;
  int dest;
  int tag = 123;
  static char *kwlist[] = {"a", "dest", "tag", NULL};
  if (!PyArg_ParseTupleAndKeywords(args, kwargs, "Oi|i:send", kwlist,
				   &a, &dest, &tag))
    return NULL;
  CHK_ARRAY_RO(a);
  CHK_OTHER_PROC(dest);
  int n = Array_ITEMSIZE(a);
  for (int d = 0; d < Array_NDIM(a); d++)
    n *= Array_DIM(a,d);
  MPI_Ssend(Array_BYTES(a), n, MPI_BYTE, dest, tag, self->comm);
  Py_RETURN_NONE;
}


static PyObject * mpi_name(MPIObject *self, PyObject *noargs)
{
  char name[MPI_MAX_PROCESSOR_NAME];
  int resultlen;
  MPI_Get_processor_name(name, &resultlen);
  return Py_BuildValue("s#", name, (Py_ssize_t)resultlen);
}


static PyObject * mpi_abort(MPIObject *self, PyObject *args)
{
  int errcode;
  if (!PyArg_ParseTuple(args, "i:abort", &errcode))
    return NULL;
  MPI_Abort(self->comm, errcode);
  Py_RETURN_NONE;
}

static PyObject * mpi_barrier(MPIObject *self)
{
  MPI_Barrier(self->comm);
  Py_RETURN_NONE;
}

static PyObject * mpi_test(MPIObject *self, PyObject *args)
{
  GPAW_MPI_Request* s;
  if (!PyArg_ParseTuple(args, "O!:wait", &GPAW_MPI_Request_type, &s))
	return NULL;
  return mpi_request_test(s, NULL);
}

static PyObject * mpi_testall(MPIObject *self, PyObject *requests)
{
  int n;   // Number of requests
  MPI_Request *rqs = NULL;
  int flag = 0;
  if (!PySequence_Check(requests))
    {
      PyErr_SetString(PyExc_TypeError, "mpi.testall: argument must be a sequence");
      return NULL;
    }
  // Extract the request objects
  n = PySequence_Size(requests);
  assert(n >= 0);  // This cannot fail.
  rqs = GPAW_MALLOC(MPI_Request, n);
  assert(rqs != NULL);
  for (int i = 0; i < n; i++)
    {
      PyObject *o = PySequence_GetItem(requests, i);
      if (o == NULL)
	return NULL;
      if (Py_TYPE(o) != &GPAW_MPI_Request_type)
	{
	  Py_DECREF(o);
	  free(rqs);
	  PyErr_SetString(PyExc_TypeError, "mpi.testall: argument must be a sequence of MPI requests");
	  return NULL;
	}
      GPAW_MPI_Request *s = (GPAW_MPI_Request *)o;
      rqs[i] = s->rq;
      Py_DECREF(o);
    }
  // Do the actual test.
#ifndef GPAW_MPI_DEBUG
  MPI_Testall(n, rqs, &flag, MPI_STATUSES_IGNORE);
#else
  int ret = MPI_Testall(n, rqs, &flag, MPI_STATUSES_IGNORE);
  if (ret != MPI_SUCCESS)
    {
      // We do not dare to release the buffers now!
      PyErr_SetString(PyExc_RuntimeError, "MPI_Testall error occurred.");
      return NULL;
    }
#endif
  // Unlike MPI_Test, if flag outcome is non-zero, MPI_Testall will deallocate
  // all requests which were allocated by nonblocking communication calls, so
  // we must free these buffers. Otherwise, none of the requests are modified.
  if (flag != 0)
    {
      // Release the buffers used by the MPI communication
      for (int i = 0; i < n; i++)
      {
	GPAW_MPI_Request *o = (GPAW_MPI_Request *) PySequence_GetItem(requests, i);
	if (o->status)
	{
	  assert(o->buffer != NULL);
	  Py_DECREF(o->buffer);
	}
	o->status = 0;
	Py_DECREF(o);
      }
    }
  // Release internal data and return.
  free(rqs);
  return Py_BuildValue("i", flag);
}

static PyObject * mpi_wait(MPIObject *self, PyObject *args)
{
  GPAW_MPI_Request* s;
  if (!PyArg_ParseTuple(args, "O!:wait", &GPAW_MPI_Request_type, &s))
    return NULL;
  return mpi_request_wait(s, NULL);
}

static PyObject * mpi_waitall(MPIObject *self, PyObject *requests)
{
  int n;   // Number of requests
  MPI_Request *rqs = NULL;
  if (!PySequence_Check(requests))
    {
      PyErr_SetString(PyExc_TypeError, "mpi.waitall: argument must be a sequence");
      return NULL;
    }
  // Extract the request objects
  n = PySequence_Size(requests);
  assert(n >= 0);  // This cannot fail.
  rqs = GPAW_MALLOC(MPI_Request, n);
  for (int i = 0; i < n; i++)
    {
      PyObject *o = PySequence_GetItem(requests, i);
      if (o == NULL)
	return NULL;
      if (Py_TYPE(o) != &GPAW_MPI_Request_type)
	{
	  Py_DECREF(o);
	  free(rqs);
	  PyErr_SetString(PyExc_TypeError, "mpi.waitall: argument must be a sequence of MPI requests");
	  return NULL;
	}
      GPAW_MPI_Request *s = (GPAW_MPI_Request *)o;
      rqs[i] = s->rq;
      Py_DECREF(o);
    }
  // Do the actual wait.
#ifndef GPAW_MPI_DEBUG
  MPI_Waitall(n, rqs, MPI_STATUSES_IGNORE);
#else
  int ret = MPI_Waitall(n, rqs, MPI_STATUSES_IGNORE);
  if (ret != MPI_SUCCESS)
    {
      // We do not dare to release the buffers now!
      PyErr_SetString(PyExc_RuntimeError, "MPI_Waitall error occurred.");
      return NULL;
    }
#endif
  // Release the buffers used by the MPI communication
  for (int i = 0; i < n; i++)
   {
     GPAW_MPI_Request *o = (GPAW_MPI_Request *) PySequence_GetItem(requests, i);
     if (o->status)
     {
       assert(o->buffer != NULL);
       Py_DECREF(o->buffer);
     }
     o->status = 0;
     Py_DECREF(o);
   }
  // Release internal data and return.
  free(rqs);
  Py_RETURN_NONE;
}


static MPI_Datatype get_mpi_datatype(PyArrayObject *a)
{
  int n = Array_ITEMSIZE(a);
  if (Array_ISCOMPLEX(a))
    n = n / 2;
  int array_type = Array_TYPE(a);
  switch(array_type)
    {
      // Floating point numbers including complex numbers
    case NPY_DOUBLE:
    case NPY_CDOUBLE:
      assert(sizeof(double) == n);
      return MPI_DOUBLE;
    case NPY_FLOAT:
    case NPY_CFLOAT:
      assert(sizeof(float) == n);
      return MPI_FLOAT;
    case NPY_LONGDOUBLE:
    case NPY_CLONGDOUBLE:
       assert(sizeof(long double) == n);
      return MPI_LONG_DOUBLE;
      // Signed integer types
    case NPY_BYTE:
      assert(sizeof(char) == n);
      return MPI_CHAR;
    case NPY_SHORT:
      assert(sizeof(short) == n);
      return MPI_SHORT;
    case NPY_INT:
      assert(sizeof(int) == n);
      return MPI_INT;
    case NPY_LONG:
      assert(sizeof(long) == n);
      return MPI_LONG;
      // Unsigned integer types
    case NPY_BOOL:
    case NPY_UBYTE:
      assert(sizeof(unsigned char) == n);
      return MPI_UNSIGNED_CHAR;
    case NPY_USHORT:
      assert(sizeof(unsigned short) == n);
      return MPI_UNSIGNED_SHORT;
    case NPY_UINT:
      assert(sizeof(unsigned) == n);
      return MPI_UNSIGNED;
    case NPY_ULONG:
      assert(sizeof(unsigned long) == n);
      return MPI_UNSIGNED_LONG;
    }

  // If we reach this point none of the cases worked out.
  PyErr_SetString(PyExc_ValueError, "Cannot communicate data of this type.");
  return 0;
}

static PyObject * mpi_reduce(MPIObject *self, PyObject *args, PyObject *kwargs,
			     MPI_Op operation, int allowcomplex)
{
#ifdef GPAW_MPI_DEBUG
  MPI_Barrier(self->comm);
#endif
  PyObject* obj;
  int root = -1;
  static char *kwlist[] = {"a", "root", NULL};

  if (!PyArg_ParseTupleAndKeywords(args, kwargs, "O|i:reduce", kwlist,
				   &obj, &root))
    return NULL;
  CHK_PROC_DEF(root);
  if (PyFloat_Check(obj))
    {
      double din = PyFloat_AS_DOUBLE(obj);
      double dout;
      if (root == -1)
	MPI_Allreduce(&din, &dout, 1, MPI_DOUBLE, operation, self->comm);
      else
	MPI_Reduce(&din, &dout, 1, MPI_DOUBLE, operation, root, self->comm);
      return PyFloat_FromDouble(dout);
    }
  if (PyLong_Check(obj))
    {
      long din = PyLong_AS_LONG(obj);
      long dout;
      if (root == -1)
	MPI_Allreduce(&din, &dout, 1, MPI_LONG, operation, self->comm);
      else
	MPI_Reduce(&din, &dout, 1, MPI_LONG, operation, root, self->comm);
      return PyLong_FromLong(dout);
    }
  else if (PyComplex_Check(obj) && allowcomplex)
    {
      double din[2];
      double dout[2];
      din[0] = PyComplex_RealAsDouble(obj);
      din[1] = PyComplex_ImagAsDouble(obj);
      if (root == -1)
	MPI_Allreduce(&din, &dout, 2, MPI_DOUBLE, MPI_SUM, self->comm);
      else
	MPI_Reduce(&din, &dout, 2, MPI_DOUBLE, MPI_SUM, root, self->comm);
      return PyComplex_FromDoubles(dout[0], dout[1]);
    }
  else if (PyComplex_Check(obj))
    {
      PyErr_SetString(PyExc_ValueError,
		      "Operation not allowed on complex numbers");
      return NULL;
    }
  else   // It should be an array
    {
      int n;
      int elemsize;
      MPI_Datatype datatype;
      PyArrayObject* aobj = (PyArrayObject*)obj;
      CHK_ARRAY(aobj);
      datatype = get_mpi_datatype(aobj);
      if (datatype == 0)
	return NULL;
      n = Array_SIZE(aobj);
      elemsize = Array_ITEMSIZE(aobj);
      if (Array_ISCOMPLEX(aobj))
	{
	  if (allowcomplex)
	    {
	      n *= 2;
	      elemsize /= 2;
	    }
	  else
	    {
	      PyErr_SetString(PyExc_ValueError,
			      "Operation not allowed on complex numbers");
	      return NULL;
	    }
	}
      if (root == -1)
	{
#ifdef GPAW_MPI2
	  MPI_Allreduce(MPI_IN_PLACE, Array_BYTES(aobj), n, datatype,
			operation, self->comm);
#else
	  char* b = GPAW_MALLOC(char, n * elemsize);
	  MPI_Allreduce(Array_BYTES(aobj), b, n, datatype, operation,
			self->comm);
	  assert(Array_NBYTES(aobj) == n * elemsize);
	  memcpy(Array_BYTES(aobj), b, n * elemsize);
	  free(b);
#endif
	}
      else
	{
	  int rank;
	  MPI_Comm_rank(self->comm, &rank);
	  char* b = 0;
	  if (rank == root)
	    {
#ifdef GPAW_MPI2
	      MPI_Reduce(MPI_IN_PLACE, Array_BYTES(aobj), n,
			 datatype, operation, root, self->comm);
#else
	      b = GPAW_MALLOC(char, n * elemsize);
	      MPI_Reduce(Array_BYTES(aobj), b, n, datatype,
			 operation, root, self->comm);
	      assert(Array_NBYTES(aobj) == n * elemsize);
	      memcpy(Array_BYTES(aobj), b, n * elemsize);
	      free(b);
#endif
	    }
	  else
	    {
	      MPI_Reduce(Array_BYTES(aobj), b, n, datatype,
			 operation, root, self->comm);
	    }
	}
      Py_RETURN_NONE;
    }
}

static PyObject * mpi_sum(MPIObject *self, PyObject *args, PyObject *kwargs)
{
  return mpi_reduce(self, args, kwargs, MPI_SUM, 1);
}

static PyObject * mpi_product(MPIObject *self, PyObject *args, PyObject *kwargs)
{
  // No complex numbers as that would give separate products of
  // real and imaginary parts.
  return mpi_reduce(self, args, kwargs,  MPI_PROD, 0);
}

static PyObject * mpi_max(MPIObject *self, PyObject *args, PyObject *kwargs)
{
  return mpi_reduce(self, args,  kwargs, MPI_MAX, 0);
}

static PyObject * mpi_min(MPIObject *self, PyObject *args, PyObject *kwargs)
{
  return mpi_reduce(self, args,  kwargs, MPI_MIN, 0);
}

static PyObject * mpi_scatter(MPIObject *self, PyObject *args)
{
  PyArrayObject* sendobj;
  PyArrayObject* recvobj;
  int root;
  if (!PyArg_ParseTuple(args, "OOi:scatter", &sendobj, &recvobj, &root))
    return NULL;
  CHK_ARRAY(recvobj);
  CHK_PROC(root);
  char* source = 0;
  if (self->rank == root) {
    CHK_ARRAY(sendobj);
    CHK_ARRAYS(recvobj, sendobj, self->size); // size(send) = size(recv)*Ncpu
    source = Array_BYTES(sendobj);
  }
  int n = Array_ITEMSIZE(recvobj);
  for (int d = 0; d < Array_NDIM(recvobj); d++)
    n *= Array_DIM(recvobj,d);
  MPI_Scatter(source, n, MPI_BYTE, Array_BYTES(recvobj),
	      n, MPI_BYTE, root, self->comm);
  Py_RETURN_NONE;
}



static PyObject * mpi_allgather(MPIObject *self, PyObject *args)
{
  PyArrayObject* a;
  PyArrayObject* b;
  if (!PyArg_ParseTuple(args, "OO:allgather", &a, &b))
    return NULL;
  CHK_ARRAY(a);
  CHK_ARRAY(b);
  CHK_ARRAYS(a, b, self->size);
  int n = Array_ITEMSIZE(a);
  for (int d = 0; d < Array_NDIM(a); d++)
    n *= Array_DIM(a,d);
  // What about endianness????
  MPI_Allgather(Array_BYTES(a), n, MPI_BYTE, Array_BYTES(b), n,
		MPI_BYTE, self->comm);
  Py_RETURN_NONE;
}

static PyObject * mpi_gather(MPIObject *self, PyObject *args)
{
  PyArrayObject* a;
  int root;
  PyArrayObject* b = 0;
  if (!PyArg_ParseTuple(args, "Oi|O", &a, &root, &b))
    return NULL;
  CHK_ARRAY(a);
  CHK_PROC(root);
  if (root == self->rank)
    {
      CHK_ARRAY(b);
      CHK_ARRAYS(a, b, self->size);
    }
  else if ((PyObject*)b != Py_None && b != NULL)
    {
      fprintf(stderr, "******** Root=%d\n", root);
      PyErr_SetString(PyExc_ValueError,
		      "mpi_gather: b array should not be given on non-root processors.");
      return NULL;
    }
  int n = Array_ITEMSIZE(a);
  for (int d = 0; d < Array_NDIM(a); d++)
    n *= Array_DIM(a,d);
  if (root != self->rank)
    MPI_Gather(Array_BYTES(a), n, MPI_BYTE, 0, n, MPI_BYTE, root, self->comm);
  else
    MPI_Gather(Array_BYTES(a), n, MPI_BYTE, Array_BYTES(b), n, MPI_BYTE, root, self->comm);
  Py_RETURN_NONE;
}

static PyObject * mpi_broadcast(MPIObject *self, PyObject *args)
{
#ifdef GPAW_MPI_DEBUG
  MPI_Barrier(self->comm);
#endif
  PyArrayObject* buf;
  int root;
  if (!PyArg_ParseTuple(args, "Oi:broadcast", &buf, &root))
    return NULL;
  if (root == self->rank)
      CHK_ARRAY_RO(buf);
  else
      CHK_ARRAY(buf);

  CHK_PROC(root);
  int n = Array_ITEMSIZE(buf);
  for (int d = 0; d < Array_NDIM(buf); d++)
    n *= Array_DIM(buf,d);
  MPI_Bcast(Array_BYTES(buf), n, MPI_BYTE, root, self->comm);
  Py_RETURN_NONE;
}

static PyObject *mpi_compare(MPIObject *self, PyObject *args)
{
  MPIObject* other;
  int result;
  char* pyresult;
  if (!PyArg_ParseTuple(args, "O", &other))
    return NULL;

  MPI_Comm_compare(self->comm, other->comm, &result);
  if(result == MPI_IDENT) pyresult = "ident";
  else if (result == MPI_CONGRUENT) pyresult = "congruent";
  else if (result == MPI_SIMILAR) pyresult = "similar";
  else if (result == MPI_UNEQUAL) pyresult = "unequal";
  else return NULL;
  return Py_BuildValue("s", pyresult);
}

static PyObject *mpi_translate_ranks(MPIObject *self, PyObject *args)
{
  PyObject* myranks_anytype; // Conversion to numpy array below
  MPIObject* other;

  if (!PyArg_ParseTuple(args, "OO", &other, &myranks_anytype))
    return NULL;

  // XXXXXX This uses NPY_LONG and NPY_INT.  On some computers the
  // returned array is int32 while np.array(..., dtype=int) returns
  // int64.  This should very probably be changed so it always
  // corresponds to the default int of numpy.

  // This handling of arrays of ranks is taken from the MPICommunicator
  // creation method.  See that method for explanation of casting, datatypes
  // etc.
  PyArrayObject *myranks_long = (PyArrayObject*)PyArray_ContiguousFromAny(
					    myranks_anytype, NPY_LONG, 1, 1);
  if(myranks_long == NULL)
    return NULL;

  int nranks = Array_DIM(myranks_long, 0);

  PyArrayObject *myranks;
  myranks = (PyArrayObject*)PyArray_Cast(myranks_long, NPY_INT);

  npy_intp rankshape[1];
  rankshape[0] = PyArray_SIZE(myranks);
  PyArrayObject* other_ranks = (PyArrayObject*)PyArray_SimpleNew(1, rankshape,
								 NPY_INT);

  MPI_Group mygroup, othergroup;
  MPI_Comm_group(self->comm, &mygroup);
  MPI_Comm_group(other->comm, &othergroup);

  int* rankdata = (int*)PyArray_BYTES(myranks);
  int* otherrankdata = (int*)PyArray_BYTES(other_ranks);
  MPI_Group_translate_ranks(mygroup, nranks, rankdata, othergroup,
			    otherrankdata);

  // Return something with a definite value to Python.
  for(int i=0; i < nranks; i++) {
      if(otherrankdata[i] == MPI_UNDEFINED) {
	  otherrankdata[i] = -1;
      }
  }
  PyObject* other_ranks_anytype = PyArray_Cast(other_ranks,
      PyArray_TYPE((PyArrayObject*)myranks_anytype));

  Py_DECREF(myranks_long);
  Py_DECREF(myranks);
  Py_DECREF(other_ranks);
  return (PyObject*)other_ranks_anytype;
}

static PyObject * mpi_alltoallv(MPIObject *self, PyObject *args)
{
  PyArrayObject* send_obj;
  PyArrayObject* send_cnts;
  PyArrayObject* send_displs;
  PyArrayObject* recv_obj;
  PyArrayObject* recv_cnts;
  PyArrayObject* recv_displs;

  if (!PyArg_ParseTuple(args, "OOOOOO:alltoallv", &send_obj, &send_cnts,
						  &send_displs, &recv_obj,
						  &recv_cnts, &recv_displs))
    return NULL;
  CHK_ARRAY(send_obj);
  CHK_ARRAY(send_cnts);
  CHK_ARRAY(send_displs);
  CHK_ARRAY(recv_obj);
  CHK_ARRAY(recv_cnts);
  CHK_ARRAY(recv_displs);

  int *s_cnts = GPAW_MALLOC(int, self->size);
  int *s_displs = GPAW_MALLOC(int, self->size);
  int *r_cnts = GPAW_MALLOC(int, self->size);
  int *r_displs = GPAW_MALLOC(int, self->size);

  /* Create count and displacement arrays in units of bytes */
  int elem_size = Array_ITEMSIZE(send_obj);

  long* tmp1 = Array_DATA(send_cnts);
  long* tmp2 = Array_DATA(send_displs);
  long* tmp3 = Array_DATA(recv_cnts);
  long* tmp4 = Array_DATA(recv_displs);
  for (int i=0; i < self->size; i++) {
      s_cnts[i] = tmp1[i] * elem_size;
      s_displs[i] = tmp2[i] * elem_size;
      r_cnts[i] = tmp3[i] * elem_size;
      r_displs[i] = tmp4[i] * elem_size;
  }

  MPI_Alltoallv(Array_BYTES(send_obj),
		s_cnts, s_displs,
		MPI_BYTE, Array_BYTES(recv_obj), r_cnts,
		r_displs, MPI_BYTE, self->comm);

  free(s_cnts);
  free(s_displs);
  free(r_cnts);
  free(r_displs);

  Py_RETURN_NONE;
}

static PyObject * get_members(MPIObject *self, PyObject *args)
{
  PyArrayObject *ranks;
  npy_intp ranks_dims[1] = {self->size};
  ranks = (PyArrayObject *) PyArray_SimpleNew(1, ranks_dims, NPY_INT);
  if (ranks == NULL)
    return NULL;
  memcpy(INTP(ranks), self->members, self->size*sizeof(int));
  PyObject* values = Py_BuildValue("O", ranks);
  Py_DECREF(ranks);
  return values;
}

// See the documentation for corresponding function in debug wrapper
// for the purpose of this function (gpaw/mpi/__init__.py)
static PyObject * get_c_object(MPIObject *self, PyObject *args)
{
  return Py_BuildValue("O", self);
}

// Forward declaration of MPI_Communicator because it needs MPIType
// that needs MPI_getattr that needs MPI_Methods that need
// MPI_Communicator that need ...
static PyObject * MPICommunicator(MPIObject *self, PyObject *args);

static PyMethodDef mpi_methods[] = {
    {"sendreceive",          (PyCFunction)mpi_sendreceive,
     METH_VARARGS|METH_KEYWORDS,
     "sendreceive(a, dest, b, src, desttag=123, srctag=123) sends an array a to dest and receives an array b from src."},
    {"receive",          (PyCFunction)mpi_receive,
     METH_VARARGS|METH_KEYWORDS,
     "receive(a, src, tag=123, block=1) receives array a from src."},
    {"send",             (PyCFunction)mpi_send,
     METH_VARARGS|METH_KEYWORDS,
     "send(a, dest, tag=123, block=1) sends array a to dest."},
    {"ssend",             (PyCFunction)mpi_ssend,
     METH_VARARGS|METH_KEYWORDS,
     "ssend(a, dest, tag=123) synchronously sends array a to dest."},
    {"abort",            (PyCFunction)mpi_abort,        METH_VARARGS,
     "abort(errcode) aborts all MPI tasks."},
    {"name",             (PyCFunction)mpi_name,         METH_NOARGS,
     "name() returns the name of the processor node."},
    {"barrier",          (PyCFunction)mpi_barrier,      METH_VARARGS,
     "barrier() synchronizes all MPI tasks"},
    {"test",             (PyCFunction)mpi_test,         METH_VARARGS,
     "test(request) tests if a nonblocking communication is complete."},
    {"testall",          (PyCFunction)mpi_testall,      METH_O,
     "testall(list_of_rqs) tests if multiple nonblocking communications are complete."},
    {"wait",             (PyCFunction)mpi_wait,         METH_VARARGS,
     "wait(request) waits for a nonblocking communication to complete."},
    {"waitall",          (PyCFunction)mpi_waitall,      METH_O,
     "waitall(list_of_rqs) waits for multiple nonblocking communications to complete."},
    {"sum",              (PyCFunction)mpi_sum,
     METH_VARARGS|METH_KEYWORDS,
     "sum(a, root=-1) sums arrays, result on all tasks unless root is given."},
    {"product",          (PyCFunction)mpi_product,
     METH_VARARGS|METH_KEYWORDS,
     "product(a, root=-1) multiplies arrays, result on all tasks unless root is given."},
    {"max",              (PyCFunction)mpi_max,
     METH_VARARGS|METH_KEYWORDS,
     "max(a, root=-1) maximum of arrays, result on all tasks unless root is given."},
    {"min",              (PyCFunction)mpi_min,
     METH_VARARGS|METH_KEYWORDS,
     "min(a, root=-1) minimum of arrays, result on all tasks unless root is given."},
    {"scatter",          (PyCFunction)mpi_scatter,      METH_VARARGS,
     "scatter(src, target, root) distributes array from root task."},
    {"gather",           (PyCFunction)mpi_gather,       METH_VARARGS,
     "gather(src, root, target=None) gathers data from all tasks on root task."},
    {"all_gather",       (PyCFunction)mpi_allgather,    METH_VARARGS,
     "all_gather(src, target) gathers data from all tasks on all tasks."},
    {"alltoallv",       (PyCFunction)mpi_alltoallv,    METH_VARARGS,
     "alltoallv(sbuf, scnt, sdispl, rbuf, ...) send data from all tasks to all tasks."},
    {"broadcast",        (PyCFunction)mpi_broadcast,    METH_VARARGS,
     "broadcast(buffer, root) Broadcast data in-place from root task."},
    {"compare",          (PyCFunction)mpi_compare,      METH_VARARGS,
     "compare two communicators for identity using MPI_Comm_compare."},
    {"translate_ranks",  (PyCFunction)mpi_translate_ranks, METH_VARARGS,
     "figure out correspondence between ranks on two communicators."},
    {"get_members",      (PyCFunction)get_members,      METH_VARARGS, 0},
    {"get_c_object",     (PyCFunction)get_c_object,     METH_VARARGS, 0},
    {"new_communicator", (PyCFunction)MPICommunicator,  METH_VARARGS,
     "new_communicator(ranks) creates a new communicator."},
    {0, 0, 0, 0}
};

static PyMemberDef mpi_members[] = {
  {"size", T_INT, offsetof(MPIObject, size), 0, "Number of processors"},
  {"rank", T_INT, offsetof(MPIObject, rank), 0, "Number of this processor"},
  {"parent", T_OBJECT_EX, offsetof(MPIObject, parent), 0, "Parent communicator"},
  {0, 0, 0, 0, 0}  /* Sentinel */
};

// __new__
static PyObject *NewMPIObject(PyTypeObject* type, PyObject *args,
			      PyObject *kwds)
{
    static char *kwlist[] = {NULL};
    MPIObject* self;

    if (! PyArg_ParseTupleAndKeywords(args, kwds, "", kwlist))
	return NULL;

    self = (MPIObject *) type->tp_alloc(type, 0);
    if (self == NULL)
	return NULL;

    mpi_ensure_initialized();

    MPI_Comm_size(MPI_COMM_WORLD, &(self->size));
    MPI_Comm_rank(MPI_COMM_WORLD, &(self->rank));
    self->comm = MPI_COMM_WORLD;
    Py_INCREF(Py_None);
    self->parent = Py_None;
    self->members = (int*) malloc(self->size*sizeof(int));
    if (self->members == NULL)
	return NULL;
    for (int i=0; i<self->size; i++)
	self->members[i] = i;

    return (PyObject *) self;
}

// __init__ does nothing.
static int InitMPIObject(MPIObject* self, PyObject *args, PyObject *kwds)
{
  static char *kwlist[] = {NULL};

  if (! PyArg_ParseTupleAndKeywords(args, kwds, "", kwlist))
    return -1;

  return 0;
}


PyTypeObject MPIType = {
  PyVarObject_HEAD_INIT(NULL, 0)
  "MPI",                     /*tp_name*/
  sizeof(MPIObject),         /*tp_basicsize*/
  0,                         /*tp_itemsize*/
  (destructor)mpi_dealloc,   /*tp_dealloc*/
  0,                         /*tp_print*/
  0,                         /*tp_getattr*/
  0,                         /*tp_setattr*/
  0,                         /*tp_compare*/
  0,                         /*tp_repr*/
  0,                         /*tp_as_number*/
  0,                         /*tp_as_sequence*/
  0,                         /*tp_as_mapping*/
  0,                         /*tp_hash*/
  0,                         /*tp_call*/
  0,                         /*tp_str*/
  0,                         /*tp_getattro*/
  0,                         /*tp_setattro*/
  0,                         /*tp_as_buffer*/
  Py_TPFLAGS_DEFAULT | Py_TPFLAGS_BASETYPE, /*tp_flags*/
  "MPI object",              /*tp_doc*/
  0,                         /*tp_traverse*/
  0,                         /*tp_clear*/
  0,                         /*tp_richcompare*/
  0,                         /*tp_weaklistoffset*/
  0,                         /*tp_iter*/
  0,                         /*tp_iternext*/
  mpi_methods,               /*tp_methods*/
  mpi_members,               /*tp_members*/
  0,                         /*tp_getset*/
  0,                         /*tp_base*/
  0,                         /*tp_dict*/
  0,                         /*tp_descr_get*/
  0,                         /*tp_descr_set*/
  0,                         /*tp_dictoffset*/
  (initproc)InitMPIObject,   /*tp_init*/
  0,                         /*tp_alloc*/
  NewMPIObject,              /*tp_new*/
};


static PyObject * MPICommunicator(MPIObject *self, PyObject *args)
{
  PyObject* orig_ranks;
  if (!PyArg_ParseTuple(args, "O", &orig_ranks))
    return NULL;
  // NB: int32 is NPY_LONG on 32-bit Linux and NPY_INT on 64-bit Linux!
  // First convert to NumPy array of NPY_LONG, then cast to NPY_INT, to
  // allow both 32 and 64 bit integers in the argument (except 64 on 32).
  PyArrayObject *ranks = (PyArrayObject*)PyArray_ContiguousFromAny(
					    orig_ranks, NPY_LONG, 1, 1);
  if (ranks == NULL)
    return NULL;
  PyArrayObject *iranks;
  int n = PyArray_DIM(ranks, 0);
  iranks = (PyArrayObject*)PyArray_Cast((PyArrayObject*) ranks, NPY_INT);
  Py_DECREF(ranks);
  if (iranks == NULL)
    return NULL;
  // Check that all ranks make sense
  for (int i = 0; i < n; i++)
    {
      int *x = PyArray_GETPTR1(iranks, i);
      if (*x < 0 || *x >= self->size)
	{
	  Py_DECREF(iranks);
	  PyErr_SetString(PyExc_ValueError, "invalid rank");
	  return NULL;
	}
      for (int j = 0; j < i; j++)
	{
	  int *y = PyArray_GETPTR1(iranks, j);
	  if (*y == *x)
	    {
	      Py_DECREF(iranks);
	      PyErr_SetString(PyExc_ValueError, "duplicate rank");
	      return NULL;
	    }
	}
    }
  MPI_Group group;
  MPI_Comm_group(self->comm, &group);
  MPI_Group newgroup;
  MPI_Group_incl(group, n, (int *) PyArray_BYTES(iranks), &newgroup);
  MPI_Comm comm;
  MPI_Comm_create(self->comm, newgroup, &comm); // has a memory leak!
#ifdef GPAW_MPI_DEBUG
  if (comm != MPI_COMM_NULL)
    {
      // Default Errhandler is MPI_ERRORS_ARE_FATAL
      MPI_Errhandler_set(comm, MPI_ERRORS_RETURN);
#ifdef __bgp__
      int result;
      int rank;
      MPI_Comm_rank(comm, &rank);
      MPIX_Get_property(comm, MPIDO_RECT_COMM, &result);
      if (rank == 0) {
	if(result) fprintf(stderr, "Get_property: comm is rectangular. \n");
      }
#endif
    }
#endif // GPAW_MPI_DEBUG
  MPI_Group_free(&newgroup);
  MPI_Group_free(&group);
  if (comm == MPI_COMM_NULL)
    {
      Py_DECREF(iranks);
      Py_RETURN_NONE;
    }
  else
    {
      MPIObject *obj = PyObject_NEW(MPIObject, &MPIType);
      if (obj == NULL)
	return NULL;
      MPI_Comm_size(comm, &(obj->size));
      MPI_Comm_rank(comm, &(obj->rank));
      obj->comm = comm;
      if (obj->parent == Py_None)
	Py_DECREF(obj->parent);
      obj->members = (int*) malloc(obj->size*sizeof(int));
      if (obj->members == NULL)
	return NULL;
      memcpy(obj->members, (int *) PyArray_BYTES(iranks), obj->size*sizeof(int));
      Py_DECREF(iranks);

      // Make sure that MPI_COMM_WORLD is kept alive till the end (we
      // don't want MPI_Finalize to be called before MPI_Comm_free):
      Py_INCREF(self);
      obj->parent = (PyObject*)self;
      return (PyObject*)obj;
    }
}
#endif // PARALLEL<|MERGE_RESOLUTION|>--- conflicted
+++ resolved
@@ -211,7 +211,6 @@
     MPI_Initialized(&already_initialized);
     if (!already_initialized)
     {
-<<<<<<< HEAD
         // if not, let's initialize it
         int use_threads = 0;
 #ifdef GPAW_GPU
@@ -219,46 +218,6 @@
 #endif
 #ifdef _OPENMP
         use_threads = 1;
-=======
-	// if not, let's initialize it
-#ifndef _OPENMP
-	ierr = MPI_Init(NULL, NULL);
-	if (ierr == MPI_SUCCESS)
-	{
-	    // No problem: register finalization when at Python exit
-	    Py_AtExit(*mpi_ensure_finalized);
-	}
-	else
-	{
-	    // We have a problem: raise an exception
-	    char err[MPI_MAX_ERROR_STRING];
-	    int resultlen;
-	    MPI_Error_string(ierr, err, &resultlen);
-	    PyErr_SetString(PyExc_RuntimeError, err);
-	}
-#else
-	int granted;
-	ierr = MPI_Init_thread(NULL, NULL, MPI_THREAD_MULTIPLE, &granted);
-	if (ierr == MPI_SUCCESS && granted == MPI_THREAD_MULTIPLE)
-	{
-	    // No problem: register finalization when at Python exit
-	    Py_AtExit(*mpi_ensure_finalized);
-	}
-	else if (granted != MPI_THREAD_MULTIPLE)
-	{
-	    // We have a problem: raise an exception
-	    char err[MPI_MAX_ERROR_STRING] = "MPI_THREAD_MULTIPLE is not supported";
-	    PyErr_SetString(PyExc_RuntimeError, err);
-	}
-	else
-	{
-	    // We have a problem: raise an exception
-	    char err[MPI_MAX_ERROR_STRING];
-	    int resultlen;
-	    MPI_Error_string(ierr, err, &resultlen);
-	    PyErr_SetString(PyExc_RuntimeError, err);
-	}
->>>>>>> 02821475
 #endif
         if (!use_threads) {
             ierr = MPI_Init(NULL, NULL);
